--- conflicted
+++ resolved
@@ -392,16 +392,6 @@
 		let task_executor = TaskExecutor::new();
 
 		let backend = sc_service::new_db_backend(db_config).expect("Should not fail");
-<<<<<<< HEAD
-		let executor = NativeElseWasmExecutor::new(
-			WasmExecutionMethod::Compiled {
-				instantiation_strategy: WasmtimeInstantiationStrategy::PoolingCopyOnWrite,
-			},
-			None,
-			8,
-			2,
-		);
-=======
 		let executor = NativeElseWasmExecutor::new_with_wasm_executor(
 			sc_executor::WasmExecutor::builder()
 				.with_execution_method(WasmExecutionMethod::Compiled {
@@ -410,7 +400,6 @@
 				.build(),
 		);
 
->>>>>>> 3bb3882c
 		let client_config = sc_service::ClientConfig::default();
 		let genesis_block_builder = sc_service::GenesisBlockBuilder::new(
 			&keyring.generate_genesis(),
@@ -422,11 +411,7 @@
 
 		let client = sc_service::new_client(
 			backend.clone(),
-<<<<<<< HEAD
-			executor,
-=======
 			executor.clone(),
->>>>>>> 3bb3882c
 			genesis_block_builder,
 			None,
 			None,
