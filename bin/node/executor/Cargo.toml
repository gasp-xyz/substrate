[package]
name = "node-executor"
version = "2.0.0-rc6"
authors = ["Parity Technologies <admin@parity.io>"]
description = "Substrate node implementation in Rust."
edition = "2018"
license = "Apache-2.0"
homepage = "https://substrate.dev"
repository = "https://github.com/paritytech/substrate/"

[package.metadata.docs.rs]
targets = ["x86_64-unknown-linux-gnu"]

[dependencies]
codec = { package = "parity-scale-codec", version = "1.3.4" }
node-primitives = { version = "2.0.0-rc6", path = "../primitives" }
node-runtime = { version = "2.0.0-rc6", path = "../runtime" }
sc-executor = { version = "0.8.0-rc6", path = "../../../client/executor" }
sp-core = { version = "2.0.0-rc6", path = "../../../primitives/core" }
sp-io = { version = "2.0.0-rc6", path = "../../../primitives/io" }
sp-state-machine = { version = "0.8.0-rc6", path = "../../../primitives/state-machine" }
sp-trie = { version = "2.0.0-rc6", path = "../../../primitives/trie" }
trie-root = "0.16.0"
frame-benchmarking = { version = "2.0.0-rc6", path = "../../../frame/benchmarking" }

[dev-dependencies]
criterion = "0.3.0"
<<<<<<< HEAD
frame-support = { version = "2.0.0-rc5", path = "../../../frame/support" }
frame-system = { version = "2.0.0-rc5", path = "../../../frame/system" }
node-testing = { version = "2.0.0-rc5", path = "../testing" }
pallet-balances = { version = "2.0.0-rc5", path = "../../../frame/balances" }
pallet-contracts = { version = "2.0.0-rc5", path = "../../../frame/contracts" }
pallet-grandpa = { version = "2.0.0-rc5", path = "../../../frame/grandpa" }
pallet-im-online = { version = "2.0.0-rc5", path = "../../../frame/im-online" }
pallet-indices = { version = "2.0.0-rc5", path = "../../../frame/indices" }
pallet-session = { version = "2.0.0-rc5", path = "../../../frame/session" }
pallet-timestamp = { version = "2.0.0-rc5", path = "../../../frame/timestamp" }
pallet-transaction-payment = { version = "2.0.0-rc5", path = "../../../frame/transaction-payment" }
pallet-treasury = { version = "2.0.0-rc5", path = "../../../frame/treasury" }
sp-application-crypto = { version = "2.0.0-rc5", path = "../../../primitives/application-crypto" }
sp-runtime = { version = "2.0.0-rc5", path = "../../../primitives/runtime" }
sp-externalities = { version = "0.8.0-rc5", path = "../../../primitives/externalities" }
substrate-test-client = { version = "2.0.0-rc5", path = "../../../test-utils/client" }
wabt = "0.10.0"
=======
frame-support = { version = "2.0.0-rc6", path = "../../../frame/support" }
frame-system = { version = "2.0.0-rc6", path = "../../../frame/system" }
node-testing = { version = "2.0.0-rc6", path = "../testing" }
pallet-balances = { version = "2.0.0-rc6", path = "../../../frame/balances" }
pallet-contracts = { version = "2.0.0-rc6", path = "../../../frame/contracts" }
pallet-grandpa = { version = "2.0.0-rc6", path = "../../../frame/grandpa" }
pallet-im-online = { version = "2.0.0-rc6", path = "../../../frame/im-online" }
pallet-indices = { version = "2.0.0-rc6", path = "../../../frame/indices" }
pallet-session = { version = "2.0.0-rc6", path = "../../../frame/session" }
pallet-timestamp = { version = "2.0.0-rc6", path = "../../../frame/timestamp" }
pallet-transaction-payment = { version = "2.0.0-rc6", path = "../../../frame/transaction-payment" }
pallet-treasury = { version = "2.0.0-rc6", path = "../../../frame/treasury" }
sp-application-crypto = { version = "2.0.0-rc6", path = "../../../primitives/application-crypto" }
sp-runtime = { version = "2.0.0-rc6", path = "../../../primitives/runtime" }
sp-externalities = { version = "0.8.0-rc6", path = "../../../primitives/externalities" }
substrate-test-client = { version = "2.0.0-rc6", path = "../../../test-utils/client" }
wabt = "0.9.2"
>>>>>>> 3f1341a3

[features]
wasmtime = [
	"sc-executor/wasmtime",
]
wasmi-errno = [
	"sc-executor/wasmi-errno",
]
stress-test = []

[[bench]]
name = "bench"
harness = false<|MERGE_RESOLUTION|>--- conflicted
+++ resolved
@@ -25,25 +25,6 @@
 
 [dev-dependencies]
 criterion = "0.3.0"
-<<<<<<< HEAD
-frame-support = { version = "2.0.0-rc5", path = "../../../frame/support" }
-frame-system = { version = "2.0.0-rc5", path = "../../../frame/system" }
-node-testing = { version = "2.0.0-rc5", path = "../testing" }
-pallet-balances = { version = "2.0.0-rc5", path = "../../../frame/balances" }
-pallet-contracts = { version = "2.0.0-rc5", path = "../../../frame/contracts" }
-pallet-grandpa = { version = "2.0.0-rc5", path = "../../../frame/grandpa" }
-pallet-im-online = { version = "2.0.0-rc5", path = "../../../frame/im-online" }
-pallet-indices = { version = "2.0.0-rc5", path = "../../../frame/indices" }
-pallet-session = { version = "2.0.0-rc5", path = "../../../frame/session" }
-pallet-timestamp = { version = "2.0.0-rc5", path = "../../../frame/timestamp" }
-pallet-transaction-payment = { version = "2.0.0-rc5", path = "../../../frame/transaction-payment" }
-pallet-treasury = { version = "2.0.0-rc5", path = "../../../frame/treasury" }
-sp-application-crypto = { version = "2.0.0-rc5", path = "../../../primitives/application-crypto" }
-sp-runtime = { version = "2.0.0-rc5", path = "../../../primitives/runtime" }
-sp-externalities = { version = "0.8.0-rc5", path = "../../../primitives/externalities" }
-substrate-test-client = { version = "2.0.0-rc5", path = "../../../test-utils/client" }
-wabt = "0.10.0"
-=======
 frame-support = { version = "2.0.0-rc6", path = "../../../frame/support" }
 frame-system = { version = "2.0.0-rc6", path = "../../../frame/system" }
 node-testing = { version = "2.0.0-rc6", path = "../testing" }
@@ -61,7 +42,6 @@
 sp-externalities = { version = "0.8.0-rc6", path = "../../../primitives/externalities" }
 substrate-test-client = { version = "2.0.0-rc6", path = "../../../test-utils/client" }
 wabt = "0.9.2"
->>>>>>> 3f1341a3
 
 [features]
 wasmtime = [
