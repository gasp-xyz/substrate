--- conflicted
+++ resolved
@@ -14,11 +14,7 @@
 
 [dependencies]
 codec = { package = "parity-scale-codec", version = "3.2.2" }
-<<<<<<< HEAD
-scale-info = { version = "2.1.1", features = ["derive"] }
-=======
 scale-info = { version = "2.5.0", features = ["derive"] }
->>>>>>> 3bb3882c
 frame-benchmarking = { version = "4.0.0-dev", path = "../../../frame/benchmarking" }
 node-primitives = { version = "2.0.0", path = "../primitives" }
 kitchensink-runtime = { version = "3.0.0-dev", path = "../runtime" }
