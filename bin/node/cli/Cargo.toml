[package]
name = "node-cli"
version = "3.0.0-dev"
authors = ["Parity Technologies <admin@parity.io>"]
description = "Generic Substrate node implementation in Rust."
build = "build.rs"
edition = "2021"
license = "GPL-3.0-or-later WITH Classpath-exception-2.0"
default-run = "substrate"
homepage = "https://substrate.io"
repository = "https://github.com/paritytech/substrate/"
publish = false

[package.metadata.wasm-pack.profile.release]
# `wasm-opt` has some problems on linux, see
# https://github.com/rustwasm/wasm-pack/issues/781 etc.
wasm-opt = false

[package.metadata.docs.rs]
targets = ["x86_64-unknown-linux-gnu"]

[badges]
travis-ci = { repository = "paritytech/substrate" }
maintenance = { status = "actively-developed" }
is-it-maintained-issue-resolution = { repository = "paritytech/substrate" }
is-it-maintained-open-issues = { repository = "paritytech/substrate" }

[[bin]]
name = "substrate"
path = "bin/main.rs"
required-features = ["cli"]

[lib]
crate-type = ["cdylib", "rlib"]

[dependencies]
# third-party dependencies
array-bytes = "4.1"
clap = { version = "4.0.9", features = ["derive"], optional = true }
codec = { package = "parity-scale-codec", version = "3.2.2" }
serde = { version = "1.0.136", features = ["derive"] }
jsonrpsee = { version = "0.16.2", features = ["server"] }
futures = "0.3.21"
log = "0.4.17"
rand = "0.8"

# primitives
sp-authority-discovery = { version = "4.0.0-dev", path = "../../../primitives/authority-discovery" }
sp-consensus-babe = { version = "0.10.0-dev", path = "../../../primitives/consensus/babe" }
grandpa-primitives = { version = "4.0.0-dev", package = "sp-finality-grandpa", path = "../../../primitives/finality-grandpa" }
sp-api = { version = "4.0.0-dev", path = "../../../primitives/api" }
sp-core = { version = "7.0.0", path = "../../../primitives/core" }
sp-runtime = { version = "7.0.0", path = "../../../primitives/runtime" }
sp-timestamp = { version = "4.0.0-dev", path = "../../../primitives/timestamp" }
sp-inherents = { version = "4.0.0-dev", path = "../../../primitives/inherents" }
sp-keyring = { version = "7.0.0", path = "../../../primitives/keyring" }
sp-keystore = { version = "0.13.0", path = "../../../primitives/keystore" }
sp-consensus = { version = "0.10.0-dev", path = "../../../primitives/consensus/common" }
sp-transaction-pool = { version = "4.0.0-dev", path = "../../../primitives/transaction-pool" }
sp-transaction-storage-proof = { version = "4.0.0-dev", path = "../../../primitives/transaction-storage-proof" }
sp-io = { path = "../../../primitives/io" }

# client dependencies
sc-client-api = { version = "4.0.0-dev", path = "../../../client/api" }
sc-chain-spec = { version = "4.0.0-dev", path = "../../../client/chain-spec" }
sc-consensus = { version = "0.10.0-dev", path = "../../../client/consensus/common" }
sc-transaction-pool = { version = "4.0.0-dev", path = "../../../client/transaction-pool" }
sc-transaction-pool-api = { version = "4.0.0-dev", path = "../../../client/transaction-pool/api" }
sc-network = { version = "0.10.0-dev", path = "../../../client/network" }
sc-network-common = { version = "0.10.0-dev", path = "../../../client/network/common" }
sc-consensus-slots = { version = "0.10.0-dev", path = "../../../client/consensus/slots" }
sc-consensus-babe = { version = "0.10.0-dev", path = "../../../client/consensus/babe" }
grandpa = { version = "0.10.0-dev", package = "sc-finality-grandpa", path = "../../../client/finality-grandpa" }
sc-rpc = { version = "4.0.0-dev", path = "../../../client/rpc" }
sc-basic-authorship = { version = "0.10.0-dev", path = "../../../client/basic-authorship" }
sc-service = { version = "0.10.0-dev", default-features = false, path = "../../../client/service" }
sc-telemetry = { version = "4.0.0-dev", path = "../../../client/telemetry" }
sc-executor = { version = "0.10.0-dev", path = "../../../client/executor" }
sc-authority-discovery = { version = "0.10.0-dev", path = "../../../client/authority-discovery" }
sc-sync-state-rpc = { version = "0.10.0-dev", path = "../../../client/sync-state-rpc" }
sc-sysinfo = { version = "6.0.0-dev", path = "../../../client/sysinfo" }
sc-storage-monitor = { version = "0.1.0", path = "../../../client/storage-monitor" }

# frame dependencies
frame-system = { version = "4.0.0-dev", path = "../../../frame/system" }
frame-system-rpc-runtime-api = { version = "4.0.0-dev", path = "../../../frame/system/rpc/runtime-api" }
pallet-transaction-payment = { version = "4.0.0-dev", path = "../../../frame/transaction-payment" }
pallet-assets = { version = "4.0.0-dev", path = "../../../frame/assets/" }
pallet-asset-tx-payment = { version = "4.0.0-dev", path = "../../../frame/transaction-payment/asset-tx-payment/" }
pallet-im-online = { version = "4.0.0-dev", default-features = false, path = "../../../frame/im-online" }

# node-specific dependencies
kitchensink-runtime = { version = "3.0.0-dev", path = "../runtime" }
node-rpc = { version = "3.0.0-dev", path = "../rpc" }
node-primitives = { version = "2.0.0", path = "../primitives" }
node-executor = { version = "3.0.0-dev", path = "../executor" }

# CLI-specific dependencies
sc-cli = { version = "0.10.0-dev", optional = true, path = "../../../client/cli" }
frame-benchmarking-cli = { version = "4.0.0-dev", optional = true, path = "../../../utils/frame/benchmarking-cli" }
node-inspect = { version = "0.9.0-dev", optional = true, path = "../inspect" }
try-runtime-cli = { version = "0.10.0-dev", optional = true, path = "../../../utils/frame/try-runtime/cli" }
serde_json = "1.0.85"

[dev-dependencies]
sc-keystore = { version = "4.0.0-dev", path = "../../../client/keystore" }
sc-client-db = { version = "0.10.0-dev", path = "../../../client/db" }
sc-consensus = { version = "0.10.0-dev", path = "../../../client/consensus/common" }
sc-consensus-babe = { version = "0.10.0-dev", path = "../../../client/consensus/babe" }
sc-consensus-epochs = { version = "0.10.0-dev", path = "../../../client/consensus/epochs" }
sc-service-test = { version = "2.0.0", path = "../../../client/service/test" }
sc-block-builder = { version = "0.10.0-dev", path = "../../../client/block-builder" }
sp-tracing = { version = "6.0.0", path = "../../../primitives/tracing" }
sp-blockchain = { version = "4.0.0-dev", path = "../../../primitives/blockchain" }
futures = "0.3.21"
tempfile = "3.1.0"
assert_cmd = "2.0.2"
nix = { version = "0.26.1", features = ["signal"] }
serde_json = "1.0"
regex = "1.6.0"
platforms = "2.0"
soketto = "0.7.1"
<<<<<<< HEAD
criterion = { version = "0.3.5", features = ["async_tokio"] }
=======
criterion = { version = "0.4.0", features = ["async_tokio"] }
>>>>>>> 18bb7c7c
tokio = { version = "1.22.0", features = ["macros", "time", "parking_lot"] }
tokio-util = { version = "0.7.4", features = ["compat"] }
wait-timeout = "0.2"
substrate-rpc-client = { path = "../../../utils/frame/rpc/client" }
pallet-timestamp = { version = "4.0.0-dev", path = "../../../frame/timestamp" }

[build-dependencies]
clap = { version = "4.0.9", optional = true }
clap_complete = { version = "4.0.2", optional = true }
node-inspect = { version = "0.9.0-dev", optional = true, path = "../inspect" }
frame-benchmarking-cli = { version = "4.0.0-dev", optional = true, path = "../../../utils/frame/benchmarking-cli" }
substrate-build-script-utils = { version = "3.0.0", optional = true, path = "../../../utils/build-script-utils" }
substrate-frame-cli = { version = "4.0.0-dev", optional = true, path = "../../../utils/frame/frame-utilities-cli" }
try-runtime-cli = { version = "0.10.0-dev", optional = true, path = "../../../utils/frame/try-runtime/cli" }
sc-cli = { version = "0.10.0-dev", path = "../../../client/cli", optional = true }
pallet-balances = { version = "4.0.0-dev", path = "../../../frame/balances" }
sc-storage-monitor = { version = "0.1.0", path = "../../../client/storage-monitor" }

[features]
default = ["cli"]
cli = [
	"node-inspect",
	"sc-cli",
	"frame-benchmarking-cli",
	"substrate-frame-cli",
	"sc-service/rocksdb",
	"clap",
	"clap_complete",
	"substrate-build-script-utils",
	"try-runtime-cli",
]
runtime-benchmarks = [
	"kitchensink-runtime/runtime-benchmarks",
	"frame-benchmarking-cli/runtime-benchmarks"
]
# Enable features that allow the runtime to be tried and debugged. Name might be subject to change
# in the near future.
try-runtime = ["kitchensink-runtime/try-runtime", "try-runtime-cli/try-runtime"]

[[bench]]
name = "transaction_pool"
harness = false

[[bench]]
name = "block_production"
harness = false<|MERGE_RESOLUTION|>--- conflicted
+++ resolved
@@ -120,11 +120,7 @@
 regex = "1.6.0"
 platforms = "2.0"
 soketto = "0.7.1"
-<<<<<<< HEAD
-criterion = { version = "0.3.5", features = ["async_tokio"] }
-=======
 criterion = { version = "0.4.0", features = ["async_tokio"] }
->>>>>>> 18bb7c7c
 tokio = { version = "1.22.0", features = ["macros", "time", "parking_lot"] }
 tokio-util = { version = "0.7.4", features = ["compat"] }
 wait-timeout = "0.2"
