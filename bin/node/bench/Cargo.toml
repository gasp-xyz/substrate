[package]
name = "node-bench"
version = "0.9.0-dev"
authors = ["Parity Technologies <admin@parity.io>"]
description = "Substrate node integration benchmarks."
edition = "2021"
license = "GPL-3.0-or-later WITH Classpath-exception-2.0"
homepage = "https://substrate.io"
repository = "https://github.com/paritytech/substrate/"
publish = false

# See more keys and their definitions at https://doc.rust-lang.org/cargo/reference/manifest.html

[dependencies]
array-bytes = "4.1"
clap = { version = "4.0.9", features = ["derive"] }
log = "0.4.17"
node-primitives = { version = "2.0.0", path = "../primitives" }
node-testing = { version = "3.0.0-dev", path = "../testing" }
kitchensink-runtime = { version = "3.0.0-dev", path = "../runtime" }
sc-client-api = { version = "4.0.0-dev", path = "../../../client/api/" }
sp-runtime = { version = "7.0.0", path = "../../../primitives/runtime" }
sp-state-machine = { version = "0.13.0", path = "../../../primitives/state-machine" }
serde = "1.0.136"
serde_json = "1.0.85"
derive_more = { version = "0.99.17", default-features = false, features = ["display"] }
kvdb = "0.13.0"
<<<<<<< HEAD
kvdb-rocksdb = "0.17.0"
=======
kvdb-rocksdb = "0.18.0"
>>>>>>> 3bb3882c
sp-trie = { version = "7.0.0", path = "../../../primitives/trie" }
sp-core = { version = "7.0.0", path = "../../../primitives/core" }
sp-consensus = { version = "0.10.0-dev", path = "../../../primitives/consensus/common" }
sc-basic-authorship = { version = "0.10.0-dev", path = "../../../client/basic-authorship" }
sp-inherents = { version = "4.0.0-dev", path = "../../../primitives/inherents" }
sp-timestamp = { version = "4.0.0-dev", default-features = false, path = "../../../primitives/timestamp" }
sp-tracing = { version = "6.0.0", path = "../../../primitives/tracing" }
hash-db = "0.16.0"
tempfile = "3.1.0"
fs_extra = "1"
rand = { version = "0.8.5", features = ["small_rng"] }
lazy_static = "1.4.0"
<<<<<<< HEAD
parity-db = "0.4.4"
=======
parity-db = "0.4.6"
>>>>>>> 3bb3882c
sc-transaction-pool = { version = "4.0.0-dev", path = "../../../client/transaction-pool" }
sc-transaction-pool-api = { version = "4.0.0-dev", path = "../../../client/transaction-pool/api" }
futures = { version = "0.3.21", features = ["thread-pool"] }<|MERGE_RESOLUTION|>--- conflicted
+++ resolved
@@ -25,11 +25,7 @@
 serde_json = "1.0.85"
 derive_more = { version = "0.99.17", default-features = false, features = ["display"] }
 kvdb = "0.13.0"
-<<<<<<< HEAD
-kvdb-rocksdb = "0.17.0"
-=======
 kvdb-rocksdb = "0.18.0"
->>>>>>> 3bb3882c
 sp-trie = { version = "7.0.0", path = "../../../primitives/trie" }
 sp-core = { version = "7.0.0", path = "../../../primitives/core" }
 sp-consensus = { version = "0.10.0-dev", path = "../../../primitives/consensus/common" }
@@ -42,11 +38,7 @@
 fs_extra = "1"
 rand = { version = "0.8.5", features = ["small_rng"] }
 lazy_static = "1.4.0"
-<<<<<<< HEAD
-parity-db = "0.4.4"
-=======
 parity-db = "0.4.6"
->>>>>>> 3bb3882c
 sc-transaction-pool = { version = "4.0.0-dev", path = "../../../client/transaction-pool" }
 sc-transaction-pool-api = { version = "4.0.0-dev", path = "../../../client/transaction-pool/api" }
 futures = { version = "0.3.21", features = ["thread-pool"] }