// This file is part of Substrate.

// Copyright (C) 2018-2022 Parity Technologies (UK) Ltd.
// SPDX-License-Identifier: GPL-3.0-or-later WITH Classpath-exception-2.0

// This program is free software: you can redistribute it and/or modify
// it under the terms of the GNU General Public License as published by
// the Free Software Foundation, either version 3 of the License, or
// (at your option) any later version.

// This program is distributed in the hope that it will be useful,
// but WITHOUT ANY WARRANTY; without even the implied warranty of
// MERCHANTABILITY or FITNESS FOR A PARTICULAR PURPOSE. See the
// GNU General Public License for more details.

// You should have received a copy of the GNU General Public License
// along with this program. If not, see <https://www.gnu.org/licenses/>.

//! The Substrate runtime. This can be compiled with `#[no_std]`, ready for Wasm.

#![cfg_attr(not(feature = "std"), no_std)]
// `construct_runtime!` does a lot of recursion and requires us to increase the limit to 512.
#![recursion_limit = "512"]

use codec::{Decode, Encode, MaxEncodedLen};
use frame_election_provider_support::{
	onchain, BalancingConfig, ElectionDataProvider, SequentialPhragmen, VoteWeight,
};
use frame_support::{
	construct_runtime,
	dispatch::DispatchClass,
	pallet_prelude::Get,
	parameter_types,
	traits::{
		fungible::ItemOf, AsEnsureOriginWithArg, ConstBool, ConstU128, ConstU16, ConstU32,
		Currency, EitherOfDiverse, EqualPrivilegeOnly, Everything, Imbalance, InstanceFilter,
		KeyOwnerProofSystem, LockIdentifier, Nothing, OnUnbalanced, U128CurrencyToVote,
		WithdrawReasons,
	},
	weights::{
		constants::{
			BlockExecutionWeight, ExtrinsicBaseWeight, RocksDbWeight, WEIGHT_REF_TIME_PER_SECOND,
		},
		ConstantMultiplier, IdentityFee, Weight,
	},
	PalletId, RuntimeDebug,
};
use frame_system::{
	limits::{BlockLength, BlockWeights},
	EnsureRoot, EnsureRootWithSuccess, EnsureSigned, EnsureWithSuccess,
};
pub use node_primitives::{AccountId, Signature};
use node_primitives::{AccountIndex, Balance, BlockNumber, Hash, Index, Moment};
use pallet_election_provider_multi_phase::SolutionAccuracyOf;
use pallet_grandpa::{
	fg_primitives, AuthorityId as GrandpaId, AuthorityList as GrandpaAuthorityList,
};
use pallet_im_online::sr25519::AuthorityId as ImOnlineId;
<<<<<<< HEAD
=======
use pallet_nfts::PalletFeatures;
>>>>>>> 18bb7c7c
use pallet_nis::WithMaximumOf;
use pallet_session::historical::{self as pallet_session_historical};
pub use pallet_transaction_payment::{CurrencyAdapter, Multiplier, TargetedFeeAdjustment};
use pallet_transaction_payment::{FeeDetails, RuntimeDispatchInfo};
use sp_api::impl_runtime_apis;
use sp_authority_discovery::AuthorityId as AuthorityDiscoveryId;
use sp_core::{crypto::KeyTypeId, OpaqueMetadata};
use sp_inherents::{CheckInherentsResult, InherentData};
use sp_runtime::{
	create_runtime_str,
	curve::PiecewiseLinear,
	generic, impl_opaque_keys,
	traits::{
		self, BlakeTwo256, Block as BlockT, Bounded, ConvertInto, NumberFor, OpaqueKeys,
		SaturatedConversion, StaticLookup,
	},
	transaction_validity::{TransactionPriority, TransactionSource, TransactionValidity},
	ApplyExtrinsicResult, FixedPointNumber, FixedU128, Perbill, Percent, Permill, Perquintill,
};
use sp_std::prelude::*;
#[cfg(any(feature = "std", test))]
use sp_version::NativeVersion;
use sp_version::RuntimeVersion;
use static_assertions::const_assert;

#[cfg(any(feature = "std", test))]
pub use frame_system::Call as SystemCall;
#[cfg(any(feature = "std", test))]
pub use pallet_balances::Call as BalancesCall;
#[cfg(any(feature = "std", test))]
pub use pallet_staking::StakerStatus;
#[cfg(any(feature = "std", test))]
pub use pallet_sudo::Call as SudoCall;
#[cfg(any(feature = "std", test))]
pub use sp_runtime::BuildStorage;

/// Implementations of some helper traits passed into runtime modules as associated types.
pub mod impls;
#[cfg(not(feature = "runtime-benchmarks"))]
use impls::AllianceIdentityVerifier;
use impls::{AllianceProposalProvider, Author, CreditToBlockAuthor};

/// Constant values used within the runtime.
pub mod constants;
use constants::{currency::*, time::*};
use sp_runtime::generic::Era;

/// Generated voter bag information.
mod voter_bags;

// Make the WASM binary available.
#[cfg(feature = "std")]
include!(concat!(env!("OUT_DIR"), "/wasm_binary.rs"));

/// Wasm binary unwrapped. If built with `SKIP_WASM_BUILD`, the function panics.
#[cfg(feature = "std")]
pub fn wasm_binary_unwrap() -> &'static [u8] {
	WASM_BINARY.expect(
		"Development wasm binary is not available. This means the client is built with \
		 `SKIP_WASM_BUILD` flag and it is only usable for production chains. Please rebuild with \
		 the flag disabled.",
	)
}

/// Runtime version.
#[sp_version::runtime_version]
pub const VERSION: RuntimeVersion = RuntimeVersion {
	spec_name: create_runtime_str!("node"),
	impl_name: create_runtime_str!("substrate-node"),
	authoring_version: 10,
	// Per convention: if the runtime behavior changes, increment spec_version
	// and set impl_version to 0. If only runtime
	// implementation changes and behavior does not, then leave spec_version as
	// is and increment impl_version.
	spec_version: 268,
	impl_version: 0,
	apis: RUNTIME_API_VERSIONS,
	transaction_version: 2,
	state_version: 1,
};

/// The BABE epoch configuration at genesis.
pub const BABE_GENESIS_EPOCH_CONFIG: sp_consensus_babe::BabeEpochConfiguration =
	sp_consensus_babe::BabeEpochConfiguration {
		c: PRIMARY_PROBABILITY,
		allowed_slots: sp_consensus_babe::AllowedSlots::PrimaryAndSecondaryPlainSlots,
	};

/// Native version.
#[cfg(any(feature = "std", test))]
pub fn native_version() -> NativeVersion {
	NativeVersion { runtime_version: VERSION, can_author_with: Default::default() }
}

type NegativeImbalance = <Balances as Currency<AccountId>>::NegativeImbalance;

pub struct DealWithFees;
impl OnUnbalanced<NegativeImbalance> for DealWithFees {
	fn on_unbalanceds<B>(mut fees_then_tips: impl Iterator<Item = NegativeImbalance>) {
		if let Some(fees) = fees_then_tips.next() {
			// for fees, 80% to treasury, 20% to author
			let mut split = fees.ration(80, 20);
			if let Some(tips) = fees_then_tips.next() {
				// for tips, if any, 80% to treasury, 20% to author (though this can be anything)
				tips.ration_merge_into(80, 20, &mut split);
			}
			Treasury::on_unbalanced(split.0);
			Author::on_unbalanced(split.1);
		}
	}
}

/// We assume that ~10% of the block weight is consumed by `on_initialize` handlers.
/// This is used to limit the maximal weight of a single extrinsic.
const AVERAGE_ON_INITIALIZE_RATIO: Perbill = Perbill::from_percent(10);
/// We allow `Normal` extrinsics to fill up the block up to 75%, the rest can be used
/// by  Operational  extrinsics.
const NORMAL_DISPATCH_RATIO: Perbill = Perbill::from_percent(75);
/// We allow for 2 seconds of compute with a 6 second average block time, with maximum proof size.
const MAXIMUM_BLOCK_WEIGHT: Weight =
	Weight::from_parts(WEIGHT_REF_TIME_PER_SECOND.saturating_mul(2), u64::MAX);

parameter_types! {
	pub const BlockHashCount: BlockNumber = 2400;
	pub const Version: RuntimeVersion = VERSION;
	pub RuntimeBlockLength: BlockLength =
		BlockLength::max_with_normal_ratio(5 * 1024 * 1024, NORMAL_DISPATCH_RATIO);
	pub RuntimeBlockWeights: BlockWeights = BlockWeights::builder()
		.base_block(BlockExecutionWeight::get())
		.for_class(DispatchClass::all(), |weights| {
			weights.base_extrinsic = ExtrinsicBaseWeight::get();
		})
		.for_class(DispatchClass::Normal, |weights| {
			weights.max_total = Some(NORMAL_DISPATCH_RATIO * MAXIMUM_BLOCK_WEIGHT);
		})
		.for_class(DispatchClass::Operational, |weights| {
			weights.max_total = Some(MAXIMUM_BLOCK_WEIGHT);
			// Operational transactions have some extra reserved space, so that they
			// are included even if block reached `MAXIMUM_BLOCK_WEIGHT`.
			weights.reserved = Some(
				MAXIMUM_BLOCK_WEIGHT - NORMAL_DISPATCH_RATIO * MAXIMUM_BLOCK_WEIGHT
			);
		})
		.avg_block_initialization(AVERAGE_ON_INITIALIZE_RATIO)
		.build_or_panic();
}

const_assert!(NORMAL_DISPATCH_RATIO.deconstruct() >= AVERAGE_ON_INITIALIZE_RATIO.deconstruct());

impl frame_system::Config for Runtime {
	type BaseCallFilter = Everything;
	type BlockWeights = RuntimeBlockWeights;
	type BlockLength = RuntimeBlockLength;
	type DbWeight = RocksDbWeight;
	type RuntimeOrigin = RuntimeOrigin;
	type RuntimeCall = RuntimeCall;
	type Index = Index;
	type BlockNumber = BlockNumber;
	type Hash = Hash;
	type Hashing = BlakeTwo256;
	type AccountId = AccountId;
	type Lookup = Indices;
	type Header = generic::Header<BlockNumber, BlakeTwo256>;
	type RuntimeEvent = RuntimeEvent;
	type BlockHashCount = BlockHashCount;
	type Version = Version;
	type PalletInfo = PalletInfo;
	type AccountData = pallet_balances::AccountData<Balance>;
	type OnNewAccount = ();
	type OnKilledAccount = ();
	type SystemWeightInfo = frame_system::weights::SubstrateWeight<Runtime>;
	type SS58Prefix = ConstU16<42>;
	type OnSetCode = ();
	type MaxConsumers = ConstU32<16>;
}

impl pallet_randomness_collective_flip::Config for Runtime {}

impl pallet_utility::Config for Runtime {
	type RuntimeEvent = RuntimeEvent;
	type RuntimeCall = RuntimeCall;
	type PalletsOrigin = OriginCaller;
	type WeightInfo = pallet_utility::weights::SubstrateWeight<Runtime>;
}

parameter_types! {
	// One storage item; key size is 32; value is size 4+4+16+32 bytes = 56 bytes.
	pub const DepositBase: Balance = deposit(1, 88);
	// Additional storage item size of 32 bytes.
	pub const DepositFactor: Balance = deposit(0, 32);
}

impl pallet_multisig::Config for Runtime {
	type RuntimeEvent = RuntimeEvent;
	type RuntimeCall = RuntimeCall;
	type Currency = Balances;
	type DepositBase = DepositBase;
	type DepositFactor = DepositFactor;
	type MaxSignatories = ConstU32<100>;
	type WeightInfo = pallet_multisig::weights::SubstrateWeight<Runtime>;
}

parameter_types! {
	// One storage item; key size 32, value size 8; .
	pub const ProxyDepositBase: Balance = deposit(1, 8);
	// Additional storage item size of 33 bytes.
	pub const ProxyDepositFactor: Balance = deposit(0, 33);
	pub const AnnouncementDepositBase: Balance = deposit(1, 8);
	pub const AnnouncementDepositFactor: Balance = deposit(0, 66);
}

/// The type used to represent the kinds of proxying allowed.
#[derive(
	Copy,
	Clone,
	Eq,
	PartialEq,
	Ord,
	PartialOrd,
	Encode,
	Decode,
	RuntimeDebug,
	MaxEncodedLen,
	scale_info::TypeInfo,
)]
pub enum ProxyType {
	Any,
	NonTransfer,
	Governance,
	Staking,
}
impl Default for ProxyType {
	fn default() -> Self {
		Self::Any
	}
}
impl InstanceFilter<RuntimeCall> for ProxyType {
	fn filter(&self, c: &RuntimeCall) -> bool {
		match self {
			ProxyType::Any => true,
			ProxyType::NonTransfer => !matches!(
				c,
				RuntimeCall::Balances(..) |
					RuntimeCall::Assets(..) |
					RuntimeCall::Uniques(..) |
					RuntimeCall::Nfts(..) |
					RuntimeCall::Vesting(pallet_vesting::Call::vested_transfer { .. }) |
					RuntimeCall::Indices(pallet_indices::Call::transfer { .. })
			),
			ProxyType::Governance => matches!(
				c,
				RuntimeCall::Democracy(..) |
					RuntimeCall::Council(..) |
					RuntimeCall::Society(..) |
					RuntimeCall::TechnicalCommittee(..) |
					RuntimeCall::Elections(..) |
					RuntimeCall::Treasury(..)
			),
			ProxyType::Staking => matches!(c, RuntimeCall::Staking(..)),
		}
	}
	fn is_superset(&self, o: &Self) -> bool {
		match (self, o) {
			(x, y) if x == y => true,
			(ProxyType::Any, _) => true,
			(_, ProxyType::Any) => false,
			(ProxyType::NonTransfer, _) => true,
			_ => false,
		}
	}
}

impl pallet_proxy::Config for Runtime {
	type RuntimeEvent = RuntimeEvent;
	type RuntimeCall = RuntimeCall;
	type Currency = Balances;
	type ProxyType = ProxyType;
	type ProxyDepositBase = ProxyDepositBase;
	type ProxyDepositFactor = ProxyDepositFactor;
	type MaxProxies = ConstU32<32>;
	type WeightInfo = pallet_proxy::weights::SubstrateWeight<Runtime>;
	type MaxPending = ConstU32<32>;
	type CallHasher = BlakeTwo256;
	type AnnouncementDepositBase = AnnouncementDepositBase;
	type AnnouncementDepositFactor = AnnouncementDepositFactor;
}

parameter_types! {
	pub MaximumSchedulerWeight: Weight = Perbill::from_percent(80) *
		RuntimeBlockWeights::get().max_block;
}

impl pallet_scheduler::Config for Runtime {
	type RuntimeEvent = RuntimeEvent;
	type RuntimeOrigin = RuntimeOrigin;
	type PalletsOrigin = OriginCaller;
	type RuntimeCall = RuntimeCall;
	type MaximumWeight = MaximumSchedulerWeight;
	type ScheduleOrigin = EnsureRoot<AccountId>;
	type MaxScheduledPerBlock = ConstU32<512>;
	type WeightInfo = pallet_scheduler::weights::SubstrateWeight<Runtime>;
	type OriginPrivilegeCmp = EqualPrivilegeOnly;
	type Preimages = Preimage;
}

parameter_types! {
	pub const PreimageMaxSize: u32 = 4096 * 1024;
	pub const PreimageBaseDeposit: Balance = 1 * DOLLARS;
	// One cent: $10,000 / MB
	pub const PreimageByteDeposit: Balance = 1 * CENTS;
}

impl pallet_preimage::Config for Runtime {
	type WeightInfo = pallet_preimage::weights::SubstrateWeight<Runtime>;
	type RuntimeEvent = RuntimeEvent;
	type Currency = Balances;
	type ManagerOrigin = EnsureRoot<AccountId>;
	type BaseDeposit = PreimageBaseDeposit;
	type ByteDeposit = PreimageByteDeposit;
}

parameter_types! {
	// NOTE: Currently it is not possible to change the epoch duration after the chain has started.
	//       Attempting to do so will brick block production.
	pub const EpochDuration: u64 = EPOCH_DURATION_IN_SLOTS;
	pub const ExpectedBlockTime: Moment = MILLISECS_PER_BLOCK;
	pub const ReportLongevity: u64 =
		BondingDuration::get() as u64 * SessionsPerEra::get() as u64 * EpochDuration::get();
}

impl pallet_babe::Config for Runtime {
	type EpochDuration = EpochDuration;
	type ExpectedBlockTime = ExpectedBlockTime;
	type EpochChangeTrigger = pallet_babe::ExternalTrigger;
	type DisabledValidators = Session;

	type KeyOwnerProofSystem = Historical;

	type KeyOwnerProof = <Self::KeyOwnerProofSystem as KeyOwnerProofSystem<(
		KeyTypeId,
		pallet_babe::AuthorityId,
	)>>::Proof;

	type KeyOwnerIdentification = <Self::KeyOwnerProofSystem as KeyOwnerProofSystem<(
		KeyTypeId,
		pallet_babe::AuthorityId,
	)>>::IdentificationTuple;

	type HandleEquivocation =
		pallet_babe::EquivocationHandler<Self::KeyOwnerIdentification, Offences, ReportLongevity>;

	type WeightInfo = ();
	type MaxAuthorities = MaxAuthorities;
}

parameter_types! {
	pub const IndexDeposit: Balance = 1 * DOLLARS;
}

impl pallet_indices::Config for Runtime {
	type AccountIndex = AccountIndex;
	type Currency = Balances;
	type Deposit = IndexDeposit;
	type RuntimeEvent = RuntimeEvent;
	type WeightInfo = pallet_indices::weights::SubstrateWeight<Runtime>;
}

parameter_types! {
	pub const ExistentialDeposit: Balance = 1 * DOLLARS;
	// For weight estimation, we assume that the most locks on an individual account will be 50.
	// This number may need to be adjusted in the future if this assumption no longer holds true.
	pub const MaxLocks: u32 = 50;
	pub const MaxReserves: u32 = 50;
}

impl pallet_balances::Config for Runtime {
	type MaxLocks = MaxLocks;
	type MaxReserves = MaxReserves;
	type ReserveIdentifier = [u8; 8];
	type Balance = Balance;
	type DustRemoval = ();
	type RuntimeEvent = RuntimeEvent;
	type ExistentialDeposit = ExistentialDeposit;
	type AccountStore = frame_system::Pallet<Runtime>;
	type WeightInfo = pallet_balances::weights::SubstrateWeight<Runtime>;
}

parameter_types! {
	pub const TransactionByteFee: Balance = 10 * MILLICENTS;
	pub const OperationalFeeMultiplier: u8 = 5;
	pub const TargetBlockFullness: Perquintill = Perquintill::from_percent(25);
	pub AdjustmentVariable: Multiplier = Multiplier::saturating_from_rational(1, 100_000);
	pub MinimumMultiplier: Multiplier = Multiplier::saturating_from_rational(1, 1_000_000_000u128);
	pub MaximumMultiplier: Multiplier = Bounded::max_value();
}

impl pallet_transaction_payment::Config for Runtime {
	type RuntimeEvent = RuntimeEvent;
	type OnChargeTransaction = CurrencyAdapter<Balances, DealWithFees>;
	type OperationalFeeMultiplier = OperationalFeeMultiplier;
	type WeightToFee = IdentityFee<Balance>;
	type LengthToFee = ConstantMultiplier<Balance, TransactionByteFee>;
	type FeeMultiplierUpdate = TargetedFeeAdjustment<
		Self,
		TargetBlockFullness,
		AdjustmentVariable,
		MinimumMultiplier,
		MaximumMultiplier,
	>;
}

impl pallet_asset_tx_payment::Config for Runtime {
	type RuntimeEvent = RuntimeEvent;
	type Fungibles = Assets;
	type OnChargeAssetTransaction = pallet_asset_tx_payment::FungiblesAdapter<
		pallet_assets::BalanceToAssetBalance<Balances, Runtime, ConvertInto>,
		CreditToBlockAuthor,
	>;
}

parameter_types! {
	pub const MinimumPeriod: Moment = SLOT_DURATION / 2;
}

impl pallet_timestamp::Config for Runtime {
	type Moment = Moment;
	type OnTimestampSet = Babe;
	type MinimumPeriod = MinimumPeriod;
	type WeightInfo = pallet_timestamp::weights::SubstrateWeight<Runtime>;
}

impl pallet_authorship::Config for Runtime {
	type FindAuthor = pallet_session::FindAccountFromAuthorIndex<Self, Babe>;
	type EventHandler = (Staking, ImOnline);
}

impl_opaque_keys! {
	pub struct SessionKeys {
		pub grandpa: Grandpa,
		pub babe: Babe,
		pub im_online: ImOnline,
		pub authority_discovery: AuthorityDiscovery,
	}
}

impl pallet_session::Config for Runtime {
	type RuntimeEvent = RuntimeEvent;
	type ValidatorId = <Self as frame_system::Config>::AccountId;
	type ValidatorIdOf = pallet_staking::StashOf<Self>;
	type ShouldEndSession = Babe;
	type NextSessionRotation = Babe;
	type SessionManager = pallet_session::historical::NoteHistoricalRoot<Self, Staking>;
	type SessionHandler = <SessionKeys as OpaqueKeys>::KeyTypeIdProviders;
	type Keys = SessionKeys;
	type WeightInfo = pallet_session::weights::SubstrateWeight<Runtime>;
}

impl pallet_session::historical::Config for Runtime {
	type FullIdentification = pallet_staking::Exposure<AccountId, Balance>;
	type FullIdentificationOf = pallet_staking::ExposureOf<Runtime>;
}

pallet_staking_reward_curve::build! {
	const REWARD_CURVE: PiecewiseLinear<'static> = curve!(
		min_inflation: 0_025_000,
		max_inflation: 0_100_000,
		ideal_stake: 0_500_000,
		falloff: 0_050_000,
		max_piece_count: 40,
		test_precision: 0_005_000,
	);
}

parameter_types! {
	pub const SessionsPerEra: sp_staking::SessionIndex = 6;
	pub const BondingDuration: sp_staking::EraIndex = 24 * 28;
	pub const SlashDeferDuration: sp_staking::EraIndex = 24 * 7; // 1/4 the bonding duration.
	pub const RewardCurve: &'static PiecewiseLinear<'static> = &REWARD_CURVE;
	pub const MaxNominatorRewardedPerValidator: u32 = 256;
	pub const OffendingValidatorsThreshold: Perbill = Perbill::from_percent(17);
	pub OffchainRepeat: BlockNumber = 5;
	pub HistoryDepth: u32 = 84;
}

pub struct StakingBenchmarkingConfig;
impl pallet_staking::BenchmarkingConfig for StakingBenchmarkingConfig {
	type MaxNominators = ConstU32<1000>;
	type MaxValidators = ConstU32<1000>;
}

impl pallet_staking::Config for Runtime {
	type MaxNominations = MaxNominations;
	type Currency = Balances;
	type CurrencyBalance = Balance;
	type UnixTime = Timestamp;
	type CurrencyToVote = U128CurrencyToVote;
	type RewardRemainder = Treasury;
	type RuntimeEvent = RuntimeEvent;
	type Slash = Treasury; // send the slashed funds to the treasury.
	type Reward = (); // rewards are minted from the void
	type SessionsPerEra = SessionsPerEra;
	type BondingDuration = BondingDuration;
	type SlashDeferDuration = SlashDeferDuration;
	/// A super-majority of the council can cancel the slash.
	type AdminOrigin = EitherOfDiverse<
		EnsureRoot<AccountId>,
		pallet_collective::EnsureProportionAtLeast<AccountId, CouncilCollective, 3, 4>,
	>;
	type SessionInterface = Self;
	type EraPayout = pallet_staking::ConvertCurve<RewardCurve>;
	type NextNewSession = Session;
	type MaxNominatorRewardedPerValidator = MaxNominatorRewardedPerValidator;
	type OffendingValidatorsThreshold = OffendingValidatorsThreshold;
	type ElectionProvider = ElectionProviderMultiPhase;
	type GenesisElectionProvider = onchain::OnChainExecution<OnChainSeqPhragmen>;
	type VoterList = VoterList;
	// This a placeholder, to be introduced in the next PR as an instance of bags-list
	type TargetList = pallet_staking::UseValidatorsMap<Self>;
	type MaxUnlockingChunks = ConstU32<32>;
	type HistoryDepth = HistoryDepth;
	type OnStakerSlash = NominationPools;
	type WeightInfo = pallet_staking::weights::SubstrateWeight<Runtime>;
	type BenchmarkingConfig = StakingBenchmarkingConfig;
}

impl pallet_fast_unstake::Config for Runtime {
	type RuntimeEvent = RuntimeEvent;
	type ControlOrigin = frame_system::EnsureRoot<AccountId>;
<<<<<<< HEAD
	type BatchSize = ConstU32<128>;
	type Deposit = ConstU128<{ DOLLARS }>;
	type Currency = Balances;
	type Staking = Staking;
=======
	type BatchSize = ConstU32<64>;
	type Deposit = ConstU128<{ DOLLARS }>;
	type Currency = Balances;
	type Staking = Staking;
	type MaxErasToCheckPerBlock = ConstU32<1>;
	#[cfg(feature = "runtime-benchmarks")]
	type MaxBackersPerValidator = MaxNominatorRewardedPerValidator;
>>>>>>> 18bb7c7c
	type WeightInfo = ();
}

parameter_types! {
	// phase durations. 1/4 of the last session for each.
	pub const SignedPhase: u32 = EPOCH_DURATION_IN_BLOCKS / 4;
	pub const UnsignedPhase: u32 = EPOCH_DURATION_IN_BLOCKS / 4;

	// signed config
	pub const SignedRewardBase: Balance = 1 * DOLLARS;
	pub const SignedDepositBase: Balance = 1 * DOLLARS;
	pub const SignedDepositByte: Balance = 1 * CENTS;

	pub BetterUnsignedThreshold: Perbill = Perbill::from_rational(1u32, 10_000);

	// miner configs
	pub const MultiPhaseUnsignedPriority: TransactionPriority = StakingUnsignedPriority::get() - 1u64;
	pub MinerMaxWeight: Weight = RuntimeBlockWeights::get()
		.get(DispatchClass::Normal)
		.max_extrinsic.expect("Normal extrinsics have a weight limit configured; qed")
		.saturating_sub(BlockExecutionWeight::get());
	// Solution can occupy 90% of normal block size
	pub MinerMaxLength: u32 = Perbill::from_rational(9u32, 10) *
		*RuntimeBlockLength::get()
		.max
		.get(DispatchClass::Normal);
}

frame_election_provider_support::generate_solution_type!(
	#[compact]
	pub struct NposSolution16::<
		VoterIndex = u32,
		TargetIndex = u16,
		Accuracy = sp_runtime::PerU16,
		MaxVoters = MaxElectingVoters,
	>(16)
);

parameter_types! {
	pub MaxNominations: u32 = <NposSolution16 as frame_election_provider_support::NposSolution>::LIMIT as u32;
	pub MaxElectingVoters: u32 = 40_000;
	pub MaxElectableTargets: u16 = 10_000;
	// OnChain values are lower.
	pub MaxOnChainElectingVoters: u32 = 5000;
	pub MaxOnChainElectableTargets: u16 = 1250;
	// The maximum winners that can be elected by the Election pallet which is equivalent to the
	// maximum active validators the staking pallet can have.
	pub MaxActiveValidators: u32 = 1000;
}

/// The numbers configured here could always be more than the the maximum limits of staking pallet
/// to ensure election snapshot will not run out of memory. For now, we set them to smaller values
/// since the staking is bounded and the weight pipeline takes hours for this single pallet.
pub struct ElectionProviderBenchmarkConfig;
impl pallet_election_provider_multi_phase::BenchmarkingConfig for ElectionProviderBenchmarkConfig {
	const VOTERS: [u32; 2] = [1000, 2000];
	const TARGETS: [u32; 2] = [500, 1000];
	const ACTIVE_VOTERS: [u32; 2] = [500, 800];
	const DESIRED_TARGETS: [u32; 2] = [200, 400];
	const SNAPSHOT_MAXIMUM_VOTERS: u32 = 1000;
	const MINER_MAXIMUM_VOTERS: u32 = 1000;
	const MAXIMUM_TARGETS: u32 = 300;
}

/// Maximum number of iterations for balancing that will be executed in the embedded OCW
/// miner of election provider multi phase.
pub const MINER_MAX_ITERATIONS: u32 = 10;

/// A source of random balance for NposSolver, which is meant to be run by the OCW election miner.
pub struct OffchainRandomBalancing;
impl Get<Option<BalancingConfig>> for OffchainRandomBalancing {
	fn get() -> Option<BalancingConfig> {
		use sp_runtime::traits::TrailingZeroInput;
		let iterations = match MINER_MAX_ITERATIONS {
			0 => 0,
			max => {
				let seed = sp_io::offchain::random_seed();
				let random = <u32>::decode(&mut TrailingZeroInput::new(&seed))
					.expect("input is padded with zeroes; qed") %
					max.saturating_add(1);
				random as usize
			},
		};

		let config = BalancingConfig { iterations, tolerance: 0 };
		Some(config)
	}
}

pub struct OnChainSeqPhragmen;
impl onchain::Config for OnChainSeqPhragmen {
	type System = Runtime;
	type Solver = SequentialPhragmen<
		AccountId,
		pallet_election_provider_multi_phase::SolutionAccuracyOf<Runtime>,
	>;
	type DataProvider = <Runtime as pallet_election_provider_multi_phase::Config>::DataProvider;
	type WeightInfo = frame_election_provider_support::weights::SubstrateWeight<Runtime>;
	type MaxWinners = <Runtime as pallet_election_provider_multi_phase::Config>::MaxWinners;
	type VotersBound = MaxOnChainElectingVoters;
	type TargetsBound = MaxOnChainElectableTargets;
}

impl pallet_election_provider_multi_phase::MinerConfig for Runtime {
	type AccountId = AccountId;
	type MaxLength = MinerMaxLength;
	type MaxWeight = MinerMaxWeight;
	type Solution = NposSolution16;
	type MaxVotesPerVoter =
	<<Self as pallet_election_provider_multi_phase::Config>::DataProvider as ElectionDataProvider>::MaxVotesPerVoter;

	// The unsigned submissions have to respect the weight of the submit_unsigned call, thus their
	// weight estimate function is wired to this call's weight.
	fn solution_weight(v: u32, t: u32, a: u32, d: u32) -> Weight {
		<
			<Self as pallet_election_provider_multi_phase::Config>::WeightInfo
			as
			pallet_election_provider_multi_phase::WeightInfo
		>::submit_unsigned(v, t, a, d)
	}
}

impl pallet_election_provider_multi_phase::Config for Runtime {
	type RuntimeEvent = RuntimeEvent;
	type Currency = Balances;
	type EstimateCallFee = TransactionPayment;
	type SignedPhase = SignedPhase;
	type UnsignedPhase = UnsignedPhase;
	type BetterUnsignedThreshold = BetterUnsignedThreshold;
	type BetterSignedThreshold = ();
	type OffchainRepeat = OffchainRepeat;
	type MinerTxPriority = MultiPhaseUnsignedPriority;
	type MinerConfig = Self;
	type SignedMaxSubmissions = ConstU32<10>;
	type SignedRewardBase = SignedRewardBase;
	type SignedDepositBase = SignedDepositBase;
	type SignedDepositByte = SignedDepositByte;
	type SignedMaxRefunds = ConstU32<3>;
	type SignedDepositWeight = ();
	type SignedMaxWeight = MinerMaxWeight;
	type SlashHandler = (); // burn slashes
	type RewardHandler = (); // nothing to do upon rewards
	type DataProvider = Staking;
	type Fallback = onchain::OnChainExecution<OnChainSeqPhragmen>;
	type GovernanceFallback = onchain::OnChainExecution<OnChainSeqPhragmen>;
	type Solver = SequentialPhragmen<AccountId, SolutionAccuracyOf<Self>, OffchainRandomBalancing>;
	type ForceOrigin = EnsureRootOrHalfCouncil;
	type MaxElectableTargets = MaxElectableTargets;
	type MaxWinners = MaxActiveValidators;
	type MaxElectingVoters = MaxElectingVoters;
	type BenchmarkingConfig = ElectionProviderBenchmarkConfig;
	type WeightInfo = pallet_election_provider_multi_phase::weights::SubstrateWeight<Self>;
}

parameter_types! {
	pub const BagThresholds: &'static [u64] = &voter_bags::THRESHOLDS;
}

type VoterBagsListInstance = pallet_bags_list::Instance1;
impl pallet_bags_list::Config<VoterBagsListInstance> for Runtime {
	type RuntimeEvent = RuntimeEvent;
	/// The voter bags-list is loosely kept up to date, and the real source of truth for the score
	/// of each node is the staking pallet.
	type ScoreProvider = Staking;
	type BagThresholds = BagThresholds;
	type Score = VoteWeight;
	type WeightInfo = pallet_bags_list::weights::SubstrateWeight<Runtime>;
}

parameter_types! {
	pub const PostUnbondPoolsWindow: u32 = 4;
	pub const NominationPoolsPalletId: PalletId = PalletId(*b"py/nopls");
	pub const MaxPointsToBalance: u8 = 10;
}

use sp_runtime::traits::Convert;
pub struct BalanceToU256;
impl Convert<Balance, sp_core::U256> for BalanceToU256 {
	fn convert(balance: Balance) -> sp_core::U256 {
		sp_core::U256::from(balance)
	}
}
pub struct U256ToBalance;
impl Convert<sp_core::U256, Balance> for U256ToBalance {
	fn convert(n: sp_core::U256) -> Balance {
		n.try_into().unwrap_or(Balance::max_value())
	}
}

impl pallet_nomination_pools::Config for Runtime {
	type WeightInfo = ();
	type RuntimeEvent = RuntimeEvent;
	type Currency = Balances;
	type RewardCounter = FixedU128;
	type BalanceToU256 = BalanceToU256;
	type U256ToBalance = U256ToBalance;
	type Staking = Staking;
	type PostUnbondingPoolsWindow = PostUnbondPoolsWindow;
	type MaxMetadataLen = ConstU32<256>;
	type MaxUnbonding = ConstU32<8>;
	type PalletId = NominationPoolsPalletId;
	type MaxPointsToBalance = MaxPointsToBalance;
}

parameter_types! {
	pub const VoteLockingPeriod: BlockNumber = 30 * DAYS;
}

impl pallet_conviction_voting::Config for Runtime {
	type WeightInfo = pallet_conviction_voting::weights::SubstrateWeight<Self>;
	type RuntimeEvent = RuntimeEvent;
	type Currency = Balances;
	type VoteLockingPeriod = VoteLockingPeriod;
	type MaxVotes = ConstU32<512>;
	type MaxTurnout = frame_support::traits::TotalIssuanceOf<Balances, Self::AccountId>;
	type Polls = Referenda;
}

parameter_types! {
	pub const AlarmInterval: BlockNumber = 1;
	pub const SubmissionDeposit: Balance = 100 * DOLLARS;
	pub const UndecidingTimeout: BlockNumber = 28 * DAYS;
}

pub struct TracksInfo;
impl pallet_referenda::TracksInfo<Balance, BlockNumber> for TracksInfo {
	type Id = u16;
	type RuntimeOrigin = <RuntimeOrigin as frame_support::traits::OriginTrait>::PalletsOrigin;
	fn tracks() -> &'static [(Self::Id, pallet_referenda::TrackInfo<Balance, BlockNumber>)] {
		static DATA: [(u16, pallet_referenda::TrackInfo<Balance, BlockNumber>); 1] = [(
			0u16,
			pallet_referenda::TrackInfo {
				name: "root",
				max_deciding: 1,
				decision_deposit: 10,
				prepare_period: 4,
				decision_period: 4,
				confirm_period: 2,
				min_enactment_period: 4,
				min_approval: pallet_referenda::Curve::LinearDecreasing {
					length: Perbill::from_percent(100),
					floor: Perbill::from_percent(50),
					ceil: Perbill::from_percent(100),
				},
				min_support: pallet_referenda::Curve::LinearDecreasing {
					length: Perbill::from_percent(100),
					floor: Perbill::from_percent(0),
					ceil: Perbill::from_percent(100),
				},
			},
		)];
		&DATA[..]
	}
	fn track_for(id: &Self::RuntimeOrigin) -> Result<Self::Id, ()> {
		if let Ok(system_origin) = frame_system::RawOrigin::try_from(id.clone()) {
			match system_origin {
				frame_system::RawOrigin::Root => Ok(0),
				_ => Err(()),
			}
		} else {
			Err(())
		}
	}
}
pallet_referenda::impl_tracksinfo_get!(TracksInfo, Balance, BlockNumber);

impl pallet_referenda::Config for Runtime {
	type WeightInfo = pallet_referenda::weights::SubstrateWeight<Self>;
	type RuntimeCall = RuntimeCall;
	type RuntimeEvent = RuntimeEvent;
	type Scheduler = Scheduler;
	type Currency = pallet_balances::Pallet<Self>;
	type SubmitOrigin = EnsureSigned<AccountId>;
	type CancelOrigin = EnsureRoot<AccountId>;
	type KillOrigin = EnsureRoot<AccountId>;
	type Slash = ();
	type Votes = pallet_conviction_voting::VotesOf<Runtime>;
	type Tally = pallet_conviction_voting::TallyOf<Runtime>;
	type SubmissionDeposit = SubmissionDeposit;
	type MaxQueued = ConstU32<100>;
	type UndecidingTimeout = UndecidingTimeout;
	type AlarmInterval = AlarmInterval;
	type Tracks = TracksInfo;
	type Preimages = Preimage;
}

impl pallet_referenda::Config<pallet_referenda::Instance2> for Runtime {
	type WeightInfo = pallet_referenda::weights::SubstrateWeight<Self>;
	type RuntimeCall = RuntimeCall;
	type RuntimeEvent = RuntimeEvent;
	type Scheduler = Scheduler;
	type Currency = pallet_balances::Pallet<Self>;
	type SubmitOrigin = EnsureSigned<AccountId>;
	type CancelOrigin = EnsureRoot<AccountId>;
	type KillOrigin = EnsureRoot<AccountId>;
	type Slash = ();
	type Votes = pallet_ranked_collective::Votes;
	type Tally = pallet_ranked_collective::TallyOf<Runtime>;
	type SubmissionDeposit = SubmissionDeposit;
	type MaxQueued = ConstU32<100>;
	type UndecidingTimeout = UndecidingTimeout;
	type AlarmInterval = AlarmInterval;
	type Tracks = TracksInfo;
	type Preimages = Preimage;
}

impl pallet_ranked_collective::Config for Runtime {
	type WeightInfo = pallet_ranked_collective::weights::SubstrateWeight<Self>;
	type RuntimeEvent = RuntimeEvent;
	type PromoteOrigin = EnsureRootWithSuccess<AccountId, ConstU16<65535>>;
	type DemoteOrigin = EnsureRootWithSuccess<AccountId, ConstU16<65535>>;
	type Polls = RankedPolls;
	type MinRankOfClass = traits::Identity;
	type VoteWeight = pallet_ranked_collective::Geometric;
}

impl pallet_remark::Config for Runtime {
	type WeightInfo = pallet_remark::weights::SubstrateWeight<Self>;
	type RuntimeEvent = RuntimeEvent;
}

impl pallet_root_testing::Config for Runtime {}

parameter_types! {
	pub const LaunchPeriod: BlockNumber = 28 * 24 * 60 * MINUTES;
	pub const VotingPeriod: BlockNumber = 28 * 24 * 60 * MINUTES;
	pub const FastTrackVotingPeriod: BlockNumber = 3 * 24 * 60 * MINUTES;
	pub const MinimumDeposit: Balance = 100 * DOLLARS;
	pub const EnactmentPeriod: BlockNumber = 30 * 24 * 60 * MINUTES;
	pub const CooloffPeriod: BlockNumber = 28 * 24 * 60 * MINUTES;
	pub const MaxProposals: u32 = 100;
}

impl pallet_democracy::Config for Runtime {
	type RuntimeEvent = RuntimeEvent;
	type Currency = Balances;
	type EnactmentPeriod = EnactmentPeriod;
	type LaunchPeriod = LaunchPeriod;
	type VotingPeriod = VotingPeriod;
	type VoteLockingPeriod = EnactmentPeriod; // Same as EnactmentPeriod
	type MinimumDeposit = MinimumDeposit;
	/// A straight majority of the council can decide what their next motion is.
	type ExternalOrigin =
		pallet_collective::EnsureProportionAtLeast<AccountId, CouncilCollective, 1, 2>;
	/// A super-majority can have the next scheduled referendum be a straight majority-carries vote.
	type ExternalMajorityOrigin =
		pallet_collective::EnsureProportionAtLeast<AccountId, CouncilCollective, 3, 4>;
	/// A unanimous council can have the next scheduled referendum be a straight default-carries
	/// (NTB) vote.
	type ExternalDefaultOrigin =
		pallet_collective::EnsureProportionAtLeast<AccountId, CouncilCollective, 1, 1>;
	/// Two thirds of the technical committee can have an ExternalMajority/ExternalDefault vote
	/// be tabled immediately and with a shorter voting/enactment period.
	type FastTrackOrigin =
		pallet_collective::EnsureProportionAtLeast<AccountId, TechnicalCollective, 2, 3>;
	type InstantOrigin =
		pallet_collective::EnsureProportionAtLeast<AccountId, TechnicalCollective, 1, 1>;
	type InstantAllowed = frame_support::traits::ConstBool<true>;
	type FastTrackVotingPeriod = FastTrackVotingPeriod;
	// To cancel a proposal which has been passed, 2/3 of the council must agree to it.
	type CancellationOrigin =
		pallet_collective::EnsureProportionAtLeast<AccountId, CouncilCollective, 2, 3>;
	// To cancel a proposal before it has been passed, the technical committee must be unanimous or
	// Root must agree.
	type CancelProposalOrigin = EitherOfDiverse<
		EnsureRoot<AccountId>,
		pallet_collective::EnsureProportionAtLeast<AccountId, TechnicalCollective, 1, 1>,
	>;
	type BlacklistOrigin = EnsureRoot<AccountId>;
	// Any single technical committee member may veto a coming council proposal, however they can
	// only do it once and it lasts only for the cool-off period.
	type VetoOrigin = pallet_collective::EnsureMember<AccountId, TechnicalCollective>;
	type CooloffPeriod = CooloffPeriod;
	type Slash = Treasury;
	type Scheduler = Scheduler;
	type PalletsOrigin = OriginCaller;
	type MaxVotes = ConstU32<100>;
	type WeightInfo = pallet_democracy::weights::SubstrateWeight<Runtime>;
	type MaxProposals = MaxProposals;
	type Preimages = Preimage;
	type MaxDeposits = ConstU32<100>;
	type MaxBlacklisted = ConstU32<100>;
}

parameter_types! {
	pub const CouncilMotionDuration: BlockNumber = 5 * DAYS;
	pub const CouncilMaxProposals: u32 = 100;
	pub const CouncilMaxMembers: u32 = 100;
}

type CouncilCollective = pallet_collective::Instance1;
impl pallet_collective::Config<CouncilCollective> for Runtime {
	type RuntimeOrigin = RuntimeOrigin;
	type Proposal = RuntimeCall;
	type RuntimeEvent = RuntimeEvent;
	type MotionDuration = CouncilMotionDuration;
	type MaxProposals = CouncilMaxProposals;
	type MaxMembers = CouncilMaxMembers;
	type DefaultVote = pallet_collective::PrimeDefaultVote;
	type WeightInfo = pallet_collective::weights::SubstrateWeight<Runtime>;
}

parameter_types! {
	pub const CandidacyBond: Balance = 10 * DOLLARS;
	// 1 storage item created, key size is 32 bytes, value size is 16+16.
	pub const VotingBondBase: Balance = deposit(1, 64);
	// additional data per vote is 32 bytes (account id).
	pub const VotingBondFactor: Balance = deposit(0, 32);
	pub const TermDuration: BlockNumber = 7 * DAYS;
	pub const DesiredMembers: u32 = 13;
	pub const DesiredRunnersUp: u32 = 7;
	pub const MaxVoters: u32 = 10 * 1000;
	pub const MaxCandidates: u32 = 1000;
	pub const ElectionsPhragmenPalletId: LockIdentifier = *b"phrelect";
}

// Make sure that there are no more than `MaxMembers` members elected via elections-phragmen.
const_assert!(DesiredMembers::get() <= CouncilMaxMembers::get());

impl pallet_elections_phragmen::Config for Runtime {
	type RuntimeEvent = RuntimeEvent;
	type PalletId = ElectionsPhragmenPalletId;
	type Currency = Balances;
	type ChangeMembers = Council;
	// NOTE: this implies that council's genesis members cannot be set directly and must come from
	// this module.
	type InitializeMembers = Council;
	type CurrencyToVote = U128CurrencyToVote;
	type CandidacyBond = CandidacyBond;
	type VotingBondBase = VotingBondBase;
	type VotingBondFactor = VotingBondFactor;
	type LoserCandidate = ();
	type KickedMember = ();
	type DesiredMembers = DesiredMembers;
	type DesiredRunnersUp = DesiredRunnersUp;
	type TermDuration = TermDuration;
	type MaxVoters = MaxVoters;
	type MaxCandidates = MaxCandidates;
	type WeightInfo = pallet_elections_phragmen::weights::SubstrateWeight<Runtime>;
}

parameter_types! {
	pub const TechnicalMotionDuration: BlockNumber = 5 * DAYS;
	pub const TechnicalMaxProposals: u32 = 100;
	pub const TechnicalMaxMembers: u32 = 100;
}

type TechnicalCollective = pallet_collective::Instance2;
impl pallet_collective::Config<TechnicalCollective> for Runtime {
	type RuntimeOrigin = RuntimeOrigin;
	type Proposal = RuntimeCall;
	type RuntimeEvent = RuntimeEvent;
	type MotionDuration = TechnicalMotionDuration;
	type MaxProposals = TechnicalMaxProposals;
	type MaxMembers = TechnicalMaxMembers;
	type DefaultVote = pallet_collective::PrimeDefaultVote;
	type WeightInfo = pallet_collective::weights::SubstrateWeight<Runtime>;
}

type EnsureRootOrHalfCouncil = EitherOfDiverse<
	EnsureRoot<AccountId>,
	pallet_collective::EnsureProportionMoreThan<AccountId, CouncilCollective, 1, 2>,
>;
impl pallet_membership::Config<pallet_membership::Instance1> for Runtime {
	type RuntimeEvent = RuntimeEvent;
	type AddOrigin = EnsureRootOrHalfCouncil;
	type RemoveOrigin = EnsureRootOrHalfCouncil;
	type SwapOrigin = EnsureRootOrHalfCouncil;
	type ResetOrigin = EnsureRootOrHalfCouncil;
	type PrimeOrigin = EnsureRootOrHalfCouncil;
	type MembershipInitialized = TechnicalCommittee;
	type MembershipChanged = TechnicalCommittee;
	type MaxMembers = TechnicalMaxMembers;
	type WeightInfo = pallet_membership::weights::SubstrateWeight<Runtime>;
}

parameter_types! {
	pub const ProposalBond: Permill = Permill::from_percent(5);
	pub const ProposalBondMinimum: Balance = 1 * DOLLARS;
	pub const SpendPeriod: BlockNumber = 1 * DAYS;
	pub const Burn: Permill = Permill::from_percent(50);
	pub const TipCountdown: BlockNumber = 1 * DAYS;
	pub const TipFindersFee: Percent = Percent::from_percent(20);
	pub const TipReportDepositBase: Balance = 1 * DOLLARS;
	pub const DataDepositPerByte: Balance = 1 * CENTS;
	pub const TreasuryPalletId: PalletId = PalletId(*b"py/trsry");
	pub const MaximumReasonLength: u32 = 300;
	pub const MaxApprovals: u32 = 100;
	pub const MaxBalance: Balance = Balance::max_value();
}

impl pallet_treasury::Config for Runtime {
	type PalletId = TreasuryPalletId;
	type Currency = Balances;
	type ApproveOrigin = EitherOfDiverse<
		EnsureRoot<AccountId>,
		pallet_collective::EnsureProportionAtLeast<AccountId, CouncilCollective, 3, 5>,
	>;
	type RejectOrigin = EitherOfDiverse<
		EnsureRoot<AccountId>,
		pallet_collective::EnsureProportionMoreThan<AccountId, CouncilCollective, 1, 2>,
	>;
	type RuntimeEvent = RuntimeEvent;
	type OnSlash = ();
	type ProposalBond = ProposalBond;
	type ProposalBondMinimum = ProposalBondMinimum;
	type ProposalBondMaximum = ();
	type SpendPeriod = SpendPeriod;
	type Burn = Burn;
	type BurnDestination = ();
	type SpendFunds = Bounties;
	type WeightInfo = pallet_treasury::weights::SubstrateWeight<Runtime>;
	type MaxApprovals = MaxApprovals;
	type SpendOrigin = EnsureWithSuccess<EnsureRoot<AccountId>, AccountId, MaxBalance>;
}

parameter_types! {
	pub const BountyCuratorDeposit: Permill = Permill::from_percent(50);
	pub const BountyValueMinimum: Balance = 5 * DOLLARS;
	pub const BountyDepositBase: Balance = 1 * DOLLARS;
	pub const CuratorDepositMultiplier: Permill = Permill::from_percent(50);
	pub const CuratorDepositMin: Balance = 1 * DOLLARS;
	pub const CuratorDepositMax: Balance = 100 * DOLLARS;
	pub const BountyDepositPayoutDelay: BlockNumber = 1 * DAYS;
	pub const BountyUpdatePeriod: BlockNumber = 14 * DAYS;
}

impl pallet_bounties::Config for Runtime {
	type RuntimeEvent = RuntimeEvent;
	type BountyDepositBase = BountyDepositBase;
	type BountyDepositPayoutDelay = BountyDepositPayoutDelay;
	type BountyUpdatePeriod = BountyUpdatePeriod;
	type CuratorDepositMultiplier = CuratorDepositMultiplier;
	type CuratorDepositMin = CuratorDepositMin;
	type CuratorDepositMax = CuratorDepositMax;
	type BountyValueMinimum = BountyValueMinimum;
	type DataDepositPerByte = DataDepositPerByte;
	type MaximumReasonLength = MaximumReasonLength;
	type WeightInfo = pallet_bounties::weights::SubstrateWeight<Runtime>;
	type ChildBountyManager = ChildBounties;
}

parameter_types! {
	/// Allocate at most 20% of each block for message processing.
	///
	/// Is set to 20% since the scheduler can already consume a maximum of 80%.
	pub MessageQueueServiceWeight: Option<Weight> = Some(Perbill::from_percent(20) * RuntimeBlockWeights::get().max_block);
}

impl pallet_message_queue::Config for Runtime {
	type RuntimeEvent = RuntimeEvent;
	type WeightInfo = ();
	/// NOTE: Always set this to `NoopMessageProcessor` for benchmarking.
	type MessageProcessor = pallet_message_queue::mock_helpers::NoopMessageProcessor;
	type Size = u32;
	type QueueChangeHandler = ();
	type HeapSize = ConstU32<{ 64 * 1024 }>;
	type MaxStale = ConstU32<128>;
	type ServiceWeight = MessageQueueServiceWeight;
}

parameter_types! {
	pub const ChildBountyValueMinimum: Balance = 1 * DOLLARS;
}

impl pallet_child_bounties::Config for Runtime {
	type RuntimeEvent = RuntimeEvent;
	type MaxActiveChildBountyCount = ConstU32<5>;
	type ChildBountyValueMinimum = ChildBountyValueMinimum;
	type WeightInfo = pallet_child_bounties::weights::SubstrateWeight<Runtime>;
}

impl pallet_tips::Config for Runtime {
	type RuntimeEvent = RuntimeEvent;
	type DataDepositPerByte = DataDepositPerByte;
	type MaximumReasonLength = MaximumReasonLength;
	type Tippers = Elections;
	type TipCountdown = TipCountdown;
	type TipFindersFee = TipFindersFee;
	type TipReportDepositBase = TipReportDepositBase;
	type WeightInfo = pallet_tips::weights::SubstrateWeight<Runtime>;
}

parameter_types! {
	pub const DepositPerItem: Balance = deposit(1, 0);
	pub const DepositPerByte: Balance = deposit(0, 1);
	pub const DeletionQueueDepth: u32 = 128;
	// The lazy deletion runs inside on_initialize.
	pub DeletionWeightLimit: Weight = RuntimeBlockWeights::get()
		.per_class
		.get(DispatchClass::Normal)
		.max_total
		.unwrap_or(RuntimeBlockWeights::get().max_block);
	pub Schedule: pallet_contracts::Schedule<Runtime> = Default::default();
}

impl pallet_contracts::Config for Runtime {
	type Time = Timestamp;
	type Randomness = RandomnessCollectiveFlip;
	type Currency = Balances;
	type RuntimeEvent = RuntimeEvent;
	type RuntimeCall = RuntimeCall;
	/// The safest default is to allow no calls at all.
	///
	/// Runtimes should whitelist dispatchables that are allowed to be called from contracts
	/// and make sure they are stable. Dispatchables exposed to contracts are not allowed to
	/// change because that would break already deployed contracts. The `Call` structure itself
	/// is not allowed to change the indices of existing pallets, too.
	type CallFilter = Nothing;
	type DepositPerItem = DepositPerItem;
	type DepositPerByte = DepositPerByte;
	type CallStack = [pallet_contracts::Frame<Self>; 5];
	type WeightPrice = pallet_transaction_payment::Pallet<Self>;
	type WeightInfo = pallet_contracts::weights::SubstrateWeight<Self>;
	type ChainExtension = ();
	type DeletionQueueDepth = DeletionQueueDepth;
	type DeletionWeightLimit = DeletionWeightLimit;
	type Schedule = Schedule;
	type AddressGenerator = pallet_contracts::DefaultAddressGenerator;
	type MaxCodeLen = ConstU32<{ 123 * 1024 }>;
	type MaxStorageKeyLen = ConstU32<128>;
	type UnsafeUnstableInterface = ConstBool<false>;
	type MaxDebugBufferLen = ConstU32<{ 2 * 1024 * 1024 }>;
}

impl pallet_sudo::Config for Runtime {
	type RuntimeEvent = RuntimeEvent;
	type RuntimeCall = RuntimeCall;
}

parameter_types! {
	pub const ImOnlineUnsignedPriority: TransactionPriority = TransactionPriority::max_value();
	/// We prioritize im-online heartbeats over election solution submission.
	pub const StakingUnsignedPriority: TransactionPriority = TransactionPriority::max_value() / 2;
	pub const MaxAuthorities: u32 = 100;
	pub const MaxKeys: u32 = 10_000;
	pub const MaxPeerInHeartbeats: u32 = 10_000;
	pub const MaxPeerDataEncodingSize: u32 = 1_000;
}

impl<LocalCall> frame_system::offchain::CreateSignedTransaction<LocalCall> for Runtime
where
	RuntimeCall: From<LocalCall>,
{
	fn create_transaction<C: frame_system::offchain::AppCrypto<Self::Public, Self::Signature>>(
		call: RuntimeCall,
		public: <Signature as traits::Verify>::Signer,
		account: AccountId,
		nonce: Index,
	) -> Option<(RuntimeCall, <UncheckedExtrinsic as traits::Extrinsic>::SignaturePayload)> {
		let tip = 0;
		// take the biggest period possible.
		let period =
			BlockHashCount::get().checked_next_power_of_two().map(|c| c / 2).unwrap_or(2) as u64;
		let current_block = System::block_number()
			.saturated_into::<u64>()
			// The `System::block_number` is initialized with `n+1`,
			// so the actual block number is `n`.
			.saturating_sub(1);
		let era = Era::mortal(period, current_block);
		let extra = (
			frame_system::CheckNonZeroSender::<Runtime>::new(),
			frame_system::CheckSpecVersion::<Runtime>::new(),
			frame_system::CheckTxVersion::<Runtime>::new(),
			frame_system::CheckGenesis::<Runtime>::new(),
			frame_system::CheckEra::<Runtime>::from(era),
			frame_system::CheckNonce::<Runtime>::from(nonce),
			frame_system::CheckWeight::<Runtime>::new(),
			pallet_asset_tx_payment::ChargeAssetTxPayment::<Runtime>::from(tip, None),
		);
		let raw_payload = SignedPayload::new(call, extra)
			.map_err(|e| {
				log::warn!("Unable to create signed payload: {:?}", e);
			})
			.ok()?;
		let signature = raw_payload.using_encoded(|payload| C::sign(payload, public))?;
		let address = Indices::unlookup(account);
		let (call, extra, _) = raw_payload.deconstruct();
		Some((call, (address, signature, extra)))
	}
}

impl frame_system::offchain::SigningTypes for Runtime {
	type Public = <Signature as traits::Verify>::Signer;
	type Signature = Signature;
}

impl<C> frame_system::offchain::SendTransactionTypes<C> for Runtime
where
	RuntimeCall: From<C>,
{
	type Extrinsic = UncheckedExtrinsic;
	type OverarchingCall = RuntimeCall;
}

impl pallet_im_online::Config for Runtime {
	type AuthorityId = ImOnlineId;
	type RuntimeEvent = RuntimeEvent;
	type NextSessionRotation = Babe;
	type ValidatorSet = Historical;
	type ReportUnresponsiveness = Offences;
	type UnsignedPriority = ImOnlineUnsignedPriority;
	type WeightInfo = pallet_im_online::weights::SubstrateWeight<Runtime>;
	type MaxKeys = MaxKeys;
	type MaxPeerInHeartbeats = MaxPeerInHeartbeats;
	type MaxPeerDataEncodingSize = MaxPeerDataEncodingSize;
}

impl pallet_offences::Config for Runtime {
	type RuntimeEvent = RuntimeEvent;
	type IdentificationTuple = pallet_session::historical::IdentificationTuple<Self>;
	type OnOffenceHandler = Staking;
}

impl pallet_authority_discovery::Config for Runtime {
	type MaxAuthorities = MaxAuthorities;
}

parameter_types! {
	pub const MaxSetIdSessionEntries: u32 = BondingDuration::get() * SessionsPerEra::get();
}

impl pallet_grandpa::Config for Runtime {
	type RuntimeEvent = RuntimeEvent;

	type KeyOwnerProofSystem = Historical;

	type KeyOwnerProof =
		<Self::KeyOwnerProofSystem as KeyOwnerProofSystem<(KeyTypeId, GrandpaId)>>::Proof;

	type KeyOwnerIdentification = <Self::KeyOwnerProofSystem as KeyOwnerProofSystem<(
		KeyTypeId,
		GrandpaId,
	)>>::IdentificationTuple;

	type HandleEquivocation = pallet_grandpa::EquivocationHandler<
		Self::KeyOwnerIdentification,
		Offences,
		ReportLongevity,
	>;

	type WeightInfo = ();
	type MaxAuthorities = MaxAuthorities;
	type MaxSetIdSessionEntries = MaxSetIdSessionEntries;
}

parameter_types! {
	pub const BasicDeposit: Balance = 10 * DOLLARS;       // 258 bytes on-chain
	pub const FieldDeposit: Balance = 250 * CENTS;        // 66 bytes on-chain
	pub const SubAccountDeposit: Balance = 2 * DOLLARS;   // 53 bytes on-chain
	pub const MaxSubAccounts: u32 = 100;
	pub const MaxAdditionalFields: u32 = 100;
	pub const MaxRegistrars: u32 = 20;
}

impl pallet_identity::Config for Runtime {
	type RuntimeEvent = RuntimeEvent;
	type Currency = Balances;
	type BasicDeposit = BasicDeposit;
	type FieldDeposit = FieldDeposit;
	type SubAccountDeposit = SubAccountDeposit;
	type MaxSubAccounts = MaxSubAccounts;
	type MaxAdditionalFields = MaxAdditionalFields;
	type MaxRegistrars = MaxRegistrars;
	type Slashed = Treasury;
	type ForceOrigin = EnsureRootOrHalfCouncil;
	type RegistrarOrigin = EnsureRootOrHalfCouncil;
	type WeightInfo = pallet_identity::weights::SubstrateWeight<Runtime>;
}

parameter_types! {
	pub const ConfigDepositBase: Balance = 5 * DOLLARS;
	pub const FriendDepositFactor: Balance = 50 * CENTS;
	pub const MaxFriends: u16 = 9;
	pub const RecoveryDeposit: Balance = 5 * DOLLARS;
}

impl pallet_recovery::Config for Runtime {
	type RuntimeEvent = RuntimeEvent;
	type WeightInfo = pallet_recovery::weights::SubstrateWeight<Runtime>;
	type RuntimeCall = RuntimeCall;
	type Currency = Balances;
	type ConfigDepositBase = ConfigDepositBase;
	type FriendDepositFactor = FriendDepositFactor;
	type MaxFriends = MaxFriends;
	type RecoveryDeposit = RecoveryDeposit;
}

parameter_types! {
	pub const CandidateDeposit: Balance = 10 * DOLLARS;
	pub const WrongSideDeduction: Balance = 2 * DOLLARS;
	pub const MaxStrikes: u32 = 10;
	pub const RotationPeriod: BlockNumber = 80 * HOURS;
	pub const PeriodSpend: Balance = 500 * DOLLARS;
	pub const MaxLockDuration: BlockNumber = 36 * 30 * DAYS;
	pub const ChallengePeriod: BlockNumber = 7 * DAYS;
	pub const MaxCandidateIntake: u32 = 10;
	pub const SocietyPalletId: PalletId = PalletId(*b"py/socie");
}

impl pallet_society::Config for Runtime {
	type RuntimeEvent = RuntimeEvent;
	type PalletId = SocietyPalletId;
	type Currency = Balances;
	type Randomness = RandomnessCollectiveFlip;
	type CandidateDeposit = CandidateDeposit;
	type WrongSideDeduction = WrongSideDeduction;
	type MaxStrikes = MaxStrikes;
	type PeriodSpend = PeriodSpend;
	type MembershipChanged = ();
	type RotationPeriod = RotationPeriod;
	type MaxLockDuration = MaxLockDuration;
	type FounderSetOrigin =
		pallet_collective::EnsureProportionMoreThan<AccountId, CouncilCollective, 1, 2>;
	type SuspensionJudgementOrigin = pallet_society::EnsureFounder<Runtime>;
	type MaxCandidateIntake = MaxCandidateIntake;
	type ChallengePeriod = ChallengePeriod;
}

parameter_types! {
	pub const MinVestedTransfer: Balance = 100 * DOLLARS;
	pub UnvestedFundsAllowedWithdrawReasons: WithdrawReasons =
		WithdrawReasons::except(WithdrawReasons::TRANSFER | WithdrawReasons::RESERVE);
}

impl pallet_vesting::Config for Runtime {
	type RuntimeEvent = RuntimeEvent;
	type Currency = Balances;
	type BlockNumberToBalance = ConvertInto;
	type MinVestedTransfer = MinVestedTransfer;
	type WeightInfo = pallet_vesting::weights::SubstrateWeight<Runtime>;
	type UnvestedFundsAllowedWithdrawReasons = UnvestedFundsAllowedWithdrawReasons;
	// `VestingInfo` encode length is 36bytes. 28 schedules gets encoded as 1009 bytes, which is the
	// highest number of schedules that encodes less than 2^10.
	const MAX_VESTING_SCHEDULES: u32 = 28;
}

impl pallet_mmr::Config for Runtime {
	const INDEXING_PREFIX: &'static [u8] = b"mmr";
	type Hashing = <Runtime as frame_system::Config>::Hashing;
	type Hash = <Runtime as frame_system::Config>::Hash;
	type LeafData = pallet_mmr::ParentNumberAndHash<Self>;
	type OnNewRoot = ();
	type WeightInfo = ();
}

parameter_types! {
	pub const LotteryPalletId: PalletId = PalletId(*b"py/lotto");
	pub const MaxCalls: u32 = 10;
	pub const MaxGenerateRandom: u32 = 10;
}

impl pallet_lottery::Config for Runtime {
	type PalletId = LotteryPalletId;
	type RuntimeCall = RuntimeCall;
	type Currency = Balances;
	type Randomness = RandomnessCollectiveFlip;
	type RuntimeEvent = RuntimeEvent;
	type ManagerOrigin = EnsureRoot<AccountId>;
	type MaxCalls = MaxCalls;
	type ValidateCall = Lottery;
	type MaxGenerateRandom = MaxGenerateRandom;
	type WeightInfo = pallet_lottery::weights::SubstrateWeight<Runtime>;
}

parameter_types! {
	pub const AssetDeposit: Balance = 100 * DOLLARS;
	pub const ApprovalDeposit: Balance = 1 * DOLLARS;
	pub const StringLimit: u32 = 50;
	pub const MetadataDepositBase: Balance = 10 * DOLLARS;
	pub const MetadataDepositPerByte: Balance = 1 * DOLLARS;
}

impl pallet_assets::Config for Runtime {
	type RuntimeEvent = RuntimeEvent;
	type Balance = u128;
	type AssetId = u32;
	type AssetIdParameter = codec::Compact<u32>;
	type Currency = Balances;
	type CreateOrigin = AsEnsureOriginWithArg<EnsureSigned<AccountId>>;
	type ForceOrigin = EnsureRoot<AccountId>;
	type AssetDeposit = AssetDeposit;
	type AssetAccountDeposit = ConstU128<DOLLARS>;
	type MetadataDepositBase = MetadataDepositBase;
	type MetadataDepositPerByte = MetadataDepositPerByte;
	type ApprovalDeposit = ApprovalDeposit;
	type StringLimit = StringLimit;
	type Freezer = ();
	type Extra = ();
	type CallbackHandle = ();
	type WeightInfo = pallet_assets::weights::SubstrateWeight<Runtime>;
	type RemoveItemsLimit = ConstU32<1000>;
	#[cfg(feature = "runtime-benchmarks")]
	type BenchmarkHelper = ();
}

parameter_types! {
	pub IgnoredIssuance: Balance = Treasury::pot();
	pub const QueueCount: u32 = 300;
	pub const MaxQueueLen: u32 = 1000;
	pub const FifoQueueLen: u32 = 500;
	pub const NisBasePeriod: BlockNumber = 30 * DAYS;
	pub const MinBid: Balance = 100 * DOLLARS;
	pub const MinReceipt: Perquintill = Perquintill::from_percent(1);
	pub const IntakePeriod: BlockNumber = 10;
	pub MaxIntakeWeight: Weight = MAXIMUM_BLOCK_WEIGHT / 10;
	pub const ThawThrottle: (Perquintill, BlockNumber) = (Perquintill::from_percent(25), 5);
	pub Target: Perquintill = Perquintill::zero();
	pub const NisPalletId: PalletId = PalletId(*b"py/nis  ");
<<<<<<< HEAD
=======
	pub const NisReserveId: [u8; 8] = *b"py/nis  ";
>>>>>>> 18bb7c7c
}

impl pallet_nis::Config for Runtime {
	type WeightInfo = pallet_nis::weights::SubstrateWeight<Runtime>;
	type RuntimeEvent = RuntimeEvent;
	type Currency = Balances;
	type CurrencyBalance = Balance;
	type FundOrigin = frame_system::EnsureSigned<AccountId>;
	type Counterpart = ItemOf<Assets, ConstU32<9u32>, AccountId>;
	type CounterpartAmount = WithMaximumOf<ConstU128<21_000_000_000_000_000_000u128>>;
	type Deficit = ();
	type IgnoredIssuance = IgnoredIssuance;
	type Target = Target;
	type PalletId = NisPalletId;
	type QueueCount = QueueCount;
	type MaxQueueLen = MaxQueueLen;
	type FifoQueueLen = FifoQueueLen;
	type BasePeriod = NisBasePeriod;
	type MinBid = MinBid;
	type MinReceipt = MinReceipt;
	type IntakePeriod = IntakePeriod;
	type MaxIntakeWeight = MaxIntakeWeight;
	type ThawThrottle = ThawThrottle;
<<<<<<< HEAD
=======
	type ReserveId = NisReserveId;
>>>>>>> 18bb7c7c
}

parameter_types! {
	pub const CollectionDeposit: Balance = 100 * DOLLARS;
	pub const ItemDeposit: Balance = 1 * DOLLARS;
	pub const KeyLimit: u32 = 32;
	pub const ValueLimit: u32 = 256;
	pub const ApprovalsLimit: u32 = 20;
	pub const ItemAttributesApprovalsLimit: u32 = 20;
	pub const MaxTips: u32 = 10;
	pub const MaxDeadlineDuration: BlockNumber = 12 * 30 * DAYS;
}

impl pallet_uniques::Config for Runtime {
	type RuntimeEvent = RuntimeEvent;
	type CollectionId = u32;
	type ItemId = u32;
	type Currency = Balances;
	type ForceOrigin = frame_system::EnsureRoot<AccountId>;
	type CollectionDeposit = CollectionDeposit;
	type ItemDeposit = ItemDeposit;
	type MetadataDepositBase = MetadataDepositBase;
	type AttributeDepositBase = MetadataDepositBase;
	type DepositPerByte = MetadataDepositPerByte;
	type StringLimit = StringLimit;
	type KeyLimit = KeyLimit;
	type ValueLimit = ValueLimit;
	type WeightInfo = pallet_uniques::weights::SubstrateWeight<Runtime>;
	#[cfg(feature = "runtime-benchmarks")]
	type Helper = ();
	type CreateOrigin = AsEnsureOriginWithArg<EnsureSigned<AccountId>>;
	type Locker = ();
}

parameter_types! {
	pub Features: PalletFeatures = PalletFeatures::all_enabled();
}

impl pallet_nfts::Config for Runtime {
	type RuntimeEvent = RuntimeEvent;
	type CollectionId = u32;
	type ItemId = u32;
	type Currency = Balances;
	type ForceOrigin = frame_system::EnsureRoot<AccountId>;
	type CollectionDeposit = CollectionDeposit;
	type ItemDeposit = ItemDeposit;
	type MetadataDepositBase = MetadataDepositBase;
	type AttributeDepositBase = MetadataDepositBase;
	type DepositPerByte = MetadataDepositPerByte;
	type StringLimit = StringLimit;
	type KeyLimit = KeyLimit;
	type ValueLimit = ValueLimit;
	type ApprovalsLimit = ApprovalsLimit;
	type ItemAttributesApprovalsLimit = ItemAttributesApprovalsLimit;
	type MaxTips = MaxTips;
	type MaxDeadlineDuration = MaxDeadlineDuration;
	type Features = Features;
	type WeightInfo = pallet_nfts::weights::SubstrateWeight<Runtime>;
	#[cfg(feature = "runtime-benchmarks")]
	type Helper = ();
	type CreateOrigin = AsEnsureOriginWithArg<EnsureSigned<AccountId>>;
	type Locker = ();
}

impl pallet_transaction_storage::Config for Runtime {
	type RuntimeEvent = RuntimeEvent;
	type Currency = Balances;
	type RuntimeCall = RuntimeCall;
	type FeeDestination = ();
	type WeightInfo = pallet_transaction_storage::weights::SubstrateWeight<Runtime>;
	type MaxBlockTransactions =
		ConstU32<{ pallet_transaction_storage::DEFAULT_MAX_BLOCK_TRANSACTIONS }>;
	type MaxTransactionSize =
		ConstU32<{ pallet_transaction_storage::DEFAULT_MAX_TRANSACTION_SIZE }>;
}

impl pallet_whitelist::Config for Runtime {
	type RuntimeEvent = RuntimeEvent;
	type RuntimeCall = RuntimeCall;
	type WhitelistOrigin = EnsureRoot<AccountId>;
	type DispatchWhitelistedOrigin = EnsureRoot<AccountId>;
	type Preimages = Preimage;
	type WeightInfo = pallet_whitelist::weights::SubstrateWeight<Runtime>;
}

parameter_types! {
	pub const MigrationSignedDepositPerItem: Balance = 1 * CENTS;
	pub const MigrationSignedDepositBase: Balance = 20 * DOLLARS;
	pub const MigrationMaxKeyLen: u32 = 512;
}

impl pallet_state_trie_migration::Config for Runtime {
	type RuntimeEvent = RuntimeEvent;
	type ControlOrigin = EnsureRoot<AccountId>;
	type Currency = Balances;
	type MaxKeyLen = MigrationMaxKeyLen;
	type SignedDepositPerItem = MigrationSignedDepositPerItem;
	type SignedDepositBase = MigrationSignedDepositBase;
	// Warning: this is not advised, as it might allow the chain to be temporarily DOS-ed.
	// Preferably, if the chain's governance/maintenance team is planning on using a specific
	// account for the migration, put it here to make sure only that account can trigger the signed
	// migrations.
	type SignedFilter = EnsureSigned<Self::AccountId>;
	type WeightInfo = ();
}

const ALLIANCE_MOTION_DURATION_IN_BLOCKS: BlockNumber = 5 * DAYS;

parameter_types! {
	pub const AllianceMotionDuration: BlockNumber = ALLIANCE_MOTION_DURATION_IN_BLOCKS;
	pub const AllianceMaxProposals: u32 = 100;
	pub const AllianceMaxMembers: u32 = 100;
}

type AllianceCollective = pallet_collective::Instance3;
impl pallet_collective::Config<AllianceCollective> for Runtime {
	type RuntimeOrigin = RuntimeOrigin;
	type Proposal = RuntimeCall;
	type RuntimeEvent = RuntimeEvent;
	type MotionDuration = AllianceMotionDuration;
	type MaxProposals = AllianceMaxProposals;
	type MaxMembers = AllianceMaxMembers;
	type DefaultVote = pallet_collective::PrimeDefaultVote;
	type WeightInfo = pallet_collective::weights::SubstrateWeight<Runtime>;
}

parameter_types! {
	pub const MaxFellows: u32 = AllianceMaxMembers::get();
	pub const MaxAllies: u32 = 100;
	pub const AllyDeposit: Balance = 10 * DOLLARS;
	pub const RetirementPeriod: BlockNumber = ALLIANCE_MOTION_DURATION_IN_BLOCKS + (1 * DAYS);
}

impl pallet_alliance::Config for Runtime {
	type RuntimeEvent = RuntimeEvent;
	type Proposal = RuntimeCall;
	type AdminOrigin = EitherOfDiverse<
		EnsureRoot<AccountId>,
		pallet_collective::EnsureProportionMoreThan<AccountId, AllianceCollective, 2, 3>,
	>;
	type MembershipManager = EitherOfDiverse<
		EnsureRoot<AccountId>,
		pallet_collective::EnsureProportionMoreThan<AccountId, AllianceCollective, 2, 3>,
	>;
	type AnnouncementOrigin = EitherOfDiverse<
		EnsureRoot<AccountId>,
		pallet_collective::EnsureProportionMoreThan<AccountId, AllianceCollective, 2, 3>,
	>;
	type Currency = Balances;
	type Slashed = Treasury;
	type InitializeMembers = AllianceMotion;
	type MembershipChanged = AllianceMotion;
	#[cfg(not(feature = "runtime-benchmarks"))]
	type IdentityVerifier = AllianceIdentityVerifier;
	#[cfg(feature = "runtime-benchmarks")]
	type IdentityVerifier = ();
	type ProposalProvider = AllianceProposalProvider;
	type MaxProposals = AllianceMaxProposals;
	type MaxFellows = MaxFellows;
	type MaxAllies = MaxAllies;
	type MaxUnscrupulousItems = ConstU32<100>;
	type MaxWebsiteUrlLength = ConstU32<255>;
	type MaxAnnouncementsCount = ConstU32<100>;
	type MaxMembersCount = AllianceMaxMembers;
	type AllyDeposit = AllyDeposit;
	type WeightInfo = pallet_alliance::weights::SubstrateWeight<Runtime>;
	type RetirementPeriod = RetirementPeriod;
}

impl frame_benchmarking_pallet_pov::Config for Runtime {
	type RuntimeEvent = RuntimeEvent;
}

construct_runtime!(
	pub enum Runtime where
		Block = Block,
		NodeBlock = node_primitives::Block,
		UncheckedExtrinsic = UncheckedExtrinsic
	{
		System: frame_system,
		Utility: pallet_utility,
		Babe: pallet_babe,
		Timestamp: pallet_timestamp,
		// Authorship must be before session in order to note author in the correct session and era
		// for im-online and staking.
		Authorship: pallet_authorship,
		Indices: pallet_indices,
		Balances: pallet_balances,
		TransactionPayment: pallet_transaction_payment,
		AssetTxPayment: pallet_asset_tx_payment,
		ElectionProviderMultiPhase: pallet_election_provider_multi_phase,
		Staking: pallet_staking,
		Session: pallet_session,
		Democracy: pallet_democracy,
		Council: pallet_collective::<Instance1>,
		TechnicalCommittee: pallet_collective::<Instance2>,
		Elections: pallet_elections_phragmen,
		TechnicalMembership: pallet_membership::<Instance1>,
		Grandpa: pallet_grandpa,
		Treasury: pallet_treasury,
		Contracts: pallet_contracts,
		Sudo: pallet_sudo,
		ImOnline: pallet_im_online,
		AuthorityDiscovery: pallet_authority_discovery,
		Offences: pallet_offences,
		Historical: pallet_session_historical::{Pallet},
		RandomnessCollectiveFlip: pallet_randomness_collective_flip,
		Identity: pallet_identity,
		Society: pallet_society,
		Recovery: pallet_recovery,
		Vesting: pallet_vesting,
		Scheduler: pallet_scheduler,
		Preimage: pallet_preimage,
		Proxy: pallet_proxy,
		Multisig: pallet_multisig,
		Bounties: pallet_bounties,
		Tips: pallet_tips,
		Assets: pallet_assets,
		Mmr: pallet_mmr,
		Lottery: pallet_lottery,
		Nis: pallet_nis,
		Uniques: pallet_uniques,
		Nfts: pallet_nfts,
		TransactionStorage: pallet_transaction_storage,
		VoterList: pallet_bags_list::<Instance1>,
		StateTrieMigration: pallet_state_trie_migration,
		ChildBounties: pallet_child_bounties,
		Referenda: pallet_referenda,
		Remark: pallet_remark,
		RootTesting: pallet_root_testing,
		ConvictionVoting: pallet_conviction_voting,
		Whitelist: pallet_whitelist,
		AllianceMotion: pallet_collective::<Instance3>,
		Alliance: pallet_alliance,
		NominationPools: pallet_nomination_pools,
		RankedPolls: pallet_referenda::<Instance2>,
		RankedCollective: pallet_ranked_collective,
		FastUnstake: pallet_fast_unstake,
		MessageQueue: pallet_message_queue,
<<<<<<< HEAD
=======
		Pov: frame_benchmarking_pallet_pov,
>>>>>>> 18bb7c7c
	}
);

/// The address format for describing accounts.
pub type Address = sp_runtime::MultiAddress<AccountId, AccountIndex>;
/// Block header type as expected by this runtime.
pub type Header = generic::Header<BlockNumber, BlakeTwo256>;
/// Block type as expected by this runtime.
pub type Block = generic::Block<Header, UncheckedExtrinsic>;
/// A Block signed with a Justification
pub type SignedBlock = generic::SignedBlock<Block>;
/// BlockId type as expected by this runtime.
pub type BlockId = generic::BlockId<Block>;
/// The SignedExtension to the basic transaction logic.
///
/// When you change this, you **MUST** modify [`sign`] in `bin/node/testing/src/keyring.rs`!
///
/// [`sign`]: <../../testing/src/keyring.rs.html>
pub type SignedExtra = (
	frame_system::CheckNonZeroSender<Runtime>,
	frame_system::CheckSpecVersion<Runtime>,
	frame_system::CheckTxVersion<Runtime>,
	frame_system::CheckGenesis<Runtime>,
	frame_system::CheckEra<Runtime>,
	frame_system::CheckNonce<Runtime>,
	frame_system::CheckWeight<Runtime>,
	pallet_asset_tx_payment::ChargeAssetTxPayment<Runtime>,
);

/// Unchecked extrinsic type as expected by this runtime.
pub type UncheckedExtrinsic =
	generic::UncheckedExtrinsic<Address, RuntimeCall, Signature, SignedExtra>;
/// The payload being signed in transactions.
pub type SignedPayload = generic::SignedPayload<RuntimeCall, SignedExtra>;
/// Extrinsic type that has already been checked.
pub type CheckedExtrinsic = generic::CheckedExtrinsic<AccountId, RuntimeCall, SignedExtra>;
/// Executive: handles dispatch to the various modules.
pub type Executive = frame_executive::Executive<
	Runtime,
	Block,
	frame_system::ChainContext<Runtime>,
	Runtime,
	AllPalletsWithSystem,
	Migrations,
>;

// All migrations executed on runtime upgrade as a nested tuple of types implementing
// `OnRuntimeUpgrade`.
type Migrations = (
	pallet_nomination_pools::migration::v2::MigrateToV2<Runtime>,
	pallet_alliance::migration::Migration<Runtime>,
	pallet_contracts::Migration<Runtime>,
);

/// MMR helper types.
mod mmr {
	use super::Runtime;
	pub use pallet_mmr::primitives::*;

	pub type Leaf = <<Runtime as pallet_mmr::Config>::LeafData as LeafDataProvider>::LeafData;
	pub type Hash = <Runtime as pallet_mmr::Config>::Hash;
	pub type Hashing = <Runtime as pallet_mmr::Config>::Hashing;
}

#[cfg(feature = "runtime-benchmarks")]
mod benches {
	frame_benchmarking::define_benchmarks!(
		[frame_benchmarking, BaselineBench::<Runtime>]
		[frame_benchmarking_pallet_pov, Pov]
		[pallet_alliance, Alliance]
		[pallet_assets, Assets]
		[pallet_babe, Babe]
		[pallet_bags_list, VoterList]
		[pallet_balances, Balances]
		[pallet_bounties, Bounties]
		[pallet_child_bounties, ChildBounties]
		[pallet_collective, Council]
		[pallet_conviction_voting, ConvictionVoting]
		[pallet_contracts, Contracts]
		[pallet_democracy, Democracy]
		[pallet_election_provider_multi_phase, ElectionProviderMultiPhase]
		[pallet_election_provider_support_benchmarking, EPSBench::<Runtime>]
		[pallet_elections_phragmen, Elections]
		[pallet_fast_unstake, FastUnstake]
		[pallet_nis, Nis]
		[pallet_grandpa, Grandpa]
		[pallet_identity, Identity]
		[pallet_im_online, ImOnline]
		[pallet_indices, Indices]
		[pallet_lottery, Lottery]
		[pallet_membership, TechnicalMembership]
		[pallet_message_queue, MessageQueue]
		[pallet_mmr, Mmr]
		[pallet_multisig, Multisig]
		[pallet_nomination_pools, NominationPoolsBench::<Runtime>]
		[pallet_offences, OffencesBench::<Runtime>]
		[pallet_preimage, Preimage]
		[pallet_proxy, Proxy]
		[pallet_ranked_collective, RankedCollective]
		[pallet_referenda, Referenda]
		[pallet_recovery, Recovery]
		[pallet_remark, Remark]
		[pallet_scheduler, Scheduler]
		[pallet_session, SessionBench::<Runtime>]
		[pallet_staking, Staking]
		[pallet_state_trie_migration, StateTrieMigration]
		[frame_system, SystemBench::<Runtime>]
		[pallet_timestamp, Timestamp]
		[pallet_tips, Tips]
		[pallet_transaction_storage, TransactionStorage]
		[pallet_treasury, Treasury]
		[pallet_uniques, Uniques]
		[pallet_nfts, Nfts]
		[pallet_utility, Utility]
		[pallet_vesting, Vesting]
		[pallet_whitelist, Whitelist]
	);
}

impl_runtime_apis! {
	impl sp_api::Core<Block> for Runtime {
		fn version() -> RuntimeVersion {
			VERSION
		}

		fn execute_block(block: Block) {
			Executive::execute_block(block);
		}

		fn initialize_block(header: &<Block as BlockT>::Header) {
			Executive::initialize_block(header)
		}
	}

	impl sp_api::Metadata<Block> for Runtime {
		fn metadata() -> OpaqueMetadata {
			OpaqueMetadata::new(Runtime::metadata().into())
		}
	}

	impl sp_block_builder::BlockBuilder<Block> for Runtime {
		fn apply_extrinsic(extrinsic: <Block as BlockT>::Extrinsic) -> ApplyExtrinsicResult {
			Executive::apply_extrinsic(extrinsic)
		}

		fn finalize_block() -> <Block as BlockT>::Header {
			Executive::finalize_block()
		}

		fn inherent_extrinsics(data: InherentData) -> Vec<<Block as BlockT>::Extrinsic> {
			data.create_extrinsics()
		}

		fn check_inherents(block: Block, data: InherentData) -> CheckInherentsResult {
			data.check_extrinsics(&block)
		}
	}

	impl sp_transaction_pool::runtime_api::TaggedTransactionQueue<Block> for Runtime {
		fn validate_transaction(
			source: TransactionSource,
			tx: <Block as BlockT>::Extrinsic,
			block_hash: <Block as BlockT>::Hash,
		) -> TransactionValidity {
			Executive::validate_transaction(source, tx, block_hash)
		}
	}

	impl sp_offchain::OffchainWorkerApi<Block> for Runtime {
		fn offchain_worker(header: &<Block as BlockT>::Header) {
			Executive::offchain_worker(header)
		}
	}

	impl fg_primitives::GrandpaApi<Block> for Runtime {
		fn grandpa_authorities() -> GrandpaAuthorityList {
			Grandpa::grandpa_authorities()
		}

		fn current_set_id() -> fg_primitives::SetId {
			Grandpa::current_set_id()
		}

		fn submit_report_equivocation_unsigned_extrinsic(
			equivocation_proof: fg_primitives::EquivocationProof<
				<Block as BlockT>::Hash,
				NumberFor<Block>,
			>,
			key_owner_proof: fg_primitives::OpaqueKeyOwnershipProof,
		) -> Option<()> {
			let key_owner_proof = key_owner_proof.decode()?;

			Grandpa::submit_unsigned_equivocation_report(
				equivocation_proof,
				key_owner_proof,
			)
		}

		fn generate_key_ownership_proof(
			_set_id: fg_primitives::SetId,
			authority_id: GrandpaId,
		) -> Option<fg_primitives::OpaqueKeyOwnershipProof> {
			use codec::Encode;

			Historical::prove((fg_primitives::KEY_TYPE, authority_id))
				.map(|p| p.encode())
				.map(fg_primitives::OpaqueKeyOwnershipProof::new)
		}
	}

	impl pallet_nomination_pools_runtime_api::NominationPoolsApi<Block, AccountId, Balance> for Runtime {
		fn pending_rewards(member_account: AccountId) -> Balance {
			NominationPools::pending_rewards(member_account).unwrap_or_default()
		}
	}

	impl sp_consensus_babe::BabeApi<Block> for Runtime {
		fn configuration() -> sp_consensus_babe::BabeConfiguration {
			let epoch_config = Babe::epoch_config().unwrap_or(BABE_GENESIS_EPOCH_CONFIG);
			sp_consensus_babe::BabeConfiguration {
				slot_duration: Babe::slot_duration(),
				epoch_length: EpochDuration::get(),
				c: epoch_config.c,
				authorities: Babe::authorities().to_vec(),
				randomness: Babe::randomness(),
				allowed_slots: epoch_config.allowed_slots,
			}
		}

		fn current_epoch_start() -> sp_consensus_babe::Slot {
			Babe::current_epoch_start()
		}

		fn current_epoch() -> sp_consensus_babe::Epoch {
			Babe::current_epoch()
		}

		fn next_epoch() -> sp_consensus_babe::Epoch {
			Babe::next_epoch()
		}

		fn generate_key_ownership_proof(
			_slot: sp_consensus_babe::Slot,
			authority_id: sp_consensus_babe::AuthorityId,
		) -> Option<sp_consensus_babe::OpaqueKeyOwnershipProof> {
			use codec::Encode;

			Historical::prove((sp_consensus_babe::KEY_TYPE, authority_id))
				.map(|p| p.encode())
				.map(sp_consensus_babe::OpaqueKeyOwnershipProof::new)
		}

		fn submit_report_equivocation_unsigned_extrinsic(
			equivocation_proof: sp_consensus_babe::EquivocationProof<<Block as BlockT>::Header>,
			key_owner_proof: sp_consensus_babe::OpaqueKeyOwnershipProof,
		) -> Option<()> {
			let key_owner_proof = key_owner_proof.decode()?;

			Babe::submit_unsigned_equivocation_report(
				equivocation_proof,
				key_owner_proof,
			)
		}
	}

	impl sp_authority_discovery::AuthorityDiscoveryApi<Block> for Runtime {
		fn authorities() -> Vec<AuthorityDiscoveryId> {
			AuthorityDiscovery::authorities()
		}
	}

	impl frame_system_rpc_runtime_api::AccountNonceApi<Block, AccountId, Index> for Runtime {
		fn account_nonce(account: AccountId) -> Index {
			System::account_nonce(account)
		}
	}

	impl pallet_contracts::ContractsApi<Block, AccountId, Balance, BlockNumber, Hash> for Runtime
	{
		fn call(
			origin: AccountId,
			dest: AccountId,
			value: Balance,
			gas_limit: Option<Weight>,
			storage_deposit_limit: Option<Balance>,
			input_data: Vec<u8>,
		) -> pallet_contracts_primitives::ContractExecResult<Balance> {
			let gas_limit = gas_limit.unwrap_or(RuntimeBlockWeights::get().max_block);
			Contracts::bare_call(
				origin,
				dest,
				value,
				gas_limit,
				storage_deposit_limit,
				input_data,
				true,
				pallet_contracts::Determinism::Deterministic,
			)
		}

		fn instantiate(
			origin: AccountId,
			value: Balance,
			gas_limit: Option<Weight>,
			storage_deposit_limit: Option<Balance>,
			code: pallet_contracts_primitives::Code<Hash>,
			data: Vec<u8>,
			salt: Vec<u8>,
		) -> pallet_contracts_primitives::ContractInstantiateResult<AccountId, Balance>
		{
			let gas_limit = gas_limit.unwrap_or(RuntimeBlockWeights::get().max_block);
			Contracts::bare_instantiate(
				origin,
				value,
				gas_limit,
				storage_deposit_limit,
				code,
				data,
				salt,
				true
			)
		}

		fn upload_code(
			origin: AccountId,
			code: Vec<u8>,
			storage_deposit_limit: Option<Balance>,
			determinism: pallet_contracts::Determinism,
		) -> pallet_contracts_primitives::CodeUploadResult<Hash, Balance>
		{
			Contracts::bare_upload_code(
				origin,
				code,
				storage_deposit_limit,
				determinism,
			)
		}

		fn get_storage(
			address: AccountId,
			key: Vec<u8>,
		) -> pallet_contracts_primitives::GetStorageResult {
			Contracts::get_storage(
				address,
				key
			)
		}
	}

	impl pallet_transaction_payment_rpc_runtime_api::TransactionPaymentApi<
		Block,
		Balance,
	> for Runtime {
		fn query_info(uxt: <Block as BlockT>::Extrinsic, len: u32) -> RuntimeDispatchInfo<Balance> {
			TransactionPayment::query_info(uxt, len)
		}
		fn query_fee_details(uxt: <Block as BlockT>::Extrinsic, len: u32) -> FeeDetails<Balance> {
			TransactionPayment::query_fee_details(uxt, len)
		}
		fn query_weight_to_fee(weight: Weight) -> Balance {
			TransactionPayment::weight_to_fee(weight)
		}
		fn query_length_to_fee(length: u32) -> Balance {
			TransactionPayment::length_to_fee(length)
		}
	}

	impl pallet_transaction_payment_rpc_runtime_api::TransactionPaymentCallApi<Block, Balance, RuntimeCall>
		for Runtime
	{
		fn query_call_info(call: RuntimeCall, len: u32) -> RuntimeDispatchInfo<Balance> {
			TransactionPayment::query_call_info(call, len)
		}
		fn query_call_fee_details(call: RuntimeCall, len: u32) -> FeeDetails<Balance> {
			TransactionPayment::query_call_fee_details(call, len)
		}
		fn query_weight_to_fee(weight: Weight) -> Balance {
			TransactionPayment::weight_to_fee(weight)
		}
		fn query_length_to_fee(length: u32) -> Balance {
			TransactionPayment::length_to_fee(length)
		}
	}

	impl pallet_mmr::primitives::MmrApi<
		Block,
		mmr::Hash,
		BlockNumber,
	> for Runtime {
		fn mmr_root() -> Result<mmr::Hash, mmr::Error> {
			Ok(Mmr::mmr_root())
		}

		fn mmr_leaf_count() -> Result<mmr::LeafIndex, mmr::Error> {
			Ok(Mmr::mmr_leaves())
		}

		fn generate_proof(
			block_numbers: Vec<BlockNumber>,
			best_known_block_number: Option<BlockNumber>,
		) -> Result<(Vec<mmr::EncodableOpaqueLeaf>, mmr::Proof<mmr::Hash>), mmr::Error> {
			Mmr::generate_proof(block_numbers, best_known_block_number).map(
				|(leaves, proof)| {
					(
						leaves
							.into_iter()
							.map(|leaf| mmr::EncodableOpaqueLeaf::from_leaf(&leaf))
							.collect(),
						proof,
					)
				},
			)
		}

		fn verify_proof(leaves: Vec<mmr::EncodableOpaqueLeaf>, proof: mmr::Proof<mmr::Hash>)
			-> Result<(), mmr::Error>
		{
			let leaves = leaves.into_iter().map(|leaf|
				leaf.into_opaque_leaf()
				.try_decode()
				.ok_or(mmr::Error::Verify)).collect::<Result<Vec<mmr::Leaf>, mmr::Error>>()?;
			Mmr::verify_leaves(leaves, proof)
		}

		fn verify_proof_stateless(
			root: mmr::Hash,
			leaves: Vec<mmr::EncodableOpaqueLeaf>,
			proof: mmr::Proof<mmr::Hash>
		) -> Result<(), mmr::Error> {
			let nodes = leaves.into_iter().map(|leaf|mmr::DataOrHash::Data(leaf.into_opaque_leaf())).collect();
			pallet_mmr::verify_leaves_proof::<mmr::Hashing, _>(root, nodes, proof)
		}
	}

	impl sp_session::SessionKeys<Block> for Runtime {
		fn generate_session_keys(seed: Option<Vec<u8>>) -> Vec<u8> {
			SessionKeys::generate(seed)
		}

		fn decode_session_keys(
			encoded: Vec<u8>,
		) -> Option<Vec<(Vec<u8>, KeyTypeId)>> {
			SessionKeys::decode_into_raw_public_keys(&encoded)
		}
	}

	#[cfg(feature = "try-runtime")]
	impl frame_try_runtime::TryRuntime<Block> for Runtime {
<<<<<<< HEAD
		fn on_runtime_upgrade(checks: bool) -> (Weight, Weight) {
=======
		fn on_runtime_upgrade(checks: frame_try_runtime::UpgradeCheckSelect) -> (Weight, Weight) {
>>>>>>> 18bb7c7c
			// NOTE: intentional unwrap: we don't want to propagate the error backwards, and want to
			// have a backtrace here. If any of the pre/post migration checks fail, we shall stop
			// right here and right now.
			let weight = Executive::try_runtime_upgrade(checks).unwrap();
			(weight, RuntimeBlockWeights::get().max_block)
		}

		fn execute_block(
			block: Block,
			state_root_check: bool,
			signature_check: bool,
			select: frame_try_runtime::TryStateSelect
		) -> Weight {
			// NOTE: intentional unwrap: we don't want to propagate the error backwards, and want to
			// have a backtrace here.
			Executive::try_execute_block(block, state_root_check, signature_check, select).unwrap()
		}
	}

	#[cfg(feature = "runtime-benchmarks")]
	impl frame_benchmarking::Benchmark<Block> for Runtime {
		fn benchmark_metadata(extra: bool) -> (
			Vec<frame_benchmarking::BenchmarkList>,
			Vec<frame_support::traits::StorageInfo>,
		) {
			use frame_benchmarking::{baseline, Benchmarking, BenchmarkList};
			use frame_support::traits::StorageInfoTrait;

			// Trying to add benchmarks directly to the Session Pallet caused cyclic dependency
			// issues. To get around that, we separated the Session benchmarks into its own crate,
			// which is why we need these two lines below.
			use pallet_session_benchmarking::Pallet as SessionBench;
			use pallet_offences_benchmarking::Pallet as OffencesBench;
			use pallet_election_provider_support_benchmarking::Pallet as EPSBench;
			use frame_system_benchmarking::Pallet as SystemBench;
			use baseline::Pallet as BaselineBench;
			use pallet_nomination_pools_benchmarking::Pallet as NominationPoolsBench;

			let mut list = Vec::<BenchmarkList>::new();
			list_benchmarks!(list, extra);

			let storage_info = AllPalletsWithSystem::storage_info();

			(list, storage_info)
		}

		fn dispatch_benchmark(
			config: frame_benchmarking::BenchmarkConfig
		) -> Result<Vec<frame_benchmarking::BenchmarkBatch>, sp_runtime::RuntimeString> {
			use frame_benchmarking::{baseline, Benchmarking, BenchmarkBatch,  TrackedStorageKey};

			// Trying to add benchmarks directly to the Session Pallet caused cyclic dependency
			// issues. To get around that, we separated the Session benchmarks into its own crate,
			// which is why we need these two lines below.
			use pallet_session_benchmarking::Pallet as SessionBench;
			use pallet_offences_benchmarking::Pallet as OffencesBench;
			use pallet_election_provider_support_benchmarking::Pallet as EPSBench;
			use frame_system_benchmarking::Pallet as SystemBench;
			use baseline::Pallet as BaselineBench;
			use pallet_nomination_pools_benchmarking::Pallet as NominationPoolsBench;

			impl pallet_session_benchmarking::Config for Runtime {}
			impl pallet_offences_benchmarking::Config for Runtime {}
			impl pallet_election_provider_support_benchmarking::Config for Runtime {}
			impl frame_system_benchmarking::Config for Runtime {}
			impl baseline::Config for Runtime {}
			impl pallet_nomination_pools_benchmarking::Config for Runtime {}

			use frame_support::traits::WhitelistedStorageKeys;
			let mut whitelist: Vec<TrackedStorageKey> = AllPalletsWithSystem::whitelisted_storage_keys();

			// Treasury Account
			// TODO: this is manual for now, someday we might be able to use a
			// macro for this particular key
			let treasury_key = frame_system::Account::<Runtime>::hashed_key_for(Treasury::account_id());
			whitelist.push(treasury_key.to_vec().into());

			let mut batches = Vec::<BenchmarkBatch>::new();
			let params = (&config, &whitelist);
			add_benchmarks!(params, batches);
			Ok(batches)
		}
	}
}

#[cfg(test)]
mod tests {
	use super::*;
	use frame_election_provider_support::NposSolution;
	use frame_support::traits::WhitelistedStorageKeys;
	use frame_system::offchain::CreateSignedTransaction;
	use sp_core::hexdisplay::HexDisplay;
	use sp_runtime::UpperOf;
	use std::collections::HashSet;

	#[test]
	fn check_whitelist() {
		let whitelist: HashSet<String> = AllPalletsWithSystem::whitelisted_storage_keys()
			.iter()
			.map(|e| HexDisplay::from(&e.key).to_string())
			.collect();

		// Block Number
		assert!(
			whitelist.contains("26aa394eea5630e07c48ae0c9558cef702a5c1b19ab7a04f536c519aca4983ac")
		);
		// Total Issuance
		assert!(
			whitelist.contains("c2261276cc9d1f8598ea4b6a74b15c2f57c875e4cff74148e4628f264b974c80")
		);
		// Execution Phase
		assert!(
			whitelist.contains("26aa394eea5630e07c48ae0c9558cef7ff553b5a9862a516939d82b3d3d8661a")
		);
		// Event Count
		assert!(
			whitelist.contains("26aa394eea5630e07c48ae0c9558cef70a98fdbe9ce6c55837576c60c7af3850")
		);
		// System Events
		assert!(
			whitelist.contains("26aa394eea5630e07c48ae0c9558cef780d41e5e16056765bc8461851072c9d7")
		);
		// System BlockWeight
		assert!(
			whitelist.contains("26aa394eea5630e07c48ae0c9558cef734abf5cb34d6244378cddbf18e849d96")
		);
	}

	#[test]
	fn validate_transaction_submitter_bounds() {
		fn is_submit_signed_transaction<T>()
		where
			T: CreateSignedTransaction<RuntimeCall>,
		{
		}

		is_submit_signed_transaction::<Runtime>();
	}

	#[test]
	fn perbill_as_onchain_accuracy() {
		type OnChainAccuracy =
			<<Runtime as pallet_election_provider_multi_phase::MinerConfig>::Solution as NposSolution>::Accuracy;
		let maximum_chain_accuracy: Vec<UpperOf<OnChainAccuracy>> = (0..MaxNominations::get())
			.map(|_| <UpperOf<OnChainAccuracy>>::from(OnChainAccuracy::one().deconstruct()))
			.collect();
		let _: UpperOf<OnChainAccuracy> =
			maximum_chain_accuracy.iter().fold(0, |acc, x| acc.checked_add(*x).unwrap());
	}

	#[test]
	fn call_size() {
		let size = core::mem::size_of::<RuntimeCall>();
		assert!(
			size <= 208,
			"size of RuntimeCall {} is more than 208 bytes: some calls have too big arguments, use Box to reduce the
			size of RuntimeCall.
			If the limit is too strong, maybe consider increase the limit to 300.",
			size,
		);
	}
}<|MERGE_RESOLUTION|>--- conflicted
+++ resolved
@@ -56,10 +56,7 @@
 	fg_primitives, AuthorityId as GrandpaId, AuthorityList as GrandpaAuthorityList,
 };
 use pallet_im_online::sr25519::AuthorityId as ImOnlineId;
-<<<<<<< HEAD
-=======
 use pallet_nfts::PalletFeatures;
->>>>>>> 18bb7c7c
 use pallet_nis::WithMaximumOf;
 use pallet_session::historical::{self as pallet_session_historical};
 pub use pallet_transaction_payment::{CurrencyAdapter, Multiplier, TargetedFeeAdjustment};
@@ -588,12 +585,6 @@
 impl pallet_fast_unstake::Config for Runtime {
 	type RuntimeEvent = RuntimeEvent;
 	type ControlOrigin = frame_system::EnsureRoot<AccountId>;
-<<<<<<< HEAD
-	type BatchSize = ConstU32<128>;
-	type Deposit = ConstU128<{ DOLLARS }>;
-	type Currency = Balances;
-	type Staking = Staking;
-=======
 	type BatchSize = ConstU32<64>;
 	type Deposit = ConstU128<{ DOLLARS }>;
 	type Currency = Balances;
@@ -601,7 +592,6 @@
 	type MaxErasToCheckPerBlock = ConstU32<1>;
 	#[cfg(feature = "runtime-benchmarks")]
 	type MaxBackersPerValidator = MaxNominatorRewardedPerValidator;
->>>>>>> 18bb7c7c
 	type WeightInfo = ();
 }
 
@@ -1511,10 +1501,7 @@
 	pub const ThawThrottle: (Perquintill, BlockNumber) = (Perquintill::from_percent(25), 5);
 	pub Target: Perquintill = Perquintill::zero();
 	pub const NisPalletId: PalletId = PalletId(*b"py/nis  ");
-<<<<<<< HEAD
-=======
 	pub const NisReserveId: [u8; 8] = *b"py/nis  ";
->>>>>>> 18bb7c7c
 }
 
 impl pallet_nis::Config for Runtime {
@@ -1538,10 +1525,7 @@
 	type IntakePeriod = IntakePeriod;
 	type MaxIntakeWeight = MaxIntakeWeight;
 	type ThawThrottle = ThawThrottle;
-<<<<<<< HEAD
-=======
 	type ReserveId = NisReserveId;
->>>>>>> 18bb7c7c
 }
 
 parameter_types! {
@@ -1781,10 +1765,7 @@
 		RankedCollective: pallet_ranked_collective,
 		FastUnstake: pallet_fast_unstake,
 		MessageQueue: pallet_message_queue,
-<<<<<<< HEAD
-=======
 		Pov: frame_benchmarking_pallet_pov,
->>>>>>> 18bb7c7c
 	}
 );
 
@@ -2233,11 +2214,7 @@
 
 	#[cfg(feature = "try-runtime")]
 	impl frame_try_runtime::TryRuntime<Block> for Runtime {
-<<<<<<< HEAD
-		fn on_runtime_upgrade(checks: bool) -> (Weight, Weight) {
-=======
 		fn on_runtime_upgrade(checks: frame_try_runtime::UpgradeCheckSelect) -> (Weight, Weight) {
->>>>>>> 18bb7c7c
 			// NOTE: intentional unwrap: we don't want to propagate the error backwards, and want to
 			// have a backtrace here. If any of the pre/post migration checks fail, we shall stop
 			// right here and right now.
