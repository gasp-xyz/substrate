// This file is part of Substrate.

// Copyright (C) 2018-2022 Parity Technologies (UK) Ltd.
// SPDX-License-Identifier: GPL-3.0-or-later WITH Classpath-exception-2.0

// This program is free software: you can redistribute it and/or modify
// it under the terms of the GNU General Public License as published by
// the Free Software Foundation, either version 3 of the License, or
// (at your option) any later version.

// This program is distributed in the hope that it will be useful,
// but WITHOUT ANY WARRANTY; without even the implied warranty of
// MERCHANTABILITY or FITNESS FOR A PARTICULAR PURPOSE. See the
// GNU General Public License for more details.

// You should have received a copy of the GNU General Public License
// along with this program. If not, see <https://www.gnu.org/licenses/>.

//! The Substrate runtime. This can be compiled with `#[no_std]`, ready for Wasm.

#![cfg_attr(not(feature = "std"), no_std)]
// `construct_runtime!` does a lot of recursion and requires us to increase the limit to 256.
#![recursion_limit = "256"]

use codec::{Decode, Encode, MaxEncodedLen};
use frame_election_provider_support::{
	onchain, ElectionDataProvider, ExtendedBalance, SequentialPhragmen, VoteWeight,
};
use frame_support::{
	construct_runtime,
	pallet_prelude::Get,
	parameter_types,
	traits::{
		AsEnsureOriginWithArg, ConstU128, ConstU16, ConstU32, Currency, EnsureOneOf,
		EqualPrivilegeOnly, Everything, Imbalance, InstanceFilter, KeyOwnerProofSystem,
		LockIdentifier, Nothing, OnUnbalanced, U128CurrencyToVote,
	},
	weights::{
		constants::{BlockExecutionWeight, ExtrinsicBaseWeight, RocksDbWeight, WEIGHT_PER_SECOND},
		ConstantMultiplier, DispatchClass, IdentityFee, Weight,
	},
	PalletId, RuntimeDebug,
};
use frame_system::{
	limits::{BlockLength, BlockWeights},
	EnsureRoot, EnsureSigned,
};
pub use node_primitives::{AccountId, Signature};
use node_primitives::{AccountIndex, Balance, BlockNumber, Hash, Index, Moment};
use pallet_contracts::weights::WeightInfo;
use pallet_election_provider_multi_phase::SolutionAccuracyOf;
use pallet_grandpa::{
	fg_primitives, AuthorityId as GrandpaId, AuthorityList as GrandpaAuthorityList,
};
use pallet_im_online::sr25519::AuthorityId as ImOnlineId;
use pallet_session::historical::{self as pallet_session_historical};
pub use pallet_transaction_payment::{CurrencyAdapter, Multiplier, TargetedFeeAdjustment};
use pallet_transaction_payment::{FeeDetails, RuntimeDispatchInfo};
use sp_api::impl_runtime_apis;
use sp_authority_discovery::AuthorityId as AuthorityDiscoveryId;
use sp_core::{crypto::KeyTypeId, OpaqueMetadata};
use sp_inherents::{CheckInherentsResult, InherentData};
use sp_runtime::{
	create_runtime_str,
	curve::PiecewiseLinear,
	generic, impl_opaque_keys,
	traits::{
		self, BlakeTwo256, Block as BlockT, ConvertInto, NumberFor, OpaqueKeys,
		SaturatedConversion, StaticLookup,
	},
	transaction_validity::{TransactionPriority, TransactionSource, TransactionValidity},
	ApplyExtrinsicResult, FixedPointNumber, Perbill, Percent, Permill, Perquintill,
};
use sp_std::prelude::*;
#[cfg(any(feature = "std", test))]
use sp_version::NativeVersion;
use sp_version::RuntimeVersion;
use static_assertions::const_assert;

#[cfg(any(feature = "std", test))]
pub use frame_system::Call as SystemCall;
#[cfg(any(feature = "std", test))]
pub use pallet_balances::Call as BalancesCall;
#[cfg(any(feature = "std", test))]
pub use pallet_staking::StakerStatus;
#[cfg(any(feature = "std", test))]
pub use pallet_sudo::Call as SudoCall;
#[cfg(any(feature = "std", test))]
pub use sp_runtime::BuildStorage;

/// Implementations of some helper traits passed into runtime modules as associated types.
pub mod impls;
use impls::{Author, CreditToBlockAuthor};

/// Constant values used within the runtime.
pub mod constants;
use constants::{currency::*, time::*};
use sp_runtime::generic::Era;

/// Generated voter bag information.
mod voter_bags;

// Make the WASM binary available.
#[cfg(feature = "std")]
include!(concat!(env!("OUT_DIR"), "/wasm_binary.rs"));

/// Wasm binary unwrapped. If built with `SKIP_WASM_BUILD`, the function panics.
#[cfg(feature = "std")]
pub fn wasm_binary_unwrap() -> &'static [u8] {
	WASM_BINARY.expect(
		"Development wasm binary is not available. This means the client is built with \
		 `SKIP_WASM_BUILD` flag and it is only usable for production chains. Please rebuild with \
		 the flag disabled.",
	)
}

/// Runtime version.
#[sp_version::runtime_version]
pub const VERSION: RuntimeVersion = RuntimeVersion {
	spec_name: create_runtime_str!("node"),
	impl_name: create_runtime_str!("substrate-node"),
	authoring_version: 10,
	// Per convention: if the runtime behavior changes, increment spec_version
	// and set impl_version to 0. If only runtime
	// implementation changes and behavior does not, then leave spec_version as
	// is and increment impl_version.
	spec_version: 268,
	impl_version: 0,
	apis: RUNTIME_API_VERSIONS,
	transaction_version: 2,
	state_version: 1,
};

/// The BABE epoch configuration at genesis.
pub const BABE_GENESIS_EPOCH_CONFIG: sp_consensus_babe::BabeEpochConfiguration =
	sp_consensus_babe::BabeEpochConfiguration {
		c: PRIMARY_PROBABILITY,
		allowed_slots: sp_consensus_babe::AllowedSlots::PrimaryAndSecondaryPlainSlots,
	};

/// Native version.
#[cfg(any(feature = "std", test))]
pub fn native_version() -> NativeVersion {
	NativeVersion { runtime_version: VERSION, can_author_with: Default::default() }
}

type NegativeImbalance = <Balances as Currency<AccountId>>::NegativeImbalance;

pub struct DealWithFees;
impl OnUnbalanced<NegativeImbalance> for DealWithFees {
	fn on_unbalanceds<B>(mut fees_then_tips: impl Iterator<Item = NegativeImbalance>) {
		if let Some(fees) = fees_then_tips.next() {
			// for fees, 80% to treasury, 20% to author
			let mut split = fees.ration(80, 20);
			if let Some(tips) = fees_then_tips.next() {
				// for tips, if any, 80% to treasury, 20% to author (though this can be anything)
				tips.ration_merge_into(80, 20, &mut split);
			}
			Treasury::on_unbalanced(split.0);
			Author::on_unbalanced(split.1);
		}
	}
}

/// We assume that ~10% of the block weight is consumed by `on_initialize` handlers.
/// This is used to limit the maximal weight of a single extrinsic.
const AVERAGE_ON_INITIALIZE_RATIO: Perbill = Perbill::from_percent(10);
/// We allow `Normal` extrinsics to fill up the block up to 75%, the rest can be used
/// by  Operational  extrinsics.
const NORMAL_DISPATCH_RATIO: Perbill = Perbill::from_percent(75);
/// We allow for 2 seconds of compute with a 6 second average block time.
const MAXIMUM_BLOCK_WEIGHT: Weight = 2 * WEIGHT_PER_SECOND;

parameter_types! {
	pub const BlockHashCount: BlockNumber = 2400;
	pub const Version: RuntimeVersion = VERSION;
	pub RuntimeBlockLength: BlockLength =
		BlockLength::max_with_normal_ratio(5 * 1024 * 1024, NORMAL_DISPATCH_RATIO);
	pub RuntimeBlockWeights: BlockWeights = BlockWeights::builder()
		.base_block(BlockExecutionWeight::get())
		.for_class(DispatchClass::all(), |weights| {
			weights.base_extrinsic = ExtrinsicBaseWeight::get();
		})
		.for_class(DispatchClass::Normal, |weights| {
			weights.max_total = Some(NORMAL_DISPATCH_RATIO * MAXIMUM_BLOCK_WEIGHT);
		})
		.for_class(DispatchClass::Operational, |weights| {
			weights.max_total = Some(MAXIMUM_BLOCK_WEIGHT);
			// Operational transactions have some extra reserved space, so that they
			// are included even if block reached `MAXIMUM_BLOCK_WEIGHT`.
			weights.reserved = Some(
				MAXIMUM_BLOCK_WEIGHT - NORMAL_DISPATCH_RATIO * MAXIMUM_BLOCK_WEIGHT
			);
		})
		.avg_block_initialization(AVERAGE_ON_INITIALIZE_RATIO)
		.build_or_panic();
}

const_assert!(NORMAL_DISPATCH_RATIO.deconstruct() >= AVERAGE_ON_INITIALIZE_RATIO.deconstruct());

impl frame_system::Config for Runtime {
	type BaseCallFilter = Everything;
	type BlockWeights = RuntimeBlockWeights;
	type BlockLength = RuntimeBlockLength;
	type DbWeight = RocksDbWeight;
	type Origin = Origin;
	type Call = Call;
	type Index = Index;
	type BlockNumber = BlockNumber;
	type Hash = Hash;
	type Hashing = BlakeTwo256;
	type AccountId = AccountId;
	type Lookup = Indices;
	type Header = generic::Header<BlockNumber, BlakeTwo256>;
	type Event = Event;
	type BlockHashCount = BlockHashCount;
	type Version = Version;
	type PalletInfo = PalletInfo;
	type AccountData = pallet_balances::AccountData<Balance>;
	type OnNewAccount = ();
	type OnKilledAccount = ();
	type SystemWeightInfo = frame_system::weights::SubstrateWeight<Runtime>;
	type SS58Prefix = ConstU16<42>;
	type OnSetCode = ();
	type MaxConsumers = ConstU32<16>;
}

impl pallet_randomness_collective_flip::Config for Runtime {}

impl pallet_utility::Config for Runtime {
	type Event = Event;
	type Call = Call;
	type PalletsOrigin = OriginCaller;
	type WeightInfo = pallet_utility::weights::SubstrateWeight<Runtime>;
}

parameter_types! {
	// One storage item; key size is 32; value is size 4+4+16+32 bytes = 56 bytes.
	pub const DepositBase: Balance = deposit(1, 88);
	// Additional storage item size of 32 bytes.
	pub const DepositFactor: Balance = deposit(0, 32);
}

impl pallet_multisig::Config for Runtime {
	type Event = Event;
	type Call = Call;
	type Currency = Balances;
	type DepositBase = DepositBase;
	type DepositFactor = DepositFactor;
	type MaxSignatories = ConstU16<100>;
	type WeightInfo = pallet_multisig::weights::SubstrateWeight<Runtime>;
}

parameter_types! {
	// One storage item; key size 32, value size 8; .
	pub const ProxyDepositBase: Balance = deposit(1, 8);
	// Additional storage item size of 33 bytes.
	pub const ProxyDepositFactor: Balance = deposit(0, 33);
	pub const AnnouncementDepositBase: Balance = deposit(1, 8);
	pub const AnnouncementDepositFactor: Balance = deposit(0, 66);
}

/// The type used to represent the kinds of proxying allowed.
#[derive(
	Copy,
	Clone,
	Eq,
	PartialEq,
	Ord,
	PartialOrd,
	Encode,
	Decode,
	RuntimeDebug,
	MaxEncodedLen,
	scale_info::TypeInfo,
)]
pub enum ProxyType {
	Any,
	NonTransfer,
	Governance,
	Staking,
}
impl Default for ProxyType {
	fn default() -> Self {
		Self::Any
	}
}
impl InstanceFilter<Call> for ProxyType {
	fn filter(&self, c: &Call) -> bool {
		match self {
			ProxyType::Any => true,
			ProxyType::NonTransfer => !matches!(
				c,
				Call::Balances(..) |
					Call::Assets(..) | Call::Uniques(..) |
					Call::Vesting(pallet_vesting::Call::vested_transfer { .. }) |
					Call::Indices(pallet_indices::Call::transfer { .. })
			),
			ProxyType::Governance => matches!(
				c,
				Call::Democracy(..) |
					Call::Council(..) | Call::Society(..) |
					Call::TechnicalCommittee(..) |
					Call::Elections(..) | Call::Treasury(..)
			),
			ProxyType::Staking => matches!(c, Call::Staking(..)),
		}
	}
	fn is_superset(&self, o: &Self) -> bool {
		match (self, o) {
			(x, y) if x == y => true,
			(ProxyType::Any, _) => true,
			(_, ProxyType::Any) => false,
			(ProxyType::NonTransfer, _) => true,
			_ => false,
		}
	}
}

impl pallet_proxy::Config for Runtime {
	type Event = Event;
	type Call = Call;
	type Currency = Balances;
	type ProxyType = ProxyType;
	type ProxyDepositBase = ProxyDepositBase;
	type ProxyDepositFactor = ProxyDepositFactor;
	type MaxProxies = ConstU32<32>;
	type WeightInfo = pallet_proxy::weights::SubstrateWeight<Runtime>;
	type MaxPending = ConstU32<32>;
	type CallHasher = BlakeTwo256;
	type AnnouncementDepositBase = AnnouncementDepositBase;
	type AnnouncementDepositFactor = AnnouncementDepositFactor;
}

parameter_types! {
	pub MaximumSchedulerWeight: Weight = Perbill::from_percent(80) *
		RuntimeBlockWeights::get().max_block;
	// Retry a scheduled item every 10 blocks (1 minute) until the preimage exists.
	pub const NoPreimagePostponement: Option<u32> = Some(10);
}

impl pallet_scheduler::Config for Runtime {
	type Event = Event;
	type Origin = Origin;
	type PalletsOrigin = OriginCaller;
	type Call = Call;
	type MaximumWeight = MaximumSchedulerWeight;
	type ScheduleOrigin = EnsureRoot<AccountId>;
	type MaxScheduledPerBlock = ConstU32<50>;
	type WeightInfo = pallet_scheduler::weights::SubstrateWeight<Runtime>;
	type OriginPrivilegeCmp = EqualPrivilegeOnly;
	type PreimageProvider = Preimage;
	type NoPreimagePostponement = NoPreimagePostponement;
}

parameter_types! {
	pub const PreimageMaxSize: u32 = 4096 * 1024;
	pub const PreimageBaseDeposit: Balance = 1 * DOLLARS;
	// One cent: $10,000 / MB
	pub const PreimageByteDeposit: Balance = 1 * CENTS;
}

impl pallet_preimage::Config for Runtime {
	type WeightInfo = pallet_preimage::weights::SubstrateWeight<Runtime>;
	type Event = Event;
	type Currency = Balances;
	type ManagerOrigin = EnsureRoot<AccountId>;
	type MaxSize = PreimageMaxSize;
	type BaseDeposit = PreimageBaseDeposit;
	type ByteDeposit = PreimageByteDeposit;
}

parameter_types! {
	// NOTE: Currently it is not possible to change the epoch duration after the chain has started.
	//       Attempting to do so will brick block production.
	pub const EpochDuration: u64 = EPOCH_DURATION_IN_SLOTS;
	pub const ExpectedBlockTime: Moment = MILLISECS_PER_BLOCK;
	pub const ReportLongevity: u64 =
		BondingDuration::get() as u64 * SessionsPerEra::get() as u64 * EpochDuration::get();
}

impl pallet_babe::Config for Runtime {
	type EpochDuration = EpochDuration;
	type ExpectedBlockTime = ExpectedBlockTime;
	type EpochChangeTrigger = pallet_babe::ExternalTrigger;
	type DisabledValidators = Session;

	type KeyOwnerProofSystem = Historical;

	type KeyOwnerProof = <Self::KeyOwnerProofSystem as KeyOwnerProofSystem<(
		KeyTypeId,
		pallet_babe::AuthorityId,
	)>>::Proof;

	type KeyOwnerIdentification = <Self::KeyOwnerProofSystem as KeyOwnerProofSystem<(
		KeyTypeId,
		pallet_babe::AuthorityId,
	)>>::IdentificationTuple;

	type HandleEquivocation =
		pallet_babe::EquivocationHandler<Self::KeyOwnerIdentification, Offences, ReportLongevity>;

	type WeightInfo = ();
	type MaxAuthorities = MaxAuthorities;
}

parameter_types! {
	pub const IndexDeposit: Balance = 1 * DOLLARS;
}

impl pallet_indices::Config for Runtime {
	type AccountIndex = AccountIndex;
	type Currency = Balances;
	type Deposit = IndexDeposit;
	type Event = Event;
	type WeightInfo = pallet_indices::weights::SubstrateWeight<Runtime>;
}

parameter_types! {
	pub const ExistentialDeposit: Balance = 1 * DOLLARS;
	// For weight estimation, we assume that the most locks on an individual account will be 50.
	// This number may need to be adjusted in the future if this assumption no longer holds true.
	pub const MaxLocks: u32 = 50;
	pub const MaxReserves: u32 = 50;
}

impl pallet_balances::Config for Runtime {
	type MaxLocks = MaxLocks;
	type MaxReserves = MaxReserves;
	type ReserveIdentifier = [u8; 8];
	type Balance = Balance;
	type DustRemoval = ();
	type Event = Event;
	type ExistentialDeposit = ExistentialDeposit;
	type AccountStore = frame_system::Pallet<Runtime>;
	type WeightInfo = pallet_balances::weights::SubstrateWeight<Runtime>;
}

parameter_types! {
	pub const TransactionByteFee: Balance = 10 * MILLICENTS;
	pub const OperationalFeeMultiplier: u8 = 5;
	pub const TargetBlockFullness: Perquintill = Perquintill::from_percent(25);
	pub AdjustmentVariable: Multiplier = Multiplier::saturating_from_rational(1, 100_000);
	pub MinimumMultiplier: Multiplier = Multiplier::saturating_from_rational(1, 1_000_000_000u128);
}

impl pallet_transaction_payment::Config for Runtime {
	type OnChargeTransaction = CurrencyAdapter<Balances, DealWithFees>;
	type OperationalFeeMultiplier = OperationalFeeMultiplier;
	type WeightToFee = IdentityFee<Balance>;
	type LengthToFee = ConstantMultiplier<Balance, TransactionByteFee>;
	type FeeMultiplierUpdate =
		TargetedFeeAdjustment<Self, TargetBlockFullness, AdjustmentVariable, MinimumMultiplier>;
}

impl pallet_asset_tx_payment::Config for Runtime {
	type Fungibles = Assets;
	type OnChargeAssetTransaction = pallet_asset_tx_payment::FungiblesAdapter<
		pallet_assets::BalanceToAssetBalance<Balances, Runtime, ConvertInto>,
		CreditToBlockAuthor,
	>;
}

parameter_types! {
	pub const MinimumPeriod: Moment = SLOT_DURATION / 2;
}

impl pallet_timestamp::Config for Runtime {
	type Moment = Moment;
	type OnTimestampSet = Babe;
	type MinimumPeriod = MinimumPeriod;
	type WeightInfo = pallet_timestamp::weights::SubstrateWeight<Runtime>;
}

parameter_types! {
	pub const UncleGenerations: BlockNumber = 5;
}

impl pallet_authorship::Config for Runtime {
	type FindAuthor = pallet_session::FindAccountFromAuthorIndex<Self, Babe>;
	type UncleGenerations = UncleGenerations;
	type FilterUncle = ();
	type EventHandler = (Staking, ImOnline);
}

impl_opaque_keys! {
	pub struct SessionKeys {
		pub grandpa: Grandpa,
		pub babe: Babe,
		pub im_online: ImOnline,
		pub authority_discovery: AuthorityDiscovery,
	}
}

impl pallet_session::Config for Runtime {
	type Event = Event;
	type ValidatorId = <Self as frame_system::Config>::AccountId;
	type ValidatorIdOf = pallet_staking::StashOf<Self>;
	type ShouldEndSession = Babe;
	type NextSessionRotation = Babe;
	type SessionManager = pallet_session::historical::NoteHistoricalRoot<Self, Staking>;
	type SessionHandler = <SessionKeys as OpaqueKeys>::KeyTypeIdProviders;
	type Keys = SessionKeys;
	type WeightInfo = pallet_session::weights::SubstrateWeight<Runtime>;
}

impl pallet_session::historical::Config for Runtime {
	type FullIdentification = pallet_staking::Exposure<AccountId, Balance>;
	type FullIdentificationOf = pallet_staking::ExposureOf<Runtime>;
}

pallet_staking_reward_curve::build! {
	const REWARD_CURVE: PiecewiseLinear<'static> = curve!(
		min_inflation: 0_025_000,
		max_inflation: 0_100_000,
		ideal_stake: 0_500_000,
		falloff: 0_050_000,
		max_piece_count: 40,
		test_precision: 0_005_000,
	);
}

parameter_types! {
	pub const SessionsPerEra: sp_staking::SessionIndex = 6;
	pub const BondingDuration: sp_staking::EraIndex = 24 * 28;
	pub const SlashDeferDuration: sp_staking::EraIndex = 24 * 7; // 1/4 the bonding duration.
	pub const RewardCurve: &'static PiecewiseLinear<'static> = &REWARD_CURVE;
	pub const MaxNominatorRewardedPerValidator: u32 = 256;
	pub const OffendingValidatorsThreshold: Perbill = Perbill::from_percent(17);
	pub OffchainRepeat: BlockNumber = 5;
}

pub struct StakingBenchmarkingConfig;
impl pallet_staking::BenchmarkingConfig for StakingBenchmarkingConfig {
	type MaxNominators = ConstU32<1000>;
	type MaxValidators = ConstU32<1000>;
}

impl pallet_staking::Config for Runtime {
	type MaxNominations = MaxNominations;
	type Currency = Balances;
	type CurrencyBalance = Balance;
	type UnixTime = Timestamp;
	type CurrencyToVote = U128CurrencyToVote;
	type RewardRemainder = Treasury;
	type Event = Event;
	type Slash = Treasury; // send the slashed funds to the treasury.
	type Reward = (); // rewards are minted from the void
	type SessionsPerEra = SessionsPerEra;
	type BondingDuration = BondingDuration;
	type SlashDeferDuration = SlashDeferDuration;
	/// A super-majority of the council can cancel the slash.
	type SlashCancelOrigin = EnsureOneOf<
		EnsureRoot<AccountId>,
		pallet_collective::EnsureProportionAtLeast<AccountId, CouncilCollective, 3, 4>,
	>;
	type SessionInterface = Self;
	type EraPayout = pallet_staking::ConvertCurve<RewardCurve>;
	type NextNewSession = Session;
	type MaxNominatorRewardedPerValidator = MaxNominatorRewardedPerValidator;
	type OffendingValidatorsThreshold = OffendingValidatorsThreshold;
	type ElectionProvider = ElectionProviderMultiPhase;
	type GenesisElectionProvider = onchain::UnboundedExecution<OnChainSeqPhragmen>;
	type VoterList = BagsList;
	type MaxUnlockingChunks = ConstU32<32>;
	type OnStakerSlash = NominationPools;
	type WeightInfo = pallet_staking::weights::SubstrateWeight<Runtime>;
	type BenchmarkingConfig = StakingBenchmarkingConfig;
}

parameter_types! {
	// phase durations. 1/4 of the last session for each.
	pub const SignedPhase: u32 = EPOCH_DURATION_IN_BLOCKS / 4;
	pub const UnsignedPhase: u32 = EPOCH_DURATION_IN_BLOCKS / 4;

	// signed config
	pub const SignedRewardBase: Balance = 1 * DOLLARS;
	pub const SignedDepositBase: Balance = 1 * DOLLARS;
	pub const SignedDepositByte: Balance = 1 * CENTS;

	pub BetterUnsignedThreshold: Perbill = Perbill::from_rational(1u32, 10_000);

	// miner configs
	pub const MultiPhaseUnsignedPriority: TransactionPriority = StakingUnsignedPriority::get() - 1u64;
	pub MinerMaxWeight: Weight = RuntimeBlockWeights::get()
		.get(DispatchClass::Normal)
		.max_extrinsic.expect("Normal extrinsics have a weight limit configured; qed")
		.saturating_sub(BlockExecutionWeight::get());
	// Solution can occupy 90% of normal block size
	pub MinerMaxLength: u32 = Perbill::from_rational(9u32, 10) *
		*RuntimeBlockLength::get()
		.max
		.get(DispatchClass::Normal);
}

frame_election_provider_support::generate_solution_type!(
	#[compact]
	pub struct NposSolution16::<
		VoterIndex = u32,
		TargetIndex = u16,
		Accuracy = sp_runtime::PerU16,
		MaxVoters = MaxElectingVoters,
	>(16)
);

parameter_types! {
	pub MaxNominations: u32 = <NposSolution16 as frame_election_provider_support::NposSolution>::LIMIT as u32;
	pub MaxElectingVoters: u32 = 10_000;
}

/// The numbers configured here could always be more than the the maximum limits of staking pallet
/// to ensure election snapshot will not run out of memory. For now, we set them to smaller values
/// since the staking is bounded and the weight pipeline takes hours for this single pallet.
pub struct ElectionProviderBenchmarkConfig;
impl pallet_election_provider_multi_phase::BenchmarkingConfig for ElectionProviderBenchmarkConfig {
	const VOTERS: [u32; 2] = [1000, 2000];
	const TARGETS: [u32; 2] = [500, 1000];
	const ACTIVE_VOTERS: [u32; 2] = [500, 800];
	const DESIRED_TARGETS: [u32; 2] = [200, 400];
	const SNAPSHOT_MAXIMUM_VOTERS: u32 = 1000;
	const MINER_MAXIMUM_VOTERS: u32 = 1000;
	const MAXIMUM_TARGETS: u32 = 300;
}

/// Maximum number of iterations for balancing that will be executed in the embedded OCW
/// miner of election provider multi phase.
pub const MINER_MAX_ITERATIONS: u32 = 10;

/// A source of random balance for NposSolver, which is meant to be run by the OCW election miner.
pub struct OffchainRandomBalancing;
impl Get<Option<(usize, ExtendedBalance)>> for OffchainRandomBalancing {
	fn get() -> Option<(usize, ExtendedBalance)> {
		use sp_runtime::traits::TrailingZeroInput;
		let iters = match MINER_MAX_ITERATIONS {
			0 => 0,
			max => {
				let seed = sp_io::offchain::random_seed();
				let random = <u32>::decode(&mut TrailingZeroInput::new(&seed))
					.expect("input is padded with zeroes; qed") %
					max.saturating_add(1);
				random as usize
			},
		};

		Some((iters, 0))
	}
}

pub struct OnChainSeqPhragmen;
impl onchain::Config for OnChainSeqPhragmen {
	type System = Runtime;
	type Solver = SequentialPhragmen<
		AccountId,
		pallet_election_provider_multi_phase::SolutionAccuracyOf<Runtime>,
	>;
	type DataProvider = <Runtime as pallet_election_provider_multi_phase::Config>::DataProvider;
	type WeightInfo = frame_election_provider_support::weights::SubstrateWeight<Runtime>;
}

impl onchain::BoundedConfig for OnChainSeqPhragmen {
	type VotersBound = MaxElectingVoters;
	type TargetsBound = ConstU32<2_000>;
}

impl pallet_election_provider_multi_phase::MinerConfig for Runtime {
	type AccountId = AccountId;
	type MaxLength = MinerMaxLength;
	type MaxWeight = MinerMaxWeight;
	type Solution = NposSolution16;
	type MaxVotesPerVoter =
	<<Self as pallet_election_provider_multi_phase::Config>::DataProvider as ElectionDataProvider>::MaxVotesPerVoter;

	// The unsigned submissions have to respect the weight of the submit_unsigned call, thus their
	// weight estimate function is wired to this call's weight.
	fn solution_weight(v: u32, t: u32, a: u32, d: u32) -> Weight {
		<
			<Self as pallet_election_provider_multi_phase::Config>::WeightInfo
			as
			pallet_election_provider_multi_phase::WeightInfo
		>::submit_unsigned(v, t, a, d)
	}
}

impl pallet_election_provider_multi_phase::Config for Runtime {
	type Event = Event;
	type Currency = Balances;
	type EstimateCallFee = TransactionPayment;
	type SignedPhase = SignedPhase;
	type UnsignedPhase = UnsignedPhase;
	type BetterUnsignedThreshold = BetterUnsignedThreshold;
	type BetterSignedThreshold = ();
	type OffchainRepeat = OffchainRepeat;
	type MinerTxPriority = MultiPhaseUnsignedPriority;
	type MinerConfig = Self;
	type SignedMaxSubmissions = ConstU32<10>;
	type SignedRewardBase = SignedRewardBase;
	type SignedDepositBase = SignedDepositBase;
	type SignedDepositByte = SignedDepositByte;
	type SignedMaxRefunds = ConstU32<3>;
	type SignedDepositWeight = ();
	type SignedMaxWeight = MinerMaxWeight;
	type SlashHandler = (); // burn slashes
	type RewardHandler = (); // nothing to do upon rewards
	type DataProvider = Staking;
	type Fallback = onchain::BoundedExecution<OnChainSeqPhragmen>;
	type GovernanceFallback = onchain::BoundedExecution<OnChainSeqPhragmen>;
	type Solver = SequentialPhragmen<AccountId, SolutionAccuracyOf<Self>, OffchainRandomBalancing>;
	type ForceOrigin = EnsureRootOrHalfCouncil;
	type MaxElectableTargets = ConstU16<{ u16::MAX }>;
	type MaxElectingVoters = MaxElectingVoters;
	type BenchmarkingConfig = ElectionProviderBenchmarkConfig;
	type WeightInfo = pallet_election_provider_multi_phase::weights::SubstrateWeight<Self>;
}

parameter_types! {
	pub const BagThresholds: &'static [u64] = &voter_bags::THRESHOLDS;
}

impl pallet_bags_list::Config for Runtime {
	type Event = Event;
	type ScoreProvider = Staking;
	type WeightInfo = pallet_bags_list::weights::SubstrateWeight<Runtime>;
	type BagThresholds = BagThresholds;
	type Score = VoteWeight;
}

parameter_types! {
	pub const PostUnbondPoolsWindow: u32 = 4;
<<<<<<< HEAD
	pub const NominationPoolsPalletId: PalletId = PalletId(*b"py/npols");
=======
	pub const NominationPoolsPalletId: PalletId = PalletId(*b"py/nopls");
	pub const MinPointsToBalance: u32 = 10;
>>>>>>> 814752f6
}

use sp_runtime::traits::Convert;
pub struct BalanceToU256;
impl Convert<Balance, sp_core::U256> for BalanceToU256 {
	fn convert(balance: Balance) -> sp_core::U256 {
		sp_core::U256::from(balance)
	}
}
pub struct U256ToBalance;
impl Convert<sp_core::U256, Balance> for U256ToBalance {
	fn convert(n: sp_core::U256) -> Balance {
		n.try_into().unwrap_or(Balance::max_value())
	}
}

impl pallet_nomination_pools::Config for Runtime {
	type WeightInfo = ();
	type Event = Event;
	type Currency = Balances;
	type BalanceToU256 = BalanceToU256;
	type U256ToBalance = U256ToBalance;
	type StakingInterface = pallet_staking::Pallet<Self>;
	type PostUnbondingPoolsWindow = PostUnbondPoolsWindow;
	type MaxMetadataLen = ConstU32<256>;
	type MaxUnbonding = ConstU32<8>;
	type PalletId = NominationPoolsPalletId;
<<<<<<< HEAD
=======
	type MinPointsToBalance = MinPointsToBalance;
>>>>>>> 814752f6
}

parameter_types! {
	pub const VoteLockingPeriod: BlockNumber = 30 * DAYS;
}

impl pallet_conviction_voting::Config for Runtime {
	type WeightInfo = pallet_conviction_voting::weights::SubstrateWeight<Self>;
	type Event = Event;
	type Currency = Balances;
	type VoteLockingPeriod = VoteLockingPeriod;
	type MaxVotes = ConstU32<512>;
	type MaxTurnout = frame_support::traits::TotalIssuanceOf<Balances, Self::AccountId>;
	type Polls = Referenda;
}

parameter_types! {
	pub const AlarmInterval: BlockNumber = 1;
	pub const SubmissionDeposit: Balance = 100 * DOLLARS;
	pub const UndecidingTimeout: BlockNumber = 28 * DAYS;
}

pub struct TracksInfo;
impl pallet_referenda::TracksInfo<Balance, BlockNumber> for TracksInfo {
	type Id = u8;
	type Origin = <Origin as frame_support::traits::OriginTrait>::PalletsOrigin;
	fn tracks() -> &'static [(Self::Id, pallet_referenda::TrackInfo<Balance, BlockNumber>)] {
		static DATA: [(u8, pallet_referenda::TrackInfo<Balance, BlockNumber>); 1] = [(
			0u8,
			pallet_referenda::TrackInfo {
				name: "root",
				max_deciding: 1,
				decision_deposit: 10,
				prepare_period: 4,
				decision_period: 4,
				confirm_period: 2,
				min_enactment_period: 4,
				min_approval: pallet_referenda::Curve::LinearDecreasing {
					begin: Perbill::from_percent(100),
					delta: Perbill::from_percent(50),
				},
				min_turnout: pallet_referenda::Curve::LinearDecreasing {
					begin: Perbill::from_percent(100),
					delta: Perbill::from_percent(100),
				},
			},
		)];
		&DATA[..]
	}
	fn track_for(id: &Self::Origin) -> Result<Self::Id, ()> {
		if let Ok(system_origin) = frame_system::RawOrigin::try_from(id.clone()) {
			match system_origin {
				frame_system::RawOrigin::Root => Ok(0),
				_ => Err(()),
			}
		} else {
			Err(())
		}
	}
}

impl pallet_referenda::Config for Runtime {
	type WeightInfo = pallet_referenda::weights::SubstrateWeight<Self>;
	type Call = Call;
	type Event = Event;
	type Scheduler = Scheduler;
	type Currency = pallet_balances::Pallet<Self>;
	type CancelOrigin = EnsureRoot<AccountId>;
	type KillOrigin = EnsureRoot<AccountId>;
	type Slash = ();
	type Votes = pallet_conviction_voting::VotesOf<Runtime>;
	type Tally = pallet_conviction_voting::TallyOf<Runtime>;
	type SubmissionDeposit = SubmissionDeposit;
	type MaxQueued = ConstU32<100>;
	type UndecidingTimeout = UndecidingTimeout;
	type AlarmInterval = AlarmInterval;
	type Tracks = TracksInfo;
}

impl pallet_remark::Config for Runtime {
	type WeightInfo = pallet_remark::weights::SubstrateWeight<Self>;
	type Event = Event;
}

parameter_types! {
	pub const LaunchPeriod: BlockNumber = 28 * 24 * 60 * MINUTES;
	pub const VotingPeriod: BlockNumber = 28 * 24 * 60 * MINUTES;
	pub const FastTrackVotingPeriod: BlockNumber = 3 * 24 * 60 * MINUTES;
	pub const MinimumDeposit: Balance = 100 * DOLLARS;
	pub const EnactmentPeriod: BlockNumber = 30 * 24 * 60 * MINUTES;
	pub const CooloffPeriod: BlockNumber = 28 * 24 * 60 * MINUTES;
	pub const MaxProposals: u32 = 100;
}

impl pallet_democracy::Config for Runtime {
	type Proposal = Call;
	type Event = Event;
	type Currency = Balances;
	type EnactmentPeriod = EnactmentPeriod;
	type LaunchPeriod = LaunchPeriod;
	type VotingPeriod = VotingPeriod;
	type VoteLockingPeriod = EnactmentPeriod; // Same as EnactmentPeriod
	type MinimumDeposit = MinimumDeposit;
	/// A straight majority of the council can decide what their next motion is.
	type ExternalOrigin =
		pallet_collective::EnsureProportionAtLeast<AccountId, CouncilCollective, 1, 2>;
	/// A super-majority can have the next scheduled referendum be a straight majority-carries vote.
	type ExternalMajorityOrigin =
		pallet_collective::EnsureProportionAtLeast<AccountId, CouncilCollective, 3, 4>;
	/// A unanimous council can have the next scheduled referendum be a straight default-carries
	/// (NTB) vote.
	type ExternalDefaultOrigin =
		pallet_collective::EnsureProportionAtLeast<AccountId, CouncilCollective, 1, 1>;
	/// Two thirds of the technical committee can have an ExternalMajority/ExternalDefault vote
	/// be tabled immediately and with a shorter voting/enactment period.
	type FastTrackOrigin =
		pallet_collective::EnsureProportionAtLeast<AccountId, TechnicalCollective, 2, 3>;
	type InstantOrigin =
		pallet_collective::EnsureProportionAtLeast<AccountId, TechnicalCollective, 1, 1>;
	type InstantAllowed = frame_support::traits::ConstBool<true>;
	type FastTrackVotingPeriod = FastTrackVotingPeriod;
	// To cancel a proposal which has been passed, 2/3 of the council must agree to it.
	type CancellationOrigin =
		pallet_collective::EnsureProportionAtLeast<AccountId, CouncilCollective, 2, 3>;
	// To cancel a proposal before it has been passed, the technical committee must be unanimous or
	// Root must agree.
	type CancelProposalOrigin = EnsureOneOf<
		EnsureRoot<AccountId>,
		pallet_collective::EnsureProportionAtLeast<AccountId, TechnicalCollective, 1, 1>,
	>;
	type BlacklistOrigin = EnsureRoot<AccountId>;
	// Any single technical committee member may veto a coming council proposal, however they can
	// only do it once and it lasts only for the cool-off period.
	type VetoOrigin = pallet_collective::EnsureMember<AccountId, TechnicalCollective>;
	type CooloffPeriod = CooloffPeriod;
	type PreimageByteDeposit = PreimageByteDeposit;
	type OperationalPreimageOrigin = pallet_collective::EnsureMember<AccountId, CouncilCollective>;
	type Slash = Treasury;
	type Scheduler = Scheduler;
	type PalletsOrigin = OriginCaller;
	type MaxVotes = ConstU32<100>;
	type WeightInfo = pallet_democracy::weights::SubstrateWeight<Runtime>;
	type MaxProposals = MaxProposals;
}

parameter_types! {
	pub const CouncilMotionDuration: BlockNumber = 5 * DAYS;
	pub const CouncilMaxProposals: u32 = 100;
	pub const CouncilMaxMembers: u32 = 100;
}

type CouncilCollective = pallet_collective::Instance1;
impl pallet_collective::Config<CouncilCollective> for Runtime {
	type Origin = Origin;
	type Proposal = Call;
	type Event = Event;
	type MotionDuration = CouncilMotionDuration;
	type MaxProposals = CouncilMaxProposals;
	type MaxMembers = CouncilMaxMembers;
	type DefaultVote = pallet_collective::PrimeDefaultVote;
	type WeightInfo = pallet_collective::weights::SubstrateWeight<Runtime>;
}

parameter_types! {
	pub const CandidacyBond: Balance = 10 * DOLLARS;
	// 1 storage item created, key size is 32 bytes, value size is 16+16.
	pub const VotingBondBase: Balance = deposit(1, 64);
	// additional data per vote is 32 bytes (account id).
	pub const VotingBondFactor: Balance = deposit(0, 32);
	pub const TermDuration: BlockNumber = 7 * DAYS;
	pub const DesiredMembers: u32 = 13;
	pub const DesiredRunnersUp: u32 = 7;
	pub const ElectionsPhragmenPalletId: LockIdentifier = *b"phrelect";
}

// Make sure that there are no more than `MaxMembers` members elected via elections-phragmen.
const_assert!(DesiredMembers::get() <= CouncilMaxMembers::get());

impl pallet_elections_phragmen::Config for Runtime {
	type Event = Event;
	type PalletId = ElectionsPhragmenPalletId;
	type Currency = Balances;
	type ChangeMembers = Council;
	// NOTE: this implies that council's genesis members cannot be set directly and must come from
	// this module.
	type InitializeMembers = Council;
	type CurrencyToVote = U128CurrencyToVote;
	type CandidacyBond = CandidacyBond;
	type VotingBondBase = VotingBondBase;
	type VotingBondFactor = VotingBondFactor;
	type LoserCandidate = ();
	type KickedMember = ();
	type DesiredMembers = DesiredMembers;
	type DesiredRunnersUp = DesiredRunnersUp;
	type TermDuration = TermDuration;
	type WeightInfo = pallet_elections_phragmen::weights::SubstrateWeight<Runtime>;
}

parameter_types! {
	pub const TechnicalMotionDuration: BlockNumber = 5 * DAYS;
	pub const TechnicalMaxProposals: u32 = 100;
	pub const TechnicalMaxMembers: u32 = 100;
}

type TechnicalCollective = pallet_collective::Instance2;
impl pallet_collective::Config<TechnicalCollective> for Runtime {
	type Origin = Origin;
	type Proposal = Call;
	type Event = Event;
	type MotionDuration = TechnicalMotionDuration;
	type MaxProposals = TechnicalMaxProposals;
	type MaxMembers = TechnicalMaxMembers;
	type DefaultVote = pallet_collective::PrimeDefaultVote;
	type WeightInfo = pallet_collective::weights::SubstrateWeight<Runtime>;
}

type EnsureRootOrHalfCouncil = EnsureOneOf<
	EnsureRoot<AccountId>,
	pallet_collective::EnsureProportionMoreThan<AccountId, CouncilCollective, 1, 2>,
>;
impl pallet_membership::Config<pallet_membership::Instance1> for Runtime {
	type Event = Event;
	type AddOrigin = EnsureRootOrHalfCouncil;
	type RemoveOrigin = EnsureRootOrHalfCouncil;
	type SwapOrigin = EnsureRootOrHalfCouncil;
	type ResetOrigin = EnsureRootOrHalfCouncil;
	type PrimeOrigin = EnsureRootOrHalfCouncil;
	type MembershipInitialized = TechnicalCommittee;
	type MembershipChanged = TechnicalCommittee;
	type MaxMembers = TechnicalMaxMembers;
	type WeightInfo = pallet_membership::weights::SubstrateWeight<Runtime>;
}

parameter_types! {
	pub const ProposalBond: Permill = Permill::from_percent(5);
	pub const ProposalBondMinimum: Balance = 1 * DOLLARS;
	pub const SpendPeriod: BlockNumber = 1 * DAYS;
	pub const Burn: Permill = Permill::from_percent(50);
	pub const TipCountdown: BlockNumber = 1 * DAYS;
	pub const TipFindersFee: Percent = Percent::from_percent(20);
	pub const TipReportDepositBase: Balance = 1 * DOLLARS;
	pub const DataDepositPerByte: Balance = 1 * CENTS;
	pub const TreasuryPalletId: PalletId = PalletId(*b"py/trsry");
	pub const MaximumReasonLength: u32 = 300;
	pub const MaxApprovals: u32 = 100;
}

impl pallet_treasury::Config for Runtime {
	type PalletId = TreasuryPalletId;
	type Currency = Balances;
	type ApproveOrigin = EnsureOneOf<
		EnsureRoot<AccountId>,
		pallet_collective::EnsureProportionAtLeast<AccountId, CouncilCollective, 3, 5>,
	>;
	type RejectOrigin = EnsureOneOf<
		EnsureRoot<AccountId>,
		pallet_collective::EnsureProportionMoreThan<AccountId, CouncilCollective, 1, 2>,
	>;
	type Event = Event;
	type OnSlash = ();
	type ProposalBond = ProposalBond;
	type ProposalBondMinimum = ProposalBondMinimum;
	type ProposalBondMaximum = ();
	type SpendPeriod = SpendPeriod;
	type Burn = Burn;
	type BurnDestination = ();
	type SpendFunds = Bounties;
	type WeightInfo = pallet_treasury::weights::SubstrateWeight<Runtime>;
	type MaxApprovals = MaxApprovals;
}

parameter_types! {
	pub const BountyCuratorDeposit: Permill = Permill::from_percent(50);
	pub const BountyValueMinimum: Balance = 5 * DOLLARS;
	pub const BountyDepositBase: Balance = 1 * DOLLARS;
	pub const CuratorDepositMultiplier: Permill = Permill::from_percent(50);
	pub const CuratorDepositMin: Balance = 1 * DOLLARS;
	pub const CuratorDepositMax: Balance = 100 * DOLLARS;
	pub const BountyDepositPayoutDelay: BlockNumber = 1 * DAYS;
	pub const BountyUpdatePeriod: BlockNumber = 14 * DAYS;
}

impl pallet_bounties::Config for Runtime {
	type Event = Event;
	type BountyDepositBase = BountyDepositBase;
	type BountyDepositPayoutDelay = BountyDepositPayoutDelay;
	type BountyUpdatePeriod = BountyUpdatePeriod;
	type CuratorDepositMultiplier = CuratorDepositMultiplier;
	type CuratorDepositMin = CuratorDepositMin;
	type CuratorDepositMax = CuratorDepositMax;
	type BountyValueMinimum = BountyValueMinimum;
	type DataDepositPerByte = DataDepositPerByte;
	type MaximumReasonLength = MaximumReasonLength;
	type WeightInfo = pallet_bounties::weights::SubstrateWeight<Runtime>;
	type ChildBountyManager = ChildBounties;
}

parameter_types! {
	pub const ChildBountyValueMinimum: Balance = 1 * DOLLARS;
}

impl pallet_child_bounties::Config for Runtime {
	type Event = Event;
	type MaxActiveChildBountyCount = ConstU32<5>;
	type ChildBountyValueMinimum = ChildBountyValueMinimum;
	type WeightInfo = pallet_child_bounties::weights::SubstrateWeight<Runtime>;
}

impl pallet_tips::Config for Runtime {
	type Event = Event;
	type DataDepositPerByte = DataDepositPerByte;
	type MaximumReasonLength = MaximumReasonLength;
	type Tippers = Elections;
	type TipCountdown = TipCountdown;
	type TipFindersFee = TipFindersFee;
	type TipReportDepositBase = TipReportDepositBase;
	type WeightInfo = pallet_tips::weights::SubstrateWeight<Runtime>;
}

parameter_types! {
	pub const DepositPerItem: Balance = deposit(1, 0);
	pub const DepositPerByte: Balance = deposit(0, 1);
	pub const MaxValueSize: u32 = 16 * 1024;
	// The lazy deletion runs inside on_initialize.
	pub DeletionWeightLimit: Weight = RuntimeBlockWeights::get()
		.per_class
		.get(DispatchClass::Normal)
		.max_total
		.unwrap_or(RuntimeBlockWeights::get().max_block);
	// The weight needed for decoding the queue should be less or equal than a fifth
	// of the overall weight dedicated to the lazy deletion.
	pub DeletionQueueDepth: u32 = ((DeletionWeightLimit::get() / (
			<Runtime as pallet_contracts::Config>::WeightInfo::on_initialize_per_queue_item(1) -
			<Runtime as pallet_contracts::Config>::WeightInfo::on_initialize_per_queue_item(0)
		)) / 5) as u32;
	pub Schedule: pallet_contracts::Schedule<Runtime> = Default::default();
}

impl pallet_contracts::Config for Runtime {
	type Time = Timestamp;
	type Randomness = RandomnessCollectiveFlip;
	type Currency = Balances;
	type Event = Event;
	type Call = Call;
	/// The safest default is to allow no calls at all.
	///
	/// Runtimes should whitelist dispatchables that are allowed to be called from contracts
	/// and make sure they are stable. Dispatchables exposed to contracts are not allowed to
	/// change because that would break already deployed contracts. The `Call` structure itself
	/// is not allowed to change the indices of existing pallets, too.
	type CallFilter = Nothing;
	type DepositPerItem = DepositPerItem;
	type DepositPerByte = DepositPerByte;
	type CallStack = [pallet_contracts::Frame<Self>; 31];
	type WeightPrice = pallet_transaction_payment::Pallet<Self>;
	type WeightInfo = pallet_contracts::weights::SubstrateWeight<Self>;
	type ChainExtension = ();
	type DeletionQueueDepth = DeletionQueueDepth;
	type DeletionWeightLimit = DeletionWeightLimit;
	type Schedule = Schedule;
	type AddressGenerator = pallet_contracts::DefaultAddressGenerator;
	type ContractAccessWeight = pallet_contracts::DefaultContractAccessWeight<RuntimeBlockWeights>;
	type MaxCodeLen = ConstU32<{ 128 * 1024 }>;
	type RelaxedMaxCodeLen = ConstU32<{ 256 * 1024 }>;
}

impl pallet_sudo::Config for Runtime {
	type Event = Event;
	type Call = Call;
}

parameter_types! {
	pub const ImOnlineUnsignedPriority: TransactionPriority = TransactionPriority::max_value();
	/// We prioritize im-online heartbeats over election solution submission.
	pub const StakingUnsignedPriority: TransactionPriority = TransactionPriority::max_value() / 2;
	pub const MaxAuthorities: u32 = 100;
	pub const MaxKeys: u32 = 10_000;
	pub const MaxPeerInHeartbeats: u32 = 10_000;
	pub const MaxPeerDataEncodingSize: u32 = 1_000;
}

impl<LocalCall> frame_system::offchain::CreateSignedTransaction<LocalCall> for Runtime
where
	Call: From<LocalCall>,
{
	fn create_transaction<C: frame_system::offchain::AppCrypto<Self::Public, Self::Signature>>(
		call: Call,
		public: <Signature as traits::Verify>::Signer,
		account: AccountId,
		nonce: Index,
	) -> Option<(Call, <UncheckedExtrinsic as traits::Extrinsic>::SignaturePayload)> {
		let tip = 0;
		// take the biggest period possible.
		let period =
			BlockHashCount::get().checked_next_power_of_two().map(|c| c / 2).unwrap_or(2) as u64;
		let current_block = System::block_number()
			.saturated_into::<u64>()
			// The `System::block_number` is initialized with `n+1`,
			// so the actual block number is `n`.
			.saturating_sub(1);
		let era = Era::mortal(period, current_block);
		let extra = (
			frame_system::CheckNonZeroSender::<Runtime>::new(),
			frame_system::CheckSpecVersion::<Runtime>::new(),
			frame_system::CheckTxVersion::<Runtime>::new(),
			frame_system::CheckGenesis::<Runtime>::new(),
			frame_system::CheckEra::<Runtime>::from(era),
			frame_system::CheckNonce::<Runtime>::from(nonce),
			frame_system::CheckWeight::<Runtime>::new(),
			pallet_asset_tx_payment::ChargeAssetTxPayment::<Runtime>::from(tip, None),
		);
		let raw_payload = SignedPayload::new(call, extra)
			.map_err(|e| {
				log::warn!("Unable to create signed payload: {:?}", e);
			})
			.ok()?;
		let signature = raw_payload.using_encoded(|payload| C::sign(payload, public))?;
		let address = Indices::unlookup(account);
		let (call, extra, _) = raw_payload.deconstruct();
		Some((call, (address, signature, extra)))
	}
}

impl frame_system::offchain::SigningTypes for Runtime {
	type Public = <Signature as traits::Verify>::Signer;
	type Signature = Signature;
}

impl<C> frame_system::offchain::SendTransactionTypes<C> for Runtime
where
	Call: From<C>,
{
	type Extrinsic = UncheckedExtrinsic;
	type OverarchingCall = Call;
}

impl pallet_im_online::Config for Runtime {
	type AuthorityId = ImOnlineId;
	type Event = Event;
	type NextSessionRotation = Babe;
	type ValidatorSet = Historical;
	type ReportUnresponsiveness = Offences;
	type UnsignedPriority = ImOnlineUnsignedPriority;
	type WeightInfo = pallet_im_online::weights::SubstrateWeight<Runtime>;
	type MaxKeys = MaxKeys;
	type MaxPeerInHeartbeats = MaxPeerInHeartbeats;
	type MaxPeerDataEncodingSize = MaxPeerDataEncodingSize;
}

impl pallet_offences::Config for Runtime {
	type Event = Event;
	type IdentificationTuple = pallet_session::historical::IdentificationTuple<Self>;
	type OnOffenceHandler = Staking;
}

impl pallet_authority_discovery::Config for Runtime {
	type MaxAuthorities = MaxAuthorities;
}

impl pallet_grandpa::Config for Runtime {
	type Event = Event;
	type Call = Call;

	type KeyOwnerProofSystem = Historical;

	type KeyOwnerProof =
		<Self::KeyOwnerProofSystem as KeyOwnerProofSystem<(KeyTypeId, GrandpaId)>>::Proof;

	type KeyOwnerIdentification = <Self::KeyOwnerProofSystem as KeyOwnerProofSystem<(
		KeyTypeId,
		GrandpaId,
	)>>::IdentificationTuple;

	type HandleEquivocation = pallet_grandpa::EquivocationHandler<
		Self::KeyOwnerIdentification,
		Offences,
		ReportLongevity,
	>;

	type WeightInfo = ();
	type MaxAuthorities = MaxAuthorities;
}

parameter_types! {
	pub const BasicDeposit: Balance = 10 * DOLLARS;       // 258 bytes on-chain
	pub const FieldDeposit: Balance = 250 * CENTS;        // 66 bytes on-chain
	pub const SubAccountDeposit: Balance = 2 * DOLLARS;   // 53 bytes on-chain
	pub const MaxSubAccounts: u32 = 100;
	pub const MaxAdditionalFields: u32 = 100;
	pub const MaxRegistrars: u32 = 20;
}

impl pallet_identity::Config for Runtime {
	type Event = Event;
	type Currency = Balances;
	type BasicDeposit = BasicDeposit;
	type FieldDeposit = FieldDeposit;
	type SubAccountDeposit = SubAccountDeposit;
	type MaxSubAccounts = MaxSubAccounts;
	type MaxAdditionalFields = MaxAdditionalFields;
	type MaxRegistrars = MaxRegistrars;
	type Slashed = Treasury;
	type ForceOrigin = EnsureRootOrHalfCouncil;
	type RegistrarOrigin = EnsureRootOrHalfCouncil;
	type WeightInfo = pallet_identity::weights::SubstrateWeight<Runtime>;
}

parameter_types! {
	pub const ConfigDepositBase: Balance = 5 * DOLLARS;
	pub const FriendDepositFactor: Balance = 50 * CENTS;
	pub const MaxFriends: u16 = 9;
	pub const RecoveryDeposit: Balance = 5 * DOLLARS;
}

impl pallet_recovery::Config for Runtime {
	type Event = Event;
	type WeightInfo = pallet_recovery::weights::SubstrateWeight<Runtime>;
	type Call = Call;
	type Currency = Balances;
	type ConfigDepositBase = ConfigDepositBase;
	type FriendDepositFactor = FriendDepositFactor;
	type MaxFriends = MaxFriends;
	type RecoveryDeposit = RecoveryDeposit;
}

parameter_types! {
	pub const CandidateDeposit: Balance = 10 * DOLLARS;
	pub const WrongSideDeduction: Balance = 2 * DOLLARS;
	pub const MaxStrikes: u32 = 10;
	pub const RotationPeriod: BlockNumber = 80 * HOURS;
	pub const PeriodSpend: Balance = 500 * DOLLARS;
	pub const MaxLockDuration: BlockNumber = 36 * 30 * DAYS;
	pub const ChallengePeriod: BlockNumber = 7 * DAYS;
	pub const MaxCandidateIntake: u32 = 10;
	pub const SocietyPalletId: PalletId = PalletId(*b"py/socie");
}

impl pallet_society::Config for Runtime {
	type Event = Event;
	type PalletId = SocietyPalletId;
	type Currency = Balances;
	type Randomness = RandomnessCollectiveFlip;
	type CandidateDeposit = CandidateDeposit;
	type WrongSideDeduction = WrongSideDeduction;
	type MaxStrikes = MaxStrikes;
	type PeriodSpend = PeriodSpend;
	type MembershipChanged = ();
	type RotationPeriod = RotationPeriod;
	type MaxLockDuration = MaxLockDuration;
	type FounderSetOrigin =
		pallet_collective::EnsureProportionMoreThan<AccountId, CouncilCollective, 1, 2>;
	type SuspensionJudgementOrigin = pallet_society::EnsureFounder<Runtime>;
	type MaxCandidateIntake = MaxCandidateIntake;
	type ChallengePeriod = ChallengePeriod;
}

parameter_types! {
	pub const MinVestedTransfer: Balance = 100 * DOLLARS;
}

impl pallet_vesting::Config for Runtime {
	type Event = Event;
	type Currency = Balances;
	type BlockNumberToBalance = ConvertInto;
	type MinVestedTransfer = MinVestedTransfer;
	type WeightInfo = pallet_vesting::weights::SubstrateWeight<Runtime>;
	// `VestingInfo` encode length is 36bytes. 28 schedules gets encoded as 1009 bytes, which is the
	// highest number of schedules that encodes less than 2^10.
	const MAX_VESTING_SCHEDULES: u32 = 28;
}

impl pallet_mmr::Config for Runtime {
	const INDEXING_PREFIX: &'static [u8] = b"mmr";
	type Hashing = <Runtime as frame_system::Config>::Hashing;
	type Hash = <Runtime as frame_system::Config>::Hash;
	type LeafData = pallet_mmr::ParentNumberAndHash<Self>;
	type OnNewRoot = ();
	type WeightInfo = ();
}

parameter_types! {
	pub const LotteryPalletId: PalletId = PalletId(*b"py/lotto");
	pub const MaxCalls: u32 = 10;
	pub const MaxGenerateRandom: u32 = 10;
}

impl pallet_lottery::Config for Runtime {
	type PalletId = LotteryPalletId;
	type Call = Call;
	type Currency = Balances;
	type Randomness = RandomnessCollectiveFlip;
	type Event = Event;
	type ManagerOrigin = EnsureRoot<AccountId>;
	type MaxCalls = MaxCalls;
	type ValidateCall = Lottery;
	type MaxGenerateRandom = MaxGenerateRandom;
	type WeightInfo = pallet_lottery::weights::SubstrateWeight<Runtime>;
}

parameter_types! {
	pub const AssetDeposit: Balance = 100 * DOLLARS;
	pub const ApprovalDeposit: Balance = 1 * DOLLARS;
	pub const StringLimit: u32 = 50;
	pub const MetadataDepositBase: Balance = 10 * DOLLARS;
	pub const MetadataDepositPerByte: Balance = 1 * DOLLARS;
}

impl pallet_assets::Config for Runtime {
	type Event = Event;
	type Balance = u128;
	type AssetId = u32;
	type Currency = Balances;
	type ForceOrigin = EnsureRoot<AccountId>;
	type AssetDeposit = AssetDeposit;
	type AssetAccountDeposit = ConstU128<DOLLARS>;
	type MetadataDepositBase = MetadataDepositBase;
	type MetadataDepositPerByte = MetadataDepositPerByte;
	type ApprovalDeposit = ApprovalDeposit;
	type StringLimit = StringLimit;
	type Freezer = ();
	type Extra = ();
	type WeightInfo = pallet_assets::weights::SubstrateWeight<Runtime>;
}

parameter_types! {
	pub IgnoredIssuance: Balance = Treasury::pot();
	pub const QueueCount: u32 = 300;
	pub const MaxQueueLen: u32 = 1000;
	pub const FifoQueueLen: u32 = 500;
	pub const Period: BlockNumber = 30 * DAYS;
	pub const MinFreeze: Balance = 100 * DOLLARS;
	pub const IntakePeriod: BlockNumber = 10;
	pub const MaxIntakeBids: u32 = 10;
}

impl pallet_gilt::Config for Runtime {
	type Event = Event;
	type Currency = Balances;
	type CurrencyBalance = Balance;
	type AdminOrigin = frame_system::EnsureRoot<AccountId>;
	type Deficit = ();
	type Surplus = ();
	type IgnoredIssuance = IgnoredIssuance;
	type QueueCount = QueueCount;
	type MaxQueueLen = MaxQueueLen;
	type FifoQueueLen = FifoQueueLen;
	type Period = Period;
	type MinFreeze = MinFreeze;
	type IntakePeriod = IntakePeriod;
	type MaxIntakeBids = MaxIntakeBids;
	type WeightInfo = pallet_gilt::weights::SubstrateWeight<Runtime>;
}

parameter_types! {
	pub const CollectionDeposit: Balance = 100 * DOLLARS;
	pub const ItemDeposit: Balance = 1 * DOLLARS;
	pub const KeyLimit: u32 = 32;
	pub const ValueLimit: u32 = 256;
}

impl pallet_uniques::Config for Runtime {
	type Event = Event;
	type CollectionId = u32;
	type ItemId = u32;
	type Currency = Balances;
	type ForceOrigin = frame_system::EnsureRoot<AccountId>;
	type CollectionDeposit = CollectionDeposit;
	type ItemDeposit = ItemDeposit;
	type MetadataDepositBase = MetadataDepositBase;
	type AttributeDepositBase = MetadataDepositBase;
	type DepositPerByte = MetadataDepositPerByte;
	type StringLimit = StringLimit;
	type KeyLimit = KeyLimit;
	type ValueLimit = ValueLimit;
	type WeightInfo = pallet_uniques::weights::SubstrateWeight<Runtime>;
	#[cfg(feature = "runtime-benchmarks")]
	type Helper = ();
	type CreateOrigin = AsEnsureOriginWithArg<EnsureSigned<AccountId>>;
	type Locker = ();
}

impl pallet_transaction_storage::Config for Runtime {
	type Event = Event;
	type Currency = Balances;
	type Call = Call;
	type FeeDestination = ();
	type WeightInfo = pallet_transaction_storage::weights::SubstrateWeight<Runtime>;
}

impl pallet_whitelist::Config for Runtime {
	type Event = Event;
	type Call = Call;
	type WhitelistOrigin = EnsureRoot<AccountId>;
	type DispatchWhitelistedOrigin = EnsureRoot<AccountId>;
	type PreimageProvider = Preimage;
	type WeightInfo = pallet_whitelist::weights::SubstrateWeight<Runtime>;
}

parameter_types! {
	pub const MigrationSignedDepositPerItem: Balance = 1 * CENTS;
	pub const MigrationSignedDepositBase: Balance = 20 * DOLLARS;
}

impl pallet_state_trie_migration::Config for Runtime {
	type Event = Event;
	type ControlOrigin = EnsureRoot<AccountId>;
	type Currency = Balances;
	type SignedDepositPerItem = MigrationSignedDepositPerItem;
	type SignedDepositBase = MigrationSignedDepositBase;
	// Warning: this is not advised, as it might allow the chain to be temporarily DOS-ed.
	// Preferably, if the chain's governance/maintenance team is planning on using a specific
	// account for the migration, put it here to make sure only that account can trigger the signed
	// migrations.
	type SignedFilter = EnsureSigned<Self::AccountId>;
	type WeightInfo = ();
}

construct_runtime!(
	pub enum Runtime where
		Block = Block,
		NodeBlock = node_primitives::Block,
		UncheckedExtrinsic = UncheckedExtrinsic
	{
		System: frame_system,
		Utility: pallet_utility,
		Babe: pallet_babe,
		Timestamp: pallet_timestamp,
		// Authorship must be before session in order to note author in the correct session and era
		// for im-online and staking.
		Authorship: pallet_authorship,
		Indices: pallet_indices,
		Balances: pallet_balances,
		TransactionPayment: pallet_transaction_payment,
		AssetTxPayment: pallet_asset_tx_payment,
		ElectionProviderMultiPhase: pallet_election_provider_multi_phase,
		Staking: pallet_staking,
		Session: pallet_session,
		Democracy: pallet_democracy,
		Council: pallet_collective::<Instance1>,
		TechnicalCommittee: pallet_collective::<Instance2>,
		Elections: pallet_elections_phragmen,
		TechnicalMembership: pallet_membership::<Instance1>,
		Grandpa: pallet_grandpa,
		Treasury: pallet_treasury,
		Contracts: pallet_contracts,
		Sudo: pallet_sudo,
		ImOnline: pallet_im_online,
		AuthorityDiscovery: pallet_authority_discovery,
		Offences: pallet_offences,
		Historical: pallet_session_historical::{Pallet},
		RandomnessCollectiveFlip: pallet_randomness_collective_flip,
		Identity: pallet_identity,
		Society: pallet_society,
		Recovery: pallet_recovery,
		Vesting: pallet_vesting,
		Scheduler: pallet_scheduler,
		Preimage: pallet_preimage,
		Proxy: pallet_proxy,
		Multisig: pallet_multisig,
		Bounties: pallet_bounties,
		Tips: pallet_tips,
		Assets: pallet_assets,
		Mmr: pallet_mmr,
		Lottery: pallet_lottery,
		Gilt: pallet_gilt,
		Uniques: pallet_uniques,
		TransactionStorage: pallet_transaction_storage,
		BagsList: pallet_bags_list,
		StateTrieMigration: pallet_state_trie_migration,
		ChildBounties: pallet_child_bounties,
		Referenda: pallet_referenda,
		Remark: pallet_remark,
		ConvictionVoting: pallet_conviction_voting,
		Whitelist: pallet_whitelist,
		NominationPools: pallet_nomination_pools,
	}
);

/// The address format for describing accounts.
pub type Address = sp_runtime::MultiAddress<AccountId, AccountIndex>;
/// Block header type as expected by this runtime.
pub type Header = generic::Header<BlockNumber, BlakeTwo256>;
/// Block type as expected by this runtime.
pub type Block = generic::Block<Header, UncheckedExtrinsic>;
/// A Block signed with a Justification
pub type SignedBlock = generic::SignedBlock<Block>;
/// BlockId type as expected by this runtime.
pub type BlockId = generic::BlockId<Block>;
/// The SignedExtension to the basic transaction logic.
///
/// When you change this, you **MUST** modify [`sign`] in `bin/node/testing/src/keyring.rs`!
///
/// [`sign`]: <../../testing/src/keyring.rs.html>
pub type SignedExtra = (
	frame_system::CheckNonZeroSender<Runtime>,
	frame_system::CheckSpecVersion<Runtime>,
	frame_system::CheckTxVersion<Runtime>,
	frame_system::CheckGenesis<Runtime>,
	frame_system::CheckEra<Runtime>,
	frame_system::CheckNonce<Runtime>,
	frame_system::CheckWeight<Runtime>,
	pallet_asset_tx_payment::ChargeAssetTxPayment<Runtime>,
);
/// Unchecked extrinsic type as expected by this runtime.
pub type UncheckedExtrinsic = generic::UncheckedExtrinsic<Address, Call, Signature, SignedExtra>;
/// The payload being signed in transactions.
pub type SignedPayload = generic::SignedPayload<Call, SignedExtra>;
/// Extrinsic type that has already been checked.
pub type CheckedExtrinsic = generic::CheckedExtrinsic<AccountId, Call, SignedExtra>;
/// Executive: handles dispatch to the various modules.
pub type Executive = frame_executive::Executive<
	Runtime,
	Block,
	frame_system::ChainContext<Runtime>,
	Runtime,
	AllPalletsWithSystem,
	(),
>;

/// MMR helper types.
mod mmr {
	use super::Runtime;
	pub use pallet_mmr::primitives::*;

	pub type Leaf = <<Runtime as pallet_mmr::Config>::LeafData as LeafDataProvider>::LeafData;
	pub type Hash = <Runtime as pallet_mmr::Config>::Hash;
	pub type Hashing = <Runtime as pallet_mmr::Config>::Hashing;
}

#[cfg(feature = "runtime-benchmarks")]
#[macro_use]
extern crate frame_benchmarking;

#[cfg(feature = "runtime-benchmarks")]
mod benches {
	define_benchmarks!(
		[frame_benchmarking, BaselineBench::<Runtime>]
		[pallet_assets, Assets]
		[pallet_babe, Babe]
		[pallet_bags_list, BagsList]
		[pallet_balances, Balances]
		[pallet_bounties, Bounties]
		[pallet_child_bounties, ChildBounties]
		[pallet_collective, Council]
		[pallet_conviction_voting, ConvictionVoting]
		[pallet_contracts, Contracts]
		[pallet_democracy, Democracy]
		[pallet_election_provider_multi_phase, ElectionProviderMultiPhase]
		[pallet_election_provider_support_benchmarking, EPSBench::<Runtime>]
		[pallet_elections_phragmen, Elections]
		[pallet_gilt, Gilt]
		[pallet_grandpa, Grandpa]
		[pallet_identity, Identity]
		[pallet_im_online, ImOnline]
		[pallet_indices, Indices]
		[pallet_lottery, Lottery]
		[pallet_membership, TechnicalMembership]
		[pallet_mmr, Mmr]
		[pallet_multisig, Multisig]
		[pallet_nomination_pools, NominationPoolsBench::<Runtime>]
		[pallet_offences, OffencesBench::<Runtime>]
		[pallet_preimage, Preimage]
		[pallet_proxy, Proxy]
		[pallet_referenda, Referenda]
		[pallet_recovery, Recovery]
		[pallet_remark, Remark]
		[pallet_scheduler, Scheduler]
		[pallet_session, SessionBench::<Runtime>]
		[pallet_staking, Staking]
		[pallet_state_trie_migration, StateTrieMigration]
		[frame_system, SystemBench::<Runtime>]
		[pallet_timestamp, Timestamp]
		[pallet_tips, Tips]
		[pallet_transaction_storage, TransactionStorage]
		[pallet_treasury, Treasury]
		[pallet_uniques, Uniques]
		[pallet_utility, Utility]
		[pallet_vesting, Vesting]
		[pallet_whitelist, Whitelist]
	);
}

impl_runtime_apis! {
	impl sp_api::Core<Block> for Runtime {
		fn version() -> RuntimeVersion {
			VERSION
		}

		fn execute_block(block: Block) {
			Executive::execute_block(block);
		}

		fn initialize_block(header: &<Block as BlockT>::Header) {
			Executive::initialize_block(header)
		}
	}

	impl sp_api::Metadata<Block> for Runtime {
		fn metadata() -> OpaqueMetadata {
			OpaqueMetadata::new(Runtime::metadata().into())
		}
	}

	impl sp_block_builder::BlockBuilder<Block> for Runtime {
		fn apply_extrinsic(extrinsic: <Block as BlockT>::Extrinsic) -> ApplyExtrinsicResult {
			Executive::apply_extrinsic(extrinsic)
		}

		fn finalize_block() -> <Block as BlockT>::Header {
			Executive::finalize_block()
		}

		fn inherent_extrinsics(data: InherentData) -> Vec<<Block as BlockT>::Extrinsic> {
			data.create_extrinsics()
		}

		fn check_inherents(block: Block, data: InherentData) -> CheckInherentsResult {
			data.check_extrinsics(&block)
		}
	}

	impl sp_transaction_pool::runtime_api::TaggedTransactionQueue<Block> for Runtime {
		fn validate_transaction(
			source: TransactionSource,
			tx: <Block as BlockT>::Extrinsic,
			block_hash: <Block as BlockT>::Hash,
		) -> TransactionValidity {
			Executive::validate_transaction(source, tx, block_hash)
		}
	}

	impl sp_offchain::OffchainWorkerApi<Block> for Runtime {
		fn offchain_worker(header: &<Block as BlockT>::Header) {
			Executive::offchain_worker(header)
		}
	}

	impl fg_primitives::GrandpaApi<Block> for Runtime {
		fn grandpa_authorities() -> GrandpaAuthorityList {
			Grandpa::grandpa_authorities()
		}

		fn current_set_id() -> fg_primitives::SetId {
			Grandpa::current_set_id()
		}

		fn submit_report_equivocation_unsigned_extrinsic(
			equivocation_proof: fg_primitives::EquivocationProof<
				<Block as BlockT>::Hash,
				NumberFor<Block>,
			>,
			key_owner_proof: fg_primitives::OpaqueKeyOwnershipProof,
		) -> Option<()> {
			let key_owner_proof = key_owner_proof.decode()?;

			Grandpa::submit_unsigned_equivocation_report(
				equivocation_proof,
				key_owner_proof,
			)
		}

		fn generate_key_ownership_proof(
			_set_id: fg_primitives::SetId,
			authority_id: GrandpaId,
		) -> Option<fg_primitives::OpaqueKeyOwnershipProof> {
			use codec::Encode;

			Historical::prove((fg_primitives::KEY_TYPE, authority_id))
				.map(|p| p.encode())
				.map(fg_primitives::OpaqueKeyOwnershipProof::new)
		}
	}

	impl sp_consensus_babe::BabeApi<Block> for Runtime {
		fn configuration() -> sp_consensus_babe::BabeGenesisConfiguration {
			// The choice of `c` parameter (where `1 - c` represents the
			// probability of a slot being empty), is done in accordance to the
			// slot duration and expected target block time, for safely
			// resisting network delays of maximum two seconds.
			// <https://research.web3.foundation/en/latest/polkadot/BABE/Babe/#6-practical-results>
			sp_consensus_babe::BabeGenesisConfiguration {
				slot_duration: Babe::slot_duration(),
				epoch_length: EpochDuration::get(),
				c: BABE_GENESIS_EPOCH_CONFIG.c,
				genesis_authorities: Babe::authorities().to_vec(),
				randomness: Babe::randomness(),
				allowed_slots: BABE_GENESIS_EPOCH_CONFIG.allowed_slots,
			}
		}

		fn current_epoch_start() -> sp_consensus_babe::Slot {
			Babe::current_epoch_start()
		}

		fn current_epoch() -> sp_consensus_babe::Epoch {
			Babe::current_epoch()
		}

		fn next_epoch() -> sp_consensus_babe::Epoch {
			Babe::next_epoch()
		}

		fn generate_key_ownership_proof(
			_slot: sp_consensus_babe::Slot,
			authority_id: sp_consensus_babe::AuthorityId,
		) -> Option<sp_consensus_babe::OpaqueKeyOwnershipProof> {
			use codec::Encode;

			Historical::prove((sp_consensus_babe::KEY_TYPE, authority_id))
				.map(|p| p.encode())
				.map(sp_consensus_babe::OpaqueKeyOwnershipProof::new)
		}

		fn submit_report_equivocation_unsigned_extrinsic(
			equivocation_proof: sp_consensus_babe::EquivocationProof<<Block as BlockT>::Header>,
			key_owner_proof: sp_consensus_babe::OpaqueKeyOwnershipProof,
		) -> Option<()> {
			let key_owner_proof = key_owner_proof.decode()?;

			Babe::submit_unsigned_equivocation_report(
				equivocation_proof,
				key_owner_proof,
			)
		}
	}

	impl sp_authority_discovery::AuthorityDiscoveryApi<Block> for Runtime {
		fn authorities() -> Vec<AuthorityDiscoveryId> {
			AuthorityDiscovery::authorities()
		}
	}

	impl frame_system_rpc_runtime_api::AccountNonceApi<Block, AccountId, Index> for Runtime {
		fn account_nonce(account: AccountId) -> Index {
			System::account_nonce(account)
		}
	}

	impl pallet_contracts_rpc_runtime_api::ContractsApi<
		Block, AccountId, Balance, BlockNumber, Hash,
	>
		for Runtime
	{
		fn call(
			origin: AccountId,
			dest: AccountId,
			value: Balance,
			gas_limit: u64,
			storage_deposit_limit: Option<Balance>,
			input_data: Vec<u8>,
		) -> pallet_contracts_primitives::ContractExecResult<Balance> {
			Contracts::bare_call(origin, dest, value, gas_limit, storage_deposit_limit, input_data, true)
		}

		fn instantiate(
			origin: AccountId,
			value: Balance,
			gas_limit: u64,
			storage_deposit_limit: Option<Balance>,
			code: pallet_contracts_primitives::Code<Hash>,
			data: Vec<u8>,
			salt: Vec<u8>,
		) -> pallet_contracts_primitives::ContractInstantiateResult<AccountId, Balance>
		{
			Contracts::bare_instantiate(origin, value, gas_limit, storage_deposit_limit, code, data, salt, true)
		}

		fn upload_code(
			origin: AccountId,
			code: Vec<u8>,
			storage_deposit_limit: Option<Balance>,
		) -> pallet_contracts_primitives::CodeUploadResult<Hash, Balance>
		{
			Contracts::bare_upload_code(origin, code, storage_deposit_limit)
		}

		fn get_storage(
			address: AccountId,
			key: [u8; 32],
		) -> pallet_contracts_primitives::GetStorageResult {
			Contracts::get_storage(address, key)
		}
	}

	impl pallet_transaction_payment_rpc_runtime_api::TransactionPaymentApi<
		Block,
		Balance,
	> for Runtime {
		fn query_info(uxt: <Block as BlockT>::Extrinsic, len: u32) -> RuntimeDispatchInfo<Balance> {
			TransactionPayment::query_info(uxt, len)
		}
		fn query_fee_details(uxt: <Block as BlockT>::Extrinsic, len: u32) -> FeeDetails<Balance> {
			TransactionPayment::query_fee_details(uxt, len)
		}
	}

	impl pallet_mmr::primitives::MmrApi<
		Block,
		mmr::Hash,
	> for Runtime {
		fn generate_proof(leaf_index: pallet_mmr::primitives::LeafIndex)
			-> Result<(mmr::EncodableOpaqueLeaf, mmr::Proof<mmr::Hash>), mmr::Error>
		{
			Mmr::generate_batch_proof(vec![leaf_index]).and_then(|(leaves, proof)|
				Ok((
					mmr::EncodableOpaqueLeaf::from_leaf(&leaves[0]),
					mmr::BatchProof::into_single_leaf_proof(proof)?
				))
			)
		}

		fn verify_proof(leaf: mmr::EncodableOpaqueLeaf, proof: mmr::Proof<mmr::Hash>)
			-> Result<(), mmr::Error>
		{
			let leaf: mmr::Leaf = leaf
				.into_opaque_leaf()
				.try_decode()
				.ok_or(mmr::Error::Verify)?;
			Mmr::verify_leaves(vec![leaf], mmr::Proof::into_batch_proof(proof))
		}

		fn verify_proof_stateless(
			root: mmr::Hash,
			leaf: mmr::EncodableOpaqueLeaf,
			proof: mmr::Proof<mmr::Hash>
		) -> Result<(), mmr::Error> {
			let node = mmr::DataOrHash::Data(leaf.into_opaque_leaf());
			pallet_mmr::verify_leaves_proof::<mmr::Hashing, _>(root, vec![node], mmr::Proof::into_batch_proof(proof))
		}

		fn mmr_root() -> Result<mmr::Hash, mmr::Error> {
			Ok(Mmr::mmr_root())
		}

		fn generate_batch_proof(leaf_indices: Vec<pallet_mmr::primitives::LeafIndex>)
			-> Result<(Vec<mmr::EncodableOpaqueLeaf>, mmr::BatchProof<mmr::Hash>), mmr::Error>
		{
			Mmr::generate_batch_proof(leaf_indices)
				.map(|(leaves, proof)| (leaves.into_iter().map(|leaf| mmr::EncodableOpaqueLeaf::from_leaf(&leaf)).collect(), proof))
		}

		fn verify_batch_proof(leaves: Vec<mmr::EncodableOpaqueLeaf>, proof: mmr::BatchProof<mmr::Hash>)
			-> Result<(), mmr::Error>
		{
			let leaves = leaves.into_iter().map(|leaf|
				leaf.into_opaque_leaf()
				.try_decode()
				.ok_or(mmr::Error::Verify)).collect::<Result<Vec<mmr::Leaf>, mmr::Error>>()?;
			Mmr::verify_leaves(leaves, proof)
		}

		fn verify_batch_proof_stateless(
			root: mmr::Hash,
			leaves: Vec<mmr::EncodableOpaqueLeaf>,
			proof: mmr::BatchProof<mmr::Hash>
		) -> Result<(), mmr::Error> {
			let nodes = leaves.into_iter().map(|leaf|mmr::DataOrHash::Data(leaf.into_opaque_leaf())).collect();
			pallet_mmr::verify_leaves_proof::<mmr::Hashing, _>(root, nodes, proof)
		}
	}

	impl sp_session::SessionKeys<Block> for Runtime {
		fn generate_session_keys(seed: Option<Vec<u8>>) -> Vec<u8> {
			SessionKeys::generate(seed)
		}

		fn decode_session_keys(
			encoded: Vec<u8>,
		) -> Option<Vec<(Vec<u8>, KeyTypeId)>> {
			SessionKeys::decode_into_raw_public_keys(&encoded)
		}
	}

	#[cfg(feature = "try-runtime")]
	impl frame_try_runtime::TryRuntime<Block> for Runtime {
		fn on_runtime_upgrade() -> (Weight, Weight) {
			// NOTE: intentional unwrap: we don't want to propagate the error backwards, and want to
			// have a backtrace here. If any of the pre/post migration checks fail, we shall stop
			// right here and right now.
			let weight = Executive::try_runtime_upgrade().unwrap();
			(weight, RuntimeBlockWeights::get().max_block)
		}

		fn execute_block_no_check(block: Block) -> Weight {
			Executive::execute_block_no_check(block)
		}
	}

	#[cfg(feature = "runtime-benchmarks")]
	impl frame_benchmarking::Benchmark<Block> for Runtime {
		fn benchmark_metadata(extra: bool) -> (
			Vec<frame_benchmarking::BenchmarkList>,
			Vec<frame_support::traits::StorageInfo>,
		) {
			use frame_benchmarking::{baseline, Benchmarking, BenchmarkList};
			use frame_support::traits::StorageInfoTrait;

			// Trying to add benchmarks directly to the Session Pallet caused cyclic dependency
			// issues. To get around that, we separated the Session benchmarks into its own crate,
			// which is why we need these two lines below.
			use pallet_session_benchmarking::Pallet as SessionBench;
			use pallet_offences_benchmarking::Pallet as OffencesBench;
			use pallet_election_provider_support_benchmarking::Pallet as EPSBench;
			use frame_system_benchmarking::Pallet as SystemBench;
			use baseline::Pallet as BaselineBench;
			use pallet_nomination_pools_benchmarking::Pallet as NominationPoolsBench;

			let mut list = Vec::<BenchmarkList>::new();
			list_benchmarks!(list, extra);

			let storage_info = AllPalletsWithSystem::storage_info();

			(list, storage_info)
		}

		fn dispatch_benchmark(
			config: frame_benchmarking::BenchmarkConfig
		) -> Result<Vec<frame_benchmarking::BenchmarkBatch>, sp_runtime::RuntimeString> {
			use frame_benchmarking::{baseline, Benchmarking, BenchmarkBatch,  TrackedStorageKey};

			// Trying to add benchmarks directly to the Session Pallet caused cyclic dependency
			// issues. To get around that, we separated the Session benchmarks into its own crate,
			// which is why we need these two lines below.
			use pallet_session_benchmarking::Pallet as SessionBench;
			use pallet_offences_benchmarking::Pallet as OffencesBench;
			use pallet_election_provider_support_benchmarking::Pallet as EPSBench;
			use frame_system_benchmarking::Pallet as SystemBench;
			use baseline::Pallet as BaselineBench;
			use pallet_nomination_pools_benchmarking::Pallet as NominationPoolsBench;

			impl pallet_session_benchmarking::Config for Runtime {}
			impl pallet_offences_benchmarking::Config for Runtime {}
			impl pallet_election_provider_support_benchmarking::Config for Runtime {}
			impl frame_system_benchmarking::Config for Runtime {}
			impl baseline::Config for Runtime {}
			impl pallet_nomination_pools_benchmarking::Config for Runtime {}

			let whitelist: Vec<TrackedStorageKey> = vec![
				// Block Number
				hex_literal::hex!("26aa394eea5630e07c48ae0c9558cef702a5c1b19ab7a04f536c519aca4983ac").to_vec().into(),
				// Total Issuance
				hex_literal::hex!("c2261276cc9d1f8598ea4b6a74b15c2f57c875e4cff74148e4628f264b974c80").to_vec().into(),
				// Execution Phase
				hex_literal::hex!("26aa394eea5630e07c48ae0c9558cef7ff553b5a9862a516939d82b3d3d8661a").to_vec().into(),
				// Event Count
				hex_literal::hex!("26aa394eea5630e07c48ae0c9558cef70a98fdbe9ce6c55837576c60c7af3850").to_vec().into(),
				// System Events
				hex_literal::hex!("26aa394eea5630e07c48ae0c9558cef780d41e5e16056765bc8461851072c9d7").to_vec().into(),
				// System BlockWeight
				hex_literal::hex!("26aa394eea5630e07c48ae0c9558cef734abf5cb34d6244378cddbf18e849d96").to_vec().into(),
				// Treasury Account
				hex_literal::hex!("26aa394eea5630e07c48ae0c9558cef7b99d880ec681799c0cf30e8886371da95ecffd7b6c0f78751baa9d281e0bfa3a6d6f646c70792f74727372790000000000000000000000000000000000000000").to_vec().into(),
			];

			let mut batches = Vec::<BenchmarkBatch>::new();
			let params = (&config, &whitelist);
			add_benchmarks!(params, batches);

			Ok(batches)
		}
	}
}

#[cfg(test)]
mod tests {
	use super::*;
	use frame_election_provider_support::NposSolution;
	use frame_system::offchain::CreateSignedTransaction;
	use sp_runtime::UpperOf;

	#[test]
	fn validate_transaction_submitter_bounds() {
		fn is_submit_signed_transaction<T>()
		where
			T: CreateSignedTransaction<Call>,
		{
		}

		is_submit_signed_transaction::<Runtime>();
	}

	#[test]
	fn perbill_as_onchain_accuracy() {
		type OnChainAccuracy =
			<<Runtime as pallet_election_provider_multi_phase::MinerConfig>::Solution as NposSolution>::Accuracy;
		let maximum_chain_accuracy: Vec<UpperOf<OnChainAccuracy>> = (0..MaxNominations::get())
			.map(|_| <UpperOf<OnChainAccuracy>>::from(OnChainAccuracy::one().deconstruct()))
			.collect();
		let _: UpperOf<OnChainAccuracy> =
			maximum_chain_accuracy.iter().fold(0, |acc, x| acc.checked_add(*x).unwrap());
	}

	#[test]
	fn call_size() {
		let size = core::mem::size_of::<Call>();
		assert!(
			size <= 208,
			"size of Call {} is more than 208 bytes: some calls have too big arguments, use Box to reduce the
			size of Call.
			If the limit is too strong, maybe consider increase the limit to 300.",
			size,
		);
	}
}<|MERGE_RESOLUTION|>--- conflicted
+++ resolved
@@ -726,12 +726,8 @@
 
 parameter_types! {
 	pub const PostUnbondPoolsWindow: u32 = 4;
-<<<<<<< HEAD
-	pub const NominationPoolsPalletId: PalletId = PalletId(*b"py/npols");
-=======
 	pub const NominationPoolsPalletId: PalletId = PalletId(*b"py/nopls");
 	pub const MinPointsToBalance: u32 = 10;
->>>>>>> 814752f6
 }
 
 use sp_runtime::traits::Convert;
@@ -759,10 +755,7 @@
 	type MaxMetadataLen = ConstU32<256>;
 	type MaxUnbonding = ConstU32<8>;
 	type PalletId = NominationPoolsPalletId;
-<<<<<<< HEAD
-=======
 	type MinPointsToBalance = MinPointsToBalance;
->>>>>>> 814752f6
 }
 
 parameter_types! {
