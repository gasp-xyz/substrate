[package]
name = "node-rpc"
version = "3.0.0-dev"
authors = ["Parity Technologies <admin@parity.io>"]
description = "Substrate node rpc methods."
edition = "2021"
license = "Apache-2.0"
homepage = "https://substrate.io"
repository = "https://github.com/paritytech/substrate/"
publish = false

[package.metadata.docs.rs]
targets = ["x86_64-unknown-linux-gnu"]

[dependencies]
jsonrpsee = { version = "0.16.2", features = ["server"] }
node-primitives = { version = "2.0.0", path = "../primitives" }
pallet-transaction-payment-rpc = { version = "4.0.0-dev", path = "../../../frame/transaction-payment/rpc/" }
mmr-rpc = { version = "4.0.0-dev", path = "../../../client/merkle-mountain-range/rpc/" }
sc-chain-spec = { version = "4.0.0-dev", path = "../../../client/chain-spec" }
sc-client-api = { version = "4.0.0-dev", path = "../../../client/api" }
sc-consensus-babe = { version = "0.10.0-dev", path = "../../../client/consensus/babe" }
sc-consensus-babe-rpc = { version = "0.10.0-dev", path = "../../../client/consensus/babe/rpc" }
<<<<<<< HEAD
sc-consensus-epochs = { version = "0.10.0-dev", path = "../../../client/consensus/epochs" }
=======
>>>>>>> 3bb3882c
sc-consensus-grandpa = { version = "0.10.0-dev", path = "../../../client/consensus/grandpa" }
sc-consensus-grandpa-rpc = { version = "0.10.0-dev", path = "../../../client/consensus/grandpa/rpc" }
sc-rpc = { version = "4.0.0-dev", path = "../../../client/rpc" }
sc-rpc-api = { version = "0.10.0-dev", path = "../../../client/rpc-api" }
sc-rpc-spec-v2 = { version = "0.10.0-dev", path = "../../../client/rpc-spec-v2" }
sc-sync-state-rpc = { version = "0.10.0-dev", path = "../../../client/sync-state-rpc" }
sc-transaction-pool-api = { version = "4.0.0-dev", path = "../../../client/transaction-pool/api" }
sp-api = { version = "4.0.0-dev", path = "../../../primitives/api" }
sp-block-builder = { version = "4.0.0-dev", path = "../../../primitives/block-builder" }
sp-blockchain = { version = "4.0.0-dev", path = "../../../primitives/blockchain" }
sp-consensus = { version = "0.10.0-dev", path = "../../../primitives/consensus/common" }
sp-consensus-babe = { version = "0.10.0-dev", path = "../../../primitives/consensus/babe" }
sp-keystore = { version = "0.13.0", path = "../../../primitives/keystore" }
sp-runtime = { version = "7.0.0", path = "../../../primitives/runtime" }
substrate-frame-rpc-system = { version = "4.0.0-dev", path = "../../../utils/frame/rpc/system" }
substrate-state-trie-migration-rpc = { version = "4.0.0-dev", path = "../../../utils/frame/rpc/state-trie-migration-rpc/" }<|MERGE_RESOLUTION|>--- conflicted
+++ resolved
@@ -21,10 +21,6 @@
 sc-client-api = { version = "4.0.0-dev", path = "../../../client/api" }
 sc-consensus-babe = { version = "0.10.0-dev", path = "../../../client/consensus/babe" }
 sc-consensus-babe-rpc = { version = "0.10.0-dev", path = "../../../client/consensus/babe/rpc" }
-<<<<<<< HEAD
-sc-consensus-epochs = { version = "0.10.0-dev", path = "../../../client/consensus/epochs" }
-=======
->>>>>>> 3bb3882c
 sc-consensus-grandpa = { version = "0.10.0-dev", path = "../../../client/consensus/grandpa" }
 sc-consensus-grandpa-rpc = { version = "0.10.0-dev", path = "../../../client/consensus/grandpa/rpc" }
 sc-rpc = { version = "4.0.0-dev", path = "../../../client/rpc" }
