--- conflicted
+++ resolved
@@ -22,15 +22,9 @@
 frame-system = { version = "4.0.0-dev", default-features = false, path = "../../../../frame/system" }
 
 [dev-dependencies]
-<<<<<<< HEAD
-sp-core = { version = "7.0.0", default-features = false, path = "../../../../primitives/core" }
-sp-io = { version = "7.0.0", default-features = false, path = "../../../../primitives/io" }
-sp-runtime = { version = "7.0.0", default-features = false, path = "../../../../primitives/runtime" }
-=======
 sp-core = { version = "7.0.0", path = "../../../../primitives/core" }
 sp-io = { version = "7.0.0", path = "../../../../primitives/io" }
 sp-runtime = { version = "7.0.0", path = "../../../../primitives/runtime" }
->>>>>>> 18bb7c7c
 
 [features]
 default = ["std"]
