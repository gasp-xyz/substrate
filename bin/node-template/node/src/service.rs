//! Service and ServiceFactory implementation. Specialized wrapper over substrate service.

use node_template_runtime::{self, opaque::Block, RuntimeApi};
use sc_client_api::BlockBackend;
use sc_consensus_aura::{ImportQueueParams, SlotProportion, StartAuraParams};
use sc_consensus_grandpa::SharedVoterState;
pub use sc_executor::NativeElseWasmExecutor;
<<<<<<< HEAD
use sc_keystore::LocalKeystore;
=======
>>>>>>> 3bb3882c
use sc_service::{error::Error as ServiceError, Configuration, TaskManager, WarpSyncParams};
use sc_telemetry::{Telemetry, TelemetryWorker};
use sp_consensus_aura::sr25519::AuthorityPair as AuraPair;
use std::{sync::Arc, time::Duration};

// Our native executor instance.
pub struct ExecutorDispatch;

impl sc_executor::NativeExecutionDispatch for ExecutorDispatch {
	/// Only enable the benchmarking host functions when we actually want to benchmark.
	#[cfg(feature = "runtime-benchmarks")]
	type ExtendHostFunctions = frame_benchmarking::benchmarking::HostFunctions;
	/// Otherwise we only use the default Substrate host functions.
	#[cfg(not(feature = "runtime-benchmarks"))]
	type ExtendHostFunctions = ();

	fn dispatch(method: &str, data: &[u8]) -> Option<Vec<u8>> {
		node_template_runtime::api::dispatch(method, data)
	}

	fn native_version() -> sc_executor::NativeVersion {
		node_template_runtime::native_version()
	}
}

pub(crate) type FullClient =
	sc_service::TFullClient<Block, RuntimeApi, NativeElseWasmExecutor<ExecutorDispatch>>;
type FullBackend = sc_service::TFullBackend<Block>;
type FullSelectChain = sc_consensus::LongestChain<FullBackend, Block>;

pub fn new_partial(
	config: &Configuration,
) -> Result<
	sc_service::PartialComponents<
		FullClient,
		FullBackend,
		FullSelectChain,
		sc_consensus::DefaultImportQueue<Block, FullClient>,
		sc_transaction_pool::FullPool<Block, FullClient>,
		(
			sc_consensus_grandpa::GrandpaBlockImport<
				FullBackend,
				Block,
				FullClient,
				FullSelectChain,
			>,
			sc_consensus_grandpa::LinkHalf<Block, FullClient, FullSelectChain>,
			Option<Telemetry>,
		),
	>,
	ServiceError,
> {
	let telemetry = config
		.telemetry_endpoints
		.clone()
		.filter(|x| !x.is_empty())
		.map(|endpoints| -> Result<_, sc_telemetry::Error> {
			let worker = TelemetryWorker::new(16)?;
			let telemetry = worker.handle().new_telemetry(endpoints);
			Ok((worker, telemetry))
		})
		.transpose()?;

	let executor = sc_service::new_native_or_wasm_executor(&config);

	let (client, backend, keystore_container, task_manager) =
		sc_service::new_full_parts::<Block, RuntimeApi, _>(
			config,
			telemetry.as_ref().map(|(_, telemetry)| telemetry.handle()),
			executor,
		)?;
	let client = Arc::new(client);

	let telemetry = telemetry.map(|(worker, telemetry)| {
		task_manager.spawn_handle().spawn("telemetry", None, worker.run());
		telemetry
	});

	let select_chain = sc_consensus::LongestChain::new(backend.clone());

	let transaction_pool = sc_transaction_pool::BasicPool::new_full(
		config.transaction_pool.clone(),
		config.role.is_authority().into(),
		config.prometheus_registry(),
		task_manager.spawn_essential_handle(),
		client.clone(),
	);

	let (grandpa_block_import, grandpa_link) = sc_consensus_grandpa::block_import(
		client.clone(),
		&(client.clone() as Arc<_>),
		select_chain.clone(),
		telemetry.as_ref().map(|x| x.handle()),
	)?;

	let slot_duration = sc_consensus_aura::slot_duration(&*client)?;

	let import_queue =
		sc_consensus_aura::import_queue::<AuraPair, _, _, _, _, _>(ImportQueueParams {
			block_import: grandpa_block_import.clone(),
			justification_import: Some(Box::new(grandpa_block_import.clone())),
			client: client.clone(),
			create_inherent_data_providers: move |_, ()| async move {
				let timestamp = sp_timestamp::InherentDataProvider::from_system_time();

				let slot =
					sp_consensus_aura::inherents::InherentDataProvider::from_timestamp_and_slot_duration(
						*timestamp,
						slot_duration,
					);

				Ok((slot, timestamp))
			},
			spawner: &task_manager.spawn_essential_handle(),
			registry: config.prometheus_registry(),
			check_for_equivocation: Default::default(),
			telemetry: telemetry.as_ref().map(|x| x.handle()),
			compatibility_mode: Default::default(),
		})?;

	Ok(sc_service::PartialComponents {
		client,
		backend,
		task_manager,
		import_queue,
		keystore_container,
		select_chain,
		transaction_pool,
		other: (grandpa_block_import, grandpa_link, telemetry),
	})
}

/// Builds a new service for a full client.
pub fn new_full(mut config: Configuration) -> Result<TaskManager, ServiceError> {
	let sc_service::PartialComponents {
		client,
		backend,
		mut task_manager,
		import_queue,
		keystore_container,
		select_chain,
		transaction_pool,
		other: (block_import, grandpa_link, mut telemetry),
	} = new_partial(&config)?;

<<<<<<< HEAD
	if let Some(url) = &config.keystore_remote {
		match remote_keystore(url) {
			Ok(k) => keystore_container.set_remote_keystore(k),
			Err(e) =>
				return Err(ServiceError::Other(format!(
					"Error hooking up remote keystore for {}: {}",
					url, e
				))),
		};
	}
=======
>>>>>>> 3bb3882c
	let grandpa_protocol_name = sc_consensus_grandpa::protocol_standard_name(
		&client.block_hash(0).ok().flatten().expect("Genesis block exists; qed"),
		&config.chain_spec,
	);

	config
		.network
		.extra_sets
		.push(sc_consensus_grandpa::grandpa_peers_set_config(grandpa_protocol_name.clone()));
	let warp_sync = Arc::new(sc_consensus_grandpa::warp_proof::NetworkProvider::new(
		backend.clone(),
		grandpa_link.shared_authority_set().clone(),
		Vec::default(),
	));

	let (network, system_rpc_tx, tx_handler_controller, network_starter, sync_service) =
		sc_service::build_network(sc_service::BuildNetworkParams {
			config: &config,
			client: client.clone(),
			transaction_pool: transaction_pool.clone(),
			spawn_handle: task_manager.spawn_handle(),
			import_queue,
			block_announce_validator_builder: None,
			warp_sync_params: Some(WarpSyncParams::WithProvider(warp_sync)),
		})?;

	if config.offchain_worker.enabled {
		sc_service::build_offchain_workers(
			&config,
			task_manager.spawn_handle(),
			client.clone(),
			network.clone(),
		);
	}

	let role = config.role.clone();
	let force_authoring = config.force_authoring;
	let backoff_authoring_blocks: Option<()> = None;
	let name = config.network.node_name.clone();
	let enable_grandpa = !config.disable_grandpa;
	let prometheus_registry = config.prometheus_registry().cloned();

	let rpc_extensions_builder = {
		let client = client.clone();
		let pool = transaction_pool.clone();

		Box::new(move |deny_unsafe, _| {
			let deps =
				crate::rpc::FullDeps { client: client.clone(), pool: pool.clone(), deny_unsafe };
			crate::rpc::create_full(deps).map_err(Into::into)
		})
	};

	let _rpc_handlers = sc_service::spawn_tasks(sc_service::SpawnTasksParams {
		network: network.clone(),
		client: client.clone(),
		keystore: keystore_container.keystore(),
		task_manager: &mut task_manager,
		transaction_pool: transaction_pool.clone(),
		rpc_builder: rpc_extensions_builder,
		backend,
		system_rpc_tx,
		tx_handler_controller,
		sync_service: sync_service.clone(),
		config,
		telemetry: telemetry.as_mut(),
	})?;

	if role.is_authority() {
		let proposer_factory = sc_basic_authorship::ProposerFactory::new(
			task_manager.spawn_handle(),
			client.clone(),
			transaction_pool,
			prometheus_registry.as_ref(),
			telemetry.as_ref().map(|x| x.handle()),
		);

		let slot_duration = sc_consensus_aura::slot_duration(&*client)?;

		let aura = sc_consensus_aura::start_aura::<AuraPair, _, _, _, _, _, _, _, _, _, _>(
			StartAuraParams {
				slot_duration,
				client,
				select_chain,
				block_import,
				proposer_factory,
				create_inherent_data_providers: move |_, ()| async move {
					let timestamp = sp_timestamp::InherentDataProvider::from_system_time();

					let slot =
						sp_consensus_aura::inherents::InherentDataProvider::from_timestamp_and_slot_duration(
							*timestamp,
							slot_duration,
						);

					Ok((slot, timestamp))
				},
				force_authoring,
				backoff_authoring_blocks,
<<<<<<< HEAD
				keystore: keystore_container.sync_keystore(),
=======
				keystore: keystore_container.keystore(),
>>>>>>> 3bb3882c
				sync_oracle: sync_service.clone(),
				justification_sync_link: sync_service.clone(),
				block_proposal_slot_portion: SlotProportion::new(2f32 / 3f32),
				max_block_proposal_slot_portion: None,
				telemetry: telemetry.as_ref().map(|x| x.handle()),
				compatibility_mode: Default::default(),
			},
		)?;

		// the AURA authoring task is considered essential, i.e. if it
		// fails we take down the service with it.
		task_manager
			.spawn_essential_handle()
			.spawn_blocking("aura", Some("block-authoring"), aura);
	}

	if enable_grandpa {
		// if the node isn't actively participating in consensus then it doesn't
		// need a keystore, regardless of which protocol we use below.
		let keystore = if role.is_authority() { Some(keystore_container.keystore()) } else { None };

		let grandpa_config = sc_consensus_grandpa::Config {
			// FIXME #1578 make this available through chainspec
			gossip_duration: Duration::from_millis(333),
			justification_period: 512,
			name: Some(name),
			observer_enabled: false,
			keystore,
			local_role: role,
			telemetry: telemetry.as_ref().map(|x| x.handle()),
			protocol_name: grandpa_protocol_name,
		};

		// start the full GRANDPA voter
		// NOTE: non-authorities could run the GRANDPA observer protocol, but at
		// this point the full voter should provide better guarantees of block
		// and vote data availability than the observer. The observer has not
		// been tested extensively yet and having most nodes in a network run it
		// could lead to finality stalls.
		let grandpa_config = sc_consensus_grandpa::GrandpaParams {
			config: grandpa_config,
			link: grandpa_link,
			network,
			sync: Arc::new(sync_service),
			voting_rule: sc_consensus_grandpa::VotingRulesBuilder::default().build(),
			prometheus_registry,
			shared_voter_state: SharedVoterState::empty(),
			telemetry: telemetry.as_ref().map(|x| x.handle()),
		};

		// the GRANDPA voter task is considered infallible, i.e.
		// if it fails we take down the service with it.
		task_manager.spawn_essential_handle().spawn_blocking(
			"grandpa-voter",
			None,
			sc_consensus_grandpa::run_grandpa_voter(grandpa_config)?,
		);
	}

	network_starter.start_network();
	Ok(task_manager)
}<|MERGE_RESOLUTION|>--- conflicted
+++ resolved
@@ -5,10 +5,6 @@
 use sc_consensus_aura::{ImportQueueParams, SlotProportion, StartAuraParams};
 use sc_consensus_grandpa::SharedVoterState;
 pub use sc_executor::NativeElseWasmExecutor;
-<<<<<<< HEAD
-use sc_keystore::LocalKeystore;
-=======
->>>>>>> 3bb3882c
 use sc_service::{error::Error as ServiceError, Configuration, TaskManager, WarpSyncParams};
 use sc_telemetry::{Telemetry, TelemetryWorker};
 use sp_consensus_aura::sr25519::AuthorityPair as AuraPair;
@@ -154,19 +150,6 @@
 		other: (block_import, grandpa_link, mut telemetry),
 	} = new_partial(&config)?;
 
-<<<<<<< HEAD
-	if let Some(url) = &config.keystore_remote {
-		match remote_keystore(url) {
-			Ok(k) => keystore_container.set_remote_keystore(k),
-			Err(e) =>
-				return Err(ServiceError::Other(format!(
-					"Error hooking up remote keystore for {}: {}",
-					url, e
-				))),
-		};
-	}
-=======
->>>>>>> 3bb3882c
 	let grandpa_protocol_name = sc_consensus_grandpa::protocol_standard_name(
 		&client.block_hash(0).ok().flatten().expect("Genesis block exists; qed"),
 		&config.chain_spec,
@@ -266,11 +249,7 @@
 				},
 				force_authoring,
 				backoff_authoring_blocks,
-<<<<<<< HEAD
-				keystore: keystore_container.sync_keystore(),
-=======
 				keystore: keystore_container.keystore(),
->>>>>>> 3bb3882c
 				sync_oracle: sync_service.clone(),
 				justification_sync_link: sync_service.clone(),
 				block_proposal_slot_portion: SlotProportion::new(2f32 / 3f32),
