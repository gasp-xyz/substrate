--- conflicted
+++ resolved
@@ -23,21 +23,13 @@
 scale-info = { version = "2.1.1", default-features = false, features = ["derive"] }
 serde = { version = "1.0.136", features = ["derive"], optional = true }
 static_assertions = "1.1.0"
-<<<<<<< HEAD
-sp-debug-derive = { version = "5.0.0", default-features = false, path = "../debug-derive" }
-=======
->>>>>>> 18bb7c7c
 sp-std = { version = "5.0.0", default-features = false, path = "../std" }
 
 [dev-dependencies]
 criterion = "0.4.0"
 primitive-types = "0.12.0"
 sp-core = { version = "7.0.0", features = ["full_crypto"], path = "../core" }
-<<<<<<< HEAD
-rand = "0.7.2"
-=======
 rand = "0.8.5"
->>>>>>> 18bb7c7c
 
 [features]
 default = ["std"]
