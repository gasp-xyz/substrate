--- conflicted
+++ resolved
@@ -1026,7 +1026,6 @@
 		self,
 		c: &Context,
 	) -> Result<Self::Checked, TransactionValidityError>;
-<<<<<<< HEAD
 }
 
 /// Provides information about author
@@ -1036,8 +1035,6 @@
 
 	/// performs lookup and returns AccountId if available
 	fn get_account_id(&self, lookup: &Lookup) -> Result<Option<Self::AccountId>, LookupError>;
-=======
->>>>>>> 18bb7c7c
 }
 
 /// A "checkable" piece of information, used by the standard Substrate Executive in order to
