// This file is part of Substrate.

// Copyright (C) Parity Technologies (UK) Ltd.
// SPDX-License-Identifier: Apache-2.0

// Licensed under the Apache License, Version 2.0 (the "License");
// you may not use this file except in compliance with the License.
// You may obtain a copy of the License at
//
// 	http://www.apache.org/licenses/LICENSE-2.0
//
// Unless required by applicable law or agreed to in writing, software
// distributed under the License is distributed on an "AS IS" BASIS,
// WITHOUT WARRANTIES OR CONDITIONS OF ANY KIND, either express or implied.
// See the License for the specific language governing permissions and
// limitations under the License.

//! Transaction validity interface.

use crate::{
	codec::{Decode, Encode},
	RuntimeDebug,
};
use scale_info::TypeInfo;
use sp_std::prelude::*;

/// Priority for a transaction. Additive. Higher is better.
pub type TransactionPriority = u64;

/// Minimum number of blocks a transaction will remain valid for.
/// `TransactionLongevity::max_value()` means "forever".
pub type TransactionLongevity = u64;

/// Tag for a transaction. No two transactions with the same tag should be placed on-chain.
pub type TransactionTag = Vec<u8>;

/// An invalid transaction validity.
#[derive(Clone, PartialEq, Eq, Encode, Decode, Copy, RuntimeDebug, TypeInfo)]
#[cfg_attr(feature = "std", derive(serde::Serialize, serde::Deserialize))]
pub enum InvalidTransaction {
	/// The call of the transaction is not expected.
	Call,
	/// General error to do with the inability to pay some fees (e.g. account balance too low).
	Payment,
	/// General error to do with the inability to pay some fees in non native currencty
	NonNativePayment,
	/// General error to do with the inability calculate fee in non native currency
	NonNativePaymentCalculation,
	/// General error to do with the transaction not yet being valid (e.g. nonce too high).
	Future,
	/// General error to do with the transaction being outdated (e.g. nonce too low).
	Stale,
	/// General error to do with the transaction's proofs (e.g. signature).
	///
	/// # Possible causes
	///
	/// When using a signed extension that provides additional data for signing, it is required
	/// that the signing and the verifying side use the same additional data. Additional
	/// data will only be used to generate the signature, but will not be part of the transaction
	/// itself. As the verifying side does not know which additional data was used while signing
	/// it will only be able to assume a bad signature and cannot express a more meaningful error.
	BadProof,
	/// The transaction birth block is ancient.
	///
	/// # Possible causes
	///
	/// For `FRAME`-based runtimes this would be caused by `current block number
	/// - Era::birth block number > BlockHashCount`. (e.g. in Polkadot `BlockHashCount` = 2400, so
	///   a
	/// transaction with birth block number 1337 would be valid up until block number 1337 + 2400,
	/// after which point the transaction would be considered to have an ancient birth block.)
	AncientBirthBlock,
	/// The transaction would exhaust the resources of current block.
	///
	/// The transaction might be valid, but there are not enough resources
	/// left in the current block.
	ExhaustsResources,
	/// Any other custom invalid validity that is not covered by this enum.
	Custom(u8),
	/// An extrinsic with a Mandatory dispatch resulted in Error. This is indicative of either a
	/// malicious validator or a buggy `provide_inherent`. In any case, it can result in
	/// dangerously overweight blocks and therefore if found, invalidates the block.
	BadMandatory,
	/// An extrinsic with a mandatory dispatch tried to be validated.
	/// This is invalid; only inherent extrinsics are allowed to have mandatory dispatches.
	MandatoryValidation,
	/// The sending address is disabled or known to be invalid.
	BadSigner,
	/// The swap prevalidation has failed
	SwapPrevalidation,
	/// Fee lock processing has failed either due to not enough funds to reserve or an unexpected
	/// error
	ProcessFeeLock,
	/// Unlock fee has failed either due to no fee locks or fee lock cant be unlocked yet or an
	/// unexpected error
	UnlockFee,
	/// Tipping is not allowed for swaps and multiswaps
	TippingNotAllowedForSwaps,
}

impl InvalidTransaction {
	/// Returns if the reason for the invalidity was block resource exhaustion.
	pub fn exhausted_resources(&self) -> bool {
		matches!(self, Self::ExhaustsResources)
	}

	/// Returns if the reason for the invalidity was a mandatory call failing.
	pub fn was_mandatory(&self) -> bool {
		matches!(self, Self::BadMandatory)
	}
}

impl From<InvalidTransaction> for &'static str {
	fn from(invalid: InvalidTransaction) -> &'static str {
		match invalid {
			InvalidTransaction::Call => "Transaction call is not expected",
			InvalidTransaction::Future => "Transaction will be valid in the future",
			InvalidTransaction::Stale => "Transaction is outdated",
			InvalidTransaction::BadProof => "Transaction has a bad signature",
			InvalidTransaction::AncientBirthBlock => "Transaction has an ancient birth block",
			InvalidTransaction::ExhaustsResources => "Transaction would exhaust the block limits",
			InvalidTransaction::Payment =>
				"Inability to pay some fees (e.g. account balance too low)",
			InvalidTransaction::NonNativePayment =>
				"Inability to pay some fees in non native token (e.g. account balance too low)",
			InvalidTransaction::NonNativePaymentCalculation =>
				"Inability to calculate fees in non native token (e.g. non existing pool, math overflow). Check node rpc for more details.",
			InvalidTransaction::BadMandatory =>
				"A call was labelled as mandatory, but resulted in an Error.",
			InvalidTransaction::MandatoryValidation =>
				"Transaction dispatch is mandatory; transactions must not be validated.",
			InvalidTransaction::Custom(_) => "InvalidTransaction custom error",
			InvalidTransaction::BadSigner => "Invalid signing address",
			InvalidTransaction::SwapPrevalidation => "The swap prevalidation has failed",
			InvalidTransaction::ProcessFeeLock => "Fee lock processing has failed either due to not enough funds to reserve or an unexpected error",
			InvalidTransaction::UnlockFee => "Unlock fee has failed either due to no fee locks or fee lock cant be unlocked yet or an unexpected error",
			InvalidTransaction::TippingNotAllowedForSwaps => "Tipping is not allowed for swaps and multiswaps",
		}
	}
}

/// An unknown transaction validity.
#[derive(Clone, PartialEq, Eq, Encode, Decode, Copy, RuntimeDebug, TypeInfo)]
#[cfg_attr(feature = "std", derive(serde::Serialize, serde::Deserialize))]
pub enum UnknownTransaction {
	/// Could not lookup some information that is required to validate the transaction.
	CannotLookup,
	/// No validator found for the given unsigned transaction.
	NoUnsignedValidator,
	/// Any other custom unknown validity that is not covered by this enum.
	Custom(u8),
}

impl From<UnknownTransaction> for &'static str {
	fn from(unknown: UnknownTransaction) -> &'static str {
		match unknown {
			UnknownTransaction::CannotLookup =>
				"Could not lookup information required to validate the transaction",
			UnknownTransaction::NoUnsignedValidator =>
				"Could not find an unsigned validator for the unsigned transaction",
			UnknownTransaction::Custom(_) => "UnknownTransaction custom error",
		}
	}
}

/// Errors that can occur while checking the validity of a transaction.
#[derive(Clone, PartialEq, Eq, Encode, Decode, Copy, RuntimeDebug, TypeInfo)]
#[cfg_attr(feature = "std", derive(serde::Serialize, serde::Deserialize))]
pub enum TransactionValidityError {
	/// The transaction is invalid.
	Invalid(InvalidTransaction),
	/// Transaction validity can't be determined.
	Unknown(UnknownTransaction),
}

impl TransactionValidityError {
	/// Returns `true` if the reason for the error was block resource exhaustion.
	pub fn exhausted_resources(&self) -> bool {
		match self {
			Self::Invalid(e) => e.exhausted_resources(),
			Self::Unknown(_) => false,
		}
	}

	/// Returns `true` if the reason for the error was it being a mandatory dispatch that could not
	/// be completed successfully.
	pub fn was_mandatory(&self) -> bool {
		match self {
			Self::Invalid(e) => e.was_mandatory(),
			Self::Unknown(_) => false,
		}
	}
}

impl From<TransactionValidityError> for &'static str {
	fn from(err: TransactionValidityError) -> &'static str {
		match err {
			TransactionValidityError::Invalid(invalid) => invalid.into(),
			TransactionValidityError::Unknown(unknown) => unknown.into(),
		}
	}
}

impl From<InvalidTransaction> for TransactionValidityError {
	fn from(err: InvalidTransaction) -> Self {
		TransactionValidityError::Invalid(err)
	}
}

impl From<UnknownTransaction> for TransactionValidityError {
	fn from(err: UnknownTransaction) -> Self {
		TransactionValidityError::Unknown(err)
	}
}

#[cfg(feature = "std")]
impl std::error::Error for TransactionValidityError {
	fn source(&self) -> Option<&(dyn std::error::Error + 'static)> {
		None
	}
}

#[cfg(feature = "std")]
impl std::fmt::Display for TransactionValidityError {
	fn fmt(&self, f: &mut std::fmt::Formatter<'_>) -> std::fmt::Result {
		let s: &'static str = (*self).into();
		write!(f, "{}", s)
	}
}

/// Information on a transaction's validity and, if valid, on how it relates to other transactions.
pub type TransactionValidity = Result<ValidTransaction, TransactionValidityError>;

impl From<InvalidTransaction> for TransactionValidity {
	fn from(invalid_transaction: InvalidTransaction) -> Self {
		Err(TransactionValidityError::Invalid(invalid_transaction))
	}
}

impl From<UnknownTransaction> for TransactionValidity {
	fn from(unknown_transaction: UnknownTransaction) -> Self {
		Err(TransactionValidityError::Unknown(unknown_transaction))
	}
}

/// The source of the transaction.
///
/// Depending on the source we might apply different validation schemes.
/// For instance we can disallow specific kinds of transactions if they were not produced
/// by our local node (for instance off-chain workers).
<<<<<<< HEAD
#[derive(Copy, Clone, PartialEq, Eq, Encode, Decode, RuntimeDebug, TypeInfo)]
=======
#[derive(Copy, Clone, PartialEq, Eq, Encode, Decode, RuntimeDebug)]
>>>>>>> b711c0b1
pub enum TransactionSource {
	/// Transaction is already included in block.
	///
	/// This means that we can't really tell where the transaction is coming from,
	/// since it's already in the received block. Note that the custom validation logic
	/// using either `Local` or `External` should most likely just allow `InBlock`
	/// transactions as well.
	InBlock,

	/// Transaction is coming from a local source.
	///
	/// This means that the transaction was produced internally by the node
	/// (for instance an Off-Chain Worker, or an Off-Chain Call), as opposed
	/// to being received over the network.
	Local,

	/// Transaction has been received externally.
	///
	/// This means the transaction has been received from (usually) "untrusted" source,
	/// for instance received over the network or RPC.
	External,
}

/// Information concerning a valid transaction.
#[derive(Clone, PartialEq, Eq, Encode, Decode, RuntimeDebug, TypeInfo)]
pub struct ValidTransaction {
	/// Priority of the transaction.
	///
	/// Priority determines the ordering of two transactions that have all
	/// their dependencies (required tags) satisfied.
	pub priority: TransactionPriority,
	/// Transaction dependencies
	///
	/// A non-empty list signifies that some other transactions which provide
	/// given tags are required to be included before that one.
	pub requires: Vec<TransactionTag>,
	/// Provided tags
	///
	/// A list of tags this transaction provides. Successfully importing the transaction
	/// will enable other transactions that depend on (require) those tags to be included as well.
	/// Provided and required tags allow Substrate to build a dependency graph of transactions
	/// and import them in the right (linear) order.
	pub provides: Vec<TransactionTag>,
	/// Transaction longevity
	///
	/// Longevity describes minimum number of blocks the validity is correct.
	/// After this period transaction should be removed from the pool or revalidated.
	pub longevity: TransactionLongevity,
	/// A flag indicating if the transaction should be propagated to other peers.
	///
	/// By setting `false` here the transaction will still be considered for
	/// including in blocks that are authored on the current node, but will
	/// never be sent to other peers.
	pub propagate: bool,
}

impl Default for ValidTransaction {
	fn default() -> Self {
		Self {
			priority: 0,
			requires: vec![],
			provides: vec![],
			longevity: TransactionLongevity::max_value(),
			propagate: true,
		}
	}
}

impl ValidTransaction {
	/// Initiate `ValidTransaction` builder object with a particular prefix for tags.
	///
	/// To avoid conflicts between different parts in runtime it's recommended to build `requires`
	/// and `provides` tags with a unique prefix.
	pub fn with_tag_prefix(prefix: &'static str) -> ValidTransactionBuilder {
		ValidTransactionBuilder { prefix: Some(prefix), validity: Default::default() }
	}

	/// Combine two instances into one, as a best effort. This will take the superset of each of the
	/// `provides` and `requires` tags, it will sum the priorities, take the minimum longevity and
	/// the logic *And* of the propagate flags.
	pub fn combine_with(mut self, mut other: ValidTransaction) -> Self {
		Self {
			priority: self.priority.saturating_add(other.priority),
			requires: {
				self.requires.append(&mut other.requires);
				self.requires
			},
			provides: {
				self.provides.append(&mut other.provides);
				self.provides
			},
			longevity: self.longevity.min(other.longevity),
			propagate: self.propagate && other.propagate,
		}
	}
}

/// `ValidTransaction` builder.
///
///
/// Allows to easily construct `ValidTransaction` and most importantly takes care of
/// prefixing `requires` and `provides` tags to avoid conflicts.
#[derive(Default, Clone, RuntimeDebug)]
pub struct ValidTransactionBuilder {
	prefix: Option<&'static str>,
	validity: ValidTransaction,
}

impl ValidTransactionBuilder {
	/// Set the priority of a transaction.
	///
	/// Note that the final priority for `FRAME` is combined from all `SignedExtension`s.
	/// Most likely for unsigned transactions you want the priority to be higher
	/// than for regular transactions. We recommend exposing a base priority for unsigned
	/// transactions as a runtime module parameter, so that the runtime can tune inter-module
	/// priorities.
	pub fn priority(mut self, priority: TransactionPriority) -> Self {
		self.validity.priority = priority;
		self
	}

	/// Set the longevity of a transaction.
	///
	/// By default the transaction will be considered valid forever and will not be revalidated
	/// by the transaction pool. It's recommended though to set the longevity to a finite value
	/// though. If unsure, it's also reasonable to expose this parameter via module configuration
	/// and let the runtime decide.
	pub fn longevity(mut self, longevity: TransactionLongevity) -> Self {
		self.validity.longevity = longevity;
		self
	}

	/// Set the propagate flag.
	///
	/// Set to `false` if the transaction is not meant to be gossiped to peers. Combined with
	/// `TransactionSource::Local` validation it can be used to have special kind of
	/// transactions that are only produced and included by the validator nodes.
	pub fn propagate(mut self, propagate: bool) -> Self {
		self.validity.propagate = propagate;
		self
	}

	/// Add a `TransactionTag` to the set of required tags.
	///
	/// The tag will be encoded and prefixed with module prefix (if any).
	/// If you'd rather add a raw `require` tag, consider using `#combine_with` method.
	pub fn and_requires(mut self, tag: impl Encode) -> Self {
		self.validity.requires.push(match self.prefix.as_ref() {
			Some(prefix) => (prefix, tag).encode(),
			None => tag.encode(),
		});
		self
	}

	/// Add a `TransactionTag` to the set of provided tags.
	///
	/// The tag will be encoded and prefixed with module prefix (if any).
	/// If you'd rather add a raw `require` tag, consider using `#combine_with` method.
	pub fn and_provides(mut self, tag: impl Encode) -> Self {
		self.validity.provides.push(match self.prefix.as_ref() {
			Some(prefix) => (prefix, tag).encode(),
			None => tag.encode(),
		});
		self
	}

	/// Augment the builder with existing `ValidTransaction`.
	///
	/// This method does add the prefix to `require` or `provides` tags.
	pub fn combine_with(mut self, validity: ValidTransaction) -> Self {
		self.validity = core::mem::take(&mut self.validity).combine_with(validity);
		self
	}

	/// Finalize the builder and produce `TransactionValidity`.
	///
	/// Note the result will always be `Ok`. Use `Into` to produce `ValidTransaction`.
	pub fn build(self) -> TransactionValidity {
		self.into()
	}
}

impl From<ValidTransactionBuilder> for TransactionValidity {
	fn from(builder: ValidTransactionBuilder) -> Self {
		Ok(builder.into())
	}
}

impl From<ValidTransactionBuilder> for ValidTransaction {
	fn from(builder: ValidTransactionBuilder) -> Self {
		builder.validity
	}
}

#[cfg(test)]
mod tests {
	use super::*;

	#[test]
	fn should_encode_and_decode() {
		let v: TransactionValidity = Ok(ValidTransaction {
			priority: 5,
			requires: vec![vec![1, 2, 3, 4]],
			provides: vec![vec![4, 5, 6]],
			longevity: 42,
			propagate: false,
		});

		let encoded = v.encode();
		assert_eq!(
			encoded,
			vec![
				0, 5, 0, 0, 0, 0, 0, 0, 0, 4, 16, 1, 2, 3, 4, 4, 12, 4, 5, 6, 42, 0, 0, 0, 0, 0, 0,
				0, 0
			]
		);

		// decode back
		assert_eq!(TransactionValidity::decode(&mut &*encoded), Ok(v));
	}

	#[test]
	fn builder_should_prefix_the_tags() {
		const PREFIX: &str = "test";
		let a: ValidTransaction = ValidTransaction::with_tag_prefix(PREFIX)
			.and_requires(1)
			.and_requires(2)
			.and_provides(3)
			.and_provides(4)
			.propagate(false)
			.longevity(5)
			.priority(3)
			.priority(6)
			.into();
		assert_eq!(
			a,
			ValidTransaction {
				propagate: false,
				longevity: 5,
				priority: 6,
				requires: vec![(PREFIX, 1).encode(), (PREFIX, 2).encode()],
				provides: vec![(PREFIX, 3).encode(), (PREFIX, 4).encode()],
			}
		);
	}
}<|MERGE_RESOLUTION|>--- conflicted
+++ resolved
@@ -248,11 +248,7 @@
 /// Depending on the source we might apply different validation schemes.
 /// For instance we can disallow specific kinds of transactions if they were not produced
 /// by our local node (for instance off-chain workers).
-<<<<<<< HEAD
 #[derive(Copy, Clone, PartialEq, Eq, Encode, Decode, RuntimeDebug, TypeInfo)]
-=======
-#[derive(Copy, Clone, PartialEq, Eq, Encode, Decode, RuntimeDebug)]
->>>>>>> b711c0b1
 pub enum TransactionSource {
 	/// Transaction is already included in block.
 	///
