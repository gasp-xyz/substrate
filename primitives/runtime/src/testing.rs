// This file is part of Substrate.

// Copyright (C) 2017-2022 Parity Technologies (UK) Ltd.
// SPDX-License-Identifier: Apache-2.0

// Licensed under the Apache License, Version 2.0 (the "License");
// you may not use this file except in compliance with the License.
// You may obtain a copy of the License at
//
// 	http://www.apache.org/licenses/LICENSE-2.0
//
// Unless required by applicable law or agreed to in writing, software
// distributed under the License is distributed on an "AS IS" BASIS,
// WITHOUT WARRANTIES OR CONDITIONS OF ANY KIND, either express or implied.
// See the License for the specific language governing permissions and
// limitations under the License.

//! Testing utilities.

use crate::{
	codec::{Codec, Decode, Encode, MaxEncodedLen},
	generic,
	scale_info::TypeInfo,
	traits::{
		self, Applyable, BlakeTwo256, Checkable, DispatchInfoOf, Dispatchable,
		IdentifyAccountWithLookup, OpaqueKeys, PostDispatchInfoOf, SignedExtension,
		ValidateUnsigned,
	},
	transaction_validity::{TransactionSource, TransactionValidity, TransactionValidityError},
	ApplyExtrinsicResultWithInfo, CryptoTypeId, KeyTypeId,
};
use serde::{de::Error as DeError, Deserialize, Deserializer, Serialize, Serializer};
use sp_core::{
	crypto::{key_types, ByteArray, CryptoType, Dummy},
	U256,
};
pub use sp_core::{sr25519, H256};
use std::{
	cell::RefCell,
	fmt::{self, Debug},
	ops::Deref,
};

/// A dummy type which can be used instead of regular cryptographic primitives.
///
/// 1. Wraps a `u64` `AccountId` and is able to `IdentifyAccount`.
/// 2. Can be converted to any `Public` key.
/// 3. Implements `RuntimeAppPublic` so it can be used instead of regular application-specific
///    crypto.
#[derive(
	Default,
	PartialEq,
	Eq,
	Clone,
	Encode,
	Decode,
	Debug,
	Hash,
	Serialize,
	Deserialize,
	PartialOrd,
	Ord,
	MaxEncodedLen,
	TypeInfo,
)]
pub struct UintAuthorityId(pub u64);

impl From<u64> for UintAuthorityId {
	fn from(id: u64) -> Self {
		UintAuthorityId(id)
	}
}

impl From<UintAuthorityId> for u64 {
	fn from(id: UintAuthorityId) -> u64 {
		id.0
	}
}

impl UintAuthorityId {
	/// Convert this authority ID into a public key.
	pub fn to_public_key<T: ByteArray>(&self) -> T {
		let bytes: [u8; 32] = U256::from(self.0).into();
		T::from_slice(&bytes).unwrap()
	}
}

impl CryptoType for UintAuthorityId {
	type Pair = Dummy;
}

impl AsRef<[u8]> for UintAuthorityId {
	fn as_ref(&self) -> &[u8] {
		// Unsafe, i know, but it's test code and it's just there because it's really convenient to
		// keep `UintAuthorityId` as a u64 under the hood.
		unsafe {
			std::slice::from_raw_parts(
				&self.0 as *const u64 as *const _,
				std::mem::size_of::<u64>(),
			)
		}
	}
}

thread_local! {
	/// A list of all UintAuthorityId keys returned to the runtime.
	static ALL_KEYS: RefCell<Vec<UintAuthorityId>> = RefCell::new(vec![]);
}

impl UintAuthorityId {
	/// Set the list of keys returned by the runtime call for all keys of that type.
	pub fn set_all_keys<T: Into<UintAuthorityId>>(keys: impl IntoIterator<Item = T>) {
		ALL_KEYS.with(|l| *l.borrow_mut() = keys.into_iter().map(Into::into).collect())
	}
}

impl sp_application_crypto::RuntimeAppPublic for UintAuthorityId {
	const ID: KeyTypeId = key_types::DUMMY;
	const CRYPTO_ID: CryptoTypeId = CryptoTypeId(*b"dumm");

	type Signature = TestSignature;

	fn all() -> Vec<Self> {
		ALL_KEYS.with(|l| l.borrow().clone())
	}

	fn generate_pair(_: Option<Vec<u8>>) -> Self {
		use rand::RngCore;
		UintAuthorityId(rand::thread_rng().next_u64())
	}

	fn sign<M: AsRef<[u8]>>(&self, msg: &M) -> Option<Self::Signature> {
		Some(TestSignature(self.0, msg.as_ref().to_vec()))
	}

	fn verify<M: AsRef<[u8]>>(&self, msg: &M, signature: &Self::Signature) -> bool {
		traits::Verify::verify(signature, msg.as_ref(), &self.0)
	}

	fn to_raw_vec(&self) -> Vec<u8> {
		AsRef::<[u8]>::as_ref(self).to_vec()
	}
}

impl OpaqueKeys for UintAuthorityId {
	type KeyTypeIdProviders = ();

	fn key_ids() -> &'static [KeyTypeId] {
		&[key_types::DUMMY]
	}

	fn get_raw(&self, _: KeyTypeId) -> &[u8] {
		self.as_ref()
	}

	fn get<T: Decode>(&self, _: KeyTypeId) -> Option<T> {
		self.using_encoded(|mut x| T::decode(&mut x)).ok()
	}
}

impl crate::BoundToRuntimeAppPublic for UintAuthorityId {
	type Public = Self;
}

impl traits::IdentifyAccount for UintAuthorityId {
	type AccountId = u64;

	fn into_account(self) -> Self::AccountId {
		self.0
	}
}

/// A dummy signature type, to match `UintAuthorityId`.
#[derive(Eq, PartialEq, Clone, Debug, Hash, Serialize, Deserialize, Encode, Decode, TypeInfo)]
pub struct TestSignature(pub u64, pub Vec<u8>);

impl traits::Verify for TestSignature {
	type Signer = UintAuthorityId;

	fn verify<L: traits::Lazy<[u8]>>(&self, mut msg: L, signer: &u64) -> bool {
		signer == &self.0 && msg.get() == &self.1[..]
	}
}

/// Digest item
pub type DigestItem = generic::DigestItem;

/// Header Digest
pub type Digest = generic::Digest;

/// Block Header
pub type Header = generic::Header<u64, BlakeTwo256>;

/// Block Header
pub type HeaderVer = generic::HeaderVer<u64, BlakeTwo256>;

impl Header {
	/// A new header with the given number and default hash for all other fields.
	pub fn new_from_number(number: <Self as traits::Header>::Number) -> Self {
		Self {
			number,
			extrinsics_root: Default::default(),
			state_root: Default::default(),
			parent_hash: Default::default(),
			digest: Default::default(),
		}
	}
}

impl HeaderVer {
	/// A new header with the given number and default hash for all other fields.
	pub fn new_from_number(number: <Self as traits::Header>::Number) -> Self {
		Self {
			number,
			extrinsics_root: Default::default(),
			state_root: Default::default(),
			parent_hash: Default::default(),
			digest: Default::default(),
			count: Default::default(),
			seed: Default::default(),
		}
	}
}

/// An opaque extrinsic wrapper type.
#[derive(PartialEq, Eq, Clone, Debug, Encode, Decode)]
pub struct ExtrinsicWrapper<Xt>(Xt);

impl<Xt> traits::Extrinsic for ExtrinsicWrapper<Xt> {
	type Call = ();
	type SignaturePayload = ();

	fn is_signed(&self) -> Option<bool> {
		None
	}
}

impl<Xt: Encode> serde::Serialize for ExtrinsicWrapper<Xt> {
	fn serialize<S>(&self, seq: S) -> Result<S::Ok, S::Error>
	where
		S: ::serde::Serializer,
	{
		self.using_encoded(|bytes| seq.serialize_bytes(bytes))
	}
}

impl<Xt> From<Xt> for ExtrinsicWrapper<Xt> {
	fn from(xt: Xt) -> Self {
		ExtrinsicWrapper(xt)
	}
}

impl<Xt> Deref for ExtrinsicWrapper<Xt> {
	type Target = Xt;

	fn deref(&self) -> &Self::Target {
		&self.0
	}
}

/// Testing block
#[derive(PartialEq, Eq, Clone, Serialize, Debug, Encode, Decode)]
<<<<<<< HEAD
pub struct BlockGeneric<HeaderType, Xt> {
=======
pub struct Block<Xt> {
>>>>>>> 18bb7c7c
	/// Block header
	pub header: HeaderType,
	/// List of extrinsics
	pub extrinsics: Vec<Xt>,
}

impl<
		HeaderType: 'static + Codec + Sized + Send + Sync + Serialize + Clone + Eq + Debug + traits::Header,
		Xt: 'static + Codec + Sized + Send + Sync + Serialize + Clone + Eq + Debug + traits::Extrinsic,
	> traits::Block for BlockGeneric<HeaderType, Xt>
{
	type Extrinsic = Xt;
	type Header = HeaderType;
	type Hash = <HeaderType as traits::Header>::Hash;

	fn header(&self) -> &Self::Header {
		&self.header
	}
	fn extrinsics(&self) -> &[Self::Extrinsic] {
		&self.extrinsics[..]
	}
	fn deconstruct(self) -> (Self::Header, Vec<Self::Extrinsic>) {
		(self.header, self.extrinsics)
	}
	fn new(header: Self::Header, extrinsics: Vec<Self::Extrinsic>) -> Self {
		BlockGeneric { header, extrinsics }
	}
	fn encode_from(header: &Self::Header, extrinsics: &[Self::Extrinsic]) -> Vec<u8> {
		(header, extrinsics).encode()
	}
}

impl<'a, HeaderType, Xt> Deserialize<'a> for BlockGeneric<HeaderType, Xt>
where
	BlockGeneric<HeaderType, Xt>: Decode,
{
	fn deserialize<D: Deserializer<'a>>(de: D) -> Result<Self, D::Error> {
		let r = <Vec<u8>>::deserialize(de)?;
		Decode::decode(&mut &r[..])
			.map_err(|e| DeError::custom(format!("Invalid value passed into decode: {}", e)))
	}
}

/// Block
pub type Block<Xt> = BlockGeneric<Header, Xt>;

/// Block
pub type BlockVer<Xt> = BlockGeneric<HeaderVer, Xt>;

/// Test transaction, tuple of (sender, call, signed_extra)
/// with index only used if sender is some.
///
/// If sender is some then the transaction is signed otherwise it is unsigned.
#[derive(PartialEq, Eq, Clone, Encode, Decode, TypeInfo)]
pub struct TestXt<Call, Extra> {
	/// Signature of the extrinsic.
	pub signature: Option<(u64, Extra)>,
	/// Call of the extrinsic.
	pub call: Call,
}

impl<Call, Extra> TestXt<Call, Extra> {
	/// Create a new `TextXt`.
	pub fn new(call: Call, signature: Option<(u64, Extra)>) -> Self {
		Self { call, signature }
	}
}

<<<<<<< HEAD
use crate::traits::LookupError;

impl<T, Call, Extra> IdentifyAccountWithLookup<T> for TestXt<Call, Extra> {
	type AccountId = u64;
	fn get_account_id(&self, _lookup: &T) -> Result<Option<u64>, LookupError> {
		Ok(None)
	}
}

=======
>>>>>>> 18bb7c7c
impl<Call, Extra> Serialize for TestXt<Call, Extra>
where
	TestXt<Call, Extra>: Encode,
{
	fn serialize<S>(&self, seq: S) -> Result<S::Ok, S::Error>
	where
		S: Serializer,
	{
		self.using_encoded(|bytes| seq.serialize_bytes(bytes))
	}
}

impl<Call, Extra> Debug for TestXt<Call, Extra> {
	fn fmt(&self, f: &mut fmt::Formatter) -> fmt::Result {
		write!(f, "TestXt({:?}, ...)", self.signature.as_ref().map(|x| &x.0))
	}
}

impl<Call: Codec + Sync + Send, Context, Extra> Checkable<Context> for TestXt<Call, Extra> {
	type Checked = Self;
	fn check(self, _: &Context) -> Result<Self::Checked, TransactionValidityError> {
		Ok(self)
	}

	#[cfg(feature = "try-runtime")]
	fn unchecked_into_checked_i_know_what_i_am_doing(
		self,
		_: &Context,
	) -> Result<Self::Checked, TransactionValidityError> {
		unreachable!()
	}
}

impl<Call: Codec + Sync + Send, Extra> traits::Extrinsic for TestXt<Call, Extra> {
	type Call = Call;
	type SignaturePayload = (u64, Extra);

	fn is_signed(&self) -> Option<bool> {
		Some(self.signature.is_some())
	}

	fn new(c: Call, sig: Option<Self::SignaturePayload>) -> Option<Self> {
		Some(TestXt { signature: sig, call: c })
	}
}

impl<Call, Extra> traits::ExtrinsicMetadata for TestXt<Call, Extra>
where
	Call: Codec + Sync + Send,
	Extra: SignedExtension<AccountId = u64, Call = Call>,
{
	type SignedExtensions = Extra;
	const VERSION: u8 = 0u8;
}

impl<Origin, Call, Extra> Applyable for TestXt<Call, Extra>
where
	Call: 'static
		+ Sized
		+ Send
		+ Sync
		+ Clone
		+ Eq
		+ Codec
		+ Debug
		+ Dispatchable<RuntimeOrigin = Origin>,
	Extra: SignedExtension<AccountId = u64, Call = Call>,
	Origin: From<Option<u64>>,
{
	type Call = Call;

	/// Checks to see if this is a valid *transaction*. It returns information on it if so.
	fn validate<U: ValidateUnsigned<Call = Self::Call>>(
		&self,
		source: TransactionSource,
		info: &DispatchInfoOf<Self::Call>,
		len: usize,
	) -> TransactionValidity {
		if let Some((ref id, ref extra)) = self.signature {
			Extra::validate(extra, id, &self.call, info, len)
		} else {
			let valid = Extra::validate_unsigned(&self.call, info, len)?;
			let unsigned_validation = U::validate_unsigned(source, &self.call)?;
			Ok(valid.combine_with(unsigned_validation))
		}
	}

	/// Executes all necessary logic needed prior to dispatch and deconstructs into function call,
	/// index and sender.
	fn apply<U: ValidateUnsigned<Call = Self::Call>>(
		self,
		info: &DispatchInfoOf<Self::Call>,
		len: usize,
	) -> ApplyExtrinsicResultWithInfo<PostDispatchInfoOf<Self::Call>> {
		let maybe_who = if let Some((who, extra)) = self.signature {
			Extra::pre_dispatch(extra, &who, &self.call, info, len)?;
			Some(who)
		} else {
			Extra::pre_dispatch_unsigned(&self.call, info, len)?;
			U::pre_dispatch(&self.call)?;
			None
		};

		Ok(self.call.dispatch(maybe_who.into()))
	}
}<|MERGE_RESOLUTION|>--- conflicted
+++ resolved
@@ -260,11 +260,8 @@
 
 /// Testing block
 #[derive(PartialEq, Eq, Clone, Serialize, Debug, Encode, Decode)]
-<<<<<<< HEAD
+
 pub struct BlockGeneric<HeaderType, Xt> {
-=======
-pub struct Block<Xt> {
->>>>>>> 18bb7c7c
 	/// Block header
 	pub header: HeaderType,
 	/// List of extrinsics
@@ -333,7 +330,6 @@
 	}
 }
 
-<<<<<<< HEAD
 use crate::traits::LookupError;
 
 impl<T, Call, Extra> IdentifyAccountWithLookup<T> for TestXt<Call, Extra> {
@@ -343,8 +339,6 @@
 	}
 }
 
-=======
->>>>>>> 18bb7c7c
 impl<Call, Extra> Serialize for TestXt<Call, Extra>
 where
 	TestXt<Call, Extra>: Encode,
