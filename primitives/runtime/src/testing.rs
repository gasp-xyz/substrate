// This file is part of Substrate.

// Copyright (C) 2017-2021 Parity Technologies (UK) Ltd.
// SPDX-License-Identifier: Apache-2.0

// Licensed under the Apache License, Version 2.0 (the "License");
// you may not use this file except in compliance with the License.
// You may obtain a copy of the License at
//
// 	http://www.apache.org/licenses/LICENSE-2.0
//
// Unless required by applicable law or agreed to in writing, software
// distributed under the License is distributed on an "AS IS" BASIS,
// WITHOUT WARRANTIES OR CONDITIONS OF ANY KIND, either express or implied.
// See the License for the specific language governing permissions and
// limitations under the License.

//! Testing utilities.

use crate::{
	codec::{Codec, Decode, Encode, MaxEncodedLen},
	generic,
	scale_info::TypeInfo,
	traits::{
<<<<<<< HEAD
		self, Applyable, BlakeTwo256, Checkable, DispatchInfoOf, Dispatchable, OpaqueKeys,
		PostDispatchInfoOf, SignedExtension, ValidateUnsigned,
=======
		self, Applyable, BlakeTwo256, Checkable, DispatchInfoOf, Dispatchable, HasAddress,
		OpaqueKeys, PostDispatchInfoOf, SignedExtension, ValidateUnsigned,
>>>>>>> f0bc9d91
	},
	transaction_validity::{TransactionSource, TransactionValidity, TransactionValidityError},
	ApplyExtrinsicResultWithInfo, CryptoTypeId, KeyTypeId,
};
use serde::{de::Error as DeError, Deserialize, Deserializer, Serialize, Serializer};
use sp_core::{
	crypto::{key_types, CryptoType, Dummy, Public},
	U256,
};
pub use sp_core::{sr25519, H256};
use std::{
	cell::RefCell,
	fmt::{self, Debug},
	ops::Deref,
};

/// A dummy type which can be used instead of regular cryptographic primitives.
///
/// 1. Wraps a `u64` `AccountId` and is able to `IdentifyAccount`.
/// 2. Can be converted to any `Public` key.
/// 3. Implements `RuntimeAppPublic` so it can be used instead of regular application-specific
///    crypto.
#[derive(
	Default,
	PartialEq,
	Eq,
	Clone,
	Encode,
	Decode,
	Debug,
	Hash,
	Serialize,
	Deserialize,
	PartialOrd,
	Ord,
	MaxEncodedLen,
	TypeInfo,
)]
pub struct UintAuthorityId(pub u64);

impl From<u64> for UintAuthorityId {
	fn from(id: u64) -> Self {
		UintAuthorityId(id)
	}
}

impl From<UintAuthorityId> for u64 {
	fn from(id: UintAuthorityId) -> u64 {
		id.0
	}
}

impl UintAuthorityId {
	/// Convert this authority id into a public key.
	pub fn to_public_key<T: Public>(&self) -> T {
		let bytes: [u8; 32] = U256::from(self.0).into();
		T::from_slice(&bytes)
	}
}

impl CryptoType for UintAuthorityId {
	type Pair = Dummy;
}

impl AsRef<[u8]> for UintAuthorityId {
	fn as_ref(&self) -> &[u8] {
		// Unsafe, i know, but it's test code and it's just there because it's really convenient to
		// keep `UintAuthorityId` as a u64 under the hood.
		unsafe {
			std::slice::from_raw_parts(
				&self.0 as *const u64 as *const _,
				std::mem::size_of::<u64>(),
			)
		}
	}
}

thread_local! {
	/// A list of all UintAuthorityId keys returned to the runtime.
	static ALL_KEYS: RefCell<Vec<UintAuthorityId>> = RefCell::new(vec![]);
}

impl UintAuthorityId {
	/// Set the list of keys returned by the runtime call for all keys of that type.
	pub fn set_all_keys<T: Into<UintAuthorityId>>(keys: impl IntoIterator<Item = T>) {
		ALL_KEYS.with(|l| *l.borrow_mut() = keys.into_iter().map(Into::into).collect())
	}
}

impl sp_application_crypto::RuntimeAppPublic for UintAuthorityId {
	const ID: KeyTypeId = key_types::DUMMY;
	const CRYPTO_ID: CryptoTypeId = CryptoTypeId(*b"dumm");

	type Signature = TestSignature;

	fn all() -> Vec<Self> {
		ALL_KEYS.with(|l| l.borrow().clone())
	}

	fn generate_pair(_: Option<Vec<u8>>) -> Self {
		use rand::RngCore;
		UintAuthorityId(rand::thread_rng().next_u64())
	}

	fn sign<M: AsRef<[u8]>>(&self, msg: &M) -> Option<Self::Signature> {
		Some(TestSignature(self.0, msg.as_ref().to_vec()))
	}

	fn verify<M: AsRef<[u8]>>(&self, msg: &M, signature: &Self::Signature) -> bool {
		traits::Verify::verify(signature, msg.as_ref(), &self.0)
	}

	fn to_raw_vec(&self) -> Vec<u8> {
		AsRef::<[u8]>::as_ref(self).to_vec()
	}
}

impl OpaqueKeys for UintAuthorityId {
	type KeyTypeIdProviders = ();

	fn key_ids() -> &'static [KeyTypeId] {
		&[key_types::DUMMY]
	}

	fn get_raw(&self, _: KeyTypeId) -> &[u8] {
		self.as_ref()
	}

	fn get<T: Decode>(&self, _: KeyTypeId) -> Option<T> {
		self.using_encoded(|mut x| T::decode(&mut x)).ok()
	}
}

impl crate::BoundToRuntimeAppPublic for UintAuthorityId {
	type Public = Self;
}

impl traits::IdentifyAccount for UintAuthorityId {
	type AccountId = u64;

	fn into_account(self) -> Self::AccountId {
		self.0
	}
}

/// A dummy signature type, to match `UintAuthorityId`.
#[derive(Eq, PartialEq, Clone, Debug, Hash, Serialize, Deserialize, Encode, Decode, TypeInfo)]
pub struct TestSignature(pub u64, pub Vec<u8>);

impl traits::Verify for TestSignature {
	type Signer = UintAuthorityId;

	fn verify<L: traits::Lazy<[u8]>>(&self, mut msg: L, signer: &u64) -> bool {
		signer == &self.0 && msg.get() == &self.1[..]
	}
}

/// Digest item
pub type DigestItem = generic::DigestItem<H256>;

/// Header Digest
pub type Digest = generic::Digest<H256>;

/// Block Header
pub type Header = generic::Header<u64, BlakeTwo256>;

/// Block Header
pub type HeaderVer = generic::HeaderVer<u64, BlakeTwo256>;

impl Header {
	/// A new header with the given number and default hash for all other fields.
	pub fn new_from_number(number: <Self as traits::Header>::Number) -> Self {
		Self {
			number,
			extrinsics_root: Default::default(),
			state_root: Default::default(),
			parent_hash: Default::default(),
			digest: Default::default(),
		}
	}
}

impl HeaderVer {
	/// A new header with the given number and default hash for all other fields.
	pub fn new_from_number(number: <Self as traits::Header>::Number) -> Self {
		Self {
			number,
			extrinsics_root: Default::default(),
			state_root: Default::default(),
			parent_hash: Default::default(),
			digest: Default::default(),
			count: Default::default(),
			seed: Default::default(),
		}
	}
}

/// An opaque extrinsic wrapper type.
#[derive(PartialEq, Eq, Clone, Debug, Encode, Decode, parity_util_mem::MallocSizeOf)]
pub struct ExtrinsicWrapper<Xt>(Xt);

impl<Xt> traits::Extrinsic for ExtrinsicWrapper<Xt>
where
	Xt: parity_util_mem::MallocSizeOf,
{
	type Call = ();
	type SignaturePayload = ();

	fn is_signed(&self) -> Option<bool> {
		None
	}
}

impl<Xt: Encode> serde::Serialize for ExtrinsicWrapper<Xt> {
	fn serialize<S>(&self, seq: S) -> Result<S::Ok, S::Error>
	where
		S: ::serde::Serializer,
	{
		self.using_encoded(|bytes| seq.serialize_bytes(bytes))
	}
}

impl<Xt> From<Xt> for ExtrinsicWrapper<Xt> {
	fn from(xt: Xt) -> Self {
		ExtrinsicWrapper(xt)
	}
}

impl<Xt> Deref for ExtrinsicWrapper<Xt> {
	type Target = Xt;

	fn deref(&self) -> &Self::Target {
		&self.0
	}
}

/// Testing block
#[derive(PartialEq, Eq, Clone, Serialize, Debug, Encode, Decode, parity_util_mem::MallocSizeOf)]
pub struct BlockGeneric<HeaderType, Xt> {
	/// Block header
	pub header: HeaderType,
	/// List of extrinsics
	pub extrinsics: Vec<Xt>,
}

impl<
		HeaderType: 'static + Codec + Sized + Send + Sync + Serialize + Clone + Eq + Debug + traits::Header,
		Xt: 'static + Codec + Sized + Send + Sync + Serialize + Clone + Eq + Debug + traits::Extrinsic,
	> traits::Block for BlockGeneric<HeaderType, Xt>
{
	type Extrinsic = Xt;
	type Header = HeaderType;
	type Hash = <HeaderType as traits::Header>::Hash;

	fn header(&self) -> &Self::Header {
		&self.header
	}
	fn extrinsics(&self) -> &[Self::Extrinsic] {
		&self.extrinsics[..]
	}
	fn deconstruct(self) -> (Self::Header, Vec<Self::Extrinsic>) {
		(self.header, self.extrinsics)
	}
	fn new(header: Self::Header, extrinsics: Vec<Self::Extrinsic>) -> Self {
		BlockGeneric { header, extrinsics }
	}
	fn encode_from(header: &Self::Header, extrinsics: &[Self::Extrinsic]) -> Vec<u8> {
		(header, extrinsics).encode()
	}
}

impl<'a, HeaderType, Xt> Deserialize<'a> for BlockGeneric<HeaderType, Xt>
where
	BlockGeneric<HeaderType, Xt>: Decode,
{
	fn deserialize<D: Deserializer<'a>>(de: D) -> Result<Self, D::Error> {
		let r = <Vec<u8>>::deserialize(de)?;
		Decode::decode(&mut &r[..])
			.map_err(|e| DeError::custom(format!("Invalid value passed into decode: {}", e)))
	}
}

/// Block
pub type Block<Xt> = BlockGeneric<Header, Xt>;

/// Block
pub type BlockVer<Xt> = BlockGeneric<HeaderVer, Xt>;

/// Test transaction, tuple of (sender, call, signed_extra)
/// with index only used if sender is some.
///
/// If sender is some then the transaction is signed otherwise it is unsigned.
#[derive(PartialEq, Eq, Clone, Encode, Decode, TypeInfo)]
pub struct TestXt<Call, Extra> {
	/// Signature of the extrinsic.
	pub signature: Option<(u64, Extra)>,
	/// Call of the extrinsic.
	pub call: Call,
}

impl<Call, Extra> TestXt<Call, Extra> {
	/// Create a new `TextXt`.
	pub fn new(call: Call, signature: Option<(u64, Extra)>) -> Self {
		Self { call, signature }
	}
}

<<<<<<< HEAD
=======
impl<Call, Extra> HasAddress for TestXt<Call, Extra> {
	type AccountId = u64;

	fn get_address(&self) -> Option<Self::AccountId> {
		self.signature.as_ref().map(|(id, _)| *id)
	}
}

>>>>>>> f0bc9d91
// Non-opaque extrinsics always 0.
parity_util_mem::malloc_size_of_is_0!(any: TestXt<Call, Extra>);

impl<Call, Extra> Serialize for TestXt<Call, Extra>
where
	TestXt<Call, Extra>: Encode,
{
	fn serialize<S>(&self, seq: S) -> Result<S::Ok, S::Error>
	where
		S: Serializer,
	{
		self.using_encoded(|bytes| seq.serialize_bytes(bytes))
	}
}

impl<Call, Extra> Debug for TestXt<Call, Extra> {
	fn fmt(&self, f: &mut fmt::Formatter) -> fmt::Result {
		write!(f, "TestXt({:?}, ...)", self.signature.as_ref().map(|x| &x.0))
	}
}

impl<Call: Codec + Sync + Send, Context, Extra> Checkable<Context> for TestXt<Call, Extra> {
	type Checked = Self;
	fn check(self, _: &Context) -> Result<Self::Checked, TransactionValidityError> {
		Ok(self)
	}
}

impl<Call: Codec + Sync + Send, Extra> traits::Extrinsic for TestXt<Call, Extra> {
	type Call = Call;
	type SignaturePayload = (u64, Extra);

	fn is_signed(&self) -> Option<bool> {
		Some(self.signature.is_some())
	}

	fn new(c: Call, sig: Option<Self::SignaturePayload>) -> Option<Self> {
		Some(TestXt { signature: sig, call: c })
	}
}

impl<Call, Extra> traits::ExtrinsicMetadata for TestXt<Call, Extra>
where
	Call: Codec + Sync + Send,
	Extra: SignedExtension<AccountId = u64, Call = Call>,
{
	type SignedExtensions = Extra;
	const VERSION: u8 = 0u8;
}

impl<Origin, Call, Extra> Applyable for TestXt<Call, Extra>
where
	Call:
		'static + Sized + Send + Sync + Clone + Eq + Codec + Debug + Dispatchable<Origin = Origin>,
	Extra: SignedExtension<AccountId = u64, Call = Call>,
	Origin: From<Option<u64>>,
{
	type Call = Call;

	/// Checks to see if this is a valid *transaction*. It returns information on it if so.
	fn validate<U: ValidateUnsigned<Call = Self::Call>>(
		&self,
		source: TransactionSource,
		info: &DispatchInfoOf<Self::Call>,
		len: usize,
	) -> TransactionValidity {
		if let Some((ref id, ref extra)) = self.signature {
			Extra::validate(extra, id, &self.call, info, len)
		} else {
			let valid = Extra::validate_unsigned(&self.call, info, len)?;
			let unsigned_validation = U::validate_unsigned(source, &self.call)?;
			Ok(valid.combine_with(unsigned_validation))
		}
	}

	/// Executes all necessary logic needed prior to dispatch and deconstructs into function call,
	/// index and sender.
	fn apply<U: ValidateUnsigned<Call = Self::Call>>(
		self,
		info: &DispatchInfoOf<Self::Call>,
		len: usize,
	) -> ApplyExtrinsicResultWithInfo<PostDispatchInfoOf<Self::Call>> {
		let maybe_who = if let Some((who, extra)) = self.signature {
			Extra::pre_dispatch(extra, &who, &self.call, info, len)?;
			Some(who)
		} else {
			Extra::pre_dispatch_unsigned(&self.call, info, len)?;
			U::pre_dispatch(&self.call)?;
			None
		};

		Ok(self.call.dispatch(maybe_who.into()))
	}
}<|MERGE_RESOLUTION|>--- conflicted
+++ resolved
@@ -22,13 +22,8 @@
 	generic,
 	scale_info::TypeInfo,
 	traits::{
-<<<<<<< HEAD
 		self, Applyable, BlakeTwo256, Checkable, DispatchInfoOf, Dispatchable, OpaqueKeys,
 		PostDispatchInfoOf, SignedExtension, ValidateUnsigned,
-=======
-		self, Applyable, BlakeTwo256, Checkable, DispatchInfoOf, Dispatchable, HasAddress,
-		OpaqueKeys, PostDispatchInfoOf, SignedExtension, ValidateUnsigned,
->>>>>>> f0bc9d91
 	},
 	transaction_validity::{TransactionSource, TransactionValidity, TransactionValidityError},
 	ApplyExtrinsicResultWithInfo, CryptoTypeId, KeyTypeId,
@@ -336,17 +331,6 @@
 	}
 }
 
-<<<<<<< HEAD
-=======
-impl<Call, Extra> HasAddress for TestXt<Call, Extra> {
-	type AccountId = u64;
-
-	fn get_address(&self) -> Option<Self::AccountId> {
-		self.signature.as_ref().map(|(id, _)| *id)
-	}
-}
-
->>>>>>> f0bc9d91
 // Non-opaque extrinsics always 0.
 parity_util_mem::malloc_size_of_is_0!(any: TestXt<Call, Extra>);
 
