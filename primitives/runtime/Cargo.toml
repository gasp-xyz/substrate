--- conflicted
+++ resolved
@@ -21,11 +21,7 @@
 log = { version = "0.4.17", default-features = false }
 paste = "1.0"
 rand = { version = "0.8.5", optional = true }
-<<<<<<< HEAD
-scale-info = { version = "2.1.1", default-features = false, features = ["derive"] }
-=======
 scale-info = { version = "2.5.0", default-features = false, features = ["derive"] }
->>>>>>> 3bb3882c
 serde = { version = "1.0.136", features = ["derive"], optional = true }
 sp-application-crypto = { version = "7.0.0", default-features = false, path = "../application-crypto" }
 sp-arithmetic = { version = "6.0.0", default-features = false, path = "../arithmetic" }
