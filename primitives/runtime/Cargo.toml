[package]
name = "sp-runtime"
version = "7.0.0"
authors = ["Parity Technologies <admin@parity.io>"]
edition = "2021"
license = "Apache-2.0"
homepage = "https://substrate.io"
repository = "https://github.com/paritytech/substrate/"
description = "Runtime Modules shared primitive types."
documentation = "https://docs.rs/sp-runtime"
readme = "README.md"

[package.metadata.docs.rs]
targets = ["x86_64-unknown-linux-gnu"]

[dependencies]
codec = { package = "parity-scale-codec", version = "3.2.2", default-features = false, features = ["derive", "max-encoded-len"] }
either = { version = "1.5", default-features = false }
hash256-std-hasher = { version = "0.15.2", default-features = false }
impl-trait-for-tuples = "0.2.2"
log = { version = "0.4.17", default-features = false }
paste = "1.0"
rand = { version = "0.8.5", optional = true }
scale-info = { version = "2.1.1", default-features = false, features = ["derive"] }
serde = { version = "1.0.136", features = ["derive"], optional = true }
sp-application-crypto = { version = "7.0.0", default-features = false, path = "../application-crypto" }
sp-arithmetic = { version = "6.0.0", default-features = false, path = "../arithmetic" }
sp-core = { version = "7.0.0", default-features = false, path = "../core" }
sp-io = { version = "7.0.0", default-features = false, path = "../io" }
sp-std = { version = "5.0.0", default-features = false, path = "../std" }
sp-weights = { version = "4.0.0", default-features = false, path = "../weights" }

[dev-dependencies]
rand = "0.8.5"
serde_json = "1.0.85"
zstd = { version = "0.11.2", default-features = false }
sp-api = { version = "4.0.0-dev", path = "../api" }
sp-state-machine = { version = "0.13.0", path = "../state-machine" }
sp-tracing = { version = "6.0.0", path = "../../primitives/tracing" }
substrate-test-runtime-client = { version = "2.0.0", path = "../../test-utils/runtime/client" }

[features]
runtime-benchmarks = []
try-runtime = []
default = ["std"]
std = [
	"codec/std",
	"either/use_std",
	"hash256-std-hasher/std",
<<<<<<< HEAD
	"parity-util-mem/std",
=======
>>>>>>> 18bb7c7c
	"log/std",
	"rand",
	"scale-info/std",
	"serde",
	"sp-application-crypto/std",
	"sp-arithmetic/std",
	"sp-core/std",
	"sp-io/std",
	"sp-std/std",
	"sp-weights/std",
]<|MERGE_RESOLUTION|>--- conflicted
+++ resolved
@@ -29,6 +29,7 @@
 sp-io = { version = "7.0.0", default-features = false, path = "../io" }
 sp-std = { version = "5.0.0", default-features = false, path = "../std" }
 sp-weights = { version = "4.0.0", default-features = false, path = "../weights" }
+parity-util-mem = { version = "0.12.0", default-features = false, features = ["primitive-types"] }
 
 [dev-dependencies]
 rand = "0.8.5"
@@ -47,10 +48,6 @@
 	"codec/std",
 	"either/use_std",
 	"hash256-std-hasher/std",
-<<<<<<< HEAD
-	"parity-util-mem/std",
-=======
->>>>>>> 18bb7c7c
 	"log/std",
 	"rand",
 	"scale-info/std",
