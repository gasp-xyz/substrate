--- conflicted
+++ resolved
@@ -13,11 +13,7 @@
 
 [dependencies]
 codec = { package = "parity-scale-codec", version = "3.2.2", default-features = false }
-<<<<<<< HEAD
-scale-info = { version = "2.1.1", default-features = false, features = ["derive"] }
-=======
 scale-info = { version = "2.5.0", default-features = false, features = ["derive"] }
->>>>>>> 3bb3882c
 log = { version = "0.4.17", default-features = false }
 mmr-lib = { package = "ckb-merkle-mountain-range", version = "0.5.2", default-features = false }
 serde = { version = "1.0.136", features = ["derive"], optional = true }
