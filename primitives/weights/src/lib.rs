// This file is part of Substrate.

// Copyright (C) Parity Technologies (UK) Ltd.
// SPDX-License-Identifier: Apache-2.0

// Licensed under the Apache License, Version 2.0 (the "License");
// you may not use this file except in compliance with the License.
// You may obtain a copy of the License at
//
// 	http://www.apache.org/licenses/LICENSE-2.0
//
// Unless required by applicable law or agreed to in writing, software
// distributed under the License is distributed on an "AS IS" BASIS,
// WITHOUT WARRANTIES OR CONDITIONS OF ANY KIND, either express or implied.
// See the License for the specific language governing permissions and
// limitations under the License.

//! # Primitives for transaction weighting.

#![cfg_attr(not(feature = "std"), no_std)]
// TODO remove once `OldWeight` is gone. I dont know why this is needed, maybe by one of the macros
// of `OldWeight`.
#![allow(deprecated)]

extern crate self as sp_weights;

mod weight_meter;
mod weight_v2;

use codec::{CompactAs, Decode, Encode, MaxEncodedLen};
use scale_info::TypeInfo;
#[cfg(feature = "std")]
use serde::{Deserialize, Serialize};
use smallvec::SmallVec;
use sp_arithmetic::{
	traits::{BaseArithmetic, SaturatedConversion, Unsigned},
	Perbill,
};
use sp_core::Get;
use sp_debug_derive::RuntimeDebug;

pub use weight_meter::*;
pub use weight_v2::*;

pub mod constants {
	pub const WEIGHT_REF_TIME_PER_SECOND: u64 = 1_000_000_000_000;
	pub const WEIGHT_REF_TIME_PER_MILLIS: u64 = 1_000_000_000;
	pub const WEIGHT_REF_TIME_PER_MICROS: u64 = 1_000_000;
	pub const WEIGHT_REF_TIME_PER_NANOS: u64 = 1_000;

	pub const WEIGHT_PROOF_SIZE_PER_MB: u64 = 1024 * 1024;
	pub const WEIGHT_PROOF_SIZE_PER_KB: u64 = 1024;
}

/// The old weight type.
///
/// NOTE: This type exists purely for compatibility purposes! Use [`weight_v2::Weight`] in all other
/// cases.
#[derive(
	Decode,
	Encode,
	CompactAs,
	PartialEq,
	Eq,
	Clone,
	Copy,
	RuntimeDebug,
	Default,
	MaxEncodedLen,
	TypeInfo,
)]
#[cfg_attr(feature = "std", derive(Serialize, Deserialize))]
#[cfg_attr(feature = "std", serde(transparent))]
<<<<<<< HEAD
=======
#[deprecated(note = "Will be removed soon; use `Weight` instead.")]
>>>>>>> 3bb3882c
pub struct OldWeight(pub u64);

/// The weight of database operations that the runtime can invoke.
///
/// NOTE: This is currently only measured in computational time, and will probably
/// be updated all together once proof size is accounted for.
#[derive(Clone, Copy, Eq, PartialEq, Default, RuntimeDebug, Encode, Decode, TypeInfo)]
pub struct RuntimeDbWeight {
	pub read: u64,
	pub write: u64,
}

impl RuntimeDbWeight {
	pub fn reads(self, r: u64) -> Weight {
		Weight::from_parts(self.read.saturating_mul(r), 0)
	}

	pub fn writes(self, w: u64) -> Weight {
		Weight::from_parts(self.write.saturating_mul(w), 0)
	}

	pub fn reads_writes(self, r: u64, w: u64) -> Weight {
		let read_weight = self.read.saturating_mul(r);
		let write_weight = self.write.saturating_mul(w);
		Weight::from_parts(read_weight.saturating_add(write_weight), 0)
	}
}

/// One coefficient and its position in the `WeightToFee`.
///
/// One term of polynomial is calculated as:
///
/// ```ignore
/// coeff_integer * x^(degree) + coeff_frac * x^(degree)
/// ```
///
/// The `negative` value encodes whether the term is added or subtracted from the
/// overall polynomial result.
#[derive(Clone, Encode, Decode, TypeInfo)]
pub struct WeightToFeeCoefficient<Balance> {
	/// The integral part of the coefficient.
	pub coeff_integer: Balance,
	/// The fractional part of the coefficient.
	pub coeff_frac: Perbill,
	/// True iff the coefficient should be interpreted as negative.
	pub negative: bool,
	/// Degree/exponent of the term.
	pub degree: u8,
}

impl<Balance> WeightToFeeCoefficient<Balance>
where
	Balance: BaseArithmetic + From<u32> + Copy + Unsigned,
{
	/// Evaluate the term at `x` and saturatingly amalgamate into `result`.
	///
	/// The unsigned value for the term is calculated as:
	/// ```ignore
	/// (frac * x^(degree) + integer * x^(degree))
	/// ```
	/// Depending on the value of `negative`, it is added or subtracted from the `result`.
	pub fn saturating_eval(&self, mut result: Balance, x: Balance) -> Balance {
		let power = x.saturating_pow(self.degree.into());

		let frac = self.coeff_frac * power; // Overflow safe.
		let integer = self.coeff_integer.saturating_mul(power);
		// Do not add them together here to avoid an underflow.

		if self.negative {
			result = result.saturating_sub(frac);
			result = result.saturating_sub(integer);
		} else {
			result = result.saturating_add(frac);
			result = result.saturating_add(integer);
		}

		result
	}
}

/// A list of coefficients that represent a polynomial.
pub type WeightToFeeCoefficients<T> = SmallVec<[WeightToFeeCoefficient<T>; 4]>;

/// A list of coefficients that represent a polynomial.
///
/// Can be [eval](Self::eval)uated at a specific `u64` to get the fee. The evaluations happens by
/// summing up all term [results](`WeightToFeeCoefficient::saturating_eval`). The order of the
/// coefficients matters since it uses saturating arithmetic. This struct does therefore not model a
/// polynomial in the mathematical sense (polynomial ring).
///
/// For visualization purposes, the formulas of the unsigned terms look like:
///
/// ```ignore
/// (c[0].frac * x^(c[0].degree) + c[0].integer * x^(c[0].degree))
/// (c[1].frac * x^(c[1].degree) + c[1].integer * x^(c[1].degree))
/// ...
/// ```
/// Depending on the value of `c[i].negative`, each term is added or subtracted from the result.
/// The result is initialized as zero.
pub struct FeePolynomial<Balance> {
	coefficients: SmallVec<[WeightToFeeCoefficient<Balance>; 4]>,
}

impl<Balance> From<WeightToFeeCoefficients<Balance>> for FeePolynomial<Balance> {
	fn from(coefficients: WeightToFeeCoefficients<Balance>) -> Self {
		Self { coefficients }
	}
}

impl<Balance> FeePolynomial<Balance>
where
	Balance: BaseArithmetic + From<u32> + Copy + Unsigned,
{
	/// Evaluate the polynomial at a specific `x`.
	pub fn eval(&self, x: u64) -> Balance {
		self.coefficients.iter().fold(Balance::zero(), |acc, term| {
			term.saturating_eval(acc, Balance::saturated_from(x))
		})
	}
}

/// A trait that describes the weight to fee calculation.
pub trait WeightToFee {
	/// The type that is returned as result from calculation.
	type Balance: BaseArithmetic + From<u32> + Copy + Unsigned;

	/// Calculates the fee from the passed `weight`.
	fn weight_to_fee(weight: &Weight) -> Self::Balance;
}

/// A trait that describes the weight to fee calculation as polynomial.
///
/// An implementor should only implement the `polynomial` function.
pub trait WeightToFeePolynomial {
	/// The type that is returned as result from polynomial evaluation.
	type Balance: BaseArithmetic + From<u32> + Copy + Unsigned;

	/// Returns a polynomial that describes the weight to fee conversion.
	///
	/// This is the only function that should be manually implemented. Please note
	/// that all calculation is done in the probably unsigned `Balance` type. This means
	/// that the order of coefficients is important as putting the negative coefficients
	/// first will most likely saturate the result to zero mid evaluation.
	fn polynomial() -> WeightToFeeCoefficients<Self::Balance>;
}

impl<T> WeightToFee for T
where
	T: WeightToFeePolynomial,
{
	type Balance = <Self as WeightToFeePolynomial>::Balance;

	/// Calculates the fee from the passed `weight` according to the `polynomial`.
	///
	/// This should not be overridden in most circumstances. Calculation is done in the
	/// `Balance` type and never overflows. All evaluation is saturating.
	fn weight_to_fee(weight: &Weight) -> Self::Balance {
		let poly: FeePolynomial<Self::Balance> = Self::polynomial().into();
		poly.eval(weight.ref_time())
	}
}

/// Implementor of `WeightToFee` that maps one unit of weight to one unit of fee.
pub struct IdentityFee<T>(sp_std::marker::PhantomData<T>);

impl<T> WeightToFee for IdentityFee<T>
where
	T: BaseArithmetic + From<u32> + Copy + Unsigned,
{
	type Balance = T;

	fn weight_to_fee(weight: &Weight) -> Self::Balance {
		Self::Balance::saturated_from(weight.ref_time())
	}
}

/// Implementor of [`WeightToFee`] that uses a constant multiplier.
/// # Example
///
/// ```
/// # use sp_core::ConstU128;
/// # use sp_weights::ConstantMultiplier;
/// // Results in a multiplier of 10 for each unit of weight (or length)
/// type LengthToFee = ConstantMultiplier::<u128, ConstU128<10u128>>;
/// ```
pub struct ConstantMultiplier<T, M>(sp_std::marker::PhantomData<(T, M)>);

impl<T, M> WeightToFee for ConstantMultiplier<T, M>
where
	T: BaseArithmetic + From<u32> + Copy + Unsigned,
	M: Get<T>,
{
	type Balance = T;

	fn weight_to_fee(weight: &Weight) -> Self::Balance {
		Self::Balance::saturated_from(weight.ref_time()).saturating_mul(M::get())
	}
}

#[cfg(test)]
#[allow(dead_code)]
mod tests {
	use super::*;
	use smallvec::smallvec;

	type Balance = u64;

	// 0.5x^3 + 2.333x^2 + 7x - 10_000
	struct Poly;
	impl WeightToFeePolynomial for Poly {
		type Balance = Balance;

		fn polynomial() -> WeightToFeeCoefficients<Self::Balance> {
			smallvec![
				WeightToFeeCoefficient {
					coeff_integer: 0,
					coeff_frac: Perbill::from_float(0.5),
					negative: false,
					degree: 3
				},
				WeightToFeeCoefficient {
					coeff_integer: 2,
					coeff_frac: Perbill::from_rational(1u32, 3u32),
					negative: false,
					degree: 2
				},
				WeightToFeeCoefficient {
					coeff_integer: 7,
					coeff_frac: Perbill::zero(),
					negative: false,
					degree: 1
				},
				WeightToFeeCoefficient {
					coeff_integer: 10_000,
					coeff_frac: Perbill::zero(),
					negative: true,
					degree: 0
				},
			]
		}
	}

	#[test]
	fn polynomial_works() {
		// 100^3/2=500000 100^2*(2+1/3)=23333 700 -10000
		assert_eq!(Poly::weight_to_fee(&Weight::from_parts(100, 0)), 514033);
		// 10123^3/2=518677865433 10123^2*(2+1/3)=239108634 70861 -10000
		assert_eq!(Poly::weight_to_fee(&Weight::from_parts(10_123, 0)), 518917034928);
	}

	#[test]
	fn polynomial_does_not_underflow() {
		assert_eq!(Poly::weight_to_fee(&Weight::zero()), 0);
		assert_eq!(Poly::weight_to_fee(&Weight::from_parts(10, 0)), 0);
	}

	#[test]
	fn polynomial_does_not_overflow() {
		assert_eq!(Poly::weight_to_fee(&Weight::MAX), Balance::max_value() - 10_000);
	}

	#[test]
	fn identity_fee_works() {
		assert_eq!(IdentityFee::<Balance>::weight_to_fee(&Weight::zero()), 0);
		assert_eq!(IdentityFee::<Balance>::weight_to_fee(&Weight::from_parts(50, 0)), 50);
		assert_eq!(IdentityFee::<Balance>::weight_to_fee(&Weight::MAX), Balance::max_value());
	}

	#[test]
	fn constant_fee_works() {
		use sp_core::ConstU128;
		assert_eq!(
			ConstantMultiplier::<u128, ConstU128<100u128>>::weight_to_fee(&Weight::zero()),
			0
		);
		assert_eq!(
			ConstantMultiplier::<u128, ConstU128<10u128>>::weight_to_fee(&Weight::from_parts(
				50, 0
			)),
			500
		);
		assert_eq!(
			ConstantMultiplier::<u128, ConstU128<1024u128>>::weight_to_fee(&Weight::from_parts(
				16, 0
			)),
			16384
		);
		assert_eq!(
			ConstantMultiplier::<u128, ConstU128<{ u128::MAX }>>::weight_to_fee(
				&Weight::from_parts(2, 0)
			),
			u128::MAX
		);
	}
}<|MERGE_RESOLUTION|>--- conflicted
+++ resolved
@@ -71,10 +71,7 @@
 )]
 #[cfg_attr(feature = "std", derive(Serialize, Deserialize))]
 #[cfg_attr(feature = "std", serde(transparent))]
-<<<<<<< HEAD
-=======
 #[deprecated(note = "Will be removed soon; use `Weight` instead.")]
->>>>>>> 3bb3882c
 pub struct OldWeight(pub u64);
 
 /// The weight of database operations that the runtime can invoke.
