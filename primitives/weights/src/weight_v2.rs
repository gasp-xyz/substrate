--- conflicted
+++ resolved
@@ -35,15 +35,6 @@
 	proof_size: u64,
 }
 
-<<<<<<< HEAD
-impl From<OldWeight> for Weight {
-	fn from(old: OldWeight) -> Self {
-		Weight::from_parts(old.0, 0)
-	}
-}
-
-=======
->>>>>>> 3bb3882c
 impl Weight {
 	/// Set the reference time part of the weight.
 	pub const fn set_ref_time(mut self, c: u64) -> Self {
