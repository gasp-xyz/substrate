[package]
name = "sp-wasm-interface"
version = "7.0.0"
authors = ["Parity Technologies <admin@parity.io>"]
edition = "2021"
license = "Apache-2.0"
homepage = "https://substrate.io"
repository = "https://github.com/paritytech/substrate/"
description = "Types and traits for interfacing between the host and the wasm runtime."
documentation = "https://docs.rs/sp-wasm-interface"
readme = "README.md"

[package.metadata.docs.rs]
targets = ["x86_64-unknown-linux-gnu"]

[dependencies]
codec = { package = "parity-scale-codec", version = "3.2.2", default-features = false, features = ["derive"] }
impl-trait-for-tuples = "0.2.2"
log = { version = "0.4.17", optional = true }
wasmi = { version = "0.13.2", optional = true }
<<<<<<< HEAD
wasmtime = { version = "6.0.1", default-features = false, optional = true }
=======
wasmtime = { version = "6.0.2", default-features = false, optional = true }
>>>>>>> 3bb3882c
anyhow = { version = "1.0.68", optional = true }
sp-std = { version = "5.0.0", default-features = false, path = "../std" }

[features]
default = [ "std" ]
std = [ "codec/std", "log", "sp-std/std", "wasmi", "wasmtime" ]
wasmtime = [ "dep:wasmtime", "anyhow" ]<|MERGE_RESOLUTION|>--- conflicted
+++ resolved
@@ -18,11 +18,7 @@
 impl-trait-for-tuples = "0.2.2"
 log = { version = "0.4.17", optional = true }
 wasmi = { version = "0.13.2", optional = true }
-<<<<<<< HEAD
-wasmtime = { version = "6.0.1", default-features = false, optional = true }
-=======
 wasmtime = { version = "6.0.2", default-features = false, optional = true }
->>>>>>> 3bb3882c
 anyhow = { version = "1.0.68", optional = true }
 sp-std = { version = "5.0.0", default-features = false, path = "../std" }
 
