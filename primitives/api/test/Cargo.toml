--- conflicted
+++ resolved
@@ -19,15 +19,9 @@
 sp-runtime = { version = "7.0.0", path = "../../runtime" }
 sp-consensus = { version = "0.10.0-dev", path = "../../consensus/common" }
 sc-block-builder = { version = "0.10.0-dev", path = "../../../client/block-builder" }
-<<<<<<< HEAD
-codec = { package = "parity-scale-codec", version = "3.0.0" }
-sp-state-machine = { version = "0.13.0", path = "../../state-machine" }
-trybuild = "1.0.60"
-=======
 codec = { package = "parity-scale-codec", version = "3.2.2" }
 sp-state-machine = { version = "0.13.0", path = "../../state-machine" }
 trybuild = "1.0.74"
->>>>>>> 18bb7c7c
 rustversion = "1.0.6"
 
 [dev-dependencies]
