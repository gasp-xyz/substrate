// This file is part of Substrate.

// Copyright (C) Parity Technologies (UK) Ltd.
// SPDX-License-Identifier: Apache-2.0

// Licensed under the Apache License, Version 2.0 (the "License");
// you may not use this file except in compliance with the License.
// You may obtain a copy of the License at
//
// 	http://www.apache.org/licenses/LICENSE-2.0
//
// Unless required by applicable law or agreed to in writing, software
// distributed under the License is distributed on an "AS IS" BASIS,
// WITHOUT WARRANTIES OR CONDITIONS OF ANY KIND, either express or implied.
// See the License for the specific language governing permissions and
// limitations under the License.

<<<<<<< HEAD
use crate::utils::{
	extract_all_signature_types, extract_block_type_from_trait_path, extract_impl_trait,
	extract_parameter_names_types_and_borrows, generate_crate_access,
	generate_runtime_mod_name_for_trait, parse_runtime_api_version, prefix_function_with_trait,
	versioned_trait_name, AllowSelfRefInParameters, RequireQualifiedTraitPath,
=======
use crate::{
	common::API_VERSION_ATTRIBUTE,
	runtime_metadata::generate_impl_runtime_metadata,
	utils::{
		extract_all_signature_types, extract_block_type_from_trait_path, extract_impl_trait,
		extract_parameter_names_types_and_borrows, generate_crate_access,
		generate_runtime_mod_name_for_trait, parse_runtime_api_version, prefix_function_with_trait,
		versioned_trait_name, AllowSelfRefInParameters, RequireQualifiedTraitPath,
	},
>>>>>>> 3bb3882c
};

use proc_macro2::{Span, TokenStream};

use quote::quote;

use syn::{
	fold::{self, Fold},
	parse::{Error, Parse, ParseStream, Result},
	parse_macro_input, parse_quote,
	spanned::Spanned,
	Attribute, Ident, ImplItem, ItemImpl, Path, Signature, Type, TypePath,
};

use std::collections::HashSet;

/// The structure used for parsing the runtime api implementations.
struct RuntimeApiImpls {
	impls: Vec<ItemImpl>,
}

impl Parse for RuntimeApiImpls {
	fn parse(input: ParseStream) -> Result<Self> {
		let mut impls = Vec::new();

		while !input.is_empty() {
			impls.push(ItemImpl::parse(input)?);
		}

		if impls.is_empty() {
			Err(Error::new(Span::call_site(), "No api implementation given!"))
		} else {
			Ok(Self { impls })
		}
	}
}

/// Generates the call to the implementation of the requested function.
/// The generated code includes decoding of the input arguments and encoding of the output.
fn generate_impl_call(
	signature: &Signature,
	runtime: &Type,
	input: &Ident,
	impl_trait: &Path,
) -> Result<TokenStream> {
	let params =
		extract_parameter_names_types_and_borrows(signature, AllowSelfRefInParameters::No)?;

	let c = generate_crate_access();
	let fn_name = &signature.ident;
	let fn_name_str = fn_name.to_string();
	let pnames = params.iter().map(|v| &v.0);
	let pnames2 = params.iter().map(|v| &v.0);
	let ptypes = params.iter().map(|v| &v.1);
	let pborrow = params.iter().map(|v| &v.2);

	let decode_params = if params.is_empty() {
<<<<<<< HEAD
		quote!()
=======
		quote!(
			if !#input.is_empty() {
				panic!(
					"Bad input data provided to {}: expected no parameters, but input buffer is not empty.",
					#fn_name_str
				);
			}
		)
>>>>>>> 3bb3882c
	} else {
		let let_binding = if params.len() == 1 {
			quote! {
				let #( #pnames )* : #( #ptypes )*
			}
		} else {
			quote! {
				let ( #( #pnames ),* ) : ( #( #ptypes ),* )
			}
		};

		quote!(
			#let_binding =
				match #c::DecodeLimit::decode_all_with_depth_limit(
					#c::MAX_EXTRINSIC_DEPTH,
					&mut #input,
				) {
					Ok(res) => res,
					Err(e) => panic!("Bad input data provided to {}: {}", #fn_name_str, e),
				};
		)
	};

	Ok(quote!(
		#decode_params

		#[allow(deprecated)]
		<#runtime as #impl_trait>::#fn_name(#( #pborrow #pnames2 ),*)
	))
}

/// Generate all the implementation calls for the given functions.
fn generate_impl_calls(
	impls: &[ItemImpl],
	input: &Ident,
) -> Result<Vec<(Ident, Ident, TokenStream, Vec<Attribute>)>> {
	let mut impl_calls = Vec::new();

	for impl_ in impls {
		let trait_api_ver = extract_api_version(&impl_.attrs, impl_.span())?;
		let impl_trait_path = extract_impl_trait(impl_, RequireQualifiedTraitPath::Yes)?;
		let impl_trait = extend_with_runtime_decl_path(impl_trait_path.clone());
		let impl_trait = extend_with_api_version(impl_trait, trait_api_ver);
		let impl_trait_ident = &impl_trait_path
			.segments
			.last()
			.ok_or_else(|| Error::new(impl_trait_path.span(), "Empty trait path not possible!"))?
			.ident;

		for item in &impl_.items {
			if let ImplItem::Fn(method) = item {
				let impl_call =
					generate_impl_call(&method.sig, &impl_.self_ty, input, &impl_trait)?;

				impl_calls.push((
					impl_trait_ident.clone(),
					method.sig.ident.clone(),
					impl_call,
					filter_cfg_attrs(&impl_.attrs),
				));
			}
		}
	}

	Ok(impl_calls)
}

/// Generate the dispatch function that is used in native to call into the runtime.
fn generate_dispatch_function(impls: &[ItemImpl]) -> Result<TokenStream> {
	let data = Ident::new("_sp_api_input_data_", Span::call_site());
	let c = generate_crate_access();
	let impl_calls =
		generate_impl_calls(impls, &data)?
			.into_iter()
			.map(|(trait_, fn_name, impl_, attrs)| {
				let name = prefix_function_with_trait(&trait_, &fn_name);
				quote!(
					#( #attrs )*
					#name => Some(#c::Encode::encode(&{ #impl_ })),
				)
			});

	Ok(quote!(
		#[cfg(feature = "std")]
		pub fn dispatch(method: &str, mut #data: &[u8]) -> Option<Vec<u8>> {
			match method {
				#( #impl_calls )*
				_ => None,
			}
		}
	))
}

/// Generate the interface functions that are used to call into the runtime in wasm.
fn generate_wasm_interface(impls: &[ItemImpl]) -> Result<TokenStream> {
	let input = Ident::new("input", Span::call_site());
	let c = generate_crate_access();

	let impl_calls =
		generate_impl_calls(impls, &input)?
			.into_iter()
			.map(|(trait_, fn_name, impl_, attrs)| {
				let fn_name =
					Ident::new(&prefix_function_with_trait(&trait_, &fn_name), Span::call_site());

				quote!(
					#( #attrs )*
					#[cfg(not(feature = "std"))]
					#[no_mangle]
					pub unsafe fn #fn_name(input_data: *mut u8, input_len: usize) -> u64 {
						let mut #input = if input_len == 0 {
							&[0u8; 0]
						} else {
							unsafe {
								#c::slice::from_raw_parts(input_data, input_len)
							}
						};

						#c::init_runtime_logger();

						let output = (move || { #impl_ })();
						#c::to_substrate_wasm_fn_return_value(&output)
					}
				)
			});

	Ok(quote!( #( #impl_calls )* ))
}

fn generate_runtime_api_base_structures() -> Result<TokenStream> {
	let crate_ = generate_crate_access();

	Ok(quote!(
		pub struct RuntimeApi {}
		/// Implements all runtime apis for the client side.
		#[cfg(any(feature = "std", test))]
		pub struct RuntimeApiImpl<Block: #crate_::BlockT, C: #crate_::CallApiAt<Block> + 'static> {
			call: &'static C,
			commit_on_success: std::cell::RefCell<bool>,
			changes: std::cell::RefCell<#crate_::OverlayedChanges>,
			storage_transaction_cache: std::cell::RefCell<
				#crate_::StorageTransactionCache<Block, C::StateBackend>
			>,
			recorder: std::option::Option<#crate_::ProofRecorder<Block>>,
		}

		#[cfg(any(feature = "std", test))]
		impl<Block: #crate_::BlockT, C: #crate_::CallApiAt<Block>> #crate_::ApiExt<Block> for
			RuntimeApiImpl<Block, C>
		{
			type StateBackend = C::StateBackend;

			fn execute_in_transaction<F: FnOnce(&Self) -> #crate_::TransactionOutcome<R>, R>(
				&self,
				call: F,
			) -> R where Self: Sized {
				self.start_transaction();

				*std::cell::RefCell::borrow_mut(&self.commit_on_success) = false;
				let res = call(self);
				*std::cell::RefCell::borrow_mut(&self.commit_on_success) = true;

				self.commit_or_rollback(std::matches!(res, #crate_::TransactionOutcome::Commit(_)));

				res.into_inner()
			}

			fn has_api<A: #crate_::RuntimeApiInfo + ?Sized>(
				&self,
				at: <Block as #crate_::BlockT>::Hash,
			) -> std::result::Result<bool, #crate_::ApiError> where Self: Sized {
				#crate_::CallApiAt::<Block>::runtime_version_at(self.call, at)
					.map(|v| #crate_::RuntimeVersion::has_api_with(&v, &A::ID, |v| v == A::VERSION))
			}

			fn has_api_with<A: #crate_::RuntimeApiInfo + ?Sized, P: Fn(u32) -> bool>(
				&self,
				at: <Block as #crate_::BlockT>::Hash,
				pred: P,
			) -> std::result::Result<bool, #crate_::ApiError> where Self: Sized {
				#crate_::CallApiAt::<Block>::runtime_version_at(self.call, at)
					.map(|v| #crate_::RuntimeVersion::has_api_with(&v, &A::ID, pred))
			}

			fn api_version<A: #crate_::RuntimeApiInfo + ?Sized>(
				&self,
				at: <Block as #crate_::BlockT>::Hash,
			) -> std::result::Result<Option<u32>, #crate_::ApiError> where Self: Sized {
				#crate_::CallApiAt::<Block>::runtime_version_at(self.call, at)
					.map(|v| #crate_::RuntimeVersion::api_version(&v, &A::ID))
			}

			fn record_proof(&mut self) {
				self.recorder = std::option::Option::Some(std::default::Default::default());
			}

			fn proof_recorder(&self) -> std::option::Option<#crate_::ProofRecorder<Block>> {
				std::clone::Clone::clone(&self.recorder)
			}

			fn extract_proof(
				&mut self,
			) -> std::option::Option<#crate_::StorageProof> {
				let recorder = std::option::Option::take(&mut self.recorder);
				std::option::Option::map(recorder, |recorder| {
					#crate_::ProofRecorder::<Block>::drain_storage_proof(recorder)
				})
			}

			fn into_storage_changes(
				&self,
				backend: &Self::StateBackend,
				parent_hash: Block::Hash,
			) -> core::result::Result<
				#crate_::StorageChanges<C::StateBackend, Block>,
				String
			> where Self: Sized {
				let state_version = #crate_::CallApiAt::<Block>::runtime_version_at(self.call, std::clone::Clone::clone(&parent_hash))
					.map(|v| #crate_::RuntimeVersion::state_version(&v))
					.map_err(|e| format!("Failed to get state version: {}", e))?;

				#crate_::OverlayedChanges::into_storage_changes(
					std::cell::RefCell::take(&self.changes),
					backend,
					core::cell::RefCell::take(&self.storage_transaction_cache),
					state_version,
				)
			}
		}

		#[cfg(any(feature = "std", test))]
		impl<Block: #crate_::BlockT, C> #crate_::ConstructRuntimeApi<Block, C>
			for RuntimeApi
				where
					C: #crate_::CallApiAt<Block> + 'static,
		{
			type RuntimeApi = RuntimeApiImpl<Block, C>;

			fn construct_runtime_api<'a>(
				call: &'a C,
			) -> #crate_::ApiRef<'a, Self::RuntimeApi> {
				RuntimeApiImpl {
					call: unsafe { std::mem::transmute(call) },
					commit_on_success: true.into(),
					changes: std::default::Default::default(),
					recorder: std::default::Default::default(),
					storage_transaction_cache: std::default::Default::default(),
				}.into()
			}
		}

		#[cfg(any(feature = "std", test))]
		impl<Block: #crate_::BlockT, C: #crate_::CallApiAt<Block>> RuntimeApiImpl<Block, C> {
			fn commit_or_rollback(&self, commit: bool) {
				let proof = "\
					We only close a transaction when we opened one ourself.
					Other parts of the runtime that make use of transactions (state-machine)
					also balance their transactions. The runtime cannot close client initiated
					transactions; qed";
				if *std::cell::RefCell::borrow(&self.commit_on_success) {
					let res = if commit {
						let res = if let Some(recorder) = &self.recorder {
							#crate_::ProofRecorder::<Block>::commit_transaction(&recorder)
						} else {
							Ok(())
						};

						let res2 = #crate_::OverlayedChanges::commit_transaction(
							&mut std::cell::RefCell::borrow_mut(&self.changes)
						);

						// Will panic on an `Err` below, however we should call commit
						// on the recorder and the changes together.
						std::result::Result::and(res, std::result::Result::map_err(res2, drop))
					} else {
						let res = if let Some(recorder) = &self.recorder {
							#crate_::ProofRecorder::<Block>::rollback_transaction(&recorder)
						} else {
							Ok(())
						};

						let res2 = #crate_::OverlayedChanges::rollback_transaction(
							&mut std::cell::RefCell::borrow_mut(&self.changes)
						);

						// Will panic on an `Err` below, however we should call commit
						// on the recorder and the changes together.
						std::result::Result::and(res, std::result::Result::map_err(res2, drop))
					};

					std::result::Result::expect(res, proof);
				}
			}

			fn start_transaction(&self) {
				if !*std::cell::RefCell::borrow(&self.commit_on_success) {
					return
				}

				#crate_::OverlayedChanges::start_transaction(
					&mut std::cell::RefCell::borrow_mut(&self.changes)
				);
				if let Some(recorder) = &self.recorder {
					#crate_::ProofRecorder::<Block>::start_transaction(&recorder);
				}
			}
		}
	))
}

/// Extend the given trait path with module that contains the declaration of the trait for the
/// runtime.
fn extend_with_runtime_decl_path(mut trait_: Path) -> Path {
	let runtime = {
		let trait_name = &trait_
			.segments
			.last()
			.as_ref()
			.expect("Trait path should always contain at least one item; qed")
			.ident;

		generate_runtime_mod_name_for_trait(trait_name)
	};

	let pos = trait_.segments.len() - 1;
	trait_.segments.insert(pos, runtime.into());
	trait_
}

fn extend_with_api_version(mut trait_: Path, version: Option<u64>) -> Path {
	let version = if let Some(v) = version {
		v
	} else {
		// nothing to do
		return trait_
	};

	let trait_name = &mut trait_
		.segments
		.last_mut()
		.expect("Trait path should always contain at least one item; qed")
		.ident;
	*trait_name = versioned_trait_name(trait_name, version);

	trait_
}

/// Generates the implementations of the apis for the runtime.
fn generate_api_impl_for_runtime(impls: &[ItemImpl]) -> Result<TokenStream> {
	let mut impls_prepared = Vec::new();

	// We put `runtime` before each trait to get the trait that is intended for the runtime and
	// we put the `RuntimeBlock` as first argument for the trait generics.
	for impl_ in impls.iter() {
		let trait_api_ver = extract_api_version(&impl_.attrs, impl_.span())?;

		let mut impl_ = impl_.clone();
		let trait_ = extract_impl_trait(&impl_, RequireQualifiedTraitPath::Yes)?.clone();
		let trait_ = extend_with_runtime_decl_path(trait_);
		let trait_ = extend_with_api_version(trait_, trait_api_ver);

		impl_.trait_.as_mut().unwrap().1 = trait_;
		impl_.attrs = filter_cfg_attrs(&impl_.attrs);
		impls_prepared.push(impl_);
	}

	Ok(quote!( #( #impls_prepared )* ))
}

/// Auxiliary data structure that is used to convert `impl Api for Runtime` to
/// `impl Api for RuntimeApi`.
/// This requires us to replace the runtime `Block` with the node `Block`,
/// `impl Api for Runtime` with `impl Api for RuntimeApi` and replace the method implementations
/// with code that calls into the runtime.
struct ApiRuntimeImplToApiRuntimeApiImpl<'a> {
	runtime_block: &'a TypePath,
}

impl<'a> ApiRuntimeImplToApiRuntimeApiImpl<'a> {
	/// Process the given item implementation.
	fn process(mut self, input: ItemImpl) -> ItemImpl {
		let mut input = self.fold_item_impl(input);

		let crate_ = generate_crate_access();

		// Delete all functions, because all of them are default implemented by
		// `decl_runtime_apis!`. We only need to implement the `__runtime_api_internal_call_api_at`
		// function.
		input.items.clear();
		input.items.push(parse_quote! {
			fn __runtime_api_internal_call_api_at(
				&self,
				at: <__SrApiBlock__ as #crate_::BlockT>::Hash,
				context: #crate_::ExecutionContext,
				params: std::vec::Vec<u8>,
				fn_name: &dyn Fn(#crate_::RuntimeVersion) -> &'static str,
			) -> std::result::Result<std::vec::Vec<u8>, #crate_::ApiError> {
				self.start_transaction();

				let res = (|| {
					let version = #crate_::CallApiAt::<__SrApiBlock__>::runtime_version_at(
						self.call,
						at,
					)?;

					let params = #crate_::CallApiAtParams {
						at,
						function: (*fn_name)(version),
						arguments: params,
						overlayed_changes: &self.changes,
						storage_transaction_cache: &self.storage_transaction_cache,
						context,
						recorder: &self.recorder,
					};

					#crate_::CallApiAt::<__SrApiBlock__>::call_api_at(
						self.call,
						params,
					)
				})();

				self.commit_or_rollback(std::result::Result::is_ok(&res));

				res
			}
		});

		input
	}
}

impl<'a> Fold for ApiRuntimeImplToApiRuntimeApiImpl<'a> {
	fn fold_type_path(&mut self, input: TypePath) -> TypePath {
		let new_ty_path =
			if input == *self.runtime_block { parse_quote!(__SrApiBlock__) } else { input };

		fold::fold_type_path(self, new_ty_path)
	}

	fn fold_item_impl(&mut self, mut input: ItemImpl) -> ItemImpl {
		// All this `UnwindSafe` magic below here is required for this rust bug:
		// https://github.com/rust-lang/rust/issues/24159
		// Before we directly had the final block type and rust could determine that it is unwind
		// safe, but now we just have a generic parameter `Block`.

		let crate_ = generate_crate_access();

		// Implement the trait for the `RuntimeApiImpl`
		input.self_ty =
			Box::new(parse_quote!( RuntimeApiImpl<__SrApiBlock__, RuntimeApiImplCall> ));

		input.generics.params.push(parse_quote!(
			__SrApiBlock__: #crate_::BlockT + std::panic::UnwindSafe +
				std::panic::RefUnwindSafe
		));
		input
			.generics
			.params
			.push(parse_quote!( RuntimeApiImplCall: #crate_::CallApiAt<__SrApiBlock__> + 'static ));

		let where_clause = input.generics.make_where_clause();

		where_clause.predicates.push(parse_quote! {
			RuntimeApiImplCall::StateBackend:
				#crate_::StateBackend<#crate_::HashFor<__SrApiBlock__>>
		});

		where_clause.predicates.push(parse_quote! { &'static RuntimeApiImplCall: Send });

		// Require that all types used in the function signatures are unwind safe.
		extract_all_signature_types(&input.items).iter().for_each(|i| {
			where_clause.predicates.push(parse_quote! {
				#i: std::panic::UnwindSafe + std::panic::RefUnwindSafe
			});
		});

		where_clause.predicates.push(parse_quote! {
			__SrApiBlock__::Header: std::panic::UnwindSafe + std::panic::RefUnwindSafe
		});

		input.attrs = filter_cfg_attrs(&input.attrs);

		// The implementation for the `RuntimeApiImpl` is only required when compiling with
		// the feature `std` or `test`.
		input.attrs.push(parse_quote!( #[cfg(any(feature = "std", test))] ));

		fold::fold_item_impl(self, input)
	}
}

/// Generate the implementations of the runtime apis for the `RuntimeApi` type.
fn generate_api_impl_for_runtime_api(impls: &[ItemImpl]) -> Result<TokenStream> {
	let mut result = Vec::with_capacity(impls.len());

	for impl_ in impls {
		let impl_trait_path = extract_impl_trait(impl_, RequireQualifiedTraitPath::Yes)?;
		let runtime_block = extract_block_type_from_trait_path(impl_trait_path)?;
		let mut runtime_mod_path = extend_with_runtime_decl_path(impl_trait_path.clone());
		// remove the trait to get just the module path
		runtime_mod_path.segments.pop();

		let processed_impl =
			ApiRuntimeImplToApiRuntimeApiImpl { runtime_block }.process(impl_.clone());

		result.push(processed_impl);
	}
	Ok(quote!( #( #result )* ))
}

fn populate_runtime_api_versions(
	result: &mut Vec<TokenStream>,
	sections: &mut Vec<TokenStream>,
	attrs: Vec<Attribute>,
	id: Path,
	version: TokenStream,
	crate_access: &TokenStream,
) {
	result.push(quote!(
			#( #attrs )*
			(#id, #version)
	));

	sections.push(quote!(
		#( #attrs )*
		const _: () = {
			// All sections with the same name are going to be merged by concatenation.
			#[cfg(not(feature = "std"))]
			#[link_section = "runtime_apis"]
			static SECTION_CONTENTS: [u8; 12] = #crate_access::serialize_runtime_api_info(#id, #version);
		};
	));
}

/// Generates `RUNTIME_API_VERSIONS` that holds all version information about the implemented
/// runtime apis.
fn generate_runtime_api_versions(impls: &[ItemImpl]) -> Result<TokenStream> {
	let mut result = Vec::<TokenStream>::with_capacity(impls.len());
	let mut sections = Vec::<TokenStream>::with_capacity(impls.len());
	let mut processed_traits = HashSet::new();

	let c = generate_crate_access();

	for impl_ in impls {
		let api_ver = extract_api_version(&impl_.attrs, impl_.span())?.map(|a| a as u32);

		let mut path = extend_with_runtime_decl_path(
			extract_impl_trait(impl_, RequireQualifiedTraitPath::Yes)?.clone(),
		);
		// Remove the trait
		let trait_ = path
			.segments
			.pop()
			.expect("extract_impl_trait already checks that this is valid; qed")
			.into_value()
			.ident;

		let span = trait_.span();
		if !processed_traits.insert(trait_) {
			return Err(Error::new(
				span,
				"Two traits with the same name detected! \
					The trait name is used to generate its ID. \
					Please rename one trait at the declaration!",
			))
		}

		let id: Path = parse_quote!( #path ID );
		let version = quote!( #path VERSION );
		let attrs = filter_cfg_attrs(&impl_.attrs);

		let api_ver = api_ver.map(|a| quote!( #a )).unwrap_or_else(|| version);
		populate_runtime_api_versions(&mut result, &mut sections, attrs, id, api_ver, &c)
	}

	Ok(quote!(
		const RUNTIME_API_VERSIONS: #c::ApisVec = #c::create_apis_vec!([ #( #result ),* ]);

		#( #sections )*
	))
}

/// The implementation of the `impl_runtime_apis!` macro.
pub fn impl_runtime_apis_impl(input: proc_macro::TokenStream) -> proc_macro::TokenStream {
	// Parse all impl blocks
	let RuntimeApiImpls { impls: api_impls } = parse_macro_input!(input as RuntimeApiImpls);

	impl_runtime_apis_impl_inner(&api_impls)
		.unwrap_or_else(|e| e.to_compile_error())
		.into()
}

fn impl_runtime_apis_impl_inner(api_impls: &[ItemImpl]) -> Result<TokenStream> {
	let dispatch_impl = generate_dispatch_function(api_impls)?;
	let api_impls_for_runtime = generate_api_impl_for_runtime(api_impls)?;
	let base_runtime_api = generate_runtime_api_base_structures()?;
	let runtime_api_versions = generate_runtime_api_versions(api_impls)?;
	let wasm_interface = generate_wasm_interface(api_impls)?;
	let api_impls_for_runtime_api = generate_api_impl_for_runtime_api(api_impls)?;
	let runtime_metadata = generate_impl_runtime_metadata(api_impls)?;

	let impl_ = quote!(
		#base_runtime_api

		#api_impls_for_runtime

		#api_impls_for_runtime_api

		#runtime_api_versions

		#runtime_metadata

		pub mod api {
			use super::*;

			#dispatch_impl

			#wasm_interface
		}
	);

	let impl_ = expander::Expander::new("impl_runtime_apis")
		.dry(std::env::var("SP_API_EXPAND").is_err())
		.verbose(true)
		.write_to_out_dir(impl_)
		.expect("Does not fail because of IO in OUT_DIR; qed");

	Ok(impl_)
}

// Filters all attributes except the cfg ones.
fn filter_cfg_attrs(attrs: &[Attribute]) -> Vec<Attribute> {
	attrs.iter().filter(|a| a.path().is_ident("cfg")).cloned().collect()
}

// Extracts the value of `API_VERSION_ATTRIBUTE` and handles errors.
// Returns:
// - Err if the version is malformed
// - Some(u64) if the version is set
// - None if the version is not set (this is valid).
fn extract_api_version(attrs: &Vec<Attribute>, span: Span) -> Result<Option<u64>> {
	// First fetch all `API_VERSION_ATTRIBUTE` values (should be only one)
	let api_ver = attrs
		.iter()
		.filter(|a| a.path().is_ident(API_VERSION_ATTRIBUTE))
		.collect::<Vec<_>>();

	if api_ver.len() > 1 {
		return Err(Error::new(
			span,
			format!(
				"Found multiple #[{}] attributes for an API implementation. \
				Each runtime API can have only one version.",
				API_VERSION_ATTRIBUTE
			),
		))
	}

	// Parse the runtime version if there exists one.
	api_ver.first().map(|v| parse_runtime_api_version(v)).transpose()
}

#[cfg(test)]
mod tests {
	use super::*;

	#[test]
	fn filter_non_cfg_attributes() {
		let cfg_std: Attribute = parse_quote!(#[cfg(feature = "std")]);
		let cfg_benchmarks: Attribute = parse_quote!(#[cfg(feature = "runtime-benchmarks")]);

		let attrs = vec![
			cfg_std.clone(),
			parse_quote!(#[derive(Debug)]),
			parse_quote!(#[test]),
			cfg_benchmarks.clone(),
			parse_quote!(#[allow(non_camel_case_types)]),
		];

		let filtered = filter_cfg_attrs(&attrs);
		assert_eq!(filtered.len(), 2);
		assert_eq!(cfg_std, filtered[0]);
		assert_eq!(cfg_benchmarks, filtered[1]);
	}
}<|MERGE_RESOLUTION|>--- conflicted
+++ resolved
@@ -15,13 +15,6 @@
 // See the License for the specific language governing permissions and
 // limitations under the License.
 
-<<<<<<< HEAD
-use crate::utils::{
-	extract_all_signature_types, extract_block_type_from_trait_path, extract_impl_trait,
-	extract_parameter_names_types_and_borrows, generate_crate_access,
-	generate_runtime_mod_name_for_trait, parse_runtime_api_version, prefix_function_with_trait,
-	versioned_trait_name, AllowSelfRefInParameters, RequireQualifiedTraitPath,
-=======
 use crate::{
 	common::API_VERSION_ATTRIBUTE,
 	runtime_metadata::generate_impl_runtime_metadata,
@@ -31,7 +24,6 @@
 		generate_runtime_mod_name_for_trait, parse_runtime_api_version, prefix_function_with_trait,
 		versioned_trait_name, AllowSelfRefInParameters, RequireQualifiedTraitPath,
 	},
->>>>>>> 3bb3882c
 };
 
 use proc_macro2::{Span, TokenStream};
@@ -89,9 +81,6 @@
 	let pborrow = params.iter().map(|v| &v.2);
 
 	let decode_params = if params.is_empty() {
-<<<<<<< HEAD
-		quote!()
-=======
 		quote!(
 			if !#input.is_empty() {
 				panic!(
@@ -100,7 +89,6 @@
 				);
 			}
 		)
->>>>>>> 3bb3882c
 	} else {
 		let let_binding = if params.len() == 1 {
 			quote! {
