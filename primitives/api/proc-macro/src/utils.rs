--- conflicted
+++ resolved
@@ -22,11 +22,7 @@
 	ImplItem, ItemImpl, Pat, Path, PathArguments, Result, ReturnType, Signature, Type, TypePath,
 };
 
-<<<<<<< HEAD
-use quote::{format_ident, quote};
-=======
 use quote::{format_ident, quote, ToTokens};
->>>>>>> 3bb3882c
 
 use proc_macro_crate::{crate_name, FoundCrate};
 
