[package]
name = "sp-consensus-slots"
version = "0.10.0-dev"
authors = ["Parity Technologies <admin@parity.io>"]
description = "Primitives for slots-based consensus"
edition = "2021"
license = "Apache-2.0"
homepage = "https://substrate.io"
repository = "https://github.com/paritytech/substrate/"
readme = "README.md"

[package.metadata.docs.rs]
targets = ["x86_64-unknown-linux-gnu"]

[dependencies]
codec = { package = "parity-scale-codec", version = "3.2.2", default-features = false, features = ["derive", "max-encoded-len"] }
scale-info = { version = "2.0.0", default-features = false, features = ["derive"] }
serde = { version = "1.0", features = ["derive"], optional = true }
<<<<<<< HEAD
sp-arithmetic = { version = "6.0.0", default-features = false, path = "../../arithmetic" }
sp-runtime = { version = "7.0.0", default-features = false, path = "../../runtime" }
=======
>>>>>>> 3bb3882c
sp-std = { version = "5.0.0", default-features = false, path = "../../std" }
sp-timestamp = { version = "4.0.0-dev", default-features = false, path = "../../timestamp" }

[features]
default = ["std"]
std = [
	"codec/std",
	"scale-info/std",
	"serde",
	"sp-std/std",
	"sp-timestamp/std",
]<|MERGE_RESOLUTION|>--- conflicted
+++ resolved
@@ -16,11 +16,6 @@
 codec = { package = "parity-scale-codec", version = "3.2.2", default-features = false, features = ["derive", "max-encoded-len"] }
 scale-info = { version = "2.0.0", default-features = false, features = ["derive"] }
 serde = { version = "1.0", features = ["derive"], optional = true }
-<<<<<<< HEAD
-sp-arithmetic = { version = "6.0.0", default-features = false, path = "../../arithmetic" }
-sp-runtime = { version = "7.0.0", default-features = false, path = "../../runtime" }
-=======
->>>>>>> 3bb3882c
 sp-std = { version = "5.0.0", default-features = false, path = "../../std" }
 sp-timestamp = { version = "4.0.0-dev", default-features = false, path = "../../timestamp" }
 
