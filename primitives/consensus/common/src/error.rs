--- conflicted
+++ resolved
@@ -48,13 +48,8 @@
 	#[error("Chain lookup failed: {0}")]
 	ChainLookup(String),
 	/// Signing failed.
-<<<<<<< HEAD
-	#[error("Failed to sign using key: {0:?}. Reason: {1}")]
-	CannotSign(Vec<u8>, String),
-=======
 	#[error("Failed to sign: {0}")]
 	CannotSign(String),
->>>>>>> 3bb3882c
 	/// Some other error.
 	#[error(transparent)]
 	Other(#[from] Box<dyn std::error::Error + Sync + Send + 'static>),
