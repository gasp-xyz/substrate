--- conflicted
+++ resolved
@@ -13,14 +13,9 @@
 targets = ["x86_64-unknown-linux-gnu"]
 
 [dependencies]
-<<<<<<< HEAD
-codec = { package = "parity-scale-codec", version = "3.2.2", default-features = false, features = ["derive"] }
-scale-info = { version = "2.1.1", default-features = false, features = ["derive"] }
-=======
 serde = { version = "1.0.136", optional = true }
 codec = { package = "parity-scale-codec", version = "3.2.2", default-features = false, features = ["derive"] }
 scale-info = { version = "2.5.0", default-features = false, features = ["derive"] }
->>>>>>> 3bb3882c
 sp-core = { version = "7.0.0", default-features = false, path = "../core" }
 sp-runtime = { version = "7.0.0", default-features = false, path = "../runtime" }
 sp-std = { version = "5.0.0", default-features = false, path = "../std" }
