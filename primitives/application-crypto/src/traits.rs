--- conflicted
+++ resolved
@@ -156,9 +156,6 @@
 	fn to_raw_vec(&self) -> Vec<u8>;
 }
 
-<<<<<<< HEAD
-/// Something that bound to a fixed [`RuntimeAppPublic`].
-=======
 impl<T> RuntimeAppPublic for T
 where
 	T: AppPublic + AsRef<<T as AppPublic>::Generic>,
@@ -198,7 +195,6 @@
 }
 
 /// Something that is bound to a fixed [`RuntimeAppPublic`].
->>>>>>> 3bb3882c
 pub trait BoundToRuntimeAppPublic {
 	/// The [`RuntimeAppPublic`] this type is bound to.
 	type Public: RuntimeAppPublic;
