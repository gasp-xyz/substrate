--- conflicted
+++ resolved
@@ -16,11 +16,7 @@
 
 [dependencies]
 sp-core = { version = "7.0.0", default-features = false, path = "../core" }
-<<<<<<< HEAD
-codec = { package = "parity-scale-codec", version = "3.0.0", default-features = false, features = ["derive"] }
-=======
 codec = { package = "parity-scale-codec", version = "3.2.2", default-features = false, features = ["derive"] }
->>>>>>> 18bb7c7c
 scale-info = { version = "2.1.1", default-features = false, features = ["derive"] }
 serde = { version = "1.0.136", optional = true, features = ["derive"] }
 sp-std = { version = "5.0.0", default-features = false, path = "../std" }
