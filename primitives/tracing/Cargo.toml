--- conflicted
+++ resolved
@@ -19,11 +19,7 @@
 
 [dependencies]
 sp-std = { version = "5.0.0", path = "../std", default-features = false }
-<<<<<<< HEAD
-codec = { version = "3.0.0", package = "parity-scale-codec", default-features = false, features = [
-=======
 codec = { version = "3.2.2", package = "parity-scale-codec", default-features = false, features = [
->>>>>>> 18bb7c7c
 	"derive",
 ] }
 tracing = { version = "0.1.29", default-features = false }
