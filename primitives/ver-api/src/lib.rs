--- conflicted
+++ resolved
@@ -23,11 +23,8 @@
 
 		/// Checks if given block will start new session
 		fn is_new_session(number: <<Block as BlockT>::Header as HeaderT>::Number) -> bool;
-<<<<<<< HEAD
-=======
 
 		/// Checks if given block will start new session
 		fn store_seed(seed: sp_core::H256);
->>>>>>> f0bc9d91
 	}
 }