[package]
name = "sp-core-hashing-proc-macro"
version = "5.0.0"
authors = ["Parity Technologies <admin@parity.io>"]
edition = "2021"
license = "Apache-2.0"
homepage = "https://substrate.io"
repository = "https://github.com/paritytech/substrate/"
description = "This crate provides procedural macros for calculating static hash."
documentation = "https://docs.rs/sp-core-hashing-proc-macro"

[package.metadata.docs.rs]
targets = ["x86_64-unknown-linux-gnu"]

[lib]
proc-macro = true

[dependencies]
<<<<<<< HEAD
proc-macro2 = "1.0.37"
quote = "1.0.6"
syn = { version = "1.0.98", features = ["full", "parsing"] }
=======
proc-macro2 = "1.0.56"
quote = "1.0.26"
syn = { version = "2.0.14", features = ["full", "parsing"] }
>>>>>>> 3bb3882c
sp-core-hashing = { version = "5.0.0", default-features = false, path = "../" }<|MERGE_RESOLUTION|>--- conflicted
+++ resolved
@@ -16,13 +16,7 @@
 proc-macro = true
 
 [dependencies]
-<<<<<<< HEAD
-proc-macro2 = "1.0.37"
-quote = "1.0.6"
-syn = { version = "1.0.98", features = ["full", "parsing"] }
-=======
 proc-macro2 = "1.0.56"
 quote = "1.0.26"
 syn = { version = "2.0.14", features = ["full", "parsing"] }
->>>>>>> 3bb3882c
 sp-core-hashing = { version = "5.0.0", default-features = false, path = "../" }