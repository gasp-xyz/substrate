[package]
name = "sp-io"
version = "7.0.0"
authors = ["Parity Technologies <admin@parity.io>"]
edition = "2021"
license = "Apache-2.0"
homepage = "https://substrate.io"
repository = "https://github.com/paritytech/substrate/"
description = "I/O for Substrate runtimes"
documentation = "https://docs.rs/sp-io"
readme = "README.md"

[package.metadata.docs.rs]
targets = ["x86_64-unknown-linux-gnu"]


[dependencies]
bytes = { version = "1.1.0", default-features = false }
<<<<<<< HEAD
codec = { package = "parity-scale-codec", version = "3.1.3", default-features = false, features = ["bytes"] }
hash-db = { version = "0.15.2", default-features = false }
=======
codec = { package = "parity-scale-codec", version = "3.2.2", default-features = false, features = ["bytes"] }
>>>>>>> 18bb7c7c
sp-core = { version = "7.0.0", default-features = false, path = "../core" }
sp-keystore = { version = "0.13.0", default-features = false, optional = true, path = "../keystore" }
sp-std = { version = "5.0.0", default-features = false, path = "../std" }
libsecp256k1 = { version = "0.7", optional = true }
sp-state-machine = { version = "0.13.0", default-features = false, optional = true, path = "../state-machine" }
<<<<<<< HEAD
sp-wasm-interface = { version = "7.0.0", path = "../wasm-interface", default-features = false }
=======
>>>>>>> 18bb7c7c
sp-runtime-interface = { version = "7.0.0", default-features = false, path = "../runtime-interface" }
sp-trie = { version = "7.0.0", default-features = false, optional = true, path = "../trie" }
sp-externalities = { version = "0.13.0", default-features = false, path = "../externalities" }
sp-tracing = { version = "6.0.0", default-features = false, path = "../tracing" }
log = { version = "0.4.17", optional = true }
futures = { version = "0.3.21", features = ["thread-pool"], optional = true }
secp256k1 = { version = "0.24.0", features = ["recovery", "global-context"], optional = true }
tracing = { version = "0.1.29", default-features = false }
tracing-core = { version = "0.1.28", default-features = false}
ed25519-dalek = { version = "1.0.1", default-features = false, optional = true }

# Required for backwards compatibility reason, but only used for verifying when `UseDalekExt` is set.
ed25519-dalek = { version = "1.0.1", default-features = false, optional = true }
# Force the usage of ed25519, this is being used in `ed25519-dalek`.
ed25519 = { version = "1.5.2", optional = true }

[features]
default = ["std"]
std = [
	"bytes/std",
	"sp-externalities/std",
	"sp-core/std",
	"sp-keystore",
	"codec/std",
	"sp-std/std",
	"sp-trie/std",
	"sp-state-machine/std",
	"libsecp256k1",
	"secp256k1",
	"sp-runtime-interface/std",
	"sp-tracing/std",
	"tracing/std",
	"tracing-core/std",
	"log",
	"futures",
<<<<<<< HEAD
	"parking_lot",
	"ed25519-dalek",
=======
	"ed25519-dalek",
	"ed25519",
>>>>>>> 18bb7c7c
]

with-tracing = [
	"sp-tracing/with-tracing"
]

# These two features are used for `no_std` builds for the environments which already provides
# `#[panic_handler]`, `#[alloc_error_handler]` and `#[global_allocator]`.
#
# For the regular wasm runtime builds those are not used.
disable_panic_handler = []
disable_oom = []
disable_allocator = []

# This feature flag controls the runtime's behavior when encountering
# a panic or when it runs out of memory, improving the diagnostics.
#
# When enabled the runtime will marshal the relevant error message
# to the host through the `PanicHandler::abort_on_panic` runtime interface.
# This gives the caller direct programmatic access to the error message.
#
# When disabled the error message will only be printed out in the
# logs, with the caller receving a generic "wasm `unreachable` instruction executed"
# error message.
#
# This has no effect if both `disable_panic_handler` and `disable_oom`
# are enabled.
#
# WARNING: Enabling this feature flag requires the `PanicHandler::abort_on_panic`
#          host function to be supported by the host. Do *not* enable it for your
#          runtime without first upgrading your host client!
improved_panic_error_reporting = []<|MERGE_RESOLUTION|>--- conflicted
+++ resolved
@@ -16,21 +16,12 @@
 
 [dependencies]
 bytes = { version = "1.1.0", default-features = false }
-<<<<<<< HEAD
-codec = { package = "parity-scale-codec", version = "3.1.3", default-features = false, features = ["bytes"] }
-hash-db = { version = "0.15.2", default-features = false }
-=======
 codec = { package = "parity-scale-codec", version = "3.2.2", default-features = false, features = ["bytes"] }
->>>>>>> 18bb7c7c
 sp-core = { version = "7.0.0", default-features = false, path = "../core" }
 sp-keystore = { version = "0.13.0", default-features = false, optional = true, path = "../keystore" }
 sp-std = { version = "5.0.0", default-features = false, path = "../std" }
 libsecp256k1 = { version = "0.7", optional = true }
 sp-state-machine = { version = "0.13.0", default-features = false, optional = true, path = "../state-machine" }
-<<<<<<< HEAD
-sp-wasm-interface = { version = "7.0.0", path = "../wasm-interface", default-features = false }
-=======
->>>>>>> 18bb7c7c
 sp-runtime-interface = { version = "7.0.0", default-features = false, path = "../runtime-interface" }
 sp-trie = { version = "7.0.0", default-features = false, optional = true, path = "../trie" }
 sp-externalities = { version = "0.13.0", default-features = false, path = "../externalities" }
@@ -40,7 +31,6 @@
 secp256k1 = { version = "0.24.0", features = ["recovery", "global-context"], optional = true }
 tracing = { version = "0.1.29", default-features = false }
 tracing-core = { version = "0.1.28", default-features = false}
-ed25519-dalek = { version = "1.0.1", default-features = false, optional = true }
 
 # Required for backwards compatibility reason, but only used for verifying when `UseDalekExt` is set.
 ed25519-dalek = { version = "1.0.1", default-features = false, optional = true }
@@ -66,13 +56,8 @@
 	"tracing-core/std",
 	"log",
 	"futures",
-<<<<<<< HEAD
-	"parking_lot",
-	"ed25519-dalek",
-=======
 	"ed25519-dalek",
 	"ed25519",
->>>>>>> 18bb7c7c
 ]
 
 with-tracing = [
