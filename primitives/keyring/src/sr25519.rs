// This file is part of Substrate.

// Copyright (C) 2017-2021 Parity Technologies (UK) Ltd.
// SPDX-License-Identifier: Apache-2.0

// Licensed under the Apache License, Version 2.0 (the "License");
// you may not use this file except in compliance with the License.
// You may obtain a copy of the License at
//
// 	http://www.apache.org/licenses/LICENSE-2.0
//
// Unless required by applicable law or agreed to in writing, software
// distributed under the License is distributed on an "AS IS" BASIS,
// WITHOUT WARRANTIES OR CONDITIONS OF ANY KIND, either express or implied.
// See the License for the specific language governing permissions and
// limitations under the License.

//! Support code for the runtime. A set of test accounts.

use lazy_static::lazy_static;
pub use sp_core::sr25519;
use sp_core::{
	sr25519::{Pair, Public, Signature},
	Pair as PairT, Public as PublicT, H256,
};
use sp_runtime::AccountId32;
use std::{collections::HashMap, ops::Deref};

/// Set of test accounts.
#[derive(Debug, Clone, Copy, PartialEq, Eq, Hash, strum::Display, strum::EnumIter)]
pub enum Keyring {
	Alice,
	Bob,
	Charlie,
	Dave,
	Eve,
	Ferdie,
	One,
	Two,
}

impl Keyring {
	pub fn from_public(who: &Public) -> Option<Keyring> {
		Self::iter().find(|&k| &Public::from(k) == who)
	}

	pub fn from_account_id(who: &AccountId32) -> Option<Keyring> {
		Self::iter().find(|&k| &k.to_account_id() == who)
	}

	pub fn from_raw_public(who: [u8; 32]) -> Option<Keyring> {
		Self::from_public(&Public::from_raw(who))
	}

	pub fn to_raw_public(self) -> [u8; 32] {
		*Public::from(self).as_array_ref()
	}

	pub fn from_h256_public(who: H256) -> Option<Keyring> {
		Self::from_public(&Public::from_raw(who.into()))
	}

	pub fn to_h256_public(self) -> H256 {
		Public::from(self).as_array_ref().into()
	}

	pub fn to_raw_public_vec(self) -> Vec<u8> {
		Public::from(self).to_raw_vec()
	}

	pub fn to_account_id(self) -> AccountId32 {
		self.to_raw_public().into()
	}

	pub fn sign(self, msg: &[u8]) -> Signature {
		Pair::from(self).sign(msg)
	}

	pub fn pair(self) -> Pair {
		Pair::from_string(&format!("//{}", <&'static str>::from(self)), None)
			.expect("static values are known good; qed")
	}

	/// Returns an iterator over all test accounts.
	pub fn iter() -> impl Iterator<Item = Keyring> {
		<Self as strum::IntoEnumIterator>::iter()
	}

	pub fn public(self) -> Public {
		self.pair().public()
	}
	pub fn to_seed(self) -> String {
		format!("//{}", self)
	}
}

impl From<Keyring> for &'static str {
	fn from(k: Keyring) -> Self {
		match k {
			Keyring::Alice => "Alice",
			Keyring::Bob => "Bob",
			Keyring::Charlie => "Charlie",
			Keyring::Dave => "Dave",
			Keyring::Eve => "Eve",
			Keyring::Ferdie => "Ferdie",
			Keyring::One => "One",
			Keyring::Two => "Two",
		}
	}
}

impl From<Keyring> for sp_runtime::MultiSigner {
	fn from(x: Keyring) -> Self {
		sp_runtime::MultiSigner::Sr25519(x.into())
	}
}

#[derive(Debug)]
pub struct ParseKeyringError;

impl std::fmt::Display for ParseKeyringError {
	fn fmt(&self, f: &mut std::fmt::Formatter<'_>) -> std::fmt::Result {
		write!(f, "ParseKeyringError")
	}
}

impl std::str::FromStr for Keyring {
	type Err = ParseKeyringError;

	fn from_str(s: &str) -> Result<Self, <Self as std::str::FromStr>::Err> {
		match s {
			"alice" => Ok(Keyring::Alice),
			"bob" => Ok(Keyring::Bob),
			"charlie" => Ok(Keyring::Charlie),
			"dave" => Ok(Keyring::Dave),
			"eve" => Ok(Keyring::Eve),
			"ferdie" => Ok(Keyring::Ferdie),
			"one" => Ok(Keyring::One),
			"two" => Ok(Keyring::Two),
			_ => Err(ParseKeyringError),
		}
	}
}

lazy_static! {
	static ref PRIVATE_KEYS: HashMap<Keyring, Pair> =
<<<<<<< HEAD
		{ Keyring::iter().map(|i| (i, i.pair())).collect() };
	static ref PUBLIC_KEYS: HashMap<Keyring, Public> =
		{ PRIVATE_KEYS.iter().map(|(&name, pair)| (name, pair.public())).collect() };
=======
		Keyring::iter().map(|i| (i, i.pair())).collect();
	static ref PUBLIC_KEYS: HashMap<Keyring, Public> =
		PRIVATE_KEYS.iter().map(|(&name, pair)| (name, pair.public())).collect();
>>>>>>> 1d5abf01
}

impl From<Keyring> for AccountId32 {
	fn from(k: Keyring) -> Self {
		k.to_account_id()
	}
}

impl From<Keyring> for Public {
	fn from(k: Keyring) -> Self {
		(*PUBLIC_KEYS).get(&k).unwrap().clone()
	}
}

impl From<Keyring> for Pair {
	fn from(k: Keyring) -> Self {
		k.pair()
	}
}

impl From<Keyring> for [u8; 32] {
	fn from(k: Keyring) -> Self {
		*(*PUBLIC_KEYS).get(&k).unwrap().as_array_ref()
	}
}

impl From<Keyring> for H256 {
	fn from(k: Keyring) -> Self {
		(*PUBLIC_KEYS).get(&k).unwrap().as_array_ref().into()
	}
}

impl From<Keyring> for &'static [u8; 32] {
	fn from(k: Keyring) -> Self {
		(*PUBLIC_KEYS).get(&k).unwrap().as_array_ref()
	}
}

impl AsRef<[u8; 32]> for Keyring {
	fn as_ref(&self) -> &[u8; 32] {
		(*PUBLIC_KEYS).get(self).unwrap().as_array_ref()
	}
}

impl AsRef<Public> for Keyring {
	fn as_ref(&self) -> &Public {
		(*PUBLIC_KEYS).get(self).unwrap()
	}
}

impl Deref for Keyring {
	type Target = [u8; 32];
	fn deref(&self) -> &[u8; 32] {
		(*PUBLIC_KEYS).get(self).unwrap().as_array_ref()
	}
}

#[cfg(test)]
mod tests {
	use super::*;
	use sp_core::{sr25519::Pair, Pair as PairT};

	#[test]
	fn should_work() {
		assert!(Pair::verify(
			&Keyring::Alice.sign(b"I am Alice!"),
			b"I am Alice!",
			&Keyring::Alice.public(),
		));
		assert!(!Pair::verify(
			&Keyring::Alice.sign(b"I am Alice!"),
			b"I am Bob!",
			&Keyring::Alice.public(),
		));
		assert!(!Pair::verify(
			&Keyring::Alice.sign(b"I am Alice!"),
			b"I am Alice!",
			&Keyring::Bob.public(),
		));
	}
}<|MERGE_RESOLUTION|>--- conflicted
+++ resolved
@@ -144,15 +144,9 @@
 
 lazy_static! {
 	static ref PRIVATE_KEYS: HashMap<Keyring, Pair> =
-<<<<<<< HEAD
-		{ Keyring::iter().map(|i| (i, i.pair())).collect() };
-	static ref PUBLIC_KEYS: HashMap<Keyring, Public> =
-		{ PRIVATE_KEYS.iter().map(|(&name, pair)| (name, pair.public())).collect() };
-=======
 		Keyring::iter().map(|i| (i, i.pair())).collect();
 	static ref PUBLIC_KEYS: HashMap<Keyring, Public> =
 		PRIVATE_KEYS.iter().map(|(&name, pair)| (name, pair.public())).collect();
->>>>>>> 1d5abf01
 }
 
 impl From<Keyring> for AccountId32 {
