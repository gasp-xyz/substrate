--- conflicted
+++ resolved
@@ -33,11 +33,7 @@
 pretty_assertions = "1.2.1"
 rand = "0.8.5"
 sp-runtime = { version = "7.0.0", path = "../runtime" }
-<<<<<<< HEAD
-trie-db = "0.27.0"
-=======
 trie-db = "0.27.1"
->>>>>>> 3bb3882c
 assert_matches = "1.5"
 
 [features]
