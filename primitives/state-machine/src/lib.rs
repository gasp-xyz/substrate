// This file is part of Substrate.

// Copyright (C) 2017-2021 Parity Technologies (UK) Ltd.
// SPDX-License-Identifier: Apache-2.0

// Licensed under the Apache License, Version 2.0 (the "License");
// you may not use this file except in compliance with the License.
// You may obtain a copy of the License at
//
// 	http://www.apache.org/licenses/LICENSE-2.0
//
// Unless required by applicable law or agreed to in writing, software
// distributed under the License is distributed on an "AS IS" BASIS,
// WITHOUT WARRANTIES OR CONDITIONS OF ANY KIND, either express or implied.
// See the License for the specific language governing permissions and
// limitations under the License.

//! Substrate state machine implementation.

#![warn(missing_docs)]
#![cfg_attr(not(feature = "std"), no_std)]

pub mod backend;
#[cfg(feature = "std")]
mod basic;
#[cfg(feature = "std")]
mod changes_trie;
mod error;
mod ext;
#[cfg(feature = "std")]
mod in_memory_backend;
pub(crate) mod overlayed_changes;
#[cfg(feature = "std")]
mod proving_backend;
#[cfg(feature = "std")]
mod read_only;
mod stats;
#[cfg(feature = "std")]
mod testing;
mod trie_backend;
mod trie_backend_essence;

#[cfg(feature = "std")]
pub use std_reexport::*;

#[cfg(feature = "std")]
pub use execution::*;
#[cfg(feature = "std")]
pub use log::{debug, error as log_error, warn};
#[cfg(feature = "std")]
pub use tracing::trace;

/// In no_std we skip logs for state_machine, this macro
/// is a noops.
#[cfg(not(feature = "std"))]
#[macro_export]
macro_rules! warn {
	(target: $target:expr, $($arg:tt)+) => {
		()
	};
	($($arg:tt)+) => {
		()
	};
}

/// In no_std we skip logs for state_machine, this macro
/// is a noops.
#[cfg(not(feature = "std"))]
#[macro_export]
macro_rules! debug {
	(target: $target:expr, $($arg:tt)+) => {
		()
	};
	($($arg:tt)+) => {
		()
	};
}

/// In no_std we skip logs for state_machine, this macro
/// is a noops.
#[cfg(not(feature = "std"))]
#[macro_export]
macro_rules! trace {
	(target: $target:expr, $($arg:tt)+) => {
		()
	};
	($($arg:tt)+) => {
		()
	};
}

/// In no_std we skip logs for state_machine, this macro
/// is a noops.
#[cfg(not(feature = "std"))]
#[macro_export]
macro_rules! log_error {
	(target: $target:expr, $($arg:tt)+) => {
		()
	};
	($($arg:tt)+) => {
		()
	};
}

/// Default error type to use with state machine trie backend.
#[cfg(feature = "std")]
pub type DefaultError = String;
/// Error type to use with state machine trie backend.
#[cfg(not(feature = "std"))]
#[derive(Debug, Default, Clone, Copy, Eq, PartialEq)]
pub struct DefaultError;

#[cfg(not(feature = "std"))]
impl sp_std::fmt::Display for DefaultError {
	fn fmt(&self, f: &mut sp_std::fmt::Formatter) -> sp_std::fmt::Result {
		write!(f, "DefaultError")
	}
}

pub use crate::{
	backend::Backend,
	ext::Ext,
	overlayed_changes::{
		ChildStorageCollection, IndexOperation, OffchainChangesCollection,
		OffchainOverlayedChanges, OverlayedChanges, StorageChanges, StorageCollection, StorageKey,
		StorageTransactionCache, StorageValue,
	},
	stats::{StateMachineStats, UsageInfo, UsageUnit},
	trie_backend::TrieBackend,
	trie_backend_essence::{Storage, TrieBackendStorage},
};
pub use error::{Error, ExecutionError};

#[cfg(not(feature = "std"))]
mod changes_trie {
	/// Stub for change trie block number until
	/// change trie move to no_std.
	pub trait BlockNumber {}

	impl<N> BlockNumber for N {}
}

#[cfg(feature = "std")]
mod std_reexport {
	pub use crate::{
		basic::BasicExternalities,
		changes_trie::{
			disabled_state as disabled_changes_trie_state, key_changes, key_changes_proof,
			key_changes_proof_check, key_changes_proof_check_with_db, prune as prune_changes_tries,
			AnchorBlockId as ChangesTrieAnchorBlockId, BlockNumber as ChangesTrieBlockNumber,
			BuildCache as ChangesTrieBuildCache, CacheAction as ChangesTrieCacheAction,
			ConfigurationRange as ChangesTrieConfigurationRange,
			InMemoryStorage as InMemoryChangesTrieStorage, RootsStorage as ChangesTrieRootsStorage,
			State as ChangesTrieState, Storage as ChangesTrieStorage,
		},
		error::{Error, ExecutionError},
		in_memory_backend::new_in_mem,
		proving_backend::{
			create_proof_check_backend, ProofRecorder, ProvingBackend, ProvingBackendRecorder,
		},
		read_only::{InspectState, ReadOnlyExternalities},
		testing::TestExternalities,
	};
	pub use sp_trie::{
		trie_types::{Layout, TrieDBMut},
		DBValue, MemoryDB, StorageProof, TrieMut,
	};
}

#[cfg(feature = "std")]
mod execution {
	use super::*;
	use codec::{Codec, Decode, Encode};
	use hash_db::Hasher;
	use log::{trace, warn};
	use sp_core::{
<<<<<<< HEAD
		storage::ChildInfo, NativeOrEncoded, NeverNativeValue, hexdisplay::HexDisplay,
		traits::{CodeExecutor, CodeContext, ReadRuntimeVersionExt, RuntimeCode, SpawnNamed},
=======
		hexdisplay::HexDisplay,
		storage::ChildInfo,
		traits::{CodeExecutor, ReadRuntimeVersionExt, RuntimeCode, SpawnNamed},
		NativeOrEncoded, NeverNativeValue,
>>>>>>> 8313e30a
	};
	use sp_externalities::Extensions;
	use std::{collections::HashMap, fmt, panic::UnwindSafe, result};

	const PROOF_CLOSE_TRANSACTION: &str = "\
		Closing a transaction that was started in this function. Client initiated transactions
		are protected from being closed by the runtime. qed";

	pub(crate) type CallResult<R, E> = Result<NativeOrEncoded<R>, E>;

	/// Default handler of the execution manager.
	pub type DefaultHandler<R, E> = fn(CallResult<R, E>, CallResult<R, E>) -> CallResult<R, E>;

	/// Type of changes trie transaction.
	pub type ChangesTrieTransaction<H, N> =
		(MemoryDB<H>, ChangesTrieCacheAction<<H as Hasher>::Out, N>);

	/// Trie backend with in-memory storage.
	pub type InMemoryBackend<H> = TrieBackend<MemoryDB<H>, H>;

	/// Configurations of an execution.
	///
	/// Combination of a strategy, and a context.
	#[derive(Copy, Clone, Eq, PartialEq, Debug)]
	pub struct ExecutionConfig {
		/// The strategy of the execution's runtime.
		pub strategy: ExecutionStrategy,
		/// The context at which the aforementioned strategy is being used.
		pub context: CodeContext,
	}

	/// Strategy for executing a call into the runtime.
	#[derive(Copy, Clone, Eq, PartialEq, Debug)]
	pub enum ExecutionStrategy {
		/// Execute with the native equivalent if it is compatible with the given wasm module;
		/// otherwise fall back to the wasm.
		NativeWhenPossible,
		/// Use the given wasm module.
		AlwaysWasm,
		/// Run with both the wasm and the native variant (if compatible). Report any discrepancy
		/// as an error.
		Both,
		/// First native, then if that fails or is not possible, wasm.
		NativeElseWasm,
	}

	impl ExecutionStrategy {
		/// Consumes self and returned the corresponding [`ExecutionConfig`], when executed in a
		/// consensus context.
		///
		/// This is merely a syntactic sugar around [`ExecutionConfig::new_consensus`].
		pub fn in_consensus(self) -> ExecutionConfig {
			ExecutionConfig::new_consensus(self)
		}

		/// Consumes self and returned the corresponding [`ExecutionConfig`], when executed in a
		/// offchain context.
		///
		/// This is merely a syntactic sugar around [`ExecutionConfig::new_offchain`].
		pub fn in_offchain(self) -> ExecutionConfig {
			ExecutionConfig::new_offchain(self)
		}
	}

	impl ExecutionConfig {
		/// Build a new [`ExecutionConfig`] with the given strategy and
		/// [`CodeContext::Consensus`].
		pub fn new_consensus(strategy: ExecutionStrategy) -> Self {
			Self { strategy, context: CodeContext::Consensus }
		}

		/// Build a new [`ExecutionConfig`] with the given strategy and
		/// [`CodeContext::Offchain`].
		pub fn new_offchain(strategy: ExecutionStrategy) -> Self {
			Self { strategy, context: CodeContext::Offchain }
		}

		/// Gets the corresponding manager for the execution config.
		pub fn get_manager<E: fmt::Debug, R: Decode + Encode>(
			self,
		) -> ExecutionManager<DefaultHandler<R, E>> {
			let failure_handler: DefaultHandler<R, E> = |wasm_result, native_result| {
				warn!(
					"Consensus error between wasm {:?} and native {:?}. Using wasm.",
					wasm_result, native_result,
				);
				warn!("   Native result {:?}", native_result);
				warn!("   Wasm result {:?}", wasm_result);
				wasm_result
			};

			let strategy = match self.strategy {
				ExecutionStrategy::AlwaysWasm => {
					ExecutionStrategyWithHandler::AlwaysWasm(BackendTrustLevel::Trusted)
				}
				ExecutionStrategy::NativeWhenPossible => {
					ExecutionStrategyWithHandler::NativeWhenPossible
				}
				ExecutionStrategy::NativeElseWasm => ExecutionStrategyWithHandler::NativeElseWasm,
				ExecutionStrategy::Both => ExecutionStrategyWithHandler::Both(failure_handler),
			};
			let context = self.context;

			ExecutionManager { strategy, context }
		}
	}

	/// Storage backend trust level.
	#[derive(Debug, Clone)]
	pub enum BackendTrustLevel {
		/// Panics from trusted backends are considered justified, and never caught.
		Trusted,
		/// Panics from untrusted backend are caught and interpreted as runtime error. Untrusted
		/// backend may be missing some parts of the trie, so panics are not considered fatal.
		Untrusted,
	}

	/// Like `ExecutionStrategy`, only it also stores a handler in case of consensus failure.
	#[derive(Clone)]
	pub enum ExecutionStrategyWithHandler<F> {
		/// Execute with the native equivalent if it is compatible with the given wasm module;
		/// otherwise fall back to the wasm.
		NativeWhenPossible,
		/// Use the given wasm module. The backend on which code is executed code could be trusted
		/// to provide all storage or not (i.e. the light client cannot be trusted to provide for
		/// all storage queries since the storage entries it has come from an external node).
		AlwaysWasm(BackendTrustLevel),
		/// Run with both the wasm and the native variant (if compatible). Call `F` in the case of
		/// any discrepancy.
		Both(F),
		/// First native, then if that fails or is not possible, wasm.
		NativeElseWasm,
	}

	/// The execution manager.
	///
	/// Same as [`ExecutionConfig`], but the inner `strategy` contains failure handler as well.
	#[derive(Clone)]
	pub struct ExecutionManager<F> {
		/// The strategy of the execution's runtime.
		pub strategy: ExecutionStrategyWithHandler<F>,
		/// The context in which the aforementioned strategy is being used.
		pub context: CodeContext,
	}

	#[cfg(test)]
	impl<F> ExecutionManager<F> {
		/// Create a new instance of [`Self`] from the given strategy for testing.
		pub(crate) fn new(strategy: ExecutionStrategyWithHandler<F>) -> Self {
			Self { strategy, context: CodeContext::Consensus }
		}
	}

<<<<<<< HEAD
	impl<'a, F> From<&'a ExecutionManager<F>> for ExecutionConfig {
		fn from(s: &'a ExecutionManager<F>) -> Self {
			let strategy = match s.strategy {
				ExecutionStrategyWithHandler::NativeWhenPossible => {
					ExecutionStrategy::NativeWhenPossible
				}
				ExecutionStrategyWithHandler::AlwaysWasm(_) => ExecutionStrategy::AlwaysWasm,
				ExecutionStrategyWithHandler::NativeElseWasm => ExecutionStrategy::NativeElseWasm,
				ExecutionStrategyWithHandler::Both(_) => ExecutionStrategy::Both,
			};
			let context = s.context;

			Self { strategy, context }
=======
	impl ExecutionStrategy {
		/// Gets the corresponding manager for the execution strategy.
		pub fn get_manager<E: fmt::Debug, R: Decode + Encode>(
			self,
		) -> ExecutionManager<DefaultHandler<R, E>> {
			match self {
				ExecutionStrategy::AlwaysWasm =>
					ExecutionManager::AlwaysWasm(BackendTrustLevel::Trusted),
				ExecutionStrategy::NativeWhenPossible => ExecutionManager::NativeWhenPossible,
				ExecutionStrategy::NativeElseWasm => ExecutionManager::NativeElseWasm,
				ExecutionStrategy::Both => ExecutionManager::Both(|wasm_result, native_result| {
					warn!(
						"Consensus error between wasm {:?} and native {:?}. Using wasm.",
						wasm_result, native_result,
					);
					warn!("   Native result {:?}", native_result);
					warn!("   Wasm result {:?}", wasm_result);
					wasm_result
				}),
			}
>>>>>>> 8313e30a
		}
	}

	/// Helper to create the [`ExecutionStrategyWithHandler::NativeElseWasm`] without naming types.
	pub fn native_else_wasm<E, R: Decode>() -> ExecutionManager<DefaultHandler<R, E>> {
		ExecutionManager {
			strategy: ExecutionStrategyWithHandler::NativeElseWasm,
			context: CodeContext::Consensus,
		}
	}

	/// Helper to create the [`ExecutionStrategyWithHandler::AlwaysWasm(Trusted)`] without naming
	/// types.
	fn always_wasm<E, R: Decode>() -> ExecutionManager<DefaultHandler<R, E>> {
		ExecutionManager {
			strategy: ExecutionStrategyWithHandler::AlwaysWasm(BackendTrustLevel::Trusted),
			context: CodeContext::Consensus,
		}
	}

	/// Helper to create the [`ExecutionStrategyWithHandler::AlwaysWasm(Untrusted)`] without naming
	/// types.
	fn always_untrusted_wasm<E, R: Decode>() -> ExecutionManager<DefaultHandler<R, E>> {
		ExecutionManager {
			strategy: ExecutionStrategyWithHandler::AlwaysWasm(BackendTrustLevel::Untrusted),
			context: CodeContext::Consensus,
		}
	}

	/// The substrate state machine.
	pub struct StateMachine<'a, B, H, N, Exec>
	where
		H: Hasher,
		B: Backend<H>,
		N: ChangesTrieBlockNumber,
	{
		backend: &'a B,
		exec: &'a Exec,
		method: &'a str,
		call_data: &'a [u8],
		overlay: &'a mut OverlayedChanges,
		extensions: Extensions,
		changes_trie_state: Option<ChangesTrieState<'a, H, N>>,
		storage_transaction_cache: Option<&'a mut StorageTransactionCache<B::Transaction, H, N>>,
		runtime_code: &'a RuntimeCode<'a>,
		stats: StateMachineStats,
	}

	impl<'a, B, H, N, Exec> Drop for StateMachine<'a, B, H, N, Exec>
	where
		H: Hasher,
		B: Backend<H>,
		N: ChangesTrieBlockNumber,
	{
		fn drop(&mut self) {
			self.backend.register_overlay_stats(&self.stats);
		}
	}

	impl<'a, B, H, N, Exec> StateMachine<'a, B, H, N, Exec>
	where
		H: Hasher,
		H::Out: Ord + 'static + codec::Codec,
		Exec: CodeExecutor + Clone + 'static,
		B: Backend<H>,
		N: crate::changes_trie::BlockNumber,
	{
		/// Creates new substrate state machine.
		pub fn new(
			backend: &'a B,
			changes_trie_state: Option<ChangesTrieState<'a, H, N>>,
			overlay: &'a mut OverlayedChanges,
			exec: &'a Exec,
			method: &'a str,
			call_data: &'a [u8],
			mut extensions: Extensions,
			runtime_code: &'a RuntimeCode,
			spawn_handle: impl SpawnNamed + Send + 'static,
		) -> Self {
			extensions.register(ReadRuntimeVersionExt::new(exec.clone()));
			extensions.register(sp_core::traits::TaskExecutorExt::new(spawn_handle));

			Self {
				backend,
				exec,
				method,
				call_data,
				extensions,
				overlay,
				changes_trie_state,
				storage_transaction_cache: None,
				runtime_code,
				stats: StateMachineStats::default(),
			}
		}

		/// Use given `cache` as storage transaction cache.
		///
		/// The cache will be used to cache storage transactions that can be build while executing a
		/// function in the runtime. For example, when calculating the storage root a transaction is
		/// build that will be cached.
		pub fn with_storage_transaction_cache(
			mut self,
			cache: Option<&'a mut StorageTransactionCache<B::Transaction, H, N>>,
		) -> Self {
			self.storage_transaction_cache = cache;
			self
		}

		/// Execute a call using the given state backend, overlayed changes, and call executor.
		///
		/// On an error, no prospective changes are written to the overlay.
		///
		/// Note: changes to code will be in place if this call is made again. For running partial
		/// blocks (e.g. a transaction at a time), ensure a different method is used.
		///
		/// Returns the SCALE encoded result of the executed function.
		pub fn execute(&mut self, config: ExecutionConfig) -> Result<Vec<u8>, Box<dyn Error>> {
			// We are not giving a native call and thus we are sure that the result can never be a
			// native value.
			self.execute_using_consensus_failure_handler::<_, NeverNativeValue, fn() -> _>(
				config.get_manager(),
				None,
			)
			.map(NativeOrEncoded::into_encoded)
		}

		fn execute_aux<R, NC>(
			&mut self,
			use_native: bool,
			native_call: Option<NC>,
		) -> (CallResult<R, Exec::Error>, bool)
		where
			R: Decode + Encode + PartialEq,
			NC: FnOnce() -> result::Result<R, Box<dyn std::error::Error + Send + Sync>>
				+ UnwindSafe,
		{
			let mut cache = StorageTransactionCache::default();

			let cache = match self.storage_transaction_cache.as_mut() {
				Some(cache) => cache,
				None => &mut cache,
			};

			self.overlay
				.enter_runtime()
				.expect("StateMachine is never called from the runtime; qed");

			let mut ext = Ext::new(
				self.overlay,
				cache,
				self.backend,
				self.changes_trie_state.clone(),
				Some(&mut self.extensions),
			);

			let id = ext.id;
			trace!(
				target: "state", "{:04x}: Call {} at {:?}. Input={:?}",
				id,
				self.method,
				self.backend,
				HexDisplay::from(&self.call_data),
			);

			let (result, was_native) = self.exec.call(
				&mut ext,
				self.runtime_code,
				self.method,
				self.call_data,
				use_native,
				native_call,
			);

			self.overlay
				.exit_runtime()
				.expect("Runtime is not able to call this function in the overlay; qed");

			trace!(
				target: "state", "{:04x}: Return. Native={:?}, Result={:?}",
				id,
				was_native,
				result,
			);

			(result, was_native)
		}

		fn execute_call_with_both_strategy<Handler, R, NC>(
			&mut self,
			mut native_call: Option<NC>,
			on_consensus_failure: Handler,
		) -> CallResult<R, Exec::Error>
		where
			R: Decode + Encode + PartialEq,
			NC: FnOnce() -> result::Result<R, Box<dyn std::error::Error + Send + Sync>>
				+ UnwindSafe,
			Handler: FnOnce(
				CallResult<R, Exec::Error>,
				CallResult<R, Exec::Error>,
			) -> CallResult<R, Exec::Error>,
		{
			self.overlay.start_transaction();
			let (result, was_native) = self.execute_aux(true, native_call.take());

			if was_native {
				self.overlay.rollback_transaction().expect(PROOF_CLOSE_TRANSACTION);
				let (wasm_result, _) = self.execute_aux(false, native_call);

				if (result.is_ok() &&
					wasm_result.is_ok() && result.as_ref().ok() == wasm_result.as_ref().ok()) ||
					result.is_err() && wasm_result.is_err()
				{
					result
				} else {
					on_consensus_failure(wasm_result, result)
				}
			} else {
				self.overlay.commit_transaction().expect(PROOF_CLOSE_TRANSACTION);
				result
			}
		}

		fn execute_call_with_native_else_wasm_strategy<R, NC>(
			&mut self,
			mut native_call: Option<NC>,
		) -> CallResult<R, Exec::Error>
		where
			R: Decode + Encode + PartialEq,
			NC: FnOnce() -> result::Result<R, Box<dyn std::error::Error + Send + Sync>>
				+ UnwindSafe,
		{
			self.overlay.start_transaction();
			let (result, was_native) = self.execute_aux(true, native_call.take());

			if !was_native || result.is_ok() {
				self.overlay.commit_transaction().expect(PROOF_CLOSE_TRANSACTION);
				result
			} else {
				self.overlay.rollback_transaction().expect(PROOF_CLOSE_TRANSACTION);
				let (wasm_result, _) = self.execute_aux(false, native_call);
				wasm_result
			}
		}

		/// Execute a call using the given state backend, overlayed changes, and call executor.
		///
		/// On an error, no prospective changes are written to the overlay.
		///
		/// Note: changes to code will be in place if this call is made again. For running partial
		/// blocks (e.g. a transaction at a time), ensure a different method is used.
		///
		/// Returns the result of the executed function either in native representation `R` or
		/// in SCALE encoded representation.
		pub fn execute_using_consensus_failure_handler<Handler, R, NC>(
			&mut self,
			manager: ExecutionManager<Handler>,
			mut native_call: Option<NC>,
		) -> Result<NativeOrEncoded<R>, Box<dyn Error>>
		where
			R: Decode + Encode + PartialEq,
<<<<<<< HEAD
			NC: FnOnce() -> result::Result<R, Box<dyn std::error::Error + Send + Sync>> + UnwindSafe,
			Handler: FnOnce(
				CallResult<R, Exec::Error>,
				CallResult<R, Exec::Error>,
			) -> CallResult<R, Exec::Error>
=======
			NC: FnOnce() -> result::Result<R, Box<dyn std::error::Error + Send + Sync>>
				+ UnwindSafe,
			Handler: FnOnce(
				CallResult<R, Exec::Error>,
				CallResult<R, Exec::Error>,
			) -> CallResult<R, Exec::Error>,
>>>>>>> 8313e30a
		{
			let changes_tries_enabled = self.changes_trie_state.is_some();
			self.overlay.set_collect_extrinsics(changes_tries_enabled);

			let result = {
<<<<<<< HEAD
				match manager.strategy {
					ExecutionStrategyWithHandler::Both(on_consensus_failure) => self
						.execute_call_with_both_strategy(native_call.take(), on_consensus_failure),
					ExecutionStrategyWithHandler::NativeElseWasm => {
						self.execute_call_with_native_else_wasm_strategy(native_call.take())
					}
					ExecutionStrategyWithHandler::AlwaysWasm(trust_level) => {
						let _abort_guard = match trust_level {
							BackendTrustLevel::Trusted => None,
							BackendTrustLevel::Untrusted => {
								Some(sp_panic_handler::AbortGuard::never_abort())
							}
						};
						self.execute_aux(false, native_call).0
					}
					ExecutionStrategyWithHandler::NativeWhenPossible => {
						self.execute_aux(true, native_call).0
					}
=======
				match manager {
					ExecutionManager::Both(on_consensus_failure) => self
						.execute_call_with_both_strategy(native_call.take(), on_consensus_failure),
					ExecutionManager::NativeElseWasm =>
						self.execute_call_with_native_else_wasm_strategy(native_call.take()),
					ExecutionManager::AlwaysWasm(trust_level) => {
						let _abort_guard = match trust_level {
							BackendTrustLevel::Trusted => None,
							BackendTrustLevel::Untrusted =>
								Some(sp_panic_handler::AbortGuard::never_abort()),
						};
						self.execute_aux(false, native_call).0
					},
					ExecutionManager::NativeWhenPossible => self.execute_aux(true, native_call).0,
>>>>>>> 8313e30a
				}
			};

			result.map_err(|e| Box::new(e) as _)
		}
	}

	/// Prove execution using the given state backend, overlayed changes, and call executor.
	pub fn prove_execution<B, H, N, Exec, Spawn>(
		mut backend: B,
		overlay: &mut OverlayedChanges,
		exec: &Exec,
		spawn_handle: Spawn,
		method: &str,
		call_data: &[u8],
		runtime_code: &RuntimeCode,
	) -> Result<(Vec<u8>, StorageProof), Box<dyn Error>>
	where
		B: Backend<H>,
		H: Hasher,
		H::Out: Ord + 'static + codec::Codec,
		Exec: CodeExecutor + Clone + 'static,
		N: crate::changes_trie::BlockNumber,
		Spawn: SpawnNamed + Send + 'static,
	{
		let trie_backend = backend
			.as_trie_backend()
			.ok_or_else(|| Box::new(ExecutionError::UnableToGenerateProof) as Box<dyn Error>)?;
		prove_execution_on_trie_backend::<_, _, N, _, _>(
			trie_backend,
			overlay,
			exec,
			spawn_handle,
			method,
			call_data,
			runtime_code,
		)
	}

	/// Prove execution using the given trie backend, overlayed changes, and call executor.
	/// Produces a state-backend-specific "transaction" which can be used to apply the changes
	/// to the backing store, such as the disk.
	/// Execution proof is the set of all 'touched' storage DBValues from the backend.
	///
	/// On an error, no prospective changes are written to the overlay.
	///
	/// Note: changes to code will be in place if this call is made again. For running partial
	/// blocks (e.g. a transaction at a time), ensure a different method is used.
	pub fn prove_execution_on_trie_backend<S, H, N, Exec, Spawn>(
		trie_backend: &TrieBackend<S, H>,
		overlay: &mut OverlayedChanges,
		exec: &Exec,
		spawn_handle: Spawn,
		method: &str,
		call_data: &[u8],
		runtime_code: &RuntimeCode,
	) -> Result<(Vec<u8>, StorageProof), Box<dyn Error>>
	where
		S: trie_backend_essence::TrieBackendStorage<H>,
		H: Hasher,
		H::Out: Ord + 'static + codec::Codec,
		Exec: CodeExecutor + 'static + Clone,
		N: crate::changes_trie::BlockNumber,
		Spawn: SpawnNamed + Send + 'static,
	{
		let proving_backend = proving_backend::ProvingBackend::new(trie_backend);
		let mut sm = StateMachine::<_, H, N, Exec>::new(
			&proving_backend,
			None,
			overlay,
			exec,
			method,
			call_data,
			Extensions::default(),
			runtime_code,
			spawn_handle,
		);

		let result = sm.execute_using_consensus_failure_handler::<_, NeverNativeValue, fn() -> _>(
			always_wasm(),
			None,
		)?;
		let proof = sm.backend.extract_proof();
		Ok((result.into_encoded(), proof))
	}

	/// Check execution proof, generated by `prove_execution` call.
	pub fn execution_proof_check<H, N, Exec, Spawn>(
		root: H::Out,
		proof: StorageProof,
		overlay: &mut OverlayedChanges,
		exec: &Exec,
		spawn_handle: Spawn,
		method: &str,
		call_data: &[u8],
		runtime_code: &RuntimeCode,
	) -> Result<Vec<u8>, Box<dyn Error>>
	where
		H: Hasher,
		Exec: CodeExecutor + Clone + 'static,
		H::Out: Ord + 'static + codec::Codec,
		N: crate::changes_trie::BlockNumber,
		Spawn: SpawnNamed + Send + 'static,
	{
		let trie_backend = create_proof_check_backend::<H>(root.into(), proof)?;
		execution_proof_check_on_trie_backend::<_, N, _, _>(
			&trie_backend,
			overlay,
			exec,
			spawn_handle,
			method,
			call_data,
			runtime_code,
		)
	}

	/// Check execution proof on proving backend, generated by `prove_execution` call.
	pub fn execution_proof_check_on_trie_backend<H, N, Exec, Spawn>(
		trie_backend: &TrieBackend<MemoryDB<H>, H>,
		overlay: &mut OverlayedChanges,
		exec: &Exec,
		spawn_handle: Spawn,
		method: &str,
		call_data: &[u8],
		runtime_code: &RuntimeCode,
	) -> Result<Vec<u8>, Box<dyn Error>>
	where
		H: Hasher,
		H::Out: Ord + 'static + codec::Codec,
		Exec: CodeExecutor + Clone + 'static,
		N: crate::changes_trie::BlockNumber,
		Spawn: SpawnNamed + Send + 'static,
	{
		let mut sm = StateMachine::<_, H, N, Exec>::new(
			trie_backend,
			None,
			overlay,
			exec,
			method,
			call_data,
			Extensions::default(),
			runtime_code,
			spawn_handle,
		);

		sm.execute_using_consensus_failure_handler::<_, NeverNativeValue, fn() -> _>(
			always_untrusted_wasm(),
			None,
		)
		.map(NativeOrEncoded::into_encoded)
	}

	/// Generate storage read proof.
	pub fn prove_read<B, H, I>(mut backend: B, keys: I) -> Result<StorageProof, Box<dyn Error>>
	where
		B: Backend<H>,
		H: Hasher,
		H::Out: Ord + Codec,
		I: IntoIterator,
		I::Item: AsRef<[u8]>,
	{
		let trie_backend = backend
			.as_trie_backend()
			.ok_or_else(|| Box::new(ExecutionError::UnableToGenerateProof) as Box<dyn Error>)?;
		prove_read_on_trie_backend(trie_backend, keys)
	}

	/// Generate range storage read proof.
	pub fn prove_range_read_with_size<B, H>(
		mut backend: B,
		child_info: Option<&ChildInfo>,
		prefix: Option<&[u8]>,
		size_limit: usize,
		start_at: Option<&[u8]>,
	) -> Result<(StorageProof, u32), Box<dyn Error>>
	where
		B: Backend<H>,
		H: Hasher,
		H::Out: Ord + Codec,
	{
		let trie_backend = backend
			.as_trie_backend()
			.ok_or_else(|| Box::new(ExecutionError::UnableToGenerateProof) as Box<dyn Error>)?;
		prove_range_read_with_size_on_trie_backend(
			trie_backend,
			child_info,
			prefix,
			size_limit,
			start_at,
		)
	}

	/// Generate range storage read proof on an existing trie backend.
	pub fn prove_range_read_with_size_on_trie_backend<S, H>(
		trie_backend: &TrieBackend<S, H>,
		child_info: Option<&ChildInfo>,
		prefix: Option<&[u8]>,
		size_limit: usize,
		start_at: Option<&[u8]>,
	) -> Result<(StorageProof, u32), Box<dyn Error>>
	where
		S: trie_backend_essence::TrieBackendStorage<H>,
		H: Hasher,
		H::Out: Ord + Codec,
	{
		let proving_backend = proving_backend::ProvingBackend::<S, H>::new(trie_backend);
		let mut count = 0;
		proving_backend
			.apply_to_key_values_while(
				child_info,
				prefix,
				start_at,
				|_key, _value| {
					if count == 0 || proving_backend.estimate_encoded_size() <= size_limit {
						count += 1;
						true
					} else {
						false
					}
				},
				false,
			)
			.map_err(|e| Box::new(e) as Box<dyn Error>)?;
		Ok((proving_backend.extract_proof(), count))
	}

	/// Generate child storage read proof.
	pub fn prove_child_read<B, H, I>(
		mut backend: B,
		child_info: &ChildInfo,
		keys: I,
	) -> Result<StorageProof, Box<dyn Error>>
	where
		B: Backend<H>,
		H: Hasher,
		H::Out: Ord + Codec,
		I: IntoIterator,
		I::Item: AsRef<[u8]>,
	{
		let trie_backend = backend
			.as_trie_backend()
			.ok_or_else(|| Box::new(ExecutionError::UnableToGenerateProof) as Box<dyn Error>)?;
		prove_child_read_on_trie_backend(trie_backend, child_info, keys)
	}

	/// Generate storage read proof on pre-created trie backend.
	pub fn prove_read_on_trie_backend<S, H, I>(
		trie_backend: &TrieBackend<S, H>,
		keys: I,
	) -> Result<StorageProof, Box<dyn Error>>
	where
		S: trie_backend_essence::TrieBackendStorage<H>,
		H: Hasher,
		H::Out: Ord + Codec,
		I: IntoIterator,
		I::Item: AsRef<[u8]>,
	{
		let proving_backend = proving_backend::ProvingBackend::<_, H>::new(trie_backend);
		for key in keys.into_iter() {
			proving_backend
				.storage(key.as_ref())
				.map_err(|e| Box::new(e) as Box<dyn Error>)?;
		}
		Ok(proving_backend.extract_proof())
	}

	/// Generate storage read proof on pre-created trie backend.
	pub fn prove_child_read_on_trie_backend<S, H, I>(
		trie_backend: &TrieBackend<S, H>,
		child_info: &ChildInfo,
		keys: I,
	) -> Result<StorageProof, Box<dyn Error>>
	where
		S: trie_backend_essence::TrieBackendStorage<H>,
		H: Hasher,
		H::Out: Ord + Codec,
		I: IntoIterator,
		I::Item: AsRef<[u8]>,
	{
		let proving_backend = proving_backend::ProvingBackend::<_, H>::new(trie_backend);
		for key in keys.into_iter() {
			proving_backend
				.child_storage(child_info, key.as_ref())
				.map_err(|e| Box::new(e) as Box<dyn Error>)?;
		}
		Ok(proving_backend.extract_proof())
	}

	/// Check storage read proof, generated by `prove_read` call.
	pub fn read_proof_check<H, I>(
		root: H::Out,
		proof: StorageProof,
		keys: I,
	) -> Result<HashMap<Vec<u8>, Option<Vec<u8>>>, Box<dyn Error>>
	where
		H: Hasher,
		H::Out: Ord + Codec,
		I: IntoIterator,
		I::Item: AsRef<[u8]>,
	{
		let proving_backend = create_proof_check_backend::<H>(root, proof)?;
		let mut result = HashMap::new();
		for key in keys.into_iter() {
			let value = read_proof_check_on_proving_backend(&proving_backend, key.as_ref())?;
			result.insert(key.as_ref().to_vec(), value);
		}
		Ok(result)
	}

	/// Check child storage range proof, generated by `prove_range_read` call.
	pub fn read_range_proof_check<H>(
		root: H::Out,
		proof: StorageProof,
		child_info: Option<&ChildInfo>,
		prefix: Option<&[u8]>,
		count: Option<u32>,
		start_at: Option<&[u8]>,
	) -> Result<(Vec<(Vec<u8>, Vec<u8>)>, bool), Box<dyn Error>>
	where
		H: Hasher,
		H::Out: Ord + Codec,
	{
		let proving_backend = create_proof_check_backend::<H>(root, proof)?;
		read_range_proof_check_on_proving_backend(
			&proving_backend,
			child_info,
			prefix,
			count,
			start_at,
		)
	}

	/// Check child storage read proof, generated by `prove_child_read` call.
	pub fn read_child_proof_check<H, I>(
		root: H::Out,
		proof: StorageProof,
		child_info: &ChildInfo,
		keys: I,
	) -> Result<HashMap<Vec<u8>, Option<Vec<u8>>>, Box<dyn Error>>
	where
		H: Hasher,
		H::Out: Ord + Codec,
		I: IntoIterator,
		I::Item: AsRef<[u8]>,
	{
		let proving_backend = create_proof_check_backend::<H>(root, proof)?;
		let mut result = HashMap::new();
		for key in keys.into_iter() {
			let value = read_child_proof_check_on_proving_backend(
				&proving_backend,
				child_info,
				key.as_ref(),
			)?;
			result.insert(key.as_ref().to_vec(), value);
		}
		Ok(result)
	}

	/// Check storage read proof on pre-created proving backend.
	pub fn read_proof_check_on_proving_backend<H>(
		proving_backend: &TrieBackend<MemoryDB<H>, H>,
		key: &[u8],
	) -> Result<Option<Vec<u8>>, Box<dyn Error>>
	where
		H: Hasher,
		H::Out: Ord + Codec,
	{
		proving_backend.storage(key).map_err(|e| Box::new(e) as Box<dyn Error>)
	}

	/// Check child storage read proof on pre-created proving backend.
	pub fn read_child_proof_check_on_proving_backend<H>(
		proving_backend: &TrieBackend<MemoryDB<H>, H>,
		child_info: &ChildInfo,
		key: &[u8],
	) -> Result<Option<Vec<u8>>, Box<dyn Error>>
	where
		H: Hasher,
		H::Out: Ord + Codec,
	{
		proving_backend
			.child_storage(child_info, key)
			.map_err(|e| Box::new(e) as Box<dyn Error>)
	}

	/// Check storage range proof on pre-created proving backend.
	///
	/// Returns a vector with the read `key => value` pairs and a `bool` that is set to `true` when
	/// all `key => value` pairs could be read and no more are left.
	pub fn read_range_proof_check_on_proving_backend<H>(
		proving_backend: &TrieBackend<MemoryDB<H>, H>,
		child_info: Option<&ChildInfo>,
		prefix: Option<&[u8]>,
		count: Option<u32>,
		start_at: Option<&[u8]>,
	) -> Result<(Vec<(Vec<u8>, Vec<u8>)>, bool), Box<dyn Error>>
	where
		H: Hasher,
		H::Out: Ord + Codec,
	{
		let mut values = Vec::new();
		let result = proving_backend.apply_to_key_values_while(
			child_info,
			prefix,
			start_at,
			|key, value| {
				values.push((key.to_vec(), value.to_vec()));
				count.as_ref().map_or(true, |c| (values.len() as u32) < *c)
			},
			true,
		);
		match result {
			Ok(completed) => Ok((values, completed)),
			Err(e) => Err(Box::new(e) as Box<dyn Error>),
		}
	}
}

#[cfg(test)]
mod tests {
	use super::{changes_trie::Configuration as ChangesTrieConfig, ext::Ext, *};
	use crate::execution::CallResult;
	use codec::{Decode, Encode};
	use sp_core::{
		map,
		storage::ChildInfo,
		testing::TaskExecutor,
		traits::{CodeExecutor, Externalities, RuntimeCode},
		NativeOrEncoded, NeverNativeValue,
	};
	use sp_runtime::traits::BlakeTwo256;
	use std::{
		collections::{BTreeMap, HashMap},
		panic::UnwindSafe,
		result,
	};

	#[derive(Clone)]
	struct DummyCodeExecutor {
		change_changes_trie_config: bool,
		native_available: bool,
		native_succeeds: bool,
		fallback_succeeds: bool,
	}

	impl CodeExecutor for DummyCodeExecutor {
		type Error = u8;

		fn call<
			R: Encode + Decode + PartialEq,
			NC: FnOnce() -> result::Result<R, Box<dyn std::error::Error + Send + Sync>> + UnwindSafe,
		>(
			&self,
			ext: &mut dyn Externalities,
			_: &RuntimeCode,
			_method: &str,
			_data: &[u8],
			use_native: bool,
			native_call: Option<NC>,
		) -> (CallResult<R, Self::Error>, bool) {
			if self.change_changes_trie_config {
				ext.place_storage(
					sp_core::storage::well_known_keys::CHANGES_TRIE_CONFIG.to_vec(),
					Some(ChangesTrieConfig { digest_interval: 777, digest_levels: 333 }.encode()),
				);
			}

			let using_native = use_native && self.native_available;
			match (using_native, self.native_succeeds, self.fallback_succeeds, native_call) {
				(true, true, _, Some(call)) => {
					let res = sp_externalities::set_and_run_with_externalities(ext, || call());
					(res.map(NativeOrEncoded::Native).map_err(|_| 0), true)
				},
				(true, true, _, None) | (false, _, true, None) => (
					Ok(NativeOrEncoded::Encoded(vec![
						ext.storage(b"value1").unwrap()[0] + ext.storage(b"value2").unwrap()[0],
					])),
					using_native,
				),
				_ => (Err(0), using_native),
			}
		}
	}

	impl sp_core::traits::ReadRuntimeVersion for DummyCodeExecutor {
		fn read_runtime_version(
			&self,
			_: &[u8],
			_: &mut dyn Externalities,
		) -> std::result::Result<Vec<u8>, String> {
			unimplemented!("Not required in tests.")
		}
	}

	#[test]
	fn execute_works() {
		let backend = trie_backend::tests::test_trie();
		let mut overlayed_changes = Default::default();
		let wasm_code = RuntimeCode::empty();

		let mut state_machine = StateMachine::new(
			&backend,
			changes_trie::disabled_state::<_, u64>(),
			&mut overlayed_changes,
			&DummyCodeExecutor {
				change_changes_trie_config: false,
				native_available: true,
				native_succeeds: true,
				fallback_succeeds: true,
			},
			"test",
			&[],
			Default::default(),
			&wasm_code,
			TaskExecutor::new(),
		);

<<<<<<< HEAD
		assert_eq!(
			state_machine.execute(ExecutionStrategy::NativeWhenPossible.in_consensus()).unwrap(),
			vec![66],
		);
=======
		assert_eq!(state_machine.execute(ExecutionStrategy::NativeWhenPossible).unwrap(), vec![66]);
>>>>>>> 8313e30a
	}

	#[test]
	fn execute_works_with_native_else_wasm() {
		let backend = trie_backend::tests::test_trie();
		let mut overlayed_changes = Default::default();
		let wasm_code = RuntimeCode::empty();

		let mut state_machine = StateMachine::new(
			&backend,
			changes_trie::disabled_state::<_, u64>(),
			&mut overlayed_changes,
			&DummyCodeExecutor {
				change_changes_trie_config: false,
				native_available: true,
				native_succeeds: true,
				fallback_succeeds: true,
			},
			"test",
			&[],
			Default::default(),
			&wasm_code,
			TaskExecutor::new(),
		);

		assert_eq!(
			state_machine.execute(ExecutionStrategy::NativeElseWasm.in_consensus()).unwrap(),
			vec![66]
		);
	}

	#[test]
	fn dual_execution_strategy_detects_consensus_failure() {
		let mut consensus_failed = false;
		let backend = trie_backend::tests::test_trie();
		let mut overlayed_changes = Default::default();
		let wasm_code = RuntimeCode::empty();

		let mut state_machine = StateMachine::new(
			&backend,
			changes_trie::disabled_state::<_, u64>(),
			&mut overlayed_changes,
			&DummyCodeExecutor {
				change_changes_trie_config: false,
				native_available: true,
				native_succeeds: true,
				fallback_succeeds: false,
			},
			"test",
			&[],
			Default::default(),
			&wasm_code,
			TaskExecutor::new(),
		);

		assert!(state_machine
			.execute_using_consensus_failure_handler::<_, NeverNativeValue, fn() -> _>(
<<<<<<< HEAD
				ExecutionManager::new(ExecutionStrategyWithHandler::Both(|we, _ne| {
=======
				ExecutionManager::Both(|we, _ne| {
>>>>>>> 8313e30a
					consensus_failed = true;
					we
				})),
				None,
			)
			.is_err());
		assert!(consensus_failed);
	}

	#[test]
	fn prove_execution_and_proof_check_works() {
		let executor = DummyCodeExecutor {
			change_changes_trie_config: false,
			native_available: true,
			native_succeeds: true,
			fallback_succeeds: true,
		};

		// fetch execution proof from 'remote' full node
		let remote_backend = trie_backend::tests::test_trie();
		let remote_root = remote_backend.storage_root(std::iter::empty()).0;
		let (remote_result, remote_proof) = prove_execution::<_, _, u64, _, _>(
			remote_backend,
			&mut Default::default(),
			&executor,
			TaskExecutor::new(),
			"test",
			&[],
			&RuntimeCode::empty(),
		)
		.unwrap();

		// check proof locally
		let local_result = execution_proof_check::<BlakeTwo256, u64, _, _>(
			remote_root,
			remote_proof,
			&mut Default::default(),
			&executor,
			TaskExecutor::new(),
			"test",
			&[],
			&RuntimeCode::empty(),
		)
		.unwrap();

		// check that both results are correct
		assert_eq!(remote_result, vec![66]);
		assert_eq!(remote_result, local_result);
	}

	#[test]
	fn clear_prefix_in_ext_works() {
		let initial: BTreeMap<_, _> = map![
			b"aaa".to_vec() => b"0".to_vec(),
			b"abb".to_vec() => b"1".to_vec(),
			b"abc".to_vec() => b"2".to_vec(),
			b"bbb".to_vec() => b"3".to_vec()
		];
		let mut state = InMemoryBackend::<BlakeTwo256>::from(initial);
		let backend = state.as_trie_backend().unwrap();

		let mut overlay = OverlayedChanges::default();
		overlay.set_storage(b"aba".to_vec(), Some(b"1312".to_vec()));
		overlay.set_storage(b"bab".to_vec(), Some(b"228".to_vec()));
		overlay.start_transaction();
		overlay.set_storage(b"abd".to_vec(), Some(b"69".to_vec()));
		overlay.set_storage(b"bbd".to_vec(), Some(b"42".to_vec()));

		let overlay_limit = overlay.clone();
		{
			let mut cache = StorageTransactionCache::default();
			let mut ext = Ext::new(
				&mut overlay,
				&mut cache,
				backend,
				changes_trie::disabled_state::<_, u64>(),
				None,
			);
			ext.clear_prefix(b"ab", None);
		}
		overlay.commit_transaction().unwrap();

		assert_eq!(
			overlay
				.changes()
				.map(|(k, v)| (k.clone(), v.value().cloned()))
				.collect::<HashMap<_, _>>(),
			map![
				b"abc".to_vec() => None.into(),
				b"abb".to_vec() => None.into(),
				b"aba".to_vec() => None.into(),
				b"abd".to_vec() => None.into(),

				b"bab".to_vec() => Some(b"228".to_vec()).into(),
				b"bbd".to_vec() => Some(b"42".to_vec()).into()
			],
		);

		let mut overlay = overlay_limit;
		{
			let mut cache = StorageTransactionCache::default();
			let mut ext = Ext::new(
				&mut overlay,
				&mut cache,
				backend,
				changes_trie::disabled_state::<_, u64>(),
				None,
			);
			assert_eq!((false, 1), ext.clear_prefix(b"ab", Some(1)));
		}
		overlay.commit_transaction().unwrap();

		assert_eq!(
			overlay
				.changes()
				.map(|(k, v)| (k.clone(), v.value().cloned()))
				.collect::<HashMap<_, _>>(),
			map![
				b"abb".to_vec() => None.into(),
				b"aba".to_vec() => None.into(),
				b"abd".to_vec() => None.into(),

				b"bab".to_vec() => Some(b"228".to_vec()).into(),
				b"bbd".to_vec() => Some(b"42".to_vec()).into()
			],
		);
	}

	#[test]
	fn limited_child_kill_works() {
		let child_info = ChildInfo::new_default(b"sub1");
		let initial: HashMap<_, BTreeMap<_, _>> = map![
			Some(child_info.clone()) => map![
				b"a".to_vec() => b"0".to_vec(),
				b"b".to_vec() => b"1".to_vec(),
				b"c".to_vec() => b"2".to_vec(),
				b"d".to_vec() => b"3".to_vec()
			],
		];
		let backend = InMemoryBackend::<BlakeTwo256>::from(initial);

		let mut overlay = OverlayedChanges::default();
		overlay.set_child_storage(&child_info, b"1".to_vec(), Some(b"1312".to_vec()));
		overlay.set_child_storage(&child_info, b"2".to_vec(), Some(b"1312".to_vec()));
		overlay.set_child_storage(&child_info, b"3".to_vec(), Some(b"1312".to_vec()));
		overlay.set_child_storage(&child_info, b"4".to_vec(), Some(b"1312".to_vec()));

		{
			let mut cache = StorageTransactionCache::default();
			let mut ext = Ext::new(
				&mut overlay,
				&mut cache,
				&backend,
				changes_trie::disabled_state::<_, u64>(),
				None,
			);
			assert_eq!(ext.kill_child_storage(&child_info, Some(2)), (false, 2));
		}

		assert_eq!(
			overlay
				.children()
				.flat_map(|(iter, _child_info)| iter)
				.map(|(k, v)| (k.clone(), v.value().clone()))
				.collect::<BTreeMap<_, _>>(),
			map![
				b"1".to_vec() => None.into(),
				b"2".to_vec() => None.into(),
				b"3".to_vec() => None.into(),
				b"4".to_vec() => None.into(),
				b"a".to_vec() => None.into(),
				b"b".to_vec() => None.into(),
			],
		);
	}

	#[test]
	fn limited_child_kill_off_by_one_works() {
		let child_info = ChildInfo::new_default(b"sub1");
		let initial: HashMap<_, BTreeMap<_, _>> = map![
			Some(child_info.clone()) => map![
				b"a".to_vec() => b"0".to_vec(),
				b"b".to_vec() => b"1".to_vec(),
				b"c".to_vec() => b"2".to_vec(),
				b"d".to_vec() => b"3".to_vec()
			],
		];
		let backend = InMemoryBackend::<BlakeTwo256>::from(initial);
		let mut overlay = OverlayedChanges::default();
		let mut cache = StorageTransactionCache::default();
		let mut ext = Ext::new(
			&mut overlay,
			&mut cache,
			&backend,
			changes_trie::disabled_state::<_, u64>(),
			None,
		);
		assert_eq!(ext.kill_child_storage(&child_info, Some(0)), (false, 0));
		assert_eq!(ext.kill_child_storage(&child_info, Some(1)), (false, 1));
		assert_eq!(ext.kill_child_storage(&child_info, Some(2)), (false, 2));
		assert_eq!(ext.kill_child_storage(&child_info, Some(3)), (false, 3));
		assert_eq!(ext.kill_child_storage(&child_info, Some(4)), (true, 4));
		// Only 4 items to remove
		assert_eq!(ext.kill_child_storage(&child_info, Some(5)), (true, 4));
		assert_eq!(ext.kill_child_storage(&child_info, None), (true, 4));
	}

	#[test]
	fn set_child_storage_works() {
		let child_info = ChildInfo::new_default(b"sub1");
		let child_info = &child_info;
		let mut state = new_in_mem::<BlakeTwo256>();
		let backend = state.as_trie_backend().unwrap();
		let mut overlay = OverlayedChanges::default();
		let mut cache = StorageTransactionCache::default();
		let mut ext = Ext::new(
			&mut overlay,
			&mut cache,
			backend,
			changes_trie::disabled_state::<_, u64>(),
			None,
		);

		ext.set_child_storage(child_info, b"abc".to_vec(), b"def".to_vec());
		assert_eq!(ext.child_storage(child_info, b"abc"), Some(b"def".to_vec()));
		ext.kill_child_storage(child_info, None);
		assert_eq!(ext.child_storage(child_info, b"abc"), None);
	}

	#[test]
	fn append_storage_works() {
		let reference_data = vec![b"data1".to_vec(), b"2".to_vec(), b"D3".to_vec(), b"d4".to_vec()];
		let key = b"key".to_vec();
		let mut state = new_in_mem::<BlakeTwo256>();
		let backend = state.as_trie_backend().unwrap();
		let mut overlay = OverlayedChanges::default();
		let mut cache = StorageTransactionCache::default();
		{
			let mut ext = Ext::new(
				&mut overlay,
				&mut cache,
				backend,
				changes_trie::disabled_state::<_, u64>(),
				None,
			);

			ext.storage_append(key.clone(), reference_data[0].encode());
			assert_eq!(ext.storage(key.as_slice()), Some(vec![reference_data[0].clone()].encode()));
		}
		overlay.start_transaction();
		{
			let mut ext = Ext::new(
				&mut overlay,
				&mut cache,
				backend,
				changes_trie::disabled_state::<_, u64>(),
				None,
			);

			for i in reference_data.iter().skip(1) {
				ext.storage_append(key.clone(), i.encode());
			}
			assert_eq!(ext.storage(key.as_slice()), Some(reference_data.encode()));
		}
		overlay.rollback_transaction().unwrap();
		{
			let ext = Ext::new(
				&mut overlay,
				&mut cache,
				backend,
				changes_trie::disabled_state::<_, u64>(),
				None,
			);
			assert_eq!(ext.storage(key.as_slice()), Some(vec![reference_data[0].clone()].encode()));
		}
	}

	#[test]
	fn remove_with_append_then_rollback_appended_then_append_again() {
		#[derive(codec::Encode, codec::Decode)]
		enum Item {
			InitializationItem,
			DiscardedItem,
			CommitedItem,
		}

		let key = b"events".to_vec();
		let mut cache = StorageTransactionCache::default();
		let mut state = new_in_mem::<BlakeTwo256>();
		let backend = state.as_trie_backend().unwrap();
		let mut overlay = OverlayedChanges::default();

		// For example, block initialization with event.
		{
			let mut ext = Ext::new(
				&mut overlay,
				&mut cache,
				backend,
				changes_trie::disabled_state::<_, u64>(),
				None,
			);
			ext.clear_storage(key.as_slice());
			ext.storage_append(key.clone(), Item::InitializationItem.encode());
		}
		overlay.start_transaction();

		// For example, first transaction resulted in panic during block building
		{
			let mut ext = Ext::new(
				&mut overlay,
				&mut cache,
				backend,
				changes_trie::disabled_state::<_, u64>(),
				None,
			);

			assert_eq!(ext.storage(key.as_slice()), Some(vec![Item::InitializationItem].encode()));

			ext.storage_append(key.clone(), Item::DiscardedItem.encode());

			assert_eq!(
				ext.storage(key.as_slice()),
				Some(vec![Item::InitializationItem, Item::DiscardedItem].encode()),
			);
		}
		overlay.rollback_transaction().unwrap();

		// Then we apply next transaction which is valid this time.
		{
			let mut ext = Ext::new(
				&mut overlay,
				&mut cache,
				backend,
				changes_trie::disabled_state::<_, u64>(),
				None,
			);

			assert_eq!(ext.storage(key.as_slice()), Some(vec![Item::InitializationItem].encode()));

			ext.storage_append(key.clone(), Item::CommitedItem.encode());

			assert_eq!(
				ext.storage(key.as_slice()),
				Some(vec![Item::InitializationItem, Item::CommitedItem].encode()),
			);
		}
		overlay.start_transaction();

		// Then only initlaization item and second (commited) item should persist.
		{
			let ext = Ext::new(
				&mut overlay,
				&mut cache,
				backend,
				changes_trie::disabled_state::<_, u64>(),
				None,
			);
			assert_eq!(
				ext.storage(key.as_slice()),
				Some(vec![Item::InitializationItem, Item::CommitedItem].encode()),
			);
		}
	}

	fn test_compact(remote_proof: StorageProof, remote_root: &sp_core::H256) -> StorageProof {
		let compact_remote_proof =
			remote_proof.into_compact_proof::<BlakeTwo256>(remote_root.clone()).unwrap();
		compact_remote_proof
			.to_storage_proof::<BlakeTwo256>(Some(remote_root))
			.unwrap()
			.0
	}

	#[test]
	fn prove_read_and_proof_check_works() {
		let child_info = ChildInfo::new_default(b"sub1");
		let child_info = &child_info;
		// fetch read proof from 'remote' full node
		let remote_backend = trie_backend::tests::test_trie();
		let remote_root = remote_backend.storage_root(std::iter::empty()).0;
		let remote_proof = prove_read(remote_backend, &[b"value2"]).unwrap();
		let remote_proof = test_compact(remote_proof, &remote_root);
		// check proof locally
		let local_result1 =
			read_proof_check::<BlakeTwo256, _>(remote_root, remote_proof.clone(), &[b"value2"])
				.unwrap();
		let local_result2 =
			read_proof_check::<BlakeTwo256, _>(remote_root, remote_proof.clone(), &[&[0xff]])
				.is_ok();
		// check that results are correct
		assert_eq!(
			local_result1.into_iter().collect::<Vec<_>>(),
			vec![(b"value2".to_vec(), Some(vec![24]))],
		);
		assert_eq!(local_result2, false);
		// on child trie
		let remote_backend = trie_backend::tests::test_trie();
		let remote_root = remote_backend.storage_root(std::iter::empty()).0;
		let remote_proof = prove_child_read(remote_backend, child_info, &[b"value3"]).unwrap();
		let remote_proof = test_compact(remote_proof, &remote_root);
		let local_result1 = read_child_proof_check::<BlakeTwo256, _>(
			remote_root,
			remote_proof.clone(),
			child_info,
			&[b"value3"],
		)
		.unwrap();
		let local_result2 = read_child_proof_check::<BlakeTwo256, _>(
			remote_root,
			remote_proof.clone(),
			child_info,
			&[b"value2"],
		)
		.unwrap();
		assert_eq!(
			local_result1.into_iter().collect::<Vec<_>>(),
			vec![(b"value3".to_vec(), Some(vec![142]))],
		);
		assert_eq!(local_result2.into_iter().collect::<Vec<_>>(), vec![(b"value2".to_vec(), None)]);
	}

	#[test]
	fn prove_read_with_size_limit_works() {
		let remote_backend = trie_backend::tests::test_trie();
		let remote_root = remote_backend.storage_root(::std::iter::empty()).0;
		let (proof, count) =
			prove_range_read_with_size(remote_backend, None, None, 0, None).unwrap();
		// Alwasys contains at least some nodes.
		assert_eq!(proof.into_memory_db::<BlakeTwo256>().drain().len(), 3);
		assert_eq!(count, 1);

		let remote_backend = trie_backend::tests::test_trie();
		let (proof, count) =
			prove_range_read_with_size(remote_backend, None, None, 800, Some(&[])).unwrap();
		assert_eq!(proof.clone().into_memory_db::<BlakeTwo256>().drain().len(), 9);
		assert_eq!(count, 85);
		let (results, completed) = read_range_proof_check::<BlakeTwo256>(
			remote_root,
			proof.clone(),
			None,
			None,
			Some(count),
			None,
		)
		.unwrap();
		assert_eq!(results.len() as u32, count);
		assert_eq!(completed, false);
		// When checking without count limit, proof may actually contain extra values.
		let (results, completed) =
			read_range_proof_check::<BlakeTwo256>(remote_root, proof, None, None, None, None)
				.unwrap();
		assert_eq!(results.len() as u32, 101);
		assert_eq!(completed, false);

		let remote_backend = trie_backend::tests::test_trie();
		let (proof, count) =
			prove_range_read_with_size(remote_backend, None, None, 50000, Some(&[])).unwrap();
		assert_eq!(proof.clone().into_memory_db::<BlakeTwo256>().drain().len(), 11);
		assert_eq!(count, 132);
		let (results, completed) = read_range_proof_check::<BlakeTwo256>(
			remote_root,
			proof.clone(),
			None,
			None,
			None,
			None,
		)
		.unwrap();
		assert_eq!(results.len() as u32, count);
		assert_eq!(completed, true);
	}

	#[test]
	fn compact_multiple_child_trie() {
		// this root will be queried
		let child_info1 = ChildInfo::new_default(b"sub1");
		// this root will not be include in proof
		let child_info2 = ChildInfo::new_default(b"sub2");
		// this root will be include in proof
		let child_info3 = ChildInfo::new_default(b"sub");
		let mut remote_backend = trie_backend::tests::test_trie();
		let (remote_root, transaction) = remote_backend.full_storage_root(
			std::iter::empty(),
			vec![
				(
					&child_info1,
					vec![(&b"key1"[..], Some(&b"val2"[..])), (&b"key2"[..], Some(&b"val3"[..]))]
						.into_iter(),
				),
				(
					&child_info2,
					vec![(&b"key3"[..], Some(&b"val4"[..])), (&b"key4"[..], Some(&b"val5"[..]))]
						.into_iter(),
				),
				(
					&child_info3,
					vec![(&b"key5"[..], Some(&b"val6"[..])), (&b"key6"[..], Some(&b"val7"[..]))]
						.into_iter(),
				),
			]
			.into_iter(),
		);
		remote_backend.backend_storage_mut().consolidate(transaction);
		remote_backend.essence.set_root(remote_root.clone());
		let remote_proof = prove_child_read(remote_backend, &child_info1, &[b"key1"]).unwrap();
		let remote_proof = test_compact(remote_proof, &remote_root);
		let local_result1 = read_child_proof_check::<BlakeTwo256, _>(
			remote_root,
			remote_proof.clone(),
			&child_info1,
			&[b"key1"],
		)
		.unwrap();
		assert_eq!(local_result1.len(), 1);
		assert_eq!(local_result1.get(&b"key1"[..]), Some(&Some(b"val2".to_vec())));
	}

	#[test]
	fn child_storage_uuid() {
		let child_info_1 = ChildInfo::new_default(b"sub_test1");
		let child_info_2 = ChildInfo::new_default(b"sub_test2");

		use crate::trie_backend::tests::test_trie;
		let mut overlay = OverlayedChanges::default();

		let mut transaction = {
			let backend = test_trie();
			let mut cache = StorageTransactionCache::default();
			let mut ext = Ext::new(
				&mut overlay,
				&mut cache,
				&backend,
				changes_trie::disabled_state::<_, u64>(),
				None,
			);
			ext.set_child_storage(&child_info_1, b"abc".to_vec(), b"def".to_vec());
			ext.set_child_storage(&child_info_2, b"abc".to_vec(), b"def".to_vec());
			ext.storage_root();
			cache.transaction.unwrap()
		};
		let mut duplicate = false;
		for (k, (value, rc)) in transaction.drain().iter() {
			// look for a key inserted twice: transaction rc is 2
			if *rc == 2 {
				duplicate = true;
				println!("test duplicate for {:?} {:?}", k, value);
			}
		}
		assert!(!duplicate);
	}

	#[test]
	fn set_storage_empty_allowed() {
		let initial: BTreeMap<_, _> = map![
			b"aaa".to_vec() => b"0".to_vec(),
			b"bbb".to_vec() => b"".to_vec()
		];
		let mut state = InMemoryBackend::<BlakeTwo256>::from(initial);
		let backend = state.as_trie_backend().unwrap();

		let mut overlay = OverlayedChanges::default();
		overlay.start_transaction();
		overlay.set_storage(b"ccc".to_vec(), Some(b"".to_vec()));
		assert_eq!(overlay.storage(b"ccc"), Some(Some(&[][..])));
		overlay.commit_transaction().unwrap();
		overlay.start_transaction();
		assert_eq!(overlay.storage(b"ccc"), Some(Some(&[][..])));
		assert_eq!(overlay.storage(b"bbb"), None);

		{
			let mut cache = StorageTransactionCache::default();
			let mut ext = Ext::new(
				&mut overlay,
				&mut cache,
				backend,
				changes_trie::disabled_state::<_, u64>(),
				None,
			);
			assert_eq!(ext.storage(b"bbb"), Some(vec![]));
			assert_eq!(ext.storage(b"ccc"), Some(vec![]));
			ext.clear_storage(b"ccc");
			assert_eq!(ext.storage(b"ccc"), None);
		}
		overlay.commit_transaction().unwrap();
		assert_eq!(overlay.storage(b"ccc"), Some(None));
	}

	#[test]
	fn runtime_registered_extensions_are_removed_after_execution() {
		use sp_externalities::ExternalitiesExt;
		sp_externalities::decl_extension! {
			struct DummyExt(u32);
		}

		let backend = trie_backend::tests::test_trie();
		let mut overlayed_changes = Default::default();
		let wasm_code = RuntimeCode::empty();

		let mut state_machine = StateMachine::new(
			&backend,
			changes_trie::disabled_state::<_, u64>(),
			&mut overlayed_changes,
			&DummyCodeExecutor {
				change_changes_trie_config: false,
				native_available: true,
				native_succeeds: true,
				fallback_succeeds: false,
			},
			"test",
			&[],
			Default::default(),
			&wasm_code,
			TaskExecutor::new(),
		);

		let run_state_machine = |state_machine: &mut StateMachine<_, _, _, _>| {
			state_machine
				.execute_using_consensus_failure_handler::<fn(_, _) -> _, _, _>(
<<<<<<< HEAD
					ExecutionManager::new(ExecutionStrategyWithHandler::NativeWhenPossible),
=======
					ExecutionManager::NativeWhenPossible,
>>>>>>> 8313e30a
					Some(|| {
						sp_externalities::with_externalities(|mut ext| {
							ext.register_extension(DummyExt(2)).unwrap();
						})
						.unwrap();

						Ok(())
					}),
				)
				.unwrap();
		};

		run_state_machine(&mut state_machine);
		run_state_machine(&mut state_machine);
	}
}<|MERGE_RESOLUTION|>--- conflicted
+++ resolved
@@ -174,15 +174,10 @@
 	use hash_db::Hasher;
 	use log::{trace, warn};
 	use sp_core::{
-<<<<<<< HEAD
-		storage::ChildInfo, NativeOrEncoded, NeverNativeValue, hexdisplay::HexDisplay,
-		traits::{CodeExecutor, CodeContext, ReadRuntimeVersionExt, RuntimeCode, SpawnNamed},
-=======
 		hexdisplay::HexDisplay,
 		storage::ChildInfo,
-		traits::{CodeExecutor, ReadRuntimeVersionExt, RuntimeCode, SpawnNamed},
+		traits::{CodeExecutor, ReadRuntimeVersionExt, RuntimeCode, SpawnNamed, CodeContext},
 		NativeOrEncoded, NeverNativeValue,
->>>>>>> 8313e30a
 	};
 	use sp_externalities::Extensions;
 	use std::{collections::HashMap, fmt, panic::UnwindSafe, result};
@@ -336,7 +331,6 @@
 		}
 	}
 
-<<<<<<< HEAD
 	impl<'a, F> From<&'a ExecutionManager<F>> for ExecutionConfig {
 		fn from(s: &'a ExecutionManager<F>) -> Self {
 			let strategy = match s.strategy {
@@ -350,28 +344,6 @@
 			let context = s.context;
 
 			Self { strategy, context }
-=======
-	impl ExecutionStrategy {
-		/// Gets the corresponding manager for the execution strategy.
-		pub fn get_manager<E: fmt::Debug, R: Decode + Encode>(
-			self,
-		) -> ExecutionManager<DefaultHandler<R, E>> {
-			match self {
-				ExecutionStrategy::AlwaysWasm =>
-					ExecutionManager::AlwaysWasm(BackendTrustLevel::Trusted),
-				ExecutionStrategy::NativeWhenPossible => ExecutionManager::NativeWhenPossible,
-				ExecutionStrategy::NativeElseWasm => ExecutionManager::NativeElseWasm,
-				ExecutionStrategy::Both => ExecutionManager::Both(|wasm_result, native_result| {
-					warn!(
-						"Consensus error between wasm {:?} and native {:?}. Using wasm.",
-						wasm_result, native_result,
-					);
-					warn!("   Native result {:?}", native_result);
-					warn!("   Wasm result {:?}", wasm_result);
-					wasm_result
-				}),
-			}
->>>>>>> 8313e30a
 		}
 	}
 
@@ -633,26 +605,16 @@
 		) -> Result<NativeOrEncoded<R>, Box<dyn Error>>
 		where
 			R: Decode + Encode + PartialEq,
-<<<<<<< HEAD
 			NC: FnOnce() -> result::Result<R, Box<dyn std::error::Error + Send + Sync>> + UnwindSafe,
 			Handler: FnOnce(
 				CallResult<R, Exec::Error>,
 				CallResult<R, Exec::Error>,
 			) -> CallResult<R, Exec::Error>
-=======
-			NC: FnOnce() -> result::Result<R, Box<dyn std::error::Error + Send + Sync>>
-				+ UnwindSafe,
-			Handler: FnOnce(
-				CallResult<R, Exec::Error>,
-				CallResult<R, Exec::Error>,
-			) -> CallResult<R, Exec::Error>,
->>>>>>> 8313e30a
 		{
 			let changes_tries_enabled = self.changes_trie_state.is_some();
 			self.overlay.set_collect_extrinsics(changes_tries_enabled);
 
 			let result = {
-<<<<<<< HEAD
 				match manager.strategy {
 					ExecutionStrategyWithHandler::Both(on_consensus_failure) => self
 						.execute_call_with_both_strategy(native_call.take(), on_consensus_failure),
@@ -671,22 +633,6 @@
 					ExecutionStrategyWithHandler::NativeWhenPossible => {
 						self.execute_aux(true, native_call).0
 					}
-=======
-				match manager {
-					ExecutionManager::Both(on_consensus_failure) => self
-						.execute_call_with_both_strategy(native_call.take(), on_consensus_failure),
-					ExecutionManager::NativeElseWasm =>
-						self.execute_call_with_native_else_wasm_strategy(native_call.take()),
-					ExecutionManager::AlwaysWasm(trust_level) => {
-						let _abort_guard = match trust_level {
-							BackendTrustLevel::Trusted => None,
-							BackendTrustLevel::Untrusted =>
-								Some(sp_panic_handler::AbortGuard::never_abort()),
-						};
-						self.execute_aux(false, native_call).0
-					},
-					ExecutionManager::NativeWhenPossible => self.execute_aux(true, native_call).0,
->>>>>>> 8313e30a
 				}
 			};
 
@@ -1204,14 +1150,10 @@
 			TaskExecutor::new(),
 		);
 
-<<<<<<< HEAD
 		assert_eq!(
 			state_machine.execute(ExecutionStrategy::NativeWhenPossible.in_consensus()).unwrap(),
 			vec![66],
 		);
-=======
-		assert_eq!(state_machine.execute(ExecutionStrategy::NativeWhenPossible).unwrap(), vec![66]);
->>>>>>> 8313e30a
 	}
 
 	#[test]
@@ -1269,11 +1211,7 @@
 
 		assert!(state_machine
 			.execute_using_consensus_failure_handler::<_, NeverNativeValue, fn() -> _>(
-<<<<<<< HEAD
 				ExecutionManager::new(ExecutionStrategyWithHandler::Both(|we, _ne| {
-=======
-				ExecutionManager::Both(|we, _ne| {
->>>>>>> 8313e30a
 					consensus_failed = true;
 					we
 				})),
@@ -1892,11 +1830,7 @@
 		let run_state_machine = |state_machine: &mut StateMachine<_, _, _, _>| {
 			state_machine
 				.execute_using_consensus_failure_handler::<fn(_, _) -> _, _, _>(
-<<<<<<< HEAD
 					ExecutionManager::new(ExecutionStrategyWithHandler::NativeWhenPossible),
-=======
-					ExecutionManager::NativeWhenPossible,
->>>>>>> 8313e30a
 					Some(|| {
 						sp_externalities::with_externalities(|mut ext| {
 							ext.register_extension(DummyExt(2)).unwrap();
