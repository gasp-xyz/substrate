// This file is part of Substrate.

// Copyright (C) Parity Technologies (UK) Ltd.
// SPDX-License-Identifier: Apache-2.0

// Licensed under the Apache License, Version 2.0 (the "License");
// you may not use this file except in compliance with the License.
// You may obtain a copy of the License at
//
// 	http://www.apache.org/licenses/LICENSE-2.0
//
// Unless required by applicable law or agreed to in writing, software
// distributed under the License is distributed on an "AS IS" BASIS,
// WITHOUT WARRANTIES OR CONDITIONS OF ANY KIND, either express or implied.
// See the License for the specific language governing permissions and
// limitations under the License.

//! Substrate state machine implementation.

#![warn(missing_docs)]
#![cfg_attr(not(feature = "std"), no_std)]

pub mod backend;
#[cfg(feature = "std")]
mod basic;
mod error;
mod ext;
#[cfg(feature = "std")]
mod in_memory_backend;
pub(crate) mod overlayed_changes;
#[cfg(feature = "std")]
mod read_only;
mod stats;
#[cfg(feature = "std")]
mod testing;
mod trie_backend;
mod trie_backend_essence;

#[cfg(feature = "std")]
pub use std_reexport::*;

#[cfg(feature = "std")]
pub use execution::*;
#[cfg(feature = "std")]
pub use log::{debug, error as log_error, warn};
#[cfg(feature = "std")]
pub use tracing::trace;

/// In no_std we skip logs for state_machine, this macro
/// is a noops.
#[cfg(not(feature = "std"))]
#[macro_export]
macro_rules! warn {
	(target: $target:expr, $message:expr $( , $arg:ident )* $( , )?) => {
		{
			$(
				let _ = &$arg;
			)*
		}
	};
	($message:expr, $( $arg:expr, )*) => {
		{
			$(
				let _ = &$arg;
			)*
		}
	};
}

/// In no_std we skip logs for state_machine, this macro
/// is a noops.
#[cfg(not(feature = "std"))]
#[macro_export]
macro_rules! debug {
	(target: $target:expr, $message:expr $( , $arg:ident )* $( , )?) => {
		{
			$(
				let _ = &$arg;
			)*
		}
	};
}

/// In no_std we skip logs for state_machine, this macro
/// is a noops.
#[cfg(not(feature = "std"))]
#[macro_export]
macro_rules! trace {
	(target: $target:expr, $($arg:tt)+) => {
		()
	};
	($($arg:tt)+) => {
		()
	};
}

/// In no_std we skip logs for state_machine, this macro
/// is a noops.
#[cfg(not(feature = "std"))]
#[macro_export]
macro_rules! log_error {
	(target: $target:expr, $($arg:tt)+) => {
		()
	};
	($($arg:tt)+) => {
		()
	};
}

/// Default error type to use with state machine trie backend.
#[cfg(feature = "std")]
pub type DefaultError = String;
/// Error type to use with state machine trie backend.
#[cfg(not(feature = "std"))]
#[derive(Debug, Default, Clone, Copy, Eq, PartialEq)]
pub struct DefaultError;

#[cfg(not(feature = "std"))]
impl sp_std::fmt::Display for DefaultError {
	fn fmt(&self, f: &mut sp_std::fmt::Formatter) -> sp_std::fmt::Result {
		write!(f, "DefaultError")
	}
}

pub use crate::{
	backend::{Backend, IterArgs, KeysIter, PairsIter, StorageIterator},
	error::{Error, ExecutionError},
	ext::Ext,
	overlayed_changes::{
		ChildStorageCollection, IndexOperation, OffchainChangesCollection,
		OffchainOverlayedChanges, OverlayedChanges, StorageChanges, StorageCollection, StorageKey,
		StorageTransactionCache, StorageValue,
	},
	stats::{StateMachineStats, UsageInfo, UsageUnit},
	trie_backend::{TrieBackend, TrieBackendBuilder},
	trie_backend_essence::{Storage, TrieBackendStorage},
};

#[cfg(feature = "std")]
mod std_reexport {
	pub use crate::{
		basic::BasicExternalities,
		error::{Error, ExecutionError},
		in_memory_backend::{new_in_mem, new_in_mem_hash_key},
		read_only::{InspectState, ReadOnlyExternalities},
		testing::TestExternalities,
		trie_backend::create_proof_check_backend,
	};
	pub use sp_trie::{
		trie_types::{TrieDBMutV0, TrieDBMutV1},
		CompactProof, DBValue, LayoutV0, LayoutV1, MemoryDB, StorageProof, TrieMut,
	};
}

#[cfg(feature = "std")]
mod execution {
	use crate::backend::AsTrieBackend;

	use super::*;
	use codec::Codec;
	use hash_db::Hasher;
	use smallvec::SmallVec;
	use sp_core::{
		hexdisplay::HexDisplay,
		storage::{ChildInfo, ChildType, PrefixedStorageKey},
<<<<<<< HEAD
		traits::{CallContext, CodeExecutor, ReadRuntimeVersionExt, RuntimeCode, SpawnNamed},
=======
		traits::{CallContext, CodeExecutor, RuntimeCode},
>>>>>>> 3bb3882c
	};
	use sp_externalities::Extensions;
	use std::{
		collections::{HashMap, HashSet},
		fmt,
	};

	const PROOF_CLOSE_TRANSACTION: &str = "\
		Closing a transaction that was started in this function. Client initiated transactions
		are protected from being closed by the runtime. qed";

	pub(crate) type CallResult<E> = Result<Vec<u8>, E>;

	/// Default handler of the execution manager.
	pub type DefaultHandler<E> = fn(CallResult<E>, CallResult<E>) -> CallResult<E>;

	/// Trie backend with in-memory storage.
	pub type InMemoryBackend<H> = TrieBackend<MemoryDB<H>, H>;

	/// Strategy for executing a call into the runtime.
	#[derive(Copy, Clone, Eq, PartialEq, Debug)]
	pub enum ExecutionStrategy {
		/// Execute with the native equivalent if it is compatible with the given wasm module;
		/// otherwise fall back to the wasm.
		NativeWhenPossible,
		/// Use the given wasm module.
		AlwaysWasm,
		/// Run with both the wasm and the native variant (if compatible). Report any discrepancy
		/// as an error.
		Both,
		/// First native, then if that fails or is not possible, wasm.
		NativeElseWasm,
	}

	/// Storage backend trust level.
	#[derive(Debug, Clone)]
	pub enum BackendTrustLevel {
		/// Panics from trusted backends are considered justified, and never caught.
		Trusted,
		/// Panics from untrusted backend are caught and interpreted as runtime error.
		/// Untrusted backend may be missing some parts of the trie, so panics are not considered
		/// fatal.
		Untrusted,
	}

	/// Like `ExecutionStrategy` only it also stores a handler in case of consensus failure.
	#[derive(Clone)]
	pub enum ExecutionManager<F> {
		/// Execute with the native equivalent if it is compatible with the given wasm module;
		/// otherwise fall back to the wasm.
		NativeWhenPossible,
		/// Use the given wasm module. The backend on which code is executed code could be
		/// trusted to provide all storage or not (i.e. the light client cannot be trusted to
		/// provide for all storage queries since the storage entries it has come from an external
		/// node).
		AlwaysWasm(BackendTrustLevel),
		/// Run with both the wasm and the native variant (if compatible). Call `F` in the case of
		/// any discrepancy.
		Both(F),
		/// First native, then if that fails or is not possible, wasm.
		NativeElseWasm,
	}

	impl<'a, F> From<&'a ExecutionManager<F>> for ExecutionStrategy {
		fn from(s: &'a ExecutionManager<F>) -> Self {
			match *s {
				ExecutionManager::NativeWhenPossible => ExecutionStrategy::NativeWhenPossible,
				ExecutionManager::AlwaysWasm(_) => ExecutionStrategy::AlwaysWasm,
				ExecutionManager::NativeElseWasm => ExecutionStrategy::NativeElseWasm,
				ExecutionManager::Both(_) => ExecutionStrategy::Both,
			}
		}
	}

	impl ExecutionStrategy {
		/// Gets the corresponding manager for the execution strategy.
		pub fn get_manager<E: fmt::Debug>(self) -> ExecutionManager<DefaultHandler<E>> {
			match self {
				ExecutionStrategy::AlwaysWasm =>
					ExecutionManager::AlwaysWasm(BackendTrustLevel::Trusted),
				ExecutionStrategy::NativeWhenPossible => ExecutionManager::NativeWhenPossible,
				ExecutionStrategy::NativeElseWasm => ExecutionManager::NativeElseWasm,
				ExecutionStrategy::Both => ExecutionManager::Both(|wasm_result, native_result| {
					warn!(
						"Consensus error between wasm {:?} and native {:?}. Using wasm.",
						wasm_result, native_result,
					);
					warn!("   Native result {:?}", native_result);
					warn!("   Wasm result {:?}", wasm_result);
					wasm_result
				}),
			}
		}
	}

	/// Evaluate to ExecutionManager::NativeElseWasm, without having to figure out the type.
	pub fn native_else_wasm<E>() -> ExecutionManager<DefaultHandler<E>> {
		ExecutionManager::NativeElseWasm
	}

	/// Evaluate to ExecutionManager::AlwaysWasm with trusted backend, without having to figure out
	/// the type.
	fn always_wasm<E>() -> ExecutionManager<DefaultHandler<E>> {
		ExecutionManager::AlwaysWasm(BackendTrustLevel::Trusted)
	}

	/// Evaluate ExecutionManager::AlwaysWasm with untrusted backend, without having to figure out
	/// the type.
	fn always_untrusted_wasm<E>() -> ExecutionManager<DefaultHandler<E>> {
		ExecutionManager::AlwaysWasm(BackendTrustLevel::Untrusted)
	}

	/// The substrate state machine.
	pub struct StateMachine<'a, B, H, Exec>
	where
		H: Hasher,
		B: Backend<H>,
	{
		backend: &'a B,
		exec: &'a Exec,
		method: &'a str,
		call_data: &'a [u8],
		overlay: &'a mut OverlayedChanges,
		extensions: Extensions,
		storage_transaction_cache: Option<&'a mut StorageTransactionCache<B::Transaction, H>>,
		runtime_code: &'a RuntimeCode<'a>,
		stats: StateMachineStats,
		/// The hash of the block the state machine will be executed on.
		///
		/// Used for logging.
		parent_hash: Option<H::Out>,
		context: CallContext,
	}

	impl<'a, B, H, Exec> Drop for StateMachine<'a, B, H, Exec>
	where
		H: Hasher,
		B: Backend<H>,
	{
		fn drop(&mut self) {
			self.backend.register_overlay_stats(&self.stats);
		}
	}

	impl<'a, B, H, Exec> StateMachine<'a, B, H, Exec>
	where
		H: Hasher,
		H::Out: Ord + 'static + codec::Codec,
		Exec: CodeExecutor + Clone + 'static,
		B: Backend<H>,
	{
		/// Creates new substrate state machine.
		pub fn new(
			backend: &'a B,
			overlay: &'a mut OverlayedChanges,
			exec: &'a Exec,
			method: &'a str,
			call_data: &'a [u8],
			extensions: Extensions,
			runtime_code: &'a RuntimeCode,
<<<<<<< HEAD
			spawn_handle: impl SpawnNamed + Send + 'static,
=======
>>>>>>> 3bb3882c
			context: CallContext,
		) -> Self {
			Self {
				backend,
				exec,
				method,
				call_data,
				extensions,
				overlay,
				storage_transaction_cache: None,
				runtime_code,
				stats: StateMachineStats::default(),
				parent_hash: None,
				context,
			}
		}

		/// Use given `cache` as storage transaction cache.
		///
		/// The cache will be used to cache storage transactions that can be build while executing a
		/// function in the runtime. For example, when calculating the storage root a transaction is
		/// build that will be cached.
		pub fn with_storage_transaction_cache(
			mut self,
			cache: Option<&'a mut StorageTransactionCache<B::Transaction, H>>,
		) -> Self {
			self.storage_transaction_cache = cache;
			self
		}

		/// Set the given `parent_hash` as the hash of the parent block.
		///
		/// This will be used for improved logging.
		pub fn set_parent_hash(mut self, parent_hash: H::Out) -> Self {
			self.parent_hash = Some(parent_hash);
			self
		}

		/// Execute a call using the given state backend, overlayed changes, and call executor.
		///
		/// On an error, no prospective changes are written to the overlay.
		///
		/// Note: changes to code will be in place if this call is made again. For running partial
		/// blocks (e.g. a transaction at a time), ensure a different method is used.
		///
		/// Returns the SCALE encoded result of the executed function.
		pub fn execute(&mut self, strategy: ExecutionStrategy) -> Result<Vec<u8>, Box<dyn Error>> {
			// We are not giving a native call and thus we are sure that the result can never be a
			// native value.
			self.execute_using_consensus_failure_handler(strategy.get_manager())
		}

		fn execute_aux(&mut self, use_native: bool) -> (CallResult<Exec::Error>, bool) {
			let mut cache = StorageTransactionCache::default();

			let cache = match self.storage_transaction_cache.as_mut() {
				Some(cache) => cache,
				None => &mut cache,
			};

			self.overlay
				.enter_runtime()
				.expect("StateMachine is never called from the runtime; qed");

			let mut ext = Ext::new(self.overlay, cache, self.backend, Some(&mut self.extensions));

			let ext_id = ext.id;

			trace!(
				target: "state",
				ext_id = %HexDisplay::from(&ext_id.to_le_bytes()),
				method = %self.method,
				parent_hash = %self.parent_hash.map(|h| format!("{:?}", h)).unwrap_or_else(|| String::from("None")),
				input = ?HexDisplay::from(&self.call_data),
				"Call",
			);

			let (result, was_native) = self.exec.call(
				&mut ext,
				self.runtime_code,
				self.method,
				self.call_data,
				use_native,
				self.context,
			);

			self.overlay
				.exit_runtime()
				.expect("Runtime is not able to call this function in the overlay; qed");

			trace!(
				target: "state",
				ext_id = %HexDisplay::from(&ext_id.to_le_bytes()),
				?was_native,
				?result,
				"Return",
			);

			(result, was_native)
		}

		fn execute_call_with_both_strategy<Handler>(
			&mut self,
			on_consensus_failure: Handler,
		) -> CallResult<Exec::Error>
		where
			Handler:
				FnOnce(CallResult<Exec::Error>, CallResult<Exec::Error>) -> CallResult<Exec::Error>,
		{
			self.overlay.start_transaction();
			let (result, was_native) = self.execute_aux(true);

			if was_native {
				self.overlay.rollback_transaction().expect(PROOF_CLOSE_TRANSACTION);
				let (wasm_result, _) = self.execute_aux(false);

				if (result.is_ok() &&
					wasm_result.is_ok() && result.as_ref().ok() == wasm_result.as_ref().ok()) ||
					result.is_err() && wasm_result.is_err()
				{
					result
				} else {
					on_consensus_failure(wasm_result, result)
				}
			} else {
				self.overlay.commit_transaction().expect(PROOF_CLOSE_TRANSACTION);
				result
			}
		}

		fn execute_call_with_native_else_wasm_strategy(&mut self) -> CallResult<Exec::Error> {
			self.overlay.start_transaction();
			let (result, was_native) = self.execute_aux(true);

			if !was_native || result.is_ok() {
				self.overlay.commit_transaction().expect(PROOF_CLOSE_TRANSACTION);
				result
			} else {
				self.overlay.rollback_transaction().expect(PROOF_CLOSE_TRANSACTION);
				self.execute_aux(false).0
			}
		}

		/// Execute a call using the given state backend, overlayed changes, and call executor.
		///
		/// On an error, no prospective changes are written to the overlay.
		///
		/// Note: changes to code will be in place if this call is made again. For running partial
		/// blocks (e.g. a transaction at a time), ensure a different method is used.
		///
		/// Returns the result of the executed function either in native representation `R` or
		/// in SCALE encoded representation.
		pub fn execute_using_consensus_failure_handler<Handler>(
			&mut self,
			manager: ExecutionManager<Handler>,
		) -> Result<Vec<u8>, Box<dyn Error>>
		where
			Handler:
				FnOnce(CallResult<Exec::Error>, CallResult<Exec::Error>) -> CallResult<Exec::Error>,
		{
			let result = {
				match manager {
					ExecutionManager::Both(on_consensus_failure) =>
						self.execute_call_with_both_strategy(on_consensus_failure),
					ExecutionManager::NativeElseWasm =>
						self.execute_call_with_native_else_wasm_strategy(),
					ExecutionManager::AlwaysWasm(trust_level) => {
						let _abort_guard = match trust_level {
							BackendTrustLevel::Trusted => None,
							BackendTrustLevel::Untrusted =>
								Some(sp_panic_handler::AbortGuard::never_abort()),
						};
						self.execute_aux(false).0
					},
					ExecutionManager::NativeWhenPossible => self.execute_aux(true).0,
				}
			};

			result.map_err(|e| Box::new(e) as _)
		}
	}

	/// Prove execution using the given state backend, overlayed changes, and call executor.
	pub fn prove_execution<B, H, Exec>(
		backend: &mut B,
		overlay: &mut OverlayedChanges,
		exec: &Exec,
		method: &str,
		call_data: &[u8],
		runtime_code: &RuntimeCode,
	) -> Result<(Vec<u8>, StorageProof), Box<dyn Error>>
	where
		B: AsTrieBackend<H>,
		H: Hasher,
		H::Out: Ord + 'static + codec::Codec,
		Exec: CodeExecutor + Clone + 'static,
	{
		let trie_backend = backend.as_trie_backend();
		prove_execution_on_trie_backend::<_, _, _>(
			trie_backend,
			overlay,
			exec,
			method,
			call_data,
			runtime_code,
			Default::default(),
		)
	}

	/// Prove execution using the given trie backend, overlayed changes, and call executor.
	/// Produces a state-backend-specific "transaction" which can be used to apply the changes
	/// to the backing store, such as the disk.
	/// Execution proof is the set of all 'touched' storage DBValues from the backend.
	///
	/// On an error, no prospective changes are written to the overlay.
	///
	/// Note: changes to code will be in place if this call is made again. For running partial
	/// blocks (e.g. a transaction at a time), ensure a different method is used.
	pub fn prove_execution_on_trie_backend<S, H, Exec>(
		trie_backend: &TrieBackend<S, H>,
		overlay: &mut OverlayedChanges,
		exec: &Exec,
		method: &str,
		call_data: &[u8],
		runtime_code: &RuntimeCode,
		extensions: Extensions,
	) -> Result<(Vec<u8>, StorageProof), Box<dyn Error>>
	where
		S: trie_backend_essence::TrieBackendStorage<H>,
		H: Hasher,
		H::Out: Ord + 'static + codec::Codec,
		Exec: CodeExecutor + 'static + Clone,
	{
		let proving_backend =
			TrieBackendBuilder::wrap(trie_backend).with_recorder(Default::default()).build();

		let result = StateMachine::<_, H, Exec>::new(
			&proving_backend,
			overlay,
			exec,
			method,
			call_data,
			extensions,
			runtime_code,
<<<<<<< HEAD
			spawn_handle,
=======
>>>>>>> 3bb3882c
			CallContext::Offchain,
		)
		.execute_using_consensus_failure_handler::<_>(always_wasm())?;

		let proof = proving_backend
			.extract_proof()
			.expect("A recorder was set and thus, a storage proof can be extracted; qed");

		Ok((result, proof))
	}

	/// Check execution proof, generated by `prove_execution` call.
	pub fn execution_proof_check<H, Exec>(
		root: H::Out,
		proof: StorageProof,
		overlay: &mut OverlayedChanges,
		exec: &Exec,
		method: &str,
		call_data: &[u8],
		runtime_code: &RuntimeCode,
	) -> Result<Vec<u8>, Box<dyn Error>>
	where
		H: Hasher + 'static,
		Exec: CodeExecutor + Clone + 'static,
		H::Out: Ord + 'static + codec::Codec,
	{
		let trie_backend = create_proof_check_backend::<H>(root, proof)?;
		execution_proof_check_on_trie_backend::<_, _>(
			&trie_backend,
			overlay,
			exec,
			method,
			call_data,
			runtime_code,
		)
	}

	/// Check execution proof on proving backend, generated by `prove_execution` call.
	pub fn execution_proof_check_on_trie_backend<H, Exec>(
		trie_backend: &TrieBackend<MemoryDB<H>, H>,
		overlay: &mut OverlayedChanges,
		exec: &Exec,
		method: &str,
		call_data: &[u8],
		runtime_code: &RuntimeCode,
	) -> Result<Vec<u8>, Box<dyn Error>>
	where
		H: Hasher,
		H::Out: Ord + 'static + codec::Codec,
		Exec: CodeExecutor + Clone + 'static,
	{
		StateMachine::<_, H, Exec>::new(
			trie_backend,
			overlay,
			exec,
			method,
			call_data,
			Extensions::default(),
			runtime_code,
<<<<<<< HEAD
			spawn_handle,
=======
>>>>>>> 3bb3882c
			CallContext::Offchain,
		)
		.execute_using_consensus_failure_handler(always_untrusted_wasm())
	}

	/// Generate storage read proof.
	pub fn prove_read<B, H, I>(backend: B, keys: I) -> Result<StorageProof, Box<dyn Error>>
	where
		B: AsTrieBackend<H>,
		H: Hasher,
		H::Out: Ord + Codec,
		I: IntoIterator,
		I::Item: AsRef<[u8]>,
	{
		let trie_backend = backend.as_trie_backend();
		prove_read_on_trie_backend(trie_backend, keys)
	}

	/// State machine only allows a single level
	/// of child trie.
	pub const MAX_NESTED_TRIE_DEPTH: usize = 2;

	/// Multiple key value state.
	/// States are ordered by root storage key.
	#[derive(PartialEq, Eq, Clone)]
	pub struct KeyValueStates(pub Vec<KeyValueStorageLevel>);

	/// A key value state at any storage level.
	#[derive(PartialEq, Eq, Clone)]
	pub struct KeyValueStorageLevel {
		/// State root of the level, for
		/// top trie it is as an empty byte array.
		pub state_root: Vec<u8>,
		/// Storage of parents, empty for top root or
		/// when exporting (building proof).
		pub parent_storage_keys: Vec<Vec<u8>>,
		/// Pair of key and values from this state.
		pub key_values: Vec<(Vec<u8>, Vec<u8>)>,
	}

	impl<I> From<I> for KeyValueStates
	where
		I: IntoIterator<Item = (Vec<u8>, (Vec<(Vec<u8>, Vec<u8>)>, Vec<Vec<u8>>))>,
	{
		fn from(b: I) -> Self {
			let mut result = Vec::new();
			for (state_root, (key_values, storage_paths)) in b.into_iter() {
				result.push(KeyValueStorageLevel {
					state_root,
					key_values,
					parent_storage_keys: storage_paths,
				})
			}
			KeyValueStates(result)
		}
	}

	impl KeyValueStates {
		/// Return total number of key values in states.
		pub fn len(&self) -> usize {
			self.0.iter().fold(0, |nb, state| nb + state.key_values.len())
		}

		/// Update last keys accessed from this state.
		pub fn update_last_key(
			&self,
			stopped_at: usize,
			last: &mut SmallVec<[Vec<u8>; 2]>,
		) -> bool {
			if stopped_at == 0 || stopped_at > MAX_NESTED_TRIE_DEPTH {
				return false
			}
			match stopped_at {
				1 => {
					let top_last =
						self.0.get(0).and_then(|s| s.key_values.last().map(|kv| kv.0.clone()));
					if let Some(top_last) = top_last {
						match last.len() {
							0 => {
								last.push(top_last);
								return true
							},
							2 => {
								last.pop();
							},
							_ => (),
						}
						// update top trie access.
						last[0] = top_last;
						return true
					} else {
						// No change in top trie accesses.
						// Indicates end of reading of a child trie.
						last.truncate(1);
						return true
					}
				},
				2 => {
					let top_last =
						self.0.get(0).and_then(|s| s.key_values.last().map(|kv| kv.0.clone()));
					let child_last =
						self.0.last().and_then(|s| s.key_values.last().map(|kv| kv.0.clone()));

					if let Some(child_last) = child_last {
						if last.is_empty() {
							if let Some(top_last) = top_last {
								last.push(top_last)
							} else {
								return false
							}
						} else if let Some(top_last) = top_last {
							last[0] = top_last;
						}
						if last.len() == 2 {
							last.pop();
						}
						last.push(child_last);
						return true
					} else {
						// stopped at level 2 so child last is define.
						return false
					}
				},
				_ => (),
			}
			false
		}
	}

	/// Generate range storage read proof, with child tries
	/// content.
	/// A size limit is applied to the proof with the
	/// exception that `start_at` and its following element
	/// are always part of the proof.
	/// If a key different than `start_at` is a child trie root,
	/// the child trie content will be included in the proof.
	pub fn prove_range_read_with_child_with_size<B, H>(
		backend: B,
		size_limit: usize,
		start_at: &[Vec<u8>],
	) -> Result<(StorageProof, u32), Box<dyn Error>>
	where
		B: AsTrieBackend<H>,
		H: Hasher,
		H::Out: Ord + Codec,
	{
		let trie_backend = backend.as_trie_backend();
		prove_range_read_with_child_with_size_on_trie_backend(trie_backend, size_limit, start_at)
	}

	/// Generate range storage read proof, with child tries
	/// content.
	/// See `prove_range_read_with_child_with_size`.
	pub fn prove_range_read_with_child_with_size_on_trie_backend<S, H>(
		trie_backend: &TrieBackend<S, H>,
		size_limit: usize,
		start_at: &[Vec<u8>],
	) -> Result<(StorageProof, u32), Box<dyn Error>>
	where
		S: trie_backend_essence::TrieBackendStorage<H>,
		H: Hasher,
		H::Out: Ord + Codec,
	{
		if start_at.len() > MAX_NESTED_TRIE_DEPTH {
			return Err(Box::new("Invalid start of range."))
		}

		let recorder = sp_trie::recorder::Recorder::default();
		let proving_backend =
			TrieBackendBuilder::wrap(trie_backend).with_recorder(recorder.clone()).build();
		let mut count = 0;

		let mut child_roots = HashSet::new();
		let (mut child_key, mut start_at) = if start_at.len() == 2 {
			let storage_key = start_at.get(0).expect("Checked length.").clone();
			if let Some(state_root) = proving_backend
				.storage(&storage_key)
				.map_err(|e| Box::new(e) as Box<dyn Error>)?
			{
				child_roots.insert(state_root);
			} else {
				return Err(Box::new("Invalid range start child trie key."))
			}

			(Some(storage_key), start_at.get(1).cloned())
		} else {
			(None, start_at.get(0).cloned())
		};

		loop {
			let (child_info, depth) = if let Some(storage_key) = child_key.as_ref() {
				let storage_key = PrefixedStorageKey::new_ref(storage_key);
				(
					Some(match ChildType::from_prefixed_key(storage_key) {
						Some((ChildType::ParentKeyId, storage_key)) =>
							ChildInfo::new_default(storage_key),
						None => return Err(Box::new("Invalid range start child trie key.")),
					}),
					2,
				)
			} else {
				(None, 1)
			};

			let start_at_ref = start_at.as_ref().map(AsRef::as_ref);
			let mut switch_child_key = None;
			let mut iter = proving_backend
				.pairs(IterArgs {
					child_info,
					start_at: start_at_ref,
					start_at_exclusive: true,
					..IterArgs::default()
				})
				.map_err(|e| Box::new(e) as Box<dyn Error>)?;

			while let Some(item) = iter.next() {
				let (key, value) = item.map_err(|e| Box::new(e) as Box<dyn Error>)?;

				if depth < MAX_NESTED_TRIE_DEPTH &&
					sp_core::storage::well_known_keys::is_child_storage_key(key.as_slice())
				{
					count += 1;
					// do not add two child trie with same root
					if !child_roots.contains(value.as_slice()) {
						child_roots.insert(value);
						switch_child_key = Some(key);
						break
					}
				} else if recorder.estimate_encoded_size() <= size_limit {
					count += 1;
				} else {
					break
				}
			}

			let completed = iter.was_complete();

			if switch_child_key.is_none() {
				if depth == 1 {
					break
				} else if completed {
					start_at = child_key.take();
				} else {
					break
				}
			} else {
				child_key = switch_child_key;
				start_at = None;
			}
		}

		let proof = proving_backend
			.extract_proof()
			.expect("A recorder was set and thus, a storage proof can be extracted; qed");
		Ok((proof, count))
	}

	/// Generate range storage read proof.
	pub fn prove_range_read_with_size<B, H>(
		backend: B,
		child_info: Option<&ChildInfo>,
		prefix: Option<&[u8]>,
		size_limit: usize,
		start_at: Option<&[u8]>,
	) -> Result<(StorageProof, u32), Box<dyn Error>>
	where
		B: AsTrieBackend<H>,
		H: Hasher,
		H::Out: Ord + Codec,
	{
		let trie_backend = backend.as_trie_backend();
		prove_range_read_with_size_on_trie_backend(
			trie_backend,
			child_info,
			prefix,
			size_limit,
			start_at,
		)
	}

	/// Generate range storage read proof on an existing trie backend.
	pub fn prove_range_read_with_size_on_trie_backend<S, H>(
		trie_backend: &TrieBackend<S, H>,
		child_info: Option<&ChildInfo>,
		prefix: Option<&[u8]>,
		size_limit: usize,
		start_at: Option<&[u8]>,
	) -> Result<(StorageProof, u32), Box<dyn Error>>
	where
		S: trie_backend_essence::TrieBackendStorage<H>,
		H: Hasher,
		H::Out: Ord + Codec,
	{
		let recorder = sp_trie::recorder::Recorder::default();
		let proving_backend =
			TrieBackendBuilder::wrap(trie_backend).with_recorder(recorder.clone()).build();
		let mut count = 0;
		let iter = proving_backend
			// NOTE: Even though the loop below doesn't use these values
			//       this *must* fetch both the keys and the values so that
			//       the proof is correct.
			.pairs(IterArgs {
				child_info: child_info.cloned(),
				prefix,
				start_at,
				..IterArgs::default()
			})
			.map_err(|e| Box::new(e) as Box<dyn Error>)?;

		for item in iter {
			item.map_err(|e| Box::new(e) as Box<dyn Error>)?;
			if count == 0 || recorder.estimate_encoded_size() <= size_limit {
				count += 1;
			} else {
				break
			}
		}

		let proof = proving_backend
			.extract_proof()
			.expect("A recorder was set and thus, a storage proof can be extracted; qed");
		Ok((proof, count))
	}

	/// Generate child storage read proof.
	pub fn prove_child_read<B, H, I>(
		backend: B,
		child_info: &ChildInfo,
		keys: I,
	) -> Result<StorageProof, Box<dyn Error>>
	where
		B: AsTrieBackend<H>,
		H: Hasher,
		H::Out: Ord + Codec,
		I: IntoIterator,
		I::Item: AsRef<[u8]>,
	{
		let trie_backend = backend.as_trie_backend();
		prove_child_read_on_trie_backend(trie_backend, child_info, keys)
	}

	/// Generate storage read proof on pre-created trie backend.
	pub fn prove_read_on_trie_backend<S, H, I>(
		trie_backend: &TrieBackend<S, H>,
		keys: I,
	) -> Result<StorageProof, Box<dyn Error>>
	where
		S: trie_backend_essence::TrieBackendStorage<H>,
		H: Hasher,
		H::Out: Ord + Codec,
		I: IntoIterator,
		I::Item: AsRef<[u8]>,
	{
		let proving_backend =
			TrieBackendBuilder::wrap(trie_backend).with_recorder(Default::default()).build();
		for key in keys.into_iter() {
			proving_backend
				.storage(key.as_ref())
				.map_err(|e| Box::new(e) as Box<dyn Error>)?;
		}

		Ok(proving_backend
			.extract_proof()
			.expect("A recorder was set and thus, a storage proof can be extracted; qed"))
	}

	/// Generate storage read proof on pre-created trie backend.
	pub fn prove_child_read_on_trie_backend<S, H, I>(
		trie_backend: &TrieBackend<S, H>,
		child_info: &ChildInfo,
		keys: I,
	) -> Result<StorageProof, Box<dyn Error>>
	where
		S: trie_backend_essence::TrieBackendStorage<H>,
		H: Hasher,
		H::Out: Ord + Codec,
		I: IntoIterator,
		I::Item: AsRef<[u8]>,
	{
		let proving_backend =
			TrieBackendBuilder::wrap(trie_backend).with_recorder(Default::default()).build();
		for key in keys.into_iter() {
			proving_backend
				.child_storage(child_info, key.as_ref())
				.map_err(|e| Box::new(e) as Box<dyn Error>)?;
		}

		Ok(proving_backend
			.extract_proof()
			.expect("A recorder was set and thus, a storage proof can be extracted; qed"))
	}

	/// Check storage read proof, generated by `prove_read` call.
	pub fn read_proof_check<H, I>(
		root: H::Out,
		proof: StorageProof,
		keys: I,
	) -> Result<HashMap<Vec<u8>, Option<Vec<u8>>>, Box<dyn Error>>
	where
		H: Hasher + 'static,
		H::Out: Ord + Codec,
		I: IntoIterator,
		I::Item: AsRef<[u8]>,
	{
		let proving_backend = create_proof_check_backend::<H>(root, proof)?;
		let mut result = HashMap::new();
		for key in keys.into_iter() {
			let value = read_proof_check_on_proving_backend(&proving_backend, key.as_ref())?;
			result.insert(key.as_ref().to_vec(), value);
		}
		Ok(result)
	}

	/// Check storage range proof with child trie included, generated by
	/// `prove_range_read_with_child_with_size` call.
	///
	/// Returns key values contents and the depth of the pending state iteration
	/// (0 if completed).
	pub fn read_range_proof_check_with_child<H>(
		root: H::Out,
		proof: StorageProof,
		start_at: &[Vec<u8>],
	) -> Result<(KeyValueStates, usize), Box<dyn Error>>
	where
		H: Hasher + 'static,
		H::Out: Ord + Codec,
	{
		let proving_backend = create_proof_check_backend::<H>(root, proof)?;
		read_range_proof_check_with_child_on_proving_backend(&proving_backend, start_at)
	}

	/// Check child storage range proof, generated by `prove_range_read_with_size` call.
	pub fn read_range_proof_check<H>(
		root: H::Out,
		proof: StorageProof,
		child_info: Option<&ChildInfo>,
		prefix: Option<&[u8]>,
		count: Option<u32>,
		start_at: Option<&[u8]>,
	) -> Result<(Vec<(Vec<u8>, Vec<u8>)>, bool), Box<dyn Error>>
	where
		H: Hasher + 'static,
		H::Out: Ord + Codec,
	{
		let proving_backend = create_proof_check_backend::<H>(root, proof)?;
		read_range_proof_check_on_proving_backend(
			&proving_backend,
			child_info,
			prefix,
			count,
			start_at,
		)
	}

	/// Check child storage read proof, generated by `prove_child_read` call.
	pub fn read_child_proof_check<H, I>(
		root: H::Out,
		proof: StorageProof,
		child_info: &ChildInfo,
		keys: I,
	) -> Result<HashMap<Vec<u8>, Option<Vec<u8>>>, Box<dyn Error>>
	where
		H: Hasher + 'static,
		H::Out: Ord + Codec,
		I: IntoIterator,
		I::Item: AsRef<[u8]>,
	{
		let proving_backend = create_proof_check_backend::<H>(root, proof)?;
		let mut result = HashMap::new();
		for key in keys.into_iter() {
			let value = read_child_proof_check_on_proving_backend(
				&proving_backend,
				child_info,
				key.as_ref(),
			)?;
			result.insert(key.as_ref().to_vec(), value);
		}
		Ok(result)
	}

	/// Check storage read proof on pre-created proving backend.
	pub fn read_proof_check_on_proving_backend<H>(
		proving_backend: &TrieBackend<MemoryDB<H>, H>,
		key: &[u8],
	) -> Result<Option<Vec<u8>>, Box<dyn Error>>
	where
		H: Hasher,
		H::Out: Ord + Codec,
	{
		proving_backend.storage(key).map_err(|e| Box::new(e) as Box<dyn Error>)
	}

	/// Check child storage read proof on pre-created proving backend.
	pub fn read_child_proof_check_on_proving_backend<H>(
		proving_backend: &TrieBackend<MemoryDB<H>, H>,
		child_info: &ChildInfo,
		key: &[u8],
	) -> Result<Option<Vec<u8>>, Box<dyn Error>>
	where
		H: Hasher,
		H::Out: Ord + Codec,
	{
		proving_backend
			.child_storage(child_info, key)
			.map_err(|e| Box::new(e) as Box<dyn Error>)
	}

	/// Check storage range proof on pre-created proving backend.
	///
	/// Returns a vector with the read `key => value` pairs and a `bool` that is set to `true` when
	/// all `key => value` pairs could be read and no more are left.
	pub fn read_range_proof_check_on_proving_backend<H>(
		proving_backend: &TrieBackend<MemoryDB<H>, H>,
		child_info: Option<&ChildInfo>,
		prefix: Option<&[u8]>,
		count: Option<u32>,
		start_at: Option<&[u8]>,
	) -> Result<(Vec<(Vec<u8>, Vec<u8>)>, bool), Box<dyn Error>>
	where
		H: Hasher,
		H::Out: Ord + Codec,
	{
		let mut values = Vec::new();
		let mut iter = proving_backend
			.pairs(IterArgs {
				child_info: child_info.cloned(),
				prefix,
				start_at,
				stop_on_incomplete_database: true,
				..IterArgs::default()
			})
			.map_err(|e| Box::new(e) as Box<dyn Error>)?;

		while let Some(item) = iter.next() {
			let (key, value) = item.map_err(|e| Box::new(e) as Box<dyn Error>)?;
			values.push((key, value));
			if !count.as_ref().map_or(true, |c| (values.len() as u32) < *c) {
				break
			}
		}

		Ok((values, iter.was_complete()))
	}

	/// Check storage range proof on pre-created proving backend.
	///
	/// See `read_range_proof_check_with_child`.
	pub fn read_range_proof_check_with_child_on_proving_backend<H>(
		proving_backend: &TrieBackend<MemoryDB<H>, H>,
		start_at: &[Vec<u8>],
	) -> Result<(KeyValueStates, usize), Box<dyn Error>>
	where
		H: Hasher,
		H::Out: Ord + Codec,
	{
		let mut result = vec![KeyValueStorageLevel {
			state_root: Default::default(),
			key_values: Default::default(),
			parent_storage_keys: Default::default(),
		}];
		if start_at.len() > MAX_NESTED_TRIE_DEPTH {
			return Err(Box::new("Invalid start of range."))
		}

		let mut child_roots = HashSet::new();
		let (mut child_key, mut start_at) = if start_at.len() == 2 {
			let storage_key = start_at.get(0).expect("Checked length.").clone();
			let child_key = if let Some(state_root) = proving_backend
				.storage(&storage_key)
				.map_err(|e| Box::new(e) as Box<dyn Error>)?
			{
				child_roots.insert(state_root.clone());
				Some((storage_key, state_root))
			} else {
				return Err(Box::new("Invalid range start child trie key."))
			};

			(child_key, start_at.get(1).cloned())
		} else {
			(None, start_at.get(0).cloned())
		};

		let completed = loop {
			let (child_info, depth) = if let Some((storage_key, state_root)) = child_key.as_ref() {
				result.push(KeyValueStorageLevel {
					state_root: state_root.clone(),
					key_values: Default::default(),
					parent_storage_keys: Default::default(),
				});

				let storage_key = PrefixedStorageKey::new_ref(storage_key);
				(
					Some(match ChildType::from_prefixed_key(storage_key) {
						Some((ChildType::ParentKeyId, storage_key)) =>
							ChildInfo::new_default(storage_key),
						None => return Err(Box::new("Invalid range start child trie key.")),
					}),
					2,
				)
			} else {
				(None, 1)
			};

			let values = if child_info.is_some() {
				&mut result.last_mut().expect("Added above").key_values
			} else {
				&mut result[0].key_values
			};
			let start_at_ref = start_at.as_ref().map(AsRef::as_ref);
			let mut switch_child_key = None;

			let mut iter = proving_backend
				.pairs(IterArgs {
					child_info,
					start_at: start_at_ref,
					start_at_exclusive: true,
					stop_on_incomplete_database: true,
					..IterArgs::default()
				})
				.map_err(|e| Box::new(e) as Box<dyn Error>)?;

			while let Some(item) = iter.next() {
				let (key, value) = item.map_err(|e| Box::new(e) as Box<dyn Error>)?;
				values.push((key.to_vec(), value.to_vec()));

				if depth < MAX_NESTED_TRIE_DEPTH &&
					sp_core::storage::well_known_keys::is_child_storage_key(key.as_slice())
				{
					// Do not add two chid trie with same root.
					if !child_roots.contains(value.as_slice()) {
						child_roots.insert(value.clone());
						switch_child_key = Some((key, value));
						break
					}
				}
			}

			let completed = iter.was_complete();

			if switch_child_key.is_none() {
				if !completed {
					break depth
				}
				if depth == 1 {
					break 0
				} else {
					start_at = child_key.take().map(|entry| entry.0);
				}
			} else {
				child_key = switch_child_key;
				start_at = None;
			}
		};
		Ok((KeyValueStates(result), completed))
	}
}

#[cfg(test)]
mod tests {
	use super::{backend::AsTrieBackend, ext::Ext, *};
	use crate::{execution::CallResult, in_memory_backend::new_in_mem_hash_key};
	use assert_matches::assert_matches;
	use codec::Encode;
	use sp_core::{
		map,
		storage::{ChildInfo, StateVersion},
<<<<<<< HEAD
		testing::TaskExecutor,
=======
>>>>>>> 3bb3882c
		traits::{CallContext, CodeExecutor, Externalities, RuntimeCode},
		H256,
	};
	use sp_runtime::traits::BlakeTwo256;
	use sp_trie::{
		trie_types::{TrieDBMutBuilderV0, TrieDBMutBuilderV1},
		KeySpacedDBMut, PrefixedMemoryDB,
	};
	use std::collections::{BTreeMap, HashMap};

	#[derive(Clone)]
	struct DummyCodeExecutor {
		native_available: bool,
		native_succeeds: bool,
		fallback_succeeds: bool,
	}

	impl CodeExecutor for DummyCodeExecutor {
		type Error = u8;

		fn call(
			&self,
			ext: &mut dyn Externalities,
			_: &RuntimeCode,
			_method: &str,
			_data: &[u8],
			use_native: bool,
			_: CallContext,
		) -> (CallResult<Self::Error>, bool) {
			let using_native = use_native && self.native_available;
			match (using_native, self.native_succeeds, self.fallback_succeeds) {
				(true, true, _) | (false, _, true) => (
					Ok(vec![
						ext.storage(b"value1").unwrap()[0] + ext.storage(b"value2").unwrap()[0],
					]),
					using_native,
				),
				_ => (Err(0), using_native),
			}
		}
	}

	impl sp_core::traits::ReadRuntimeVersion for DummyCodeExecutor {
		fn read_runtime_version(
			&self,
			_: &[u8],
			_: &mut dyn Externalities,
		) -> std::result::Result<Vec<u8>, String> {
			unimplemented!("Not required in tests.")
		}
	}

	#[test]
	fn execute_works() {
		execute_works_inner(StateVersion::V0);
		execute_works_inner(StateVersion::V1);
	}
	fn execute_works_inner(state_version: StateVersion) {
		let backend = trie_backend::tests::test_trie(state_version, None, None);
		let mut overlayed_changes = Default::default();
		let wasm_code = RuntimeCode::empty();

		let mut state_machine = StateMachine::new(
			&backend,
			&mut overlayed_changes,
			&DummyCodeExecutor {
				native_available: true,
				native_succeeds: true,
				fallback_succeeds: true,
			},
			"test",
			&[],
			Default::default(),
			&wasm_code,
<<<<<<< HEAD
			TaskExecutor::new(),
=======
>>>>>>> 3bb3882c
			CallContext::Offchain,
		);

		assert_eq!(state_machine.execute(ExecutionStrategy::NativeWhenPossible).unwrap(), vec![66]);
	}

	#[test]
	fn execute_works_with_native_else_wasm() {
		execute_works_with_native_else_wasm_inner(StateVersion::V0);
		execute_works_with_native_else_wasm_inner(StateVersion::V1);
	}
	fn execute_works_with_native_else_wasm_inner(state_version: StateVersion) {
		let backend = trie_backend::tests::test_trie(state_version, None, None);
		let mut overlayed_changes = Default::default();
		let wasm_code = RuntimeCode::empty();

		let mut state_machine = StateMachine::new(
			&backend,
			&mut overlayed_changes,
			&DummyCodeExecutor {
				native_available: true,
				native_succeeds: true,
				fallback_succeeds: true,
			},
			"test",
			&[],
			Default::default(),
			&wasm_code,
<<<<<<< HEAD
			TaskExecutor::new(),
=======
>>>>>>> 3bb3882c
			CallContext::Offchain,
		);

		assert_eq!(state_machine.execute(ExecutionStrategy::NativeElseWasm).unwrap(), vec![66]);
	}

	#[test]
	fn dual_execution_strategy_detects_consensus_failure() {
		dual_execution_strategy_detects_consensus_failure_inner(StateVersion::V0);
		dual_execution_strategy_detects_consensus_failure_inner(StateVersion::V1);
	}
	fn dual_execution_strategy_detects_consensus_failure_inner(state_version: StateVersion) {
		let mut consensus_failed = false;
		let backend = trie_backend::tests::test_trie(state_version, None, None);
		let mut overlayed_changes = Default::default();
		let wasm_code = RuntimeCode::empty();

		let mut state_machine = StateMachine::new(
			&backend,
			&mut overlayed_changes,
			&DummyCodeExecutor {
				native_available: true,
				native_succeeds: true,
				fallback_succeeds: false,
			},
			"test",
			&[],
			Default::default(),
			&wasm_code,
<<<<<<< HEAD
			TaskExecutor::new(),
=======
>>>>>>> 3bb3882c
			CallContext::Offchain,
		);

		assert!(state_machine
			.execute_using_consensus_failure_handler(ExecutionManager::Both(|we, _ne| {
				consensus_failed = true;
				we
			}),)
			.is_err());
		assert!(consensus_failed);
	}

	#[test]
	fn prove_execution_and_proof_check_works() {
		prove_execution_and_proof_check_works_inner(StateVersion::V0);
		prove_execution_and_proof_check_works_inner(StateVersion::V1);
	}
	fn prove_execution_and_proof_check_works_inner(state_version: StateVersion) {
		let executor = DummyCodeExecutor {
			native_available: true,
			native_succeeds: true,
			fallback_succeeds: true,
		};

		// fetch execution proof from 'remote' full node
		let mut remote_backend = trie_backend::tests::test_trie(state_version, None, None);
		let remote_root = remote_backend.storage_root(std::iter::empty(), state_version).0;
		let (remote_result, remote_proof) = prove_execution(
			&mut remote_backend,
			&mut Default::default(),
			&executor,
			"test",
			&[],
			&RuntimeCode::empty(),
		)
		.unwrap();

		// check proof locally
		let local_result = execution_proof_check::<BlakeTwo256, _>(
			remote_root,
			remote_proof,
			&mut Default::default(),
			&executor,
			"test",
			&[],
			&RuntimeCode::empty(),
		)
		.unwrap();

		// check that both results are correct
		assert_eq!(remote_result, vec![66]);
		assert_eq!(remote_result, local_result);
	}

	#[test]
	fn clear_prefix_in_ext_works() {
		let initial: BTreeMap<_, _> = map![
			b"aaa".to_vec() => b"0".to_vec(),
			b"abb".to_vec() => b"1".to_vec(),
			b"abc".to_vec() => b"2".to_vec(),
			b"bbb".to_vec() => b"3".to_vec()
		];
		let state = InMemoryBackend::<BlakeTwo256>::from((initial, StateVersion::default()));
		let backend = state.as_trie_backend();

		let mut overlay = OverlayedChanges::default();
		overlay.set_storage(b"aba".to_vec(), Some(b"1312".to_vec()));
		overlay.set_storage(b"bab".to_vec(), Some(b"228".to_vec()));
		overlay.start_transaction();
		overlay.set_storage(b"abd".to_vec(), Some(b"69".to_vec()));
		overlay.set_storage(b"bbd".to_vec(), Some(b"42".to_vec()));

		let overlay_limit = overlay.clone();
		{
			let mut cache = StorageTransactionCache::default();
			let mut ext = Ext::new(&mut overlay, &mut cache, backend, None);
			let _ = ext.clear_prefix(b"ab", None, None);
		}
		overlay.commit_transaction().unwrap();

		assert_eq!(
			overlay
				.changes()
				.map(|(k, v)| (k.clone(), v.value().cloned()))
				.collect::<HashMap<_, _>>(),
			map![
				b"abc".to_vec() => None,
				b"abb".to_vec() => None,
				b"aba".to_vec() => None,
				b"abd".to_vec() => None,

				b"bab".to_vec() => Some(b"228".to_vec()),
				b"bbd".to_vec() => Some(b"42".to_vec())
			],
		);

		let mut overlay = overlay_limit;
		{
			let mut cache = StorageTransactionCache::default();
			let mut ext = Ext::new(&mut overlay, &mut cache, backend, None);
			assert_matches!(
				ext.clear_prefix(b"ab", Some(1), None).deconstruct(),
				(Some(_), 1, 3, 1)
			);
		}
		overlay.commit_transaction().unwrap();

		assert_eq!(
			overlay
				.changes()
				.map(|(k, v)| (k.clone(), v.value().cloned()))
				.collect::<HashMap<_, _>>(),
			map![
				b"abb".to_vec() => None,
				b"aba".to_vec() => None,
				b"abd".to_vec() => None,

				b"bab".to_vec() => Some(b"228".to_vec()),
				b"bbd".to_vec() => Some(b"42".to_vec())
			],
		);
	}

	#[test]
	fn limited_child_kill_works() {
		let child_info = ChildInfo::new_default(b"sub1");
		let initial: HashMap<_, BTreeMap<_, _>> = map![
			Some(child_info.clone()) => map![
				b"a".to_vec() => b"0".to_vec(),
				b"b".to_vec() => b"1".to_vec(),
				b"c".to_vec() => b"2".to_vec(),
				b"d".to_vec() => b"3".to_vec()
			],
		];
		let backend = InMemoryBackend::<BlakeTwo256>::from((initial, StateVersion::default()));

		let mut overlay = OverlayedChanges::default();
		overlay.set_child_storage(&child_info, b"1".to_vec(), Some(b"1312".to_vec()));
		overlay.set_child_storage(&child_info, b"2".to_vec(), Some(b"1312".to_vec()));
		overlay.set_child_storage(&child_info, b"3".to_vec(), Some(b"1312".to_vec()));
		overlay.set_child_storage(&child_info, b"4".to_vec(), Some(b"1312".to_vec()));

		{
			let mut cache = StorageTransactionCache::default();
			let mut ext = Ext::new(&mut overlay, &mut cache, &backend, None);
			let r = ext.kill_child_storage(&child_info, Some(2), None);
			assert_matches!(r.deconstruct(), (Some(_), 2, 6, 2));
		}

		assert_eq!(
			overlay
				.children()
				.flat_map(|(iter, _child_info)| iter)
				.map(|(k, v)| (k.clone(), v.value()))
				.collect::<BTreeMap<_, _>>(),
			map![
				b"1".to_vec() => None,
				b"2".to_vec() => None,
				b"3".to_vec() => None,
				b"4".to_vec() => None,
				b"a".to_vec() => None,
				b"b".to_vec() => None,
			],
		);
	}

	#[test]
	fn limited_child_kill_off_by_one_works() {
		let child_info = ChildInfo::new_default(b"sub1");
		let initial: HashMap<_, BTreeMap<_, _>> = map![
			Some(child_info.clone()) => map![
				b"a".to_vec() => b"0".to_vec(),
				b"b".to_vec() => b"1".to_vec(),
				b"c".to_vec() => b"2".to_vec(),
				b"d".to_vec() => b"3".to_vec()
			],
		];
		let backend = InMemoryBackend::<BlakeTwo256>::from((initial, StateVersion::default()));
		let mut overlay = OverlayedChanges::default();
		let mut cache = StorageTransactionCache::default();
		let mut ext = Ext::new(&mut overlay, &mut cache, &backend, None);
		let r = ext.kill_child_storage(&child_info, Some(0), None).deconstruct();
		assert_matches!(r, (Some(_), 0, 0, 0));
		let r = ext
			.kill_child_storage(&child_info, Some(1), r.0.as_ref().map(|x| &x[..]))
			.deconstruct();
		assert_matches!(r, (Some(_), 1, 1, 1));
		let r = ext
			.kill_child_storage(&child_info, Some(4), r.0.as_ref().map(|x| &x[..]))
			.deconstruct();
		// Only 3 items remaining to remove
		assert_matches!(r, (None, 3, 3, 3));
		let r = ext.kill_child_storage(&child_info, Some(1), None).deconstruct();
		assert_matches!(r, (Some(_), 0, 0, 1));
	}

	#[test]
	fn limited_child_kill_off_by_one_works_without_limit() {
		let child_info = ChildInfo::new_default(b"sub1");
		let initial: HashMap<_, BTreeMap<_, _>> = map![
			Some(child_info.clone()) => map![
				b"a".to_vec() => b"0".to_vec(),
				b"b".to_vec() => b"1".to_vec(),
				b"c".to_vec() => b"2".to_vec(),
				b"d".to_vec() => b"3".to_vec()
			],
		];
		let backend = InMemoryBackend::<BlakeTwo256>::from((initial, StateVersion::default()));
		let mut overlay = OverlayedChanges::default();
		let mut cache = StorageTransactionCache::default();
		let mut ext = Ext::new(&mut overlay, &mut cache, &backend, None);
		assert_eq!(ext.kill_child_storage(&child_info, None, None).deconstruct(), (None, 4, 4, 4));
	}

	#[test]
	fn set_child_storage_works() {
		let child_info = ChildInfo::new_default(b"sub1");
		let child_info = &child_info;
		let state = new_in_mem_hash_key::<BlakeTwo256>();
		let backend = state.as_trie_backend();
		let mut overlay = OverlayedChanges::default();
		let mut cache = StorageTransactionCache::default();
		let mut ext = Ext::new(&mut overlay, &mut cache, backend, None);

		ext.set_child_storage(child_info, b"abc".to_vec(), b"def".to_vec());
		assert_eq!(ext.child_storage(child_info, b"abc"), Some(b"def".to_vec()));
		let _ = ext.kill_child_storage(child_info, None, None);
		assert_eq!(ext.child_storage(child_info, b"abc"), None);
	}

	#[test]
	fn append_storage_works() {
		let reference_data = vec![b"data1".to_vec(), b"2".to_vec(), b"D3".to_vec(), b"d4".to_vec()];
		let key = b"key".to_vec();
		let state = new_in_mem_hash_key::<BlakeTwo256>();
		let backend = state.as_trie_backend();
		let mut overlay = OverlayedChanges::default();
		let mut cache = StorageTransactionCache::default();
		{
			let mut ext = Ext::new(&mut overlay, &mut cache, backend, None);

			ext.storage_append(key.clone(), reference_data[0].encode());
			assert_eq!(ext.storage(key.as_slice()), Some(vec![reference_data[0].clone()].encode()));
		}
		overlay.start_transaction();
		{
			let mut ext = Ext::new(&mut overlay, &mut cache, backend, None);

			for i in reference_data.iter().skip(1) {
				ext.storage_append(key.clone(), i.encode());
			}
			assert_eq!(ext.storage(key.as_slice()), Some(reference_data.encode()));
		}
		overlay.rollback_transaction().unwrap();
		{
			let ext = Ext::new(&mut overlay, &mut cache, backend, None);
			assert_eq!(ext.storage(key.as_slice()), Some(vec![reference_data[0].clone()].encode()));
		}
	}

	#[test]
	fn remove_with_append_then_rollback_appended_then_append_again() {
		#[derive(codec::Encode, codec::Decode)]
		enum Item {
			InitializationItem,
			DiscardedItem,
			CommitedItem,
		}

		let key = b"events".to_vec();
		let mut cache = StorageTransactionCache::default();
		let state = new_in_mem_hash_key::<BlakeTwo256>();
		let backend = state.as_trie_backend();
		let mut overlay = OverlayedChanges::default();

		// For example, block initialization with event.
		{
			let mut ext = Ext::new(&mut overlay, &mut cache, backend, None);
			ext.clear_storage(key.as_slice());
			ext.storage_append(key.clone(), Item::InitializationItem.encode());
		}
		overlay.start_transaction();

		// For example, first transaction resulted in panic during block building
		{
			let mut ext = Ext::new(&mut overlay, &mut cache, backend, None);

			assert_eq!(ext.storage(key.as_slice()), Some(vec![Item::InitializationItem].encode()));

			ext.storage_append(key.clone(), Item::DiscardedItem.encode());

			assert_eq!(
				ext.storage(key.as_slice()),
				Some(vec![Item::InitializationItem, Item::DiscardedItem].encode()),
			);
		}
		overlay.rollback_transaction().unwrap();

		// Then we apply next transaction which is valid this time.
		{
			let mut ext = Ext::new(&mut overlay, &mut cache, backend, None);

			assert_eq!(ext.storage(key.as_slice()), Some(vec![Item::InitializationItem].encode()));

			ext.storage_append(key.clone(), Item::CommitedItem.encode());

			assert_eq!(
				ext.storage(key.as_slice()),
				Some(vec![Item::InitializationItem, Item::CommitedItem].encode()),
			);
		}
		overlay.start_transaction();

		// Then only initlaization item and second (committed) item should persist.
		{
			let ext = Ext::new(&mut overlay, &mut cache, backend, None);
			assert_eq!(
				ext.storage(key.as_slice()),
				Some(vec![Item::InitializationItem, Item::CommitedItem].encode()),
			);
		}
	}

	fn test_compact(remote_proof: StorageProof, remote_root: &sp_core::H256) -> StorageProof {
		let compact_remote_proof =
			remote_proof.into_compact_proof::<BlakeTwo256>(*remote_root).unwrap();
		compact_remote_proof
			.to_storage_proof::<BlakeTwo256>(Some(remote_root))
			.unwrap()
			.0
	}

	#[test]
	fn prove_read_and_proof_check_works() {
		prove_read_and_proof_check_works_inner(StateVersion::V0);
		prove_read_and_proof_check_works_inner(StateVersion::V1);
	}
	fn prove_read_and_proof_check_works_inner(state_version: StateVersion) {
		let child_info = ChildInfo::new_default(b"sub1");
		let missing_child_info = ChildInfo::new_default(b"sub1sub2"); // key will include other child root to proof.
		let child_info = &child_info;
		let missing_child_info = &missing_child_info;
		// fetch read proof from 'remote' full node
		let remote_backend = trie_backend::tests::test_trie(state_version, None, None);
		let remote_root = remote_backend.storage_root(std::iter::empty(), state_version).0;
		let remote_proof = prove_read(remote_backend, &[b"value2"]).unwrap();
		let remote_proof = test_compact(remote_proof, &remote_root);
		// check proof locally
		let local_result1 =
			read_proof_check::<BlakeTwo256, _>(remote_root, remote_proof.clone(), &[b"value2"])
				.unwrap();
		let local_result2 =
			read_proof_check::<BlakeTwo256, _>(remote_root, remote_proof, &[&[0xff]]).is_ok();
		// check that results are correct
		assert_eq!(
			local_result1.into_iter().collect::<Vec<_>>(),
			vec![(b"value2".to_vec(), Some(vec![24]))],
		);
		assert_eq!(local_result2, false);
		// on child trie
		let remote_backend = trie_backend::tests::test_trie(state_version, None, None);
		let remote_root = remote_backend.storage_root(std::iter::empty(), state_version).0;
		let remote_proof = prove_child_read(remote_backend, child_info, &[b"value3"]).unwrap();
		let remote_proof = test_compact(remote_proof, &remote_root);
		let local_result1 = read_child_proof_check::<BlakeTwo256, _>(
			remote_root,
			remote_proof.clone(),
			child_info,
			&[b"value3"],
		)
		.unwrap();
		let local_result2 = read_child_proof_check::<BlakeTwo256, _>(
			remote_root,
			remote_proof.clone(),
			child_info,
			&[b"value2"],
		)
		.unwrap();
		let local_result3 = read_child_proof_check::<BlakeTwo256, _>(
			remote_root,
			remote_proof,
			missing_child_info,
			&[b"dummy"],
		)
		.unwrap();

		assert_eq!(
			local_result1.into_iter().collect::<Vec<_>>(),
			vec![(b"value3".to_vec(), Some(vec![142; 33]))],
		);
		assert_eq!(local_result2.into_iter().collect::<Vec<_>>(), vec![(b"value2".to_vec(), None)]);
		assert_eq!(local_result3.into_iter().collect::<Vec<_>>(), vec![(b"dummy".to_vec(), None)]);
	}

	#[test]
	fn child_read_compact_stress_test() {
		use rand::{rngs::SmallRng, RngCore, SeedableRng};
		let mut storage: HashMap<Option<ChildInfo>, BTreeMap<StorageKey, StorageValue>> =
			Default::default();
		let mut seed = [0; 32];
		for i in 0..50u32 {
			let mut child_infos = Vec::new();
			let seed_partial = &mut seed[0..4];
			seed_partial.copy_from_slice(&i.to_be_bytes()[..]);
			let mut rand = SmallRng::from_seed(seed);

			let nb_child_trie = rand.next_u32() as usize % 25;
			for _ in 0..nb_child_trie {
				let key_len = 1 + (rand.next_u32() % 10);
				let mut key = vec![0; key_len as usize];
				rand.fill_bytes(&mut key[..]);
				let child_info = ChildInfo::new_default(key.as_slice());
				let nb_item = 1 + rand.next_u32() % 25;
				let mut items = BTreeMap::new();
				for item in 0..nb_item {
					let key_len = 1 + (rand.next_u32() % 10);
					let mut key = vec![0; key_len as usize];
					rand.fill_bytes(&mut key[..]);
					let value = vec![item as u8; item as usize + 28];
					items.insert(key, value);
				}
				child_infos.push(child_info.clone());
				storage.insert(Some(child_info), items);
			}

			let trie: InMemoryBackend<BlakeTwo256> =
				(storage.clone(), StateVersion::default()).into();
			let trie_root = *trie.root();
			let backend = TrieBackendBuilder::wrap(&trie).with_recorder(Default::default()).build();
			let mut queries = Vec::new();
			for c in 0..(5 + nb_child_trie / 2) {
				// random existing query
				let child_info = if c < 5 {
					// 4 missing child trie
					let key_len = 1 + (rand.next_u32() % 10);
					let mut key = vec![0; key_len as usize];
					rand.fill_bytes(&mut key[..]);
					ChildInfo::new_default(key.as_slice())
				} else {
					child_infos[rand.next_u32() as usize % nb_child_trie].clone()
				};

				if let Some(values) = storage.get(&Some(child_info.clone())) {
					for _ in 0..(1 + values.len() / 2) {
						let ix = rand.next_u32() as usize % values.len();
						for (i, (key, value)) in values.iter().enumerate() {
							if i == ix {
								assert_eq!(
									&backend
										.child_storage(&child_info, key.as_slice())
										.unwrap()
										.unwrap(),
									value
								);
								queries.push((
									child_info.clone(),
									key.clone(),
									Some(value.clone()),
								));
								break
							}
						}
					}
				}
				for _ in 0..4 {
					let key_len = 1 + (rand.next_u32() % 10);
					let mut key = vec![0; key_len as usize];
					rand.fill_bytes(&mut key[..]);
					let result = backend.child_storage(&child_info, key.as_slice()).unwrap();
					queries.push((child_info.clone(), key, result));
				}
			}

			let storage_proof = backend.extract_proof().expect("Failed to extract proof");
			let remote_proof = test_compact(storage_proof, &trie_root);
			let proof_check =
				create_proof_check_backend::<BlakeTwo256>(trie_root, remote_proof).unwrap();

			for (child_info, key, expected) in queries {
				assert_eq!(
					proof_check.child_storage(&child_info, key.as_slice()).unwrap(),
					expected,
				);
			}
		}
	}

	#[test]
	fn prove_read_with_size_limit_works() {
		let state_version = StateVersion::V0;
		let remote_backend = trie_backend::tests::test_trie(state_version, None, None);
		let remote_root = remote_backend.storage_root(::std::iter::empty(), state_version).0;
		let (proof, count) =
			prove_range_read_with_size(remote_backend, None, None, 0, None).unwrap();
		// Always contains at least some nodes.
		assert_eq!(proof.to_memory_db::<BlakeTwo256>().drain().len(), 3);
		assert_eq!(count, 1);
		assert_eq!(proof.encoded_size(), 443);

		let remote_backend = trie_backend::tests::test_trie(state_version, None, None);
		let (proof, count) =
			prove_range_read_with_size(remote_backend, None, None, 800, Some(&[])).unwrap();
		assert_eq!(proof.to_memory_db::<BlakeTwo256>().drain().len(), 9);
		assert_eq!(count, 85);
		assert_eq!(proof.encoded_size(), 857);
		let (results, completed) = read_range_proof_check::<BlakeTwo256>(
			remote_root,
			proof.clone(),
			None,
			None,
			Some(count),
			None,
		)
		.unwrap();
		assert_eq!(results.len() as u32, count);
		assert_eq!(completed, false);
		// When checking without count limit, proof may actually contain extra values.
		let (results, completed) =
			read_range_proof_check::<BlakeTwo256>(remote_root, proof, None, None, None, None)
				.unwrap();
		assert_eq!(results.len() as u32, 101);
		assert_eq!(completed, false);

		let remote_backend = trie_backend::tests::test_trie(state_version, None, None);
		let (proof, count) =
			prove_range_read_with_size(remote_backend, None, None, 50000, Some(&[])).unwrap();
		assert_eq!(proof.to_memory_db::<BlakeTwo256>().drain().len(), 11);
		assert_eq!(count, 132);
		assert_eq!(proof.encoded_size(), 990);

		let (results, completed) =
			read_range_proof_check::<BlakeTwo256>(remote_root, proof, None, None, None, None)
				.unwrap();
		assert_eq!(results.len() as u32, count);
		assert_eq!(completed, true);
	}

	#[test]
	fn prove_read_with_size_limit_proof_size() {
		let mut root = H256::default();
		let mut mdb = PrefixedMemoryDB::<BlakeTwo256>::default();
		{
			let mut mdb = KeySpacedDBMut::new(&mut mdb, b"");
			let mut trie = TrieDBMutBuilderV1::new(&mut mdb, &mut root).build();
			trie.insert(b"value1", &[123; 1]).unwrap();
			trie.insert(b"value2", &[123; 10]).unwrap();
			trie.insert(b"value3", &[123; 100]).unwrap();
			trie.insert(b"value4", &[123; 1000]).unwrap();
		}

		let remote_backend: TrieBackend<PrefixedMemoryDB<BlakeTwo256>, BlakeTwo256> =
			TrieBackendBuilder::new(mdb, root)
				.with_optional_cache(None)
				.with_optional_recorder(None)
				.build();

		let (proof, count) =
			prove_range_read_with_size(remote_backend, None, None, 1000, None).unwrap();

		assert_eq!(proof.encoded_size(), 1267);
		assert_eq!(count, 3);
	}

	#[test]
	fn inner_state_versioning_switch_proofs() {
		let mut state_version = StateVersion::V0;
		let (mut mdb, mut root) = trie_backend::tests::test_db(state_version);
		{
			let mut trie = TrieDBMutBuilderV0::from_existing(&mut mdb, &mut root).build();
			trie.insert(b"foo", vec![1u8; 1_000].as_slice()) // big inner hash
				.expect("insert failed");
			trie.insert(b"foo2", vec![3u8; 16].as_slice()) // no inner hash
				.expect("insert failed");
			trie.insert(b"foo222", vec![5u8; 100].as_slice()) // inner hash
				.expect("insert failed");
		}

		let check_proof = |mdb, root, state_version| -> StorageProof {
			let remote_backend = TrieBackendBuilder::new(mdb, root).build();
			let remote_root = remote_backend.storage_root(std::iter::empty(), state_version).0;
			let remote_proof = prove_read(remote_backend, &[b"foo222"]).unwrap();
			// check proof locally
			let local_result1 =
				read_proof_check::<BlakeTwo256, _>(remote_root, remote_proof.clone(), &[b"foo222"])
					.unwrap();
			// check that results are correct
			assert_eq!(
				local_result1.into_iter().collect::<Vec<_>>(),
				vec![(b"foo222".to_vec(), Some(vec![5u8; 100]))],
			);
			remote_proof
		};

		let remote_proof = check_proof(mdb.clone(), root, state_version);
		// check full values in proof
		assert!(remote_proof.encode().len() > 1_100);
		assert!(remote_proof.encoded_size() > 1_100);
		let root1 = root;

		// do switch
		state_version = StateVersion::V1;
		{
			let mut trie = TrieDBMutBuilderV1::from_existing(&mut mdb, &mut root).build();
			trie.insert(b"foo222", vec![5u8; 100].as_slice()) // inner hash
				.expect("insert failed");
			// update with same value do change
			trie.insert(b"foo", vec![1u8; 1000].as_slice()) // inner hash
				.expect("insert failed");
		}
		let root3 = root;
		assert!(root1 != root3);
		let remote_proof = check_proof(mdb.clone(), root, state_version);
		// nodes foo is replaced by its hashed value form.
		assert!(remote_proof.encode().len() < 1000);
		assert!(remote_proof.encoded_size() < 1000);
		assert_eq!(remote_proof.encode().len(), remote_proof.encoded_size());
	}

	#[test]
	fn prove_range_with_child_works() {
		let state_version = StateVersion::V0;
		let remote_backend = trie_backend::tests::test_trie(state_version, None, None);
		let remote_root = remote_backend.storage_root(std::iter::empty(), state_version).0;
		let mut start_at = smallvec::SmallVec::<[Vec<u8>; 2]>::new();
		let trie_backend = remote_backend.as_trie_backend();
		let max_iter = 1000;
		let mut nb_loop = 0;
		loop {
			nb_loop += 1;
			if max_iter == nb_loop {
				panic!("Too many loop in prove range");
			}
			let (proof, count) = prove_range_read_with_child_with_size_on_trie_backend(
				trie_backend,
				1,
				start_at.as_slice(),
			)
			.unwrap();
			// Always contains at least some nodes.
			assert!(proof.to_memory_db::<BlakeTwo256>().drain().len() > 0);
			assert!(count < 3); // when doing child we include parent and first child key.

			let (result, completed_depth) = read_range_proof_check_with_child::<BlakeTwo256>(
				remote_root,
				proof.clone(),
				start_at.as_slice(),
			)
			.unwrap();

			if completed_depth == 0 {
				break
			}
			assert!(result.update_last_key(completed_depth, &mut start_at));
		}

		assert_eq!(nb_loop, 10);
	}

	#[test]
	fn compact_multiple_child_trie() {
		let size_no_inner_hash = compact_multiple_child_trie_inner(StateVersion::V0);
		let size_inner_hash = compact_multiple_child_trie_inner(StateVersion::V1);
		assert!(size_inner_hash < size_no_inner_hash);
	}
	fn compact_multiple_child_trie_inner(state_version: StateVersion) -> usize {
		// this root will be queried
		let child_info1 = ChildInfo::new_default(b"sub1");
		// this root will not be include in proof
		let child_info2 = ChildInfo::new_default(b"sub2");
		// this root will be include in proof
		let child_info3 = ChildInfo::new_default(b"sub");
		let remote_backend = trie_backend::tests::test_trie(state_version, None, None);
		let long_vec: Vec<u8> = (0..1024usize).map(|_| 8u8).collect();
		let (remote_root, transaction) = remote_backend.full_storage_root(
			std::iter::empty(),
			vec![
				(
					&child_info1,
					vec![
						// a inner hashable node
						(&b"k"[..], Some(&long_vec[..])),
						// need to ensure this is not an inline node
						// otherwhise we do not know what is accessed when
						// storing proof.
						(&b"key1"[..], Some(&vec![5u8; 32][..])),
						(&b"key2"[..], Some(&b"val3"[..])),
					]
					.into_iter(),
				),
				(
					&child_info2,
					vec![(&b"key3"[..], Some(&b"val4"[..])), (&b"key4"[..], Some(&b"val5"[..]))]
						.into_iter(),
				),
				(
					&child_info3,
					vec![(&b"key5"[..], Some(&b"val6"[..])), (&b"key6"[..], Some(&b"val7"[..]))]
						.into_iter(),
				),
			]
			.into_iter(),
			state_version,
		);
		let mut remote_storage = remote_backend.backend_storage().clone();
		remote_storage.consolidate(transaction);
		let remote_backend = TrieBackendBuilder::new(remote_storage, remote_root).build();
		let remote_proof = prove_child_read(remote_backend, &child_info1, &[b"key1"]).unwrap();
		let size = remote_proof.encoded_size();
		let remote_proof = test_compact(remote_proof, &remote_root);
		let local_result1 = read_child_proof_check::<BlakeTwo256, _>(
			remote_root,
			remote_proof,
			&child_info1,
			&[b"key1"],
		)
		.unwrap();
		assert_eq!(local_result1.len(), 1);
		assert_eq!(local_result1.get(&b"key1"[..]), Some(&Some(vec![5u8; 32])));
		size
	}

	#[test]
	fn child_storage_uuid() {
		let state_version = StateVersion::V0;
		let child_info_1 = ChildInfo::new_default(b"sub_test1");
		let child_info_2 = ChildInfo::new_default(b"sub_test2");

		use crate::trie_backend::tests::test_trie;
		let mut overlay = OverlayedChanges::default();

		let mut transaction = {
			let backend = test_trie(state_version, None, None);
			let mut cache = StorageTransactionCache::default();
			let mut ext = Ext::new(&mut overlay, &mut cache, &backend, None);
			ext.set_child_storage(&child_info_1, b"abc".to_vec(), b"def".to_vec());
			ext.set_child_storage(&child_info_2, b"abc".to_vec(), b"def".to_vec());
			ext.storage_root(state_version);
			cache.transaction.unwrap()
		};
		let mut duplicate = false;
		for (k, (value, rc)) in transaction.drain().iter() {
			// look for a key inserted twice: transaction rc is 2
			if *rc == 2 {
				duplicate = true;
				println!("test duplicate for {:?} {:?}", k, value);
			}
		}
		assert!(!duplicate);
	}

	#[test]
	fn set_storage_empty_allowed() {
		let initial: BTreeMap<_, _> = map![
			b"aaa".to_vec() => b"0".to_vec(),
			b"bbb".to_vec() => b"".to_vec()
		];
		let state = InMemoryBackend::<BlakeTwo256>::from((initial, StateVersion::default()));
		let backend = state.as_trie_backend();

		let mut overlay = OverlayedChanges::default();
		overlay.start_transaction();
		overlay.set_storage(b"ccc".to_vec(), Some(b"".to_vec()));
		assert_eq!(overlay.storage(b"ccc"), Some(Some(&[][..])));
		overlay.commit_transaction().unwrap();
		overlay.start_transaction();
		assert_eq!(overlay.storage(b"ccc"), Some(Some(&[][..])));
		assert_eq!(overlay.storage(b"bbb"), None);

		{
			let mut cache = StorageTransactionCache::default();
			let mut ext = Ext::new(&mut overlay, &mut cache, backend, None);
			assert_eq!(ext.storage(b"bbb"), Some(vec![]));
			assert_eq!(ext.storage(b"ccc"), Some(vec![]));
			ext.clear_storage(b"ccc");
			assert_eq!(ext.storage(b"ccc"), None);
		}
		overlay.commit_transaction().unwrap();
		assert_eq!(overlay.storage(b"ccc"), Some(None));
	}
}<|MERGE_RESOLUTION|>--- conflicted
+++ resolved
@@ -163,11 +163,7 @@
 	use sp_core::{
 		hexdisplay::HexDisplay,
 		storage::{ChildInfo, ChildType, PrefixedStorageKey},
-<<<<<<< HEAD
-		traits::{CallContext, CodeExecutor, ReadRuntimeVersionExt, RuntimeCode, SpawnNamed},
-=======
 		traits::{CallContext, CodeExecutor, RuntimeCode},
->>>>>>> 3bb3882c
 	};
 	use sp_externalities::Extensions;
 	use std::{
@@ -328,10 +324,6 @@
 			call_data: &'a [u8],
 			extensions: Extensions,
 			runtime_code: &'a RuntimeCode,
-<<<<<<< HEAD
-			spawn_handle: impl SpawnNamed + Send + 'static,
-=======
->>>>>>> 3bb3882c
 			context: CallContext,
 		) -> Self {
 			Self {
@@ -576,10 +568,6 @@
 			call_data,
 			extensions,
 			runtime_code,
-<<<<<<< HEAD
-			spawn_handle,
-=======
->>>>>>> 3bb3882c
 			CallContext::Offchain,
 		)
 		.execute_using_consensus_failure_handler::<_>(always_wasm())?;
@@ -639,10 +627,6 @@
 			call_data,
 			Extensions::default(),
 			runtime_code,
-<<<<<<< HEAD
-			spawn_handle,
-=======
->>>>>>> 3bb3882c
 			CallContext::Offchain,
 		)
 		.execute_using_consensus_failure_handler(always_untrusted_wasm())
@@ -1309,10 +1293,6 @@
 	use sp_core::{
 		map,
 		storage::{ChildInfo, StateVersion},
-<<<<<<< HEAD
-		testing::TaskExecutor,
-=======
->>>>>>> 3bb3882c
 		traits::{CallContext, CodeExecutor, Externalities, RuntimeCode},
 		H256,
 	};
@@ -1387,10 +1367,6 @@
 			&[],
 			Default::default(),
 			&wasm_code,
-<<<<<<< HEAD
-			TaskExecutor::new(),
-=======
->>>>>>> 3bb3882c
 			CallContext::Offchain,
 		);
 
@@ -1419,10 +1395,6 @@
 			&[],
 			Default::default(),
 			&wasm_code,
-<<<<<<< HEAD
-			TaskExecutor::new(),
-=======
->>>>>>> 3bb3882c
 			CallContext::Offchain,
 		);
 
@@ -1452,10 +1424,6 @@
 			&[],
 			Default::default(),
 			&wasm_code,
-<<<<<<< HEAD
-			TaskExecutor::new(),
-=======
->>>>>>> 3bb3882c
 			CallContext::Offchain,
 		);
 
