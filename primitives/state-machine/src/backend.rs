--- conflicted
+++ resolved
@@ -345,14 +345,10 @@
 	}
 
 	/// Return the [`RuntimeCode`] build from the wrapped `backend`.
-<<<<<<< HEAD
 	pub fn runtime_code(
 		&self,
 		context: sp_core::traits::CodeContext,
 	) -> Result<RuntimeCode, &'static str> {
-=======
-	pub fn runtime_code(&self) -> Result<RuntimeCode, &'static str> {
->>>>>>> 8313e30a
 		let hash = self
 			.backend
 			.storage_hash(well_known_keys::CODE)
@@ -360,7 +356,6 @@
 			.flatten()
 			.ok_or("`:code` hash not found")?
 			.encode();
-<<<<<<< HEAD
 
 		let heap_pages_key = match context {
 			sp_core::traits::CodeContext::Consensus => well_known_keys::HEAP_PAGES,
@@ -369,11 +364,6 @@
 		let heap_pages = self
 			.backend
 			.storage(heap_pages_key)
-=======
-		let heap_pages = self
-			.backend
-			.storage(well_known_keys::HEAP_PAGES)
->>>>>>> 8313e30a
 			.ok()
 			.flatten()
 			.and_then(|d| Decode::decode(&mut &d[..]).ok());
