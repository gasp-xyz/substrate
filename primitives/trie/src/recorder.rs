--- conflicted
+++ resolved
@@ -55,9 +55,6 @@
 /// The internals of [`Recorder`].
 struct RecorderInner<H> {
 	/// The keys for that we have recorded the trie nodes and if we have recorded up to the value.
-<<<<<<< HEAD
-	recorded_keys: HashMap<H, HashMap<Vec<u8>, RecordedForKey>>,
-=======
 	///
 	/// Mapping: `StorageRoot -> (Key -> RecordedForKey)`.
 	recorded_keys: HashMap<H, HashMap<Arc<[u8]>, RecordedForKey>>,
@@ -65,7 +62,6 @@
 	/// Currently active transactions.
 	transactions: Vec<Transaction<H>>,
 
->>>>>>> 3bb3882c
 	/// The encoded nodes we accessed while recording.
 	///
 	/// Mapping: `Hash(Node) -> Node`.
@@ -113,11 +109,8 @@
 	///
 	/// - `storage_root`: The storage root of the trie for which accesses are recorded. This is
 	///   important when recording access to different tries at once (like top and child tries).
-<<<<<<< HEAD
-=======
 	///
 	/// NOTE: This locks a mutex that stays locked until the return value is dropped.
->>>>>>> 3bb3882c
 	#[inline]
 	pub fn as_trie_recorder(
 		&self,
@@ -361,17 +354,7 @@
 					value
 				});
 
-<<<<<<< HEAD
-				self.inner
-					.recorded_keys
-					.entry(self.storage_root)
-					.or_default()
-					.entry(full_key.to_vec())
-					.and_modify(|e| *e = RecordedForKey::Value)
-					.or_insert(RecordedForKey::Value);
-=======
 				self.update_recorded_keys(full_key, RecordedForKey::Value);
->>>>>>> 3bb3882c
 			},
 			TrieAccess::Hash { full_key } => {
 				tracing::trace!(
@@ -382,16 +365,7 @@
 
 				// We don't need to update the `encoded_size_update` as the hash was already
 				// accounted for by the recorded node that holds the hash.
-<<<<<<< HEAD
-				self.inner
-					.recorded_keys
-					.entry(self.storage_root)
-					.or_default()
-					.entry(full_key.to_vec())
-					.or_insert(RecordedForKey::Hash);
-=======
 				self.update_recorded_keys(full_key, RecordedForKey::Hash);
->>>>>>> 3bb3882c
 			},
 			TrieAccess::NonExisting { full_key } => {
 				tracing::trace!(
@@ -403,17 +377,7 @@
 				// Non-existing access means we recorded all trie nodes up to the value.
 				// Not the actual value, as it doesn't exist, but all trie nodes to know
 				// that the value doesn't exist in the trie.
-<<<<<<< HEAD
-				self.inner
-					.recorded_keys
-					.entry(self.storage_root)
-					.or_default()
-					.entry(full_key.to_vec())
-					.and_modify(|e| *e = RecordedForKey::Value)
-					.or_insert(RecordedForKey::Value);
-=======
 				self.update_recorded_keys(full_key, RecordedForKey::Value);
->>>>>>> 3bb3882c
 			},
 		};
 
