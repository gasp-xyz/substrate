// This file is part of Substrate.

// Copyright (C) 2022 Parity Technologies (UK) Ltd.
// SPDX-License-Identifier: Apache-2.0

// Licensed under the Apache License, Version 2.0 (the "License");
// you may not use this file except in compliance with the License.
// You may obtain a copy of the License at
//
// 	http://www.apache.org/licenses/LICENSE-2.0
//
// Unless required by applicable law or agreed to in writing, software
// distributed under the License is distributed on an "AS IS" BASIS,
// WITHOUT WARRANTIES OR CONDITIONS OF ANY KIND, either express or implied.
// See the License for the specific language governing permissions and
// limitations under the License.

///! Provides the [`SharedNodeCache`], the [`SharedValueCache`] and the [`SharedTrieCache`]
///! that combines both caches and is exported to the outside.
use super::{CacheSize, NodeCached};
use hash_db::Hasher;
use hashbrown::{hash_set::Entry as SetEntry, HashSet};
use nohash_hasher::BuildNoHashHasher;
use parking_lot::{Mutex, RwLock, RwLockWriteGuard};
use schnellru::LruMap;
use std::{
	hash::{BuildHasher, Hasher as _},
	sync::Arc,
};
use trie_db::{node::NodeOwned, CachedValue};

lazy_static::lazy_static! {
	static ref RANDOM_STATE: ahash::RandomState = ahash::RandomState::default();
}

<<<<<<< HEAD
/// No hashing [`LruCache`].
type NoHashingLruCache<K, T> = LruCache<K, T, BuildNoHashHasher<K>>;
=======
pub struct SharedNodeCacheLimiter {
	/// The maximum size (in bytes) the cache can hold inline.
	///
	/// This space is always consumed whether there are any items in the map or not.
	max_inline_size: usize,

	/// The maximum size (in bytes) the cache can hold on the heap.
	max_heap_size: usize,

	/// The current size (in bytes) of data allocated by this cache on the heap.
	///
	/// This doesn't include the size of the map itself.
	heap_size: usize,

	/// A counter with the number of elements that got evicted from the cache.
	///
	/// Reset to zero before every update.
	items_evicted: usize,

	/// The maximum number of elements that we allow to be evicted.
	///
	/// Reset on every update.
	max_items_evicted: usize,
}

impl<H> schnellru::Limiter<H, NodeOwned<H>> for SharedNodeCacheLimiter
where
	H: AsRef<[u8]>,
{
	type KeyToInsert<'a> = H;
	type LinkType = u32;

	#[inline]
	fn is_over_the_limit(&self, _length: usize) -> bool {
		// Once we hit the limit of max items evicted this will return `false` and prevent
		// any further evictions, but this is fine because the outer loop which inserts
		// items into this cache will just detect this and stop inserting new items.
		self.items_evicted <= self.max_items_evicted && self.heap_size > self.max_heap_size
	}

	#[inline]
	fn on_insert(
		&mut self,
		_length: usize,
		key: Self::KeyToInsert<'_>,
		node: NodeOwned<H>,
	) -> Option<(H, NodeOwned<H>)> {
		let new_item_heap_size = node.size_in_bytes() - std::mem::size_of::<NodeOwned<H>>();
		if new_item_heap_size > self.max_heap_size {
			// Item's too big to add even if the cache's empty; bail.
			return None
		}

		self.heap_size += new_item_heap_size;
		Some((key, node))
	}

	#[inline]
	fn on_replace(
		&mut self,
		_length: usize,
		_old_key: &mut H,
		_new_key: H,
		old_node: &mut NodeOwned<H>,
		new_node: &mut NodeOwned<H>,
	) -> bool {
		debug_assert_eq!(_old_key.as_ref(), _new_key.as_ref());

		let new_item_heap_size = new_node.size_in_bytes() - std::mem::size_of::<NodeOwned<H>>();
		if new_item_heap_size > self.max_heap_size {
			// Item's too big to add even if the cache's empty; bail.
			return false
		}

		let old_item_heap_size = old_node.size_in_bytes() - std::mem::size_of::<NodeOwned<H>>();
		self.heap_size = self.heap_size - old_item_heap_size + new_item_heap_size;
		true
	}

	#[inline]
	fn on_cleared(&mut self) {
		self.heap_size = 0;
	}

	#[inline]
	fn on_removed(&mut self, _: &mut H, node: &mut NodeOwned<H>) {
		self.heap_size -= node.size_in_bytes() - std::mem::size_of::<NodeOwned<H>>();
		self.items_evicted += 1;
	}

	#[inline]
	fn on_grow(&mut self, new_memory_usage: usize) -> bool {
		new_memory_usage <= self.max_inline_size
	}
}

pub struct SharedValueCacheLimiter {
	/// The maximum size (in bytes) the cache can hold inline.
	///
	/// This space is always consumed whether there are any items in the map or not.
	max_inline_size: usize,

	/// The maximum size (in bytes) the cache can hold on the heap.
	max_heap_size: usize,

	/// The current size (in bytes) of data allocated by this cache on the heap.
	///
	/// This doesn't include the size of the map itself.
	heap_size: usize,

	/// A set with all of the keys deduplicated to save on memory.
	known_storage_keys: HashSet<Arc<[u8]>>,

	/// A counter with the number of elements that got evicted from the cache.
	///
	/// Reset to zero before every update.
	items_evicted: usize,

	/// The maximum number of elements that we allow to be evicted.
	///
	/// Reset on every update.
	max_items_evicted: usize,
}

impl<H> schnellru::Limiter<ValueCacheKey<H>, CachedValue<H>> for SharedValueCacheLimiter
where
	H: AsRef<[u8]>,
{
	type KeyToInsert<'a> = ValueCacheKey<H>;
	type LinkType = u32;

	#[inline]
	fn is_over_the_limit(&self, _length: usize) -> bool {
		self.items_evicted <= self.max_items_evicted && self.heap_size > self.max_heap_size
	}

	#[inline]
	fn on_insert(
		&mut self,
		_length: usize,
		mut key: Self::KeyToInsert<'_>,
		value: CachedValue<H>,
	) -> Option<(ValueCacheKey<H>, CachedValue<H>)> {
		match self.known_storage_keys.entry(key.storage_key.clone()) {
			SetEntry::Vacant(entry) => {
				let new_item_heap_size = key.storage_key.len();
				if new_item_heap_size > self.max_heap_size {
					// Item's too big to add even if the cache's empty; bail.
					return None
				}

				self.heap_size += new_item_heap_size;
				entry.insert();
			},
			SetEntry::Occupied(entry) => {
				key.storage_key = entry.get().clone();
			},
		}

		Some((key, value))
	}

	#[inline]
	fn on_replace(
		&mut self,
		_length: usize,
		_old_key: &mut ValueCacheKey<H>,
		_new_key: ValueCacheKey<H>,
		_old_value: &mut CachedValue<H>,
		_new_value: &mut CachedValue<H>,
	) -> bool {
		debug_assert_eq!(_new_key.storage_key, _old_key.storage_key);
		true
	}

	#[inline]
	fn on_removed(&mut self, key: &mut ValueCacheKey<H>, _: &mut CachedValue<H>) {
		if Arc::strong_count(&key.storage_key) == 2 {
			// There are only two instances of this key:
			//   1) one memoized in `known_storage_keys`,
			//   2) one inside the map.
			//
			// This means that after this remove goes through the `Arc` will be deallocated.
			self.heap_size -= key.storage_key.len();
			self.known_storage_keys.remove(&key.storage_key);
		}
		self.items_evicted += 1;
	}

	#[inline]
	fn on_cleared(&mut self) {
		self.heap_size = 0;
		self.known_storage_keys.clear();
	}

	#[inline]
	fn on_grow(&mut self, new_memory_usage: usize) -> bool {
		new_memory_usage <= self.max_inline_size
	}
}

type SharedNodeCacheMap<H> =
	LruMap<H, NodeOwned<H>, SharedNodeCacheLimiter, schnellru::RandomState>;
>>>>>>> 18bb7c7c

/// The shared node cache.
///
/// Internally this stores all cached nodes in a [`LruMap`]. It ensures that when updating the
/// cache, that the cache stays within its allowed bounds.
pub(super) struct SharedNodeCache<H>
where
	H: AsRef<[u8]>,
{
	/// The cached nodes, ordered by least recently used.
	pub(super) lru: SharedNodeCacheMap<H>,
}

impl<H: AsRef<[u8]> + Eq + std::hash::Hash> SharedNodeCache<H> {
	/// Create a new instance.
	fn new(max_inline_size: usize, max_heap_size: usize) -> Self {
		Self {
			lru: LruMap::new(SharedNodeCacheLimiter {
				max_inline_size,
				max_heap_size,
				heap_size: 0,
				items_evicted: 0,
				max_items_evicted: 0, // Will be set during `update`.
			}),
		}
	}

	/// Update the cache with the `list` of nodes which were either newly added or accessed.
	pub fn update(&mut self, list: impl IntoIterator<Item = (H, NodeCached<H>)>) {
		let mut access_count = 0;
		let mut add_count = 0;

		self.lru.limiter_mut().items_evicted = 0;
		self.lru.limiter_mut().max_items_evicted =
			self.lru.len() * 100 / super::SHARED_NODE_CACHE_MAX_REPLACE_PERCENT;

		for (key, cached_node) in list {
			if cached_node.is_from_shared_cache {
				if self.lru.get(&key).is_some() {
					access_count += 1;

					if access_count >= super::SHARED_NODE_CACHE_MAX_PROMOTED_KEYS {
						// Stop when we've promoted a large enough number of items.
						break
					}

					continue
				}
			}

			self.lru.insert(key, cached_node.node);
			add_count += 1;

			if self.lru.limiter().items_evicted > self.lru.limiter().max_items_evicted {
				// Stop when we've evicted a big enough chunk of the shared cache.
				break
			}
		}

		tracing::debug!(
			target: super::LOG_TARGET,
			"Updated the shared node cache: {} accesses, {} new values, {}/{} evicted (length = {}, inline size={}/{}, heap size={}/{})",
			access_count,
			add_count,
			self.lru.limiter().items_evicted,
			self.lru.limiter().max_items_evicted,
			self.lru.len(),
			self.lru.memory_usage(),
			self.lru.limiter().max_inline_size,
			self.lru.limiter().heap_size,
			self.lru.limiter().max_heap_size,
		);
	}

	/// Reset the cache.
	fn reset(&mut self) {
		self.lru.clear();
	}
}

/// The hash of [`ValueCacheKey`].
#[derive(PartialEq, Eq, Clone, Copy, Hash)]
#[repr(transparent)]
pub struct ValueCacheKeyHash(u64);

impl ValueCacheKeyHash {
	pub fn raw(self) -> u64 {
		self.0
	}
}

impl ValueCacheKeyHash {
	pub fn from_hasher_and_storage_key(
		mut hasher: impl std::hash::Hasher,
		storage_key: &[u8],
	) -> Self {
		hasher.write(storage_key);

		Self(hasher.finish())
	}
}

impl nohash_hasher::IsEnabled for ValueCacheKeyHash {}

/// The key type that is being used to address a [`CachedValue`].
#[derive(Eq)]
pub(super) struct ValueCacheKey<H> {
	/// The storage root of the trie this key belongs to.
	pub storage_root: H,
	/// The key to access the value in the storage.
	pub storage_key: Arc<[u8]>,
	/// The hash that identifies this instance of `storage_root` and `storage_key`.
	pub hash: ValueCacheKeyHash,
}

/// A borrowed variant of [`ValueCacheKey`].
pub(super) struct ValueCacheRef<'a, H> {
	/// The storage root of the trie this key belongs to.
	pub storage_root: H,
	/// The key to access the value in the storage.
	pub storage_key: &'a [u8],
	/// The hash that identifies this instance of `storage_root` and `storage_key`.
	pub hash: ValueCacheKeyHash,
}

impl<'a, H> ValueCacheRef<'a, H> {
	pub fn new(storage_key: &'a [u8], storage_root: H) -> Self
	where
		H: AsRef<[u8]>,
	{
		let hash = ValueCacheKey::<H>::hash_data(&storage_key, &storage_root);
		Self { storage_root, storage_key, hash }
	}
}

impl<'a, H> From<ValueCacheRef<'a, H>> for ValueCacheKey<H> {
	fn from(value: ValueCacheRef<'a, H>) -> Self {
		ValueCacheKey {
			storage_root: value.storage_root,
			storage_key: value.storage_key.into(),
			hash: value.hash,
		}
	}
}

impl<'a, H: std::hash::Hash> std::hash::Hash for ValueCacheRef<'a, H> {
	fn hash<Hasher: std::hash::Hasher>(&self, state: &mut Hasher) {
		self.hash.hash(state)
	}
}

impl<'a, H> PartialEq<ValueCacheKey<H>> for ValueCacheRef<'a, H>
where
	H: AsRef<[u8]>,
{
	fn eq(&self, rhs: &ValueCacheKey<H>) -> bool {
		self.storage_root.as_ref() == rhs.storage_root.as_ref() &&
			self.storage_key == &*rhs.storage_key
	}
}

impl<H> ValueCacheKey<H> {
	/// Constructs [`Self::Value`].
	#[cfg(test)] // Only used in tests.
	pub fn new_value(storage_key: impl Into<Arc<[u8]>>, storage_root: H) -> Self
	where
		H: AsRef<[u8]>,
	{
		let storage_key = storage_key.into();
		let hash = Self::hash_data(&storage_key, &storage_root);
		Self { storage_root, storage_key, hash }
	}

	/// Returns a hasher prepared to build the final hash to identify [`Self`].
	///
	/// See [`Self::hash_data`] for building the hash directly.
	pub fn hash_partial_data(storage_root: &H) -> impl std::hash::Hasher + Clone
	where
		H: AsRef<[u8]>,
	{
		let mut hasher = RANDOM_STATE.build_hasher();
		hasher.write(storage_root.as_ref());
		hasher
	}

	/// Hash the `key` and `storage_root` that identify [`Self`].
	///
	/// Returns a `u64` which represents the unique hash for the given inputs.
	pub fn hash_data(key: &[u8], storage_root: &H) -> ValueCacheKeyHash
	where
		H: AsRef<[u8]>,
	{
		let hasher = Self::hash_partial_data(storage_root);

		ValueCacheKeyHash::from_hasher_and_storage_key(hasher, key)
	}

	/// Checks whether the key is equal to the given `storage_key` and `storage_root`.
	#[inline]
	pub fn is_eq(&self, storage_root: &H, storage_key: &[u8]) -> bool
	where
		H: PartialEq,
	{
		self.storage_root == *storage_root && *self.storage_key == *storage_key
	}
}

// Implement manually so that only `hash` is accessed.
impl<H: std::hash::Hash> std::hash::Hash for ValueCacheKey<H> {
	fn hash<Hasher: std::hash::Hasher>(&self, state: &mut Hasher) {
		self.hash.hash(state)
	}
}

impl<H> nohash_hasher::IsEnabled for ValueCacheKey<H> {}

// Implement manually to not have to compare `hash`.
impl<H: PartialEq> PartialEq for ValueCacheKey<H> {
	#[inline]
	fn eq(&self, other: &Self) -> bool {
		self.is_eq(&other.storage_root, &other.storage_key)
	}
}

type SharedValueCacheMap<H> = schnellru::LruMap<
	ValueCacheKey<H>,
	CachedValue<H>,
	SharedValueCacheLimiter,
	BuildNoHashHasher<ValueCacheKey<H>>,
>;

/// The shared value cache.
///
/// The cache ensures that it stays in the configured size bounds.
pub(super) struct SharedValueCache<H>
where
	H: AsRef<[u8]>,
{
	/// The cached nodes, ordered by least recently used.
	pub(super) lru: SharedValueCacheMap<H>,
}

impl<H: Eq + std::hash::Hash + Clone + Copy + AsRef<[u8]>> SharedValueCache<H> {
	/// Create a new instance.
	fn new(max_inline_size: usize, max_heap_size: usize) -> Self {
		Self {
			lru: schnellru::LruMap::with_hasher(
				SharedValueCacheLimiter {
					max_inline_size,
					max_heap_size,
					heap_size: 0,
					known_storage_keys: Default::default(),
					items_evicted: 0,
					max_items_evicted: 0, // Will be set during `update`.
				},
				Default::default(),
			),
		}
	}

	/// Update the cache with the `added` values and the `accessed` values.
	///
	/// The `added` values are the ones that have been collected by doing operations on the trie and
	/// now should be stored in the shared cache. The `accessed` values are only referenced by the
	/// [`ValueCacheKeyHash`] and represent the values that were retrieved from this shared cache.
	/// These `accessed` values are being put to the front of the internal [`LruMap`] like the
	/// `added` ones.
	pub fn update(
		&mut self,
		added: impl IntoIterator<Item = (ValueCacheKey<H>, CachedValue<H>)>,
		accessed: impl IntoIterator<Item = ValueCacheKeyHash>,
	) {
		let mut access_count = 0;
		let mut add_count = 0;

		for hash in accessed {
			// Access every node in the map to put it to the front.
			//
			// Since we are only comparing the hashes here it may lead us to promoting the wrong
			// values as the most recently accessed ones. However this is harmless as the only
			// consequence is that we may accidentally prune a recently used value too early.
			self.lru.get_by_hash(hash.raw(), |existing_key, _| existing_key.hash == hash);
			access_count += 1;
		}

		// Insert all of the new items which were *not* found in the shared cache.
		//
		// Limit how many items we'll replace in the shared cache in one go so that
		// we don't evict the whole shared cache nor we keep spinning our wheels
		// evicting items which we've added ourselves in previous iterations of this loop.

		self.lru.limiter_mut().items_evicted = 0;
		self.lru.limiter_mut().max_items_evicted =
			self.lru.len() * 100 / super::SHARED_VALUE_CACHE_MAX_REPLACE_PERCENT;

		for (key, value) in added {
			self.lru.insert(key, value);
			add_count += 1;

			if self.lru.limiter().items_evicted > self.lru.limiter().max_items_evicted {
				// Stop when we've evicted a big enough chunk of the shared cache.
				break
			}
		}

		tracing::debug!(
			target: super::LOG_TARGET,
			"Updated the shared value cache: {} accesses, {} new values, {}/{} evicted (length = {}, known_storage_keys = {}, inline size={}/{}, heap size={}/{})",
			access_count,
			add_count,
			self.lru.limiter().items_evicted,
			self.lru.limiter().max_items_evicted,
			self.lru.len(),
			self.lru.limiter().known_storage_keys.len(),
			self.lru.memory_usage(),
			self.lru.limiter().max_inline_size,
			self.lru.limiter().heap_size,
			self.lru.limiter().max_heap_size
		);
	}

	/// Reset the cache.
	fn reset(&mut self) {
		self.lru.clear();
	}
}

/// The inner of [`SharedTrieCache`].
pub(super) struct SharedTrieCacheInner<H: Hasher> {
	node_cache: SharedNodeCache<H::Out>,
	value_cache: SharedValueCache<H::Out>,
}

impl<H: Hasher> SharedTrieCacheInner<H> {
	/// Returns a reference to the [`SharedValueCache`].
	#[cfg(test)]
	pub(super) fn value_cache(&self) -> &SharedValueCache<H::Out> {
		&self.value_cache
	}

	/// Returns a mutable reference to the [`SharedValueCache`].
	pub(super) fn value_cache_mut(&mut self) -> &mut SharedValueCache<H::Out> {
		&mut self.value_cache
	}

	/// Returns a reference to the [`SharedNodeCache`].
	#[cfg(test)]
	pub(super) fn node_cache(&self) -> &SharedNodeCache<H::Out> {
		&self.node_cache
	}

	/// Returns a mutable reference to the [`SharedNodeCache`].
	pub(super) fn node_cache_mut(&mut self) -> &mut SharedNodeCache<H::Out> {
		&mut self.node_cache
	}
}

/// The shared trie cache.
///
/// It should be instantiated once per node. It will hold the trie nodes and values of all
/// operations to the state. To not use all available memory it will ensure to stay in the
/// bounds given via the [`CacheSize`] at startup.
///
/// The instance of this object can be shared between multiple threads.
pub struct SharedTrieCache<H: Hasher> {
	inner: Arc<RwLock<SharedTrieCacheInner<H>>>,
}

impl<H: Hasher> Clone for SharedTrieCache<H> {
	fn clone(&self) -> Self {
		Self { inner: self.inner.clone() }
	}
}

impl<H: Hasher> SharedTrieCache<H> {
	/// Create a new [`SharedTrieCache`].
	pub fn new(cache_size: CacheSize) -> Self {
		let total_budget = cache_size.0;

		// Split our memory budget between the two types of caches.
		let value_cache_budget = (total_budget as f32 * 0.20) as usize; // 20% for the value cache
		let node_cache_budget = total_budget - value_cache_budget; // 80% for the node cache

		// Split our memory budget between what we'll be holding inline in the map,
		// and what we'll be holding on the heap.
		let value_cache_inline_budget = (value_cache_budget as f32 * 0.70) as usize;
		let node_cache_inline_budget = (node_cache_budget as f32 * 0.70) as usize;

		// Calculate how much memory the maps will be allowed to hold inline given our budget.
		let value_cache_max_inline_size =
			SharedValueCacheMap::<H::Out>::memory_usage_for_memory_budget(
				value_cache_inline_budget,
			);

		let node_cache_max_inline_size =
			SharedNodeCacheMap::<H::Out>::memory_usage_for_memory_budget(node_cache_inline_budget);

		// And this is how much data we'll at most keep on the heap for each cache.
		let value_cache_max_heap_size = value_cache_budget - value_cache_max_inline_size;
		let node_cache_max_heap_size = node_cache_budget - node_cache_max_inline_size;

		tracing::debug!(
			target: super::LOG_TARGET,
			"Configured a shared trie cache with a budget of ~{} bytes (node_cache_max_inline_size = {}, node_cache_max_heap_size = {}, value_cache_max_inline_size = {}, value_cache_max_heap_size = {})",
			total_budget,
			node_cache_max_inline_size,
			node_cache_max_heap_size,
			value_cache_max_inline_size,
			value_cache_max_heap_size,
		);

		Self {
			inner: Arc::new(RwLock::new(SharedTrieCacheInner {
				node_cache: SharedNodeCache::new(
					node_cache_max_inline_size,
					node_cache_max_heap_size,
				),
				value_cache: SharedValueCache::new(
					value_cache_max_inline_size,
					value_cache_max_heap_size,
				),
			})),
		}
	}

	/// Create a new [`LocalTrieCache`](super::LocalTrieCache) instance from this shared cache.
	pub fn local_cache(&self) -> super::LocalTrieCache<H> {
		super::LocalTrieCache {
			shared: self.clone(),
			node_cache: Default::default(),
			value_cache: Default::default(),
			shared_value_cache_access: Mutex::new(super::ValueAccessSet::with_hasher(
				schnellru::ByLength::new(super::SHARED_VALUE_CACHE_MAX_PROMOTED_KEYS),
				Default::default(),
			)),
			stats: Default::default(),
		}
	}

	/// Get a copy of the node for `key`.
	///
	/// This will temporarily lock the shared cache for reading.
	///
	/// This doesn't change the least recently order in the internal [`LruMap`].
	#[inline]
	pub fn peek_node(&self, key: &H::Out) -> Option<NodeOwned<H::Out>> {
		self.inner.read().node_cache.lru.peek(key).cloned()
	}

	/// Get a copy of the [`CachedValue`] for `key`.
	///
	/// This will temporarily lock the shared cache for reading.
	///
	/// This doesn't reorder any of the elements in the internal [`LruMap`].
	pub fn peek_value_by_hash(
		&self,
		hash: ValueCacheKeyHash,
		storage_root: &H::Out,
		storage_key: &[u8],
	) -> Option<CachedValue<H::Out>> {
		self.inner
			.read()
			.value_cache
			.lru
			.peek_by_hash(hash.0, |existing_key, _| existing_key.is_eq(storage_root, storage_key))
			.cloned()
	}

	/// Returns the used memory size of this cache in bytes.
	pub fn used_memory_size(&self) -> usize {
		let inner = self.inner.read();
		let value_cache_size =
			inner.value_cache.lru.memory_usage() + inner.value_cache.lru.limiter().heap_size;
		let node_cache_size =
			inner.node_cache.lru.memory_usage() + inner.node_cache.lru.limiter().heap_size;

		node_cache_size + value_cache_size
	}

	/// Reset the node cache.
	pub fn reset_node_cache(&self) {
		self.inner.write().node_cache.reset();
	}

	/// Reset the value cache.
	pub fn reset_value_cache(&self) {
		self.inner.write().value_cache.reset();
	}

	/// Reset the entire cache.
	pub fn reset(&self) {
		self.reset_node_cache();
		self.reset_value_cache();
	}

	/// Returns the read locked inner.
	#[cfg(test)]
	pub(super) fn read_lock_inner(
		&self,
	) -> parking_lot::RwLockReadGuard<'_, SharedTrieCacheInner<H>> {
		self.inner.read()
	}

	/// Returns the write locked inner.
	pub(super) fn write_lock_inner(&self) -> Option<RwLockWriteGuard<'_, SharedTrieCacheInner<H>>> {
		// This should never happen, but we *really* don't want to deadlock. So let's have it
		// timeout, just in case. At worst it'll do nothing, and at best it'll avert a catastrophe
		// and notify us that there's a problem.
		self.inner.try_write_for(super::SHARED_CACHE_WRITE_LOCK_TIMEOUT)
	}
}

#[cfg(test)]
mod tests {
	use super::*;
	use sp_core::H256 as Hash;

	#[test]
	fn shared_value_cache_works() {
		let mut cache = SharedValueCache::<sp_core::H256>::new(usize::MAX, 10 * 10);

		let key = vec![0; 10];

		let root0 = Hash::repeat_byte(1);
		let root1 = Hash::repeat_byte(2);

		cache.update(
			vec![
				(ValueCacheKey::new_value(&key[..], root0), CachedValue::NonExisting),
				(ValueCacheKey::new_value(&key[..], root1), CachedValue::NonExisting),
			],
			vec![],
		);

		// Ensure that the basics are working
		assert_eq!(1, cache.lru.limiter_mut().known_storage_keys.len());
		assert_eq!(
			3, // Two instances inside the cache + one extra in `known_storage_keys`.
			Arc::strong_count(cache.lru.limiter_mut().known_storage_keys.get(&key[..]).unwrap())
		);
		assert_eq!(key.len(), cache.lru.limiter().heap_size);
		assert_eq!(cache.lru.len(), 2);
		assert_eq!(cache.lru.peek_newest().unwrap().0.storage_root, root1);
		assert_eq!(cache.lru.peek_oldest().unwrap().0.storage_root, root0);
		assert!(cache.lru.limiter().heap_size <= cache.lru.limiter().max_heap_size);
		assert_eq!(cache.lru.limiter().heap_size, 10);

		// Just accessing a key should not change anything on the size and number of entries.
		cache.update(vec![], vec![ValueCacheKey::hash_data(&key[..], &root0)]);
		assert_eq!(1, cache.lru.limiter_mut().known_storage_keys.len());
		assert_eq!(
			3,
			Arc::strong_count(cache.lru.limiter_mut().known_storage_keys.get(&key[..]).unwrap())
		);
		assert_eq!(key.len(), cache.lru.limiter().heap_size);
		assert_eq!(cache.lru.len(), 2);
		assert_eq!(cache.lru.peek_newest().unwrap().0.storage_root, root0);
		assert_eq!(cache.lru.peek_oldest().unwrap().0.storage_root, root1);
		assert!(cache.lru.limiter().heap_size <= cache.lru.limiter().max_heap_size);
		assert_eq!(cache.lru.limiter().heap_size, 10);

		// Updating the cache again with exactly the same data should not change anything.
		cache.update(
			vec![
				(ValueCacheKey::new_value(&key[..], root1), CachedValue::NonExisting),
				(ValueCacheKey::new_value(&key[..], root0), CachedValue::NonExisting),
			],
			vec![],
		);
		assert_eq!(1, cache.lru.limiter_mut().known_storage_keys.len());
		assert_eq!(
			3,
			Arc::strong_count(cache.lru.limiter_mut().known_storage_keys.get(&key[..]).unwrap())
		);
		assert_eq!(key.len(), cache.lru.limiter().heap_size);
		assert_eq!(cache.lru.len(), 2);
		assert_eq!(cache.lru.peek_newest().unwrap().0.storage_root, root0);
		assert_eq!(cache.lru.peek_oldest().unwrap().0.storage_root, root1);
		assert!(cache.lru.limiter().heap_size <= cache.lru.limiter().max_heap_size);
		assert_eq!(cache.lru.limiter().items_evicted, 0);
		assert_eq!(cache.lru.limiter().heap_size, 10);

		// Add 10 other entries and this should move out two of the initial entries.
		cache.update(
			(1..11)
				.map(|i| vec![i; 10])
				.map(|key| (ValueCacheKey::new_value(&key[..], root0), CachedValue::NonExisting)),
			vec![],
		);

		assert_eq!(cache.lru.limiter().items_evicted, 2);
		assert_eq!(10, cache.lru.len());
		assert_eq!(10, cache.lru.limiter_mut().known_storage_keys.len());
		assert!(cache.lru.limiter_mut().known_storage_keys.get(&key[..]).is_none());
		assert_eq!(key.len() * 10, cache.lru.limiter().heap_size);
		assert_eq!(cache.lru.len(), 10);
		assert!(cache.lru.limiter().heap_size <= cache.lru.limiter().max_heap_size);
		assert_eq!(cache.lru.limiter().heap_size, 100);

		assert!(matches!(
			cache.lru.peek(&ValueCacheKey::new_value(&[1; 10][..], root0)).unwrap(),
			CachedValue::<Hash>::NonExisting
		));

		assert!(cache.lru.peek(&ValueCacheKey::new_value(&[1; 10][..], root1)).is_none(),);

		assert!(cache.lru.peek(&ValueCacheKey::new_value(&key[..], root0)).is_none());
		assert!(cache.lru.peek(&ValueCacheKey::new_value(&key[..], root1)).is_none());

		cache.update(
			vec![(ValueCacheKey::new_value(vec![10; 10], root0), CachedValue::NonExisting)],
			vec![],
		);

		assert!(cache.lru.limiter_mut().known_storage_keys.get(&key[..]).is_none());
	}
}<|MERGE_RESOLUTION|>--- conflicted
+++ resolved
@@ -33,10 +33,6 @@
 	static ref RANDOM_STATE: ahash::RandomState = ahash::RandomState::default();
 }
 
-<<<<<<< HEAD
-/// No hashing [`LruCache`].
-type NoHashingLruCache<K, T> = LruCache<K, T, BuildNoHashHasher<K>>;
-=======
 pub struct SharedNodeCacheLimiter {
 	/// The maximum size (in bytes) the cache can hold inline.
 	///
@@ -240,7 +236,6 @@
 
 type SharedNodeCacheMap<H> =
 	LruMap<H, NodeOwned<H>, SharedNodeCacheLimiter, schnellru::RandomState>;
->>>>>>> 18bb7c7c
 
 /// The shared node cache.
 ///
