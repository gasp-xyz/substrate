[package]
name = "sp-trie"
version = "7.0.0"
authors = ["Parity Technologies <admin@parity.io>"]
description = "Patricia trie stuff using a parity-scale-codec node format"
repository = "https://github.com/paritytech/substrate/"
license = "Apache-2.0"
edition = "2021"
homepage = "https://substrate.io"
documentation = "https://docs.rs/sp-trie"
readme = "README.md"

[package.metadata.docs.rs]
targets = ["x86_64-unknown-linux-gnu"]

[[bench]]
name = "bench"
harness = false

[dependencies]
ahash = { version = "0.8.2", optional = true }
codec = { package = "parity-scale-codec", version = "3.2.2", default-features = false }
hashbrown = { version = "0.12.3", optional = true }
hash-db = { version = "0.15.2", default-features = false }
lazy_static = { version = "1.4.0", optional = true }
<<<<<<< HEAD
lru = { version = "0.8.1", optional = true }
=======
>>>>>>> 18bb7c7c
memory-db = { version = "0.31.0", default-features = false }
nohash-hasher = { version = "0.2.0", optional = true }
parking_lot = { version = "0.12.1", optional = true }
scale-info = { version = "2.1.1", default-features = false, features = ["derive"] }
thiserror = { version = "1.0.30", optional = true }
tracing = { version = "0.1.29", optional = true }
trie-db = { version = "0.24.0", default-features = false }
trie-root = { version = "0.17.0", default-features = false }
sp-core = { version = "7.0.0", default-features = false, path = "../core" }
sp-std = { version = "5.0.0", default-features = false, path = "../std" }
<<<<<<< HEAD

[dev-dependencies]
array-bytes = "4.1"
criterion = "0.3.3"
trie-bench = "0.33.0"
=======
schnellru = { version = "0.2.1", optional = true }

[dev-dependencies]
array-bytes = "4.1"
criterion = "0.4.0"
trie-bench = "0.34.0"
>>>>>>> 18bb7c7c
trie-standardmap = "0.15.2"
sp-runtime = { version = "7.0.0", path = "../runtime" }

[features]
default = ["std"]
std = [
	"ahash",
	"codec/std",
	"hashbrown",
	"hash-db/std",
	"lazy_static",
	"schnellru",
	"memory-db/std",
	"nohash-hasher",
	"parking_lot",
	"scale-info/std",
	"sp-core/std",
	"sp-std/std",
	"thiserror",
	"tracing",
	"trie-db/std",
	"trie-root/std",
]<|MERGE_RESOLUTION|>--- conflicted
+++ resolved
@@ -23,10 +23,7 @@
 hashbrown = { version = "0.12.3", optional = true }
 hash-db = { version = "0.15.2", default-features = false }
 lazy_static = { version = "1.4.0", optional = true }
-<<<<<<< HEAD
 lru = { version = "0.8.1", optional = true }
-=======
->>>>>>> 18bb7c7c
 memory-db = { version = "0.31.0", default-features = false }
 nohash-hasher = { version = "0.2.0", optional = true }
 parking_lot = { version = "0.12.1", optional = true }
@@ -37,20 +34,12 @@
 trie-root = { version = "0.17.0", default-features = false }
 sp-core = { version = "7.0.0", default-features = false, path = "../core" }
 sp-std = { version = "5.0.0", default-features = false, path = "../std" }
-<<<<<<< HEAD
-
-[dev-dependencies]
-array-bytes = "4.1"
-criterion = "0.3.3"
-trie-bench = "0.33.0"
-=======
 schnellru = { version = "0.2.1", optional = true }
 
 [dev-dependencies]
 array-bytes = "4.1"
 criterion = "0.4.0"
 trie-bench = "0.34.0"
->>>>>>> 18bb7c7c
 trie-standardmap = "0.15.2"
 sp-runtime = { version = "7.0.0", path = "../runtime" }
 
