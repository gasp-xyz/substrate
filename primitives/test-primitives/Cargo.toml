[package]
name = "sp-test-primitives"
version = "2.0.0"
authors = ["Parity Technologies <admin@parity.io>"]
edition = "2021"
license = "Apache-2.0"
homepage = "https://substrate.io"
repository = "https://github.com/paritytech/substrate/"
publish = false

[package.metadata.docs.rs]
targets = ["x86_64-unknown-linux-gnu"]

[dependencies]
<<<<<<< HEAD
codec = { package = "parity-scale-codec", version = "3.0.0", default-features = false, features = ["derive"] }
=======
codec = { package = "parity-scale-codec", version = "3.2.2", default-features = false, features = ["derive"] }
>>>>>>> 18bb7c7c
serde = { version = "1.0.136", features = ["derive"], optional = true }
sp-application-crypto = { version = "7.0.0", default-features = false, path = "../application-crypto" }
sp-core = { version = "7.0.0", default-features = false, path = "../core" }
sp-runtime = { version = "7.0.0", default-features = false, path = "../runtime" }

[features]
default = [
	"std",
]
std = [
	"codec/std",
	"serde",
	"sp-application-crypto/std",
	"sp-core/std",
	"sp-runtime/std",
]<|MERGE_RESOLUTION|>--- conflicted
+++ resolved
@@ -12,11 +12,7 @@
 targets = ["x86_64-unknown-linux-gnu"]
 
 [dependencies]
-<<<<<<< HEAD
-codec = { package = "parity-scale-codec", version = "3.0.0", default-features = false, features = ["derive"] }
-=======
 codec = { package = "parity-scale-codec", version = "3.2.2", default-features = false, features = ["derive"] }
->>>>>>> 18bb7c7c
 serde = { version = "1.0.136", features = ["derive"], optional = true }
 sp-application-crypto = { version = "7.0.0", default-features = false, path = "../application-crypto" }
 sp-core = { version = "7.0.0", default-features = false, path = "../core" }
