[package]
name = "sp-version-proc-macro"
version = "4.0.0-dev"
authors = ["Parity Technologies <admin@parity.io>"]
edition = "2021"
license = "Apache-2.0"
homepage = "https://substrate.io"
repository = "https://github.com/paritytech/substrate/"
description = "Macro for defining a runtime version."
documentation = "https://docs.rs/sp-api-proc-macro"

[package.metadata.docs.rs]
targets = ["x86_64-unknown-linux-gnu"]

[lib]
proc-macro = true

[dependencies]
codec = { package = "parity-scale-codec", version = "3.2.2", features = [ "derive" ] }
<<<<<<< HEAD
proc-macro2 = "1.0.37"
quote = "1.0.10"
syn = { version = "1.0.98", features = ["full", "fold", "extra-traits", "visit"] }
=======
proc-macro2 = "1.0.56"
quote = "1.0.26"
syn = { version = "2.0.14", features = ["full", "fold", "extra-traits", "visit"] }
>>>>>>> 3bb3882c

[dev-dependencies]
sp-version = { version = "5.0.0", path = ".." }<|MERGE_RESOLUTION|>--- conflicted
+++ resolved
@@ -17,15 +17,9 @@
 
 [dependencies]
 codec = { package = "parity-scale-codec", version = "3.2.2", features = [ "derive" ] }
-<<<<<<< HEAD
-proc-macro2 = "1.0.37"
-quote = "1.0.10"
-syn = { version = "1.0.98", features = ["full", "fold", "extra-traits", "visit"] }
-=======
 proc-macro2 = "1.0.56"
 quote = "1.0.26"
 syn = { version = "2.0.14", features = ["full", "fold", "extra-traits", "visit"] }
->>>>>>> 3bb3882c
 
 [dev-dependencies]
 sp-version = { version = "5.0.0", path = ".." }