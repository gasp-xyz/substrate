[licenses]
# The lint level for crates which do not have a detectable license
unlicensed = "deny"
# List of explicitly allowed licenses
# See https://spdx.org/licenses/ for list of possible licenses
# [possible values: any SPDX 3.11 short identifier (+ optional exception)].
allow = [
    "MPL-2.0",
]
# List of explicitly disallowed licenses
# See https://spdx.org/licenses/ for list of possible licenses
# [possible values: any SPDX 3.11 short identifier (+ optional exception)].
deny = [
]
# Lint level for licenses considered copyleft
copyleft = "deny"
# Blanket approval or denial for OSI-approved or FSF Free/Libre licenses
# * both - The license will be approved if it is both OSI-approved *AND* FSF
# * either - The license will be approved if it is either OSI-approved *OR* FSF
# * osi-only - The license will be approved if is OSI-approved *AND NOT* FSF
# * fsf-only - The license will be approved if is FSF *AND NOT* OSI-approved
# * neither - This predicate is ignored and the default lint level is used
allow-osi-fsf-free = "either"
# Lint level used when no other predicates are matched
# 1. License isn't in the allow or deny lists
# 2. License isn't copyleft
# 3. License isn't OSI/FSF, or allow-osi-fsf-free = "neither"
default = "deny"
# The confidence threshold for detecting a license from license text.
# The higher the value, the more closely the license text must be to the
# canonical license text of a valid SPDX license file.
# [possible values: any between 0.0 and 1.0].
confidence-threshold = 0.8
# Allow 1 or more licenses on a per-crate basis, so that particular licenses
# aren't accepted for every possible crate as with the normal allow list
exceptions = [
    # Each entry is the crate and version constraint, and its specific allow list
    { allow = ["GPL-3.0 WITH Classpath-exception-2.0"], name = "chain-spec-builder" },
    { allow = ["GPL-3.0 WITH Classpath-exception-2.0"], name = "mmr-gadget" },
    { allow = ["GPL-3.0 WITH Classpath-exception-2.0"], name = "node-bench" },
    { allow = ["GPL-3.0 WITH Classpath-exception-2.0"], name = "node-cli" },
    { allow = ["GPL-3.0 WITH Classpath-exception-2.0"], name = "node-inspect" },
    { allow = ["GPL-3.0 WITH Classpath-exception-2.0"], name = "node-testing" },
    { allow = ["GPL-3.0 WITH Classpath-exception-2.0"], name = "sc-authority-discovery" },
    { allow = ["GPL-3.0 WITH Classpath-exception-2.0"], name = "sc-basic-authorship" },
    { allow = ["GPL-3.0 WITH Classpath-exception-2.0"], name = "sc-block-builder" },
    { allow = ["GPL-3.0 WITH Classpath-exception-2.0"], name = "sc-chain-spec" },
    { allow = ["GPL-3.0 WITH Classpath-exception-2.0"], name = "sc-chain-spec-derive" },
    { allow = ["GPL-3.0 WITH Classpath-exception-2.0"], name = "sc-cli" },
    { allow = ["GPL-3.0 WITH Classpath-exception-2.0"], name = "sc-client-api" },
    { allow = ["GPL-3.0 WITH Classpath-exception-2.0"], name = "sc-client-db" },
    { allow = ["GPL-3.0 WITH Classpath-exception-2.0"], name = "sc-consensus" },
    { allow = ["GPL-3.0 WITH Classpath-exception-2.0"], name = "sc-consensus-aura" },
    { allow = ["GPL-3.0 WITH Classpath-exception-2.0"], name = "sc-consensus-babe" },
    { allow = ["GPL-3.0 WITH Classpath-exception-2.0"], name = "sc-consensus-babe-rpc" },
    { allow = ["GPL-3.0 WITH Classpath-exception-2.0"], name = "sc-consensus-beefy" },
    { allow = ["GPL-3.0 WITH Classpath-exception-2.0"], name = "sc-consensus-beefy-rpc" },
    { allow = ["GPL-3.0 WITH Classpath-exception-2.0"], name = "sc-consensus-epochs" },
    { allow = ["GPL-3.0 WITH Classpath-exception-2.0"], name = "sc-consensus-grandpa" },
    { allow = ["GPL-3.0 WITH Classpath-exception-2.0"], name = "sc-consensus-grandpa-rpc" },
    { allow = ["GPL-3.0 WITH Classpath-exception-2.0"], name = "sc-consensus-manual-seal" },
    { allow = ["GPL-3.0 WITH Classpath-exception-2.0"], name = "sc-consensus-pow" },
    { allow = ["GPL-3.0 WITH Classpath-exception-2.0"], name = "sc-consensus-slots" },
    { allow = ["GPL-3.0 WITH Classpath-exception-2.0"], name = "sc-executor" },
    { allow = ["GPL-3.0 WITH Classpath-exception-2.0"], name = "sc-executor-common" },
    { allow = ["GPL-3.0 WITH Classpath-exception-2.0"], name = "sc-executor-wasmi" },
    { allow = ["GPL-3.0 WITH Classpath-exception-2.0"], name = "sc-executor-wasmtime" },
    { allow = ["GPL-3.0 WITH Classpath-exception-2.0"], name = "sc-informant" },
    { allow = ["GPL-3.0 WITH Classpath-exception-2.0"], name = "sc-keystore" },
    { allow = ["GPL-3.0 WITH Classpath-exception-2.0"], name = "sc-network" },
    { allow = ["GPL-3.0 WITH Classpath-exception-2.0"], name = "sc-network-bitswap" },
    { allow = ["GPL-3.0 WITH Classpath-exception-2.0"], name = "sc-network-common" },
    { allow = ["GPL-3.0 WITH Classpath-exception-2.0"], name = "sc-network-gossip" },
    { allow = ["GPL-3.0 WITH Classpath-exception-2.0"], name = "sc-network-light" },
    { allow = ["GPL-3.0 WITH Classpath-exception-2.0"], name = "sc-network-sync" },
    { allow = ["GPL-3.0 WITH Classpath-exception-2.0"], name = "sc-network-test" },
    { allow = ["GPL-3.0 WITH Classpath-exception-2.0"], name = "sc-network-transactions" },
    { allow = ["GPL-3.0 WITH Classpath-exception-2.0"], name = "sc-offchain" },
    { allow = ["GPL-3.0 WITH Classpath-exception-2.0"], name = "sc-peerset" },
    { allow = ["GPL-3.0 WITH Classpath-exception-2.0"], name = "sc-proposer-metrics" },
    { allow = ["GPL-3.0 WITH Classpath-exception-2.0"], name = "sc-rpc" },
    { allow = ["GPL-3.0 WITH Classpath-exception-2.0"], name = "sc-rpc-api" },
    { allow = ["GPL-3.0 WITH Classpath-exception-2.0"], name = "sc-rpc-server" },
    { allow = ["GPL-3.0 WITH Classpath-exception-2.0"], name = "sc-rpc-spec-v2" },
    { allow = ["GPL-3.0 WITH Classpath-exception-2.0"], name = "sc-runtime-test" },
    { allow = ["GPL-3.0 WITH Classpath-exception-2.0"], name = "sc-service" },
    { allow = ["GPL-3.0 WITH Classpath-exception-2.0"], name = "sc-service-test" },
    { allow = ["GPL-3.0 WITH Classpath-exception-2.0"], name = "sc-state-db" },
    { allow = ["GPL-3.0 WITH Classpath-exception-2.0"], name = "sc-storage-monitor" },
    { allow = ["GPL-3.0 WITH Classpath-exception-2.0"], name = "sc-sysinfo" },
    { allow = ["GPL-3.0 WITH Classpath-exception-2.0"], name = "sc-telemetry" },
    { allow = ["GPL-3.0 WITH Classpath-exception-2.0"], name = "sc-tracing" },
    { allow = ["GPL-3.0 WITH Classpath-exception-2.0"], name = "sc-transaction-pool" },
    { allow = ["GPL-3.0 WITH Classpath-exception-2.0"], name = "sc-transaction-pool-api" },
    { allow = ["GPL-3.0 WITH Classpath-exception-2.0"], name = "subkey" },
]

# Some crates don't have (easily) machine readable licensing information,
# adding a clarification entry for it allows you to manually specify the
# licensing information
[[licenses.clarify]]
# The name of the crate the clarification applies to
name = "ring"
# The SPDX expression for the license requirements of the crate
expression = "MIT AND ISC AND OpenSSL"
# One or more files in the crate's source used as the "source of truth" for
# the license expression. If the contents match, the clarification will be used
# when running the license check, otherwise the clarification will be ignored
# and the crate will be checked normally, which may produce warnings or errors
# depending on the rest of your configuration
license-files = [
    # Each entry is a crate relative path, and the (opaque) hash of its contents
    { path = "LICENSE", hash = 0xbd0eed23 }
<<<<<<< HEAD
]
[[licenses.clarify]]
name = "webpki"
expression = "ISC"
license-files = [{ path = "LICENSE", hash = 0x001c7e6c }]

[licenses.private]
# If true, ignores workspace crates that aren't published, or are only
# published to private registries
ignore = false
# One or more private registries that you might publish crates to, if a crate
# is only published to private registries, and ignore is true, the crate will
# not have its license(s) checked
registries = [
    #"https://sekretz.com/registry
]

# This section is considered when running `cargo deny check bans`.
# More documentation about the 'bans' section can be found here:
# https://embarkstudios.github.io/cargo-deny/checks/bans/cfg.html
[bans]
# Lint level for when multiple versions of the same crate are detected
multiple-versions = "warn"
# The graph highlighting used when creating dotgraphs for crates
# with multiple versions
# * lowest-version - The path to the lowest versioned duplicate is highlighted
# * simplest-path - The path to the version with the fewest edges is highlighted
# * all - Both lowest-version and simplest-path are used
highlight = "lowest-version"
# List of crates that are allowed. Use with care!
allow = [
    #{ name = "ansi_term", version = "=0.11.0" },
]
# List of crates to deny
deny = [
    # Each entry the name of a crate and a version range. If version is
    # not specified, all versions will be matched.
]
# Certain crates/versions that will be skipped when doing duplicate detection.
skip = [
    #{ name = "ansi_term", version = "=0.11.0" },
]
# Similarly to `skip` allows you to skip certain crates during duplicate 
# detection. Unlike skip, it also includes the entire tree of transitive 
# dependencies starting at the specified crate, up to a certain depth, which is
# by default infinite
skip-tree = [
    #{ name = "ansi_term", version = "=0.11.0", depth = 20 },
]

# This section is considered when running `cargo deny check sources`.
# More documentation about the 'sources' section can be found here:
# https://embarkstudios.github.io/cargo-deny/checks/sources/cfg.html
[sources]
# Lint level for what to happen when a crate from a crate registry that is not
# in the allow list is encountered
unknown-registry = "deny"
# Lint level for what to happen when a crate from a git repository that is not
# in the allow list is encountered
unknown-git = "warn"
# List of URLs for allowed crate registries. Defaults to the crates.io index
# if not specified. If it is specified but empty, no registries are allowed.
allow-registry = ["https://github.com/rust-lang/crates.io-index"]
# List of URLs for allowed Git repositories
allow-git = []
=======
]
>>>>>>> 3bb3882c
<|MERGE_RESOLUTION|>--- conflicted
+++ resolved
@@ -111,72 +111,4 @@
 license-files = [
     # Each entry is a crate relative path, and the (opaque) hash of its contents
     { path = "LICENSE", hash = 0xbd0eed23 }
-<<<<<<< HEAD
-]
-[[licenses.clarify]]
-name = "webpki"
-expression = "ISC"
-license-files = [{ path = "LICENSE", hash = 0x001c7e6c }]
-
-[licenses.private]
-# If true, ignores workspace crates that aren't published, or are only
-# published to private registries
-ignore = false
-# One or more private registries that you might publish crates to, if a crate
-# is only published to private registries, and ignore is true, the crate will
-# not have its license(s) checked
-registries = [
-    #"https://sekretz.com/registry
-]
-
-# This section is considered when running `cargo deny check bans`.
-# More documentation about the 'bans' section can be found here:
-# https://embarkstudios.github.io/cargo-deny/checks/bans/cfg.html
-[bans]
-# Lint level for when multiple versions of the same crate are detected
-multiple-versions = "warn"
-# The graph highlighting used when creating dotgraphs for crates
-# with multiple versions
-# * lowest-version - The path to the lowest versioned duplicate is highlighted
-# * simplest-path - The path to the version with the fewest edges is highlighted
-# * all - Both lowest-version and simplest-path are used
-highlight = "lowest-version"
-# List of crates that are allowed. Use with care!
-allow = [
-    #{ name = "ansi_term", version = "=0.11.0" },
-]
-# List of crates to deny
-deny = [
-    # Each entry the name of a crate and a version range. If version is
-    # not specified, all versions will be matched.
-]
-# Certain crates/versions that will be skipped when doing duplicate detection.
-skip = [
-    #{ name = "ansi_term", version = "=0.11.0" },
-]
-# Similarly to `skip` allows you to skip certain crates during duplicate 
-# detection. Unlike skip, it also includes the entire tree of transitive 
-# dependencies starting at the specified crate, up to a certain depth, which is
-# by default infinite
-skip-tree = [
-    #{ name = "ansi_term", version = "=0.11.0", depth = 20 },
-]
-
-# This section is considered when running `cargo deny check sources`.
-# More documentation about the 'sources' section can be found here:
-# https://embarkstudios.github.io/cargo-deny/checks/sources/cfg.html
-[sources]
-# Lint level for what to happen when a crate from a crate registry that is not
-# in the allow list is encountered
-unknown-registry = "deny"
-# Lint level for what to happen when a crate from a git repository that is not
-# in the allow list is encountered
-unknown-git = "warn"
-# List of URLs for allowed crate registries. Defaults to the crates.io index
-# if not specified. If it is specified but empty, no registries are allowed.
-allow-registry = ["https://github.com/rust-lang/crates.io-index"]
-# List of URLs for allowed Git repositories
-allow-git = []
-=======
-]
->>>>>>> 3bb3882c
+]