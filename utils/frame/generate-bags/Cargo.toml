--- conflicted
+++ resolved
@@ -15,16 +15,7 @@
 frame-system = { version = "4.0.0-dev", path = "../../../frame/system" }
 pallet-staking = { version = "4.0.0-dev", path = "../../../frame/staking" }
 
-<<<<<<< HEAD
-# primitives
-sp-io = { version = "7.0.0", path = "../../../primitives/io" }
-
-# third party
-chrono = { version = "0.4.19" }
-git2 = { version = "0.14.2", default-features = false }
-=======
 # third party
 chrono = { version = "0.4.19" }
 git2 = { version = "0.16.0", default-features = false }
->>>>>>> 18bb7c7c
 num-format = "0.4.3"