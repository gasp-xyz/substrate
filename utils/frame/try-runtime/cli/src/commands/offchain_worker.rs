// This file is part of Substrate.

// Copyright (C) 2021-2022 Parity Technologies (UK) Ltd.
// SPDX-License-Identifier: Apache-2.0

// Licensed under the Apache License, Version 2.0 (the "License");
// you may not use this file except in compliance with the License.
// You may obtain a copy of the License at
//
// 	http://www.apache.org/licenses/LICENSE-2.0
//
// Unless required by applicable law or agreed to in writing, software
// distributed under the License is distributed on an "AS IS" BASIS,
// WITHOUT WARRANTIES OR CONDITIONS OF ANY KIND, either express or implied.
// See the License for the specific language governing permissions and
// limitations under the License.

use crate::{
	build_executor, commands::execute_block::next_hash_of, full_extensions, parse, rpc_err_handler,
	state_machine_call, LiveState, SharedParams, State, LOG_TARGET,
};
use parity_scale_codec::Encode;
use sc_executor::sp_wasm_interface::HostFunctions;
use sp_runtime::traits::{Block as BlockT, NumberFor};
use std::{fmt::Debug, str::FromStr};
use substrate_rpc_client::{ws_client, ChainApi};

/// Configurations of the [`crate::Command::OffchainWorker`].
#[derive(Debug, Clone, clap::Parser)]
pub struct OffchainWorkerCmd {
	/// The ws uri from which to fetch the header.
	///
	/// If the `live` state type is being used, then this can be omitted, and is equal to whatever
	/// the `state::uri` is. Only use this (with care) when combined with a snapshot.
	#[arg(
		long,
		value_parser = parse::url
	)]
	pub header_ws_uri: Option<String>,

	/// The state type to use.
	#[command(subcommand)]
	pub state: State,
}

impl OffchainWorkerCmd {
	fn header_ws_uri<Block: BlockT>(&self) -> String
	where
		Block::Hash: FromStr,
		<Block::Hash as FromStr>::Err: Debug,
	{
		match (&self.header_ws_uri, &self.state) {
			(Some(header_ws_uri), State::Snap { .. }) => header_ws_uri.to_owned(),
			(Some(header_ws_uri), State::Live { .. }) => {
				log::error!(target: LOG_TARGET, "--header-uri is provided while state type is live, this will most likely lead to a nonsensical result.");
				header_ws_uri.to_owned()
			},
			(None, State::Live(LiveState { uri, .. })) => uri.clone(),
			(None, State::Snap { .. }) => {
				panic!("either `--header-uri` must be provided, or state must be `live`");
			},
		}
	}
}

pub(crate) async fn offchain_worker<Block, HostFns>(
	shared: SharedParams,
	command: OffchainWorkerCmd,
) -> sc_cli::Result<()>
where
	Block: BlockT + serde::de::DeserializeOwned,
	Block::Header: serde::de::DeserializeOwned,
	Block::Hash: FromStr,
	<Block::Hash as FromStr>::Err: Debug,
	NumberFor<Block>: FromStr,
	<NumberFor<Block> as FromStr>::Err: Debug,
	HostFns: HostFunctions,
{
	let executor = build_executor(&shared);
	// we first build the externalities with the remote code.
<<<<<<< HEAD
	let ext = command.state.into_ext::<Block, HostFns>(&shared, &executor, None).await?;
=======
	let ext = command.state.into_ext::<Block, HostFns>(&shared, &executor, None, true).await?;
>>>>>>> 18bb7c7c

	let header_ws_uri = command.header_ws_uri::<Block>();

	let rpc = ws_client(&header_ws_uri).await?;
	let next_hash = next_hash_of::<Block>(&rpc, ext.block_hash).await?;
	log::info!(target: LOG_TARGET, "fetching next header: {:?} ", next_hash);

	let header = ChainApi::<(), Block::Hash, Block::Header, ()>::header(&rpc, Some(next_hash))
		.await
		.map_err(rpc_err_handler)
		.map(|maybe_header| maybe_header.ok_or("Header does not exist"))??;
	let payload = header.encode();

	let _ = state_machine_call::<Block, HostFns>(
		&ext,
		&executor,
		"OffchainWorkerApi_offchain_worker",
		&payload,
		full_extensions(),
	)?;

	Ok(())
}<|MERGE_RESOLUTION|>--- conflicted
+++ resolved
@@ -78,11 +78,7 @@
 {
 	let executor = build_executor(&shared);
 	// we first build the externalities with the remote code.
-<<<<<<< HEAD
-	let ext = command.state.into_ext::<Block, HostFns>(&shared, &executor, None).await?;
-=======
 	let ext = command.state.into_ext::<Block, HostFns>(&shared, &executor, None, true).await?;
->>>>>>> 18bb7c7c
 
 	let header_ws_uri = command.header_ws_uri::<Block>();
 
