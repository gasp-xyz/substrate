--- conflicted
+++ resolved
@@ -97,11 +97,7 @@
 		&executor,
 		"OffchainWorkerApi_offchain_worker",
 		&payload,
-<<<<<<< HEAD
-		full_extensions(),
-=======
 		full_extensions(executor.clone()),
->>>>>>> 3bb3882c
 	)?;
 
 	Ok(())
