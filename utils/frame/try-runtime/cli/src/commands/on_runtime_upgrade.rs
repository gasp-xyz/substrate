--- conflicted
+++ resolved
@@ -40,13 +40,8 @@
 	/// Performing any checks will potentially invalidate the measured PoV/Weight.
 	// NOTE: The clap attributes make it backwards compatible with the previous `--checks` flag.
 	#[clap(long,
-<<<<<<< HEAD
-		default_value = "None",
-		default_missing_value = "All",
-=======
 		default_value = "pre-and-post",
 		default_missing_value = "all",
->>>>>>> 3bb3882c
 		num_args = 0..=1,
 		require_equals = true,
 		verbatim_doc_comment)]
