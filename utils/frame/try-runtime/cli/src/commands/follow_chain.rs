--- conflicted
+++ resolved
@@ -108,19 +108,12 @@
 				.or_else(|e| {
 					if matches!(e, substrate_rpc_client::Error::ParseError(_)) {
 						log::error!(
-<<<<<<< HEAD
-							"failed to parse the block format of remote against the local \
-						codebase. The block format has changed, and follow-chain cannot run in \
-						this case. Try running this command in a branch of your codebase that has \
-						the same block format as the remote chain. For now, we replace the block with an empty one"
-=======
 							target: LOG_TARGET,
 							"failed to parse the block format of remote against the local \
 							codebase. The block format has changed, and follow-chain cannot run in \
 							this case. Try running this command in a branch of your codebase that
 							has the same block format as the remote chain. For now, we replace the \
 							block with an empty one."
->>>>>>> 3bb3882c
 						);
 					}
 					Err(rpc_err_handler(e))
@@ -157,15 +150,10 @@
 			state_ext,
 			&executor,
 			"TryRuntime_execute_block",
-<<<<<<< HEAD
-			(block, command.state_root_check, command.try_state.clone()).encode().as_ref(),
-			full_extensions(),
-=======
 			(block, command.state_root_check, true, command.try_state.clone())
 				.encode()
 				.as_ref(),
 			full_extensions(executor.clone()),
->>>>>>> 3bb3882c
 			shared
 				.export_proof
 				.as_ref()
