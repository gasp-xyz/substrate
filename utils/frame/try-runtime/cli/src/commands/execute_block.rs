--- conflicted
+++ resolved
@@ -99,11 +99,7 @@
 	HostFns: HostFunctions,
 {
 	let executor = build_executor::<HostFns>(&shared);
-<<<<<<< HEAD
-	let ext = command.state.into_ext::<Block, HostFns>(&shared, &executor, None).await?;
-=======
 	let ext = command.state.into_ext::<Block, HostFns>(&shared, &executor, None, true).await?;
->>>>>>> 18bb7c7c
 
 	// get the block number associated with this block.
 	let block_ws_uri = command.block_ws_uri::<Block>();
