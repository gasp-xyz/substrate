--- conflicted
+++ resolved
@@ -119,15 +119,9 @@
 //! 1. the state root will NEVER match, because `:CODE:` is different between the two.
 //! 2. replaying all transactions will fail, because the spec-version is part of the transaction
 //!    signature.
-<<<<<<< HEAD
 //!
 //! ## Best Practices
 //!
-=======
-//!
-//! ## Best Practices
-//!
->>>>>>> 18bb7c7c
 //! Try-runtime is all about battle-testing unreleased runtime. The following list of suggestions
 //! help developers maximize the testing coverage and make base use of `try-runtime`.
 //!
@@ -197,7 +191,6 @@
 //! cargo build --release --features try-runtime
 //! cp target/release/substrate substrate-try-runtime
 //! cp ./target/release/wbuild/kitchensink-runtime/kitchensink_runtime.wasm runtime-try-runtime.wasm
-<<<<<<< HEAD
 //! ```
 //!
 //! > The above example is with `substrate`'s `kitchensink-runtime`, but is applicable to any
@@ -264,74 +257,6 @@
 //!
 //! * Run the migrations of a given runtime on top of a live state.
 //!
-=======
-//! ```
-//!
-//! > The above example is with `substrate`'s `kitchensink-runtime`, but is applicable to any
-//! > substrate-based chain that has implemented `try-runtime-cli`.
-//!
-//! * If you run `try-runtime` subcommand against `substrate` binary listed above, you get the
-//!   following error.
-//!
-//! ```bash
-//! [substrate] ./substrate try-runtime
-//! Error: Input("TryRuntime wasn't enabled when building the node. You can enable it with `--features try-runtime`.")
-//! ```
-//!
-//! * If you run the same against `substrate-try-runtime`, it will work.
-//!
-//! ```bash
-//! [substrate] ./substrate-try-runtime try-runtime
-//! Try some command against runtime state
-//!
-//! Usage: substrate-try-runtime try-runtime [OPTIONS] --runtime <RUNTIME> <COMMAND>
-//!
-//! Commands:
-//!   on-runtime-upgrade  Execute the migrations of the "local runtime"
-//!   execute-block       Executes the given block against some state
-//!   offchain-worker     Executes *the offchain worker hooks* of a given block against some state
-//!   follow-chain        Follow the given chain's finalized blocks and apply all of its extrinsics
-//!   create-snapshot     Create a new snapshot file
-//!   help                Print this message or the help of the given subcommand(s)
-//!
-//! Options:
-//!       --chain <CHAIN_SPEC>
-//!           Specify the chain specification
-//!       --dev
-//!           Specify the development chain
-//!   -d, --base-path <PATH>
-//!           Specify custom base path
-//!   -l, --log <LOG_PATTERN>...
-//!           Sets a custom logging filter. Syntax is `<target>=<level>`, e.g. -lsync=debug
-//!       --detailed-log-output
-//!           Enable detailed log output
-//!       --disable-log-color
-//!           Disable log color output
-//!       --enable-log-reloading
-//!           Enable feature to dynamically update and reload the log filter
-//!       --tracing-targets <TARGETS>
-//!           Sets a custom profiling filter. Syntax is the same as for logging: `<target>=<level>`
-//!       --tracing-receiver <RECEIVER>
-//!           Receiver to process tracing messages [default: log] [possible values: log]
-//!       --runtime <RUNTIME>
-//!           The runtime to use
-//!       --wasm-execution <METHOD>
-//!           Type of wasm execution used [default: compiled] [possible values: interpreted-i-know-what-i-do, compiled]
-//!       --wasm-instantiation-strategy <STRATEGY>
-//!           The WASM instantiation method to use [default: pooling-copy-on-write] [possible values: pooling-copy-on-write, recreate-instance-copy-on-write, pooling, recreate-instance, legacy-instance-reuse]
-//!       --heap-pages <HEAP_PAGES>
-//!           The number of 64KB pages to allocate for Wasm execution. Defaults to [`sc_service::Configuration.default_heap_pages`]
-//!       --overwrite-state-version <OVERWRITE_STATE_VERSION>
-//!           Overwrite the `state_version`
-//!   -h, --help
-//!           Print help information (use `--help` for more detail)
-//!   -V, --version
-//!           Print version information
-//! ```
-//!
-//! * Run the migrations of a given runtime on top of a live state.
-//!
->>>>>>> 18bb7c7c
 //! ```bash
 //! # assuming there's `./substrate --dev --tmp --ws-port 9999` or similar running.
 //! ./substrate-try-runtime \
@@ -354,7 +279,6 @@
 //!     live --uri ws://localhost:9999 \
 //!     # replace with your desired block hash!
 //!     --at 0xa1b16c1efd889a9f17375ec4dd5c1b4351a2be17fa069564fced10d23b9b3836
-<<<<<<< HEAD
 //! ```
 //!
 //! * Executing the same command with the [`Runtime::Existing`] will fail because the existing
@@ -430,86 +354,7 @@
 //!     follow-chain \
 //!     --uri ws://localhost:9999 \
 //!     --try-state rr-3
-=======
-//! ```
-//!
-//! * Executing the same command with the [`Runtime::Existing`] will fail because the existing
-//!   runtime, stored onchain in `substrate` binary that we compiled earlier does not have
-//!   `try-runtime` feature!
-//!
-//! ```bash
-//! ./substrate-try-runtime try-runtime --runtime existing -lruntime=debug on-runtime-upgrade live --uri ws://localhost:9999
-//! ...
-//! Error: Input("given runtime is NOT compiled with try-runtime feature!")
-//! ```
-//!
-//! * Now, let's use a snapshot file. First, we create the snapshot:
-//!
-//! ```bash
-//! ./substrate-try-runtime try-runtime --runtime existing -lruntime=debug create-snapshot --uri ws://localhost:9999
-//! 2022-12-13 10:28:17.516  INFO main try-runtime::cli: snapshot path not provided (-s), using 'node-268@latest.snap'
-//! 2022-12-13 10:28:17.516  INFO                 main remote-ext: since no at is provided, setting it to latest finalized head, 0xe7d0b614dfe89af65b33577aae46a6f958c974bf52f8a5e865a0f4faeb578d22
-//! 2022-12-13 10:28:17.516  INFO                 main remote-ext: since no prefix is filtered, the data for all pallets will be downloaded
-//! 2022-12-13 10:28:17.550  INFO                 main remote-ext: writing snapshot of 1611464 bytes to "node-268@latest.snap"
-//! 2022-12-13 10:28:17.551  INFO                 main remote-ext: initialized state externalities with storage root 0x925e4e95de4c08474fb7f976c4472fa9b8a1091619cd7820a793bf796ee6d932 and state_version V1
-//! ```
-//!
-//! > Note that the snapshot contains the `existing` runtime, which does not have the correct
-//! > `try-runtime` feature. In the following commands, we still need to overwrite the runtime.
-//!
-//! Then, we can use it to have the same command as before, `on-runtime-upgrade`
-//!
-//! ```bash
-//! try-runtime \
-//!     --runtime runtime-try-runtime.wasm \
-//!     -lruntime=debug \
-//!     on-runtime-upgrade \
-//!     snap -s node-268@latest.snap
-//! ```
-//!
-//! * Execute the latest finalized block with the given runtime.
-//!
-//! ```bash
-//! ./substrate-try-runtime try-runtime \
-//!     --runtime runtime-try-runtime.wasm \
-//!     -lruntime=debug \
-//!     execute-block live \
-//!     --uri ws://localhost:999
->>>>>>> 18bb7c7c
-//! ```
-//!
-//! This can still be customized at a given block with `--at`. If you want to use a snapshot, you
-//! can still use `--block-ws-uri` to provide a node form which the block data can be fetched.
-//!
-//! Moreover, this runs the `frame_support::try_runtime::TryState` hooks as well. The hooks to run
-//! can be customized with the `--try-state`. For example:
-//!
-//! ```bash
-//! ./substrate-try-runtime try-runtime \
-//!     --runtime runtime-try-runtime.wasm \
-//!     -lruntime=debug \
-//!     execute-block live \
-//!     --try-state System,Staking \
-//!     --uri ws://localhost:999
-//! ```
-//!
-//! Will only run the `try-state` of the two given pallets. See
-//! [`frame_try_runtime::TryStateSelect`] for more information.
-//!
-//! * Follow our live chain's blocks using `follow-chain`, whilst running the try-state of 3 pallets
-//!   in a round robin fashion
-//!
-//! ```bash
-//! ./substrate-try-runtime \
-//!     try-runtime \
-//!     --runtime runtime-try-runtime.wasm \
-//!     -lruntime=debug \
-//!     follow-chain \
-//!     --uri ws://localhost:9999 \
-//!     --try-state rr-3
-//! ```
-
-#![cfg(feature = "try-runtime")]
+//! ```
 
 #![cfg(feature = "try-runtime")]
 
@@ -678,15 +523,12 @@
 	#[arg(long)]
 	pub heap_pages: Option<u64>,
 
-<<<<<<< HEAD
-=======
 	/// Path to a file to export the storage proof into (as a JSON).
 	/// If several blocks are executed, the path is interpreted as a folder
 	/// where one file per block will be written (named `{block_number}-{block_hash}`).
 	#[clap(long)]
 	pub export_proof: Option<PathBuf>,
 
->>>>>>> 18bb7c7c
 	/// Overwrite the `state_version`.
 	///
 	/// Otherwise `remote-externalities` will automatically set the correct state version.
@@ -767,10 +609,7 @@
 		shared: &SharedParams,
 		executor: &WasmExecutor<HostFns>,
 		state_snapshot: Option<SnapshotConfig>,
-<<<<<<< HEAD
-=======
 		try_runtime_check: bool,
->>>>>>> 18bb7c7c
 	) -> sc_cli::Result<RemoteExternalities<Block>>
 	where
 		Block::Hash: FromStr,
@@ -866,15 +705,6 @@
 			if new_version.spec_name != old_version.spec_name {
 				return Err("Spec names must match.".into())
 			}
-<<<<<<< HEAD
-		}
-
-		// whatever runtime we have in store now must have been compiled with try-runtime feature.
-		if !ensure_try_runtime::<Block, HostFns>(&executor, &mut ext) {
-			return Err("given runtime is NOT compiled with try-runtime feature!".into())
-		}
-
-=======
 		}
 
 		// whatever runtime we have in store now must have been compiled with try-runtime feature.
@@ -884,7 +714,6 @@
 			}
 		}
 
->>>>>>> 18bb7c7c
 		Ok(ext)
 	}
 }
@@ -1157,8 +986,6 @@
 pub(crate) fn rpc_err_handler(error: impl Debug) -> &'static str {
 	log::error!(target: LOG_TARGET, "rpc error: {:?}", error);
 	"rpc error."
-<<<<<<< HEAD
-=======
 }
 
 /// Converts a [`sp_state_machine::StorageProof`] into a JSON string.
@@ -1177,5 +1004,4 @@
 			.collect(),
 	)
 	.to_string()
->>>>>>> 18bb7c7c
 }