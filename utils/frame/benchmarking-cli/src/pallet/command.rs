--- conflicted
+++ resolved
@@ -35,21 +35,13 @@
 		testing::{TestOffchainExt, TestTransactionPoolExt},
 		OffchainDbExt, OffchainWorkerExt, TransactionPoolExt,
 	},
-<<<<<<< HEAD
-	traits::CallContext,
-=======
 	traits::{CallContext, ReadRuntimeVersionExt},
->>>>>>> 3bb3882c
 };
 use sp_externalities::Extensions;
 use sp_keystore::{testing::MemoryKeystore, KeystoreExt};
 use sp_runtime::traits::{Block as BlockT, Header as HeaderT};
 use sp_state_machine::StateMachine;
-<<<<<<< HEAD
-use std::{collections::HashMap, fmt::Debug, fs, str::FromStr, sync::Arc, time};
-=======
 use std::{collections::HashMap, fmt::Debug, fs, str::FromStr, time};
->>>>>>> 3bb3882c
 
 /// Logging target
 const LOG_TARGET: &'static str = "frame::benchmark::pallet";
@@ -217,13 +209,6 @@
 			// Do not enable storage tracking
 			false,
 		)?;
-<<<<<<< HEAD
-		let executor = NativeElseWasmExecutor::<ExecDispatch>::new(
-			execution_method_from_cli(self.wasm_method, self.wasmtime_instantiation_strategy),
-			self.heap_pages,
-			2, // The runtime instances cache size.
-			2, // The runtime cache size
-=======
 
 		let method =
 			execution_method_from_cli(self.wasm_method, self.wasmtime_instantiation_strategy);
@@ -234,7 +219,6 @@
 				.with_max_runtime_instances(2)
 				.with_runtime_cache_size(2)
 				.build(),
->>>>>>> 3bb3882c
 		);
 
 		let extensions = || -> Extensions {
@@ -260,10 +244,6 @@
 			&(self.extra).encode(),
 			extensions(),
 			&sp_state_machine::backend::BackendRuntimeCode::new(state).runtime_code()?,
-<<<<<<< HEAD
-			sp_core::testing::TaskExecutor::new(),
-=======
->>>>>>> 3bb3882c
 			CallContext::Offchain,
 		)
 		.execute(strategy.into())
@@ -401,10 +381,6 @@
 						extensions(),
 						&sp_state_machine::backend::BackendRuntimeCode::new(state)
 							.runtime_code()?,
-<<<<<<< HEAD
-						sp_core::testing::TaskExecutor::new(),
-=======
->>>>>>> 3bb3882c
 						CallContext::Offchain,
 					)
 					.execute(strategy.into())
@@ -445,10 +421,6 @@
 						extensions(),
 						&sp_state_machine::backend::BackendRuntimeCode::new(state)
 							.runtime_code()?,
-<<<<<<< HEAD
-						sp_core::testing::TaskExecutor::new(),
-=======
->>>>>>> 3bb3882c
 						CallContext::Offchain,
 					)
 					.execute(strategy.into())
@@ -481,10 +453,6 @@
 						extensions(),
 						&sp_state_machine::backend::BackendRuntimeCode::new(state)
 							.runtime_code()?,
-<<<<<<< HEAD
-						sp_core::testing::TaskExecutor::new(),
-=======
->>>>>>> 3bb3882c
 						CallContext::Offchain,
 					)
 					.execute(strategy.into())
@@ -505,11 +473,7 @@
 
 							log::info!(
 								target: LOG_TARGET,
-<<<<<<< HEAD
-								"Running Benchmark: {}.{}({} args) {}/{} {}/{}",
-=======
 								"Running  benchmark: {}.{}({} args) {}/{} {}/{}",
->>>>>>> 3bb3882c
 								String::from_utf8(pallet.clone())
 									.expect("Encoded from String; qed"),
 								String::from_utf8(extrinsic.clone())
