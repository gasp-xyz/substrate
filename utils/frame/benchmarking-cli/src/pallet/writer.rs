--- conflicted
+++ resolved
@@ -278,10 +278,7 @@
 				used_recorded_proof_size.push(ComponentSlope { name: name.clone(), slope, error });
 			}
 		});
-<<<<<<< HEAD
-=======
 	used_recorded_proof_size.sort_by(|a, b| a.name.cmp(&b.name));
->>>>>>> 3bb3882c
 
 	// We add additional comments showing which storage items were touched.
 	// We find the worst case proof size, and use that as the final proof size result.
@@ -319,20 +316,12 @@
 	let mut base_calculated_proof_size = 0;
 	// Sum up the proof sizes per component
 	for (_, slope, base) in proof_size_per_components.iter() {
-<<<<<<< HEAD
-		base_calculated_proof_size += base;
-=======
 		base_calculated_proof_size = base_calculated_proof_size.max(*base);
->>>>>>> 3bb3882c
 		for component in slope.iter() {
 			let mut found = false;
 			for used_component in used_calculated_proof_size.iter_mut() {
 				if used_component.name == component.name {
-<<<<<<< HEAD
-					used_component.slope += component.slope;
-=======
 					used_component.slope = used_component.slope.max(component.slope);
->>>>>>> 3bb3882c
 					found = true;
 					break
 				}
@@ -349,10 +338,7 @@
 			}
 		}
 	}
-<<<<<<< HEAD
-=======
 	used_calculated_proof_size.sort_by(|a, b| a.name.cmp(&b.name));
->>>>>>> 3bb3882c
 
 	// This puts a marker on any component which is entirely unused in the weight formula.
 	let components = batch.time_results[0]
@@ -642,11 +628,7 @@
 				},
 			};
 			// Add the additional trie layer overhead for every new prefix.
-<<<<<<< HEAD
-			if *reads > 0 {
-=======
 			if *reads > 0 && !is_all_ignored {
->>>>>>> 3bb3882c
 				prefix_result.proof_size += 15 * 33 * additional_trie_layers as u32;
 			}
 			storage_per_prefix.entry(prefix.clone()).or_default().push(prefix_result);
