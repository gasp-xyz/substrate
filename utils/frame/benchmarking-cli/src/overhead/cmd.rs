--- conflicted
+++ resolved
@@ -18,6 +18,7 @@
 //! Contains the [`OverheadCmd`] as entry point for the CLI to execute
 //! the *overhead* benchmarks.
 
+use crate::extrinsic::bench::BenchmarkVer;
 use sc_block_builder::{BlockBuilderApi, BlockBuilderProvider};
 use sc_block_builder_ver::{
 	BlockBuilderApi as BlockBuilderApiVer, BlockBuilderProvider as BlockBuilderProviderVer,
@@ -40,15 +41,9 @@
 use std::{fmt::Debug, sync::Arc};
 
 use crate::{
-<<<<<<< HEAD
-	overhead::{
-		bench::{Benchmark, BenchmarkParams, BenchmarkType, BenchmarkVer},
-		template::TemplateData,
-=======
 	extrinsic::{
 		bench::{Benchmark, BenchmarkParams as ExtrinsicBenchmarkParams},
 		ExtrinsicBuilder,
->>>>>>> 8d29e219
 	},
 	overhead::template::TemplateData,
 	shared::{HostInfoParams, WeightParams},
@@ -113,20 +108,21 @@
 		C: BlockBuilderProvider<BA, Block, C> + ProvideRuntimeApi<Block>,
 		C::Api: ApiExt<Block, StateBackend = BA::State> + BlockBuilderApi<Block>,
 	{
-<<<<<<< HEAD
-		let mut bench =
-			Benchmark::new(client, self.params.bench.clone(), inherent_data, ext_builder);
+		if ext_builder.pallet() != "system" || ext_builder.extrinsic() != "remark" {
+			return Err(format!("The extrinsic builder is required to build `System::Remark` extrinsics but builds `{}` extrinsics instead", ext_builder.name()).into());
+		}
+		let bench = Benchmark::new(client, self.params.bench.clone(), inherent_data);
 
 		// per-block execution overhead
 		{
-			let stats = bench.bench(BenchmarkType::Block)?;
+			let stats = bench.bench_block()?;
 			info!("Per-block execution overhead [ns]:\n{:?}", stats);
 			let template = TemplateData::new(BenchmarkType::Block, &cfg, &self.params, &stats)?;
 			template.write(&self.params.weight.weight_path)?;
 		}
 		// per-extrinsic execution overhead
 		{
-			let stats = bench.bench(BenchmarkType::Extrinsic)?;
+			let stats = bench.bench_extrinsic(ext_builder)?;
 			info!("Per-extrinsic execution overhead [ns]:\n{:?}", stats);
 			let template = TemplateData::new(BenchmarkType::Extrinsic, &cfg, &self.params, &stats)?;
 			template.write(&self.params.weight.weight_path)?;
@@ -134,13 +130,12 @@
 
 		Ok(())
 	}
-
 	pub fn run_ver<Block, BA, C>(
 		&self,
 		cfg: Configuration,
 		client: Arc<C>,
 		inherent_data: (sp_inherents::InherentData, sp_inherents::InherentData),
-		ext_builder: Arc<dyn ExtrinsicBuilder>,
+		ext_builder: &dyn ExtrinsicBuilder,
 	) -> Result<()>
 	where
 		Block: BlockT<Extrinsic = OpaqueExtrinsic>,
@@ -158,18 +153,11 @@
 		C::Api: BlockBuilderApiVer<Block>,
 		C::Api: VerApi<Block>,
 	{
-		let mut bench =
-			BenchmarkVer::new(client, self.params.bench.clone(), inherent_data, ext_builder);
-=======
-		if ext_builder.pallet() != "system" || ext_builder.extrinsic() != "remark" {
-			return Err(format!("The extrinsic builder is required to build `System::Remark` extrinsics but builds `{}` extrinsics instead", ext_builder.name()).into());
-		}
-		let bench = Benchmark::new(client, self.params.bench.clone(), inherent_data);
->>>>>>> 8d29e219
+		let mut bench = BenchmarkVer::new(client, self.params.bench.clone(), inherent_data);
 
 		// per-block execution overhead
 		{
-			let stats = bench.bench_block()?;
+			let stats = bench.bench_block(ext_builder)?;
 			info!("Per-block execution overhead [ns]:\n{:?}", stats);
 			let template = TemplateData::new(BenchmarkType::Block, &cfg, &self.params, &stats)?;
 			template.write(&self.params.weight.weight_path)?;
