// This file is part of Substrate.

// Copyright (C) Parity Technologies (UK) Ltd.
// SPDX-License-Identifier: Apache-2.0

// Licensed under the Apache License, Version 2.0 (the "License");
// you may not use this file except in compliance with the License.
// You may obtain a copy of the License at
//
// http://www.apache.org/licenses/LICENSE-2.0
//
// Unless required by applicable law or agreed to in writing, software
// distributed under the License is distributed on an "AS IS" BASIS,
// WITHOUT WARRANTIES OR CONDITIONS OF ANY KIND, either express or implied.
// See the License for the specific language governing permissions and
// limitations under the License.

//! Contains the core benchmarking logic.

use log::{debug, error, info};
use sc_block_builder::{BlockBuilderApi, BlockBuilderProvider};
use sc_block_builder_ver::{
	validate_transaction, BlockBuilderApi as BlockBuilderApiVer,
	BlockBuilderProvider as BlockBuilderProviderVer,
};
use sc_cli::{Error, Result};
<<<<<<< HEAD
use sc_client_api::Backend as ClientBackend;
use sp_api::{ApiExt, Core, ProvideRuntimeApi};
=======
use sc_client_api::{Backend as ClientBackend, StateBackend};
use sc_consensus::{
	block_import::{BlockImportParams, ForkChoiceStrategy},
	BlockImport, StateAction,
};
use sp_api::{ApiExt, BlockId, Core, ProvideRuntimeApi};
>>>>>>> b711c0b1
use sp_blockchain::{
	ApplyExtrinsicFailed::Validity,
	Error::{ApplyExtrinsicFailed, RuntimeApiError},
	HeaderBackend,
};
use sp_consensus_aura::{digests::CompatibleDigestItem, sr25519::AuthoritySignature};
use sp_runtime::{
<<<<<<< HEAD
	traits::Block as BlockT,
=======
	traits::{Block as BlockT, Header as HeaderT, One, Zero},
>>>>>>> b711c0b1
	transaction_validity::{InvalidTransaction, TransactionValidityError},
	Digest, DigestItem, OpaqueExtrinsic,
};
use std::{cell::RefCell, rc::Rc};
use ver_api::VerApi;

use clap::Args;
use serde::Serialize;
use sp_consensus::BlockOrigin;
use std::{marker::PhantomData, sync::Arc, time::Instant};

use super::ExtrinsicBuilder;
use crate::shared::{StatSelect, Stats};

/// Parameters to configure an *overhead* benchmark.
#[derive(Debug, Default, Serialize, Clone, PartialEq, Args)]
pub struct BenchmarkParams {
	/// Rounds of warmups before measuring.
	#[arg(long, default_value_t = 10)]
	pub warmup: u32,

	/// How many times the benchmark should be repeated.
	#[arg(long, default_value_t = 100)]
	pub repeat: u32,

	/// Maximal number of extrinsics that should be put into a block.
	///
	/// Only useful for debugging.
	#[arg(long)]
	pub max_ext_per_block: Option<u32>,
}

/// The results of multiple runs in nano seconds.
pub(crate) type BenchRecord = Vec<u64>;

/// Holds all objects needed to run the *overhead* benchmarks.
pub(crate) struct Benchmark<Block, BA, C> {
	client: Arc<C>,
	params: BenchmarkParams,
	inherent_data: sp_inherents::InherentData,
	digest_items: Vec<DigestItem>,
	_p: PhantomData<(Block, BA)>,
}

pub(crate) struct BenchmarkVer<Block, BA, C> {
	client: Rc<RefCell<C>>,
	params: BenchmarkParams,
	inherent_data: (sp_inherents::InherentData, sp_inherents::InherentData),
	_p: PhantomData<(Block, BA)>,
}

impl<Block, BA, C> Benchmark<Block, BA, C>
where
	Block: BlockT<Extrinsic = OpaqueExtrinsic>,
	BA: ClientBackend<Block>,
	C: BlockBuilderProvider<BA, Block, C>
		+ ProvideRuntimeApi<Block>
		+ sp_blockchain::HeaderBackend<Block>,
	C::Api: ApiExt<Block, StateBackend = BA::State> + BlockBuilderApi<Block>,
{
	/// Create a new [`Self`] from the arguments.
	pub fn new(
		client: Arc<C>,
		params: BenchmarkParams,
		inherent_data: sp_inherents::InherentData,
		digest_items: Vec<DigestItem>,
	) -> Self {
		Self { client, params, inherent_data, digest_items, _p: PhantomData }
	}

	/// Benchmark a block with only inherents.
	pub fn bench_block(&self) -> Result<Stats> {
		let (block, _) = self.build_block(None)?;
		let record = self.measure_block(&block)?;
		Stats::new(&record)
	}

	/// Benchmark the time of an extrinsic in a full block.
	///
	/// First benchmarks an empty block, analogous to `bench_block` and use it as baseline.
	/// Then benchmarks a full block built with the given `ext_builder` and subtracts the baseline
	/// from the result.
	/// This is necessary to account for the time the inherents use.
	pub fn bench_extrinsic(&self, ext_builder: &dyn ExtrinsicBuilder) -> Result<Stats> {
		let (block, _) = self.build_block(None)?;
		let base = self.measure_block(&block)?;
		let base_time = Stats::new(&base)?.select(StatSelect::Average);

		let (block, num_ext) = self.build_block(Some(ext_builder))?;
		let num_ext = num_ext.ok_or_else(|| Error::Input("Block was empty".into()))?;
		let mut records = self.measure_block(&block)?;

		for r in &mut records {
			// Subtract the base time.
			*r = r.saturating_sub(base_time);
			// Divide by the number of extrinsics in the block.
			*r = ((*r as f64) / (num_ext as f64)).ceil() as u64;
		}

		Stats::new(&records)
	}

	/// Builds a block with some optional extrinsics.
	///
	/// Returns the block and the number of extrinsics in the block
	/// that are not inherents.
	/// Returns a block with only inherents if `ext_builder` is `None`.
	fn build_block(
		&self,
		ext_builder: Option<&dyn ExtrinsicBuilder>,
	) -> Result<(Block, Option<u64>)> {
		let mut builder = self.client.new_block(Digest { logs: self.digest_items.clone() })?;
		// Create and insert the inherents.
		let inherents = builder.create_inherents(self.inherent_data.clone())?;
		for inherent in inherents {
			builder.push(inherent)?;
		}

		// Return early if `ext_builder` is `None`.
		let ext_builder = if let Some(ext_builder) = ext_builder {
			ext_builder
		} else {
			return Ok((builder.build()?.block, None))
		};

		// Put as many extrinsics into the block as possible and count them.
		info!("Building block, this takes some time...");
		let mut num_ext = 0;
		for nonce in 0..self.max_ext_per_block() {
			let ext = ext_builder.build(nonce)?;
			match builder.push(ext.clone()) {
				Ok(()) => {},
				Err(ApplyExtrinsicFailed(Validity(TransactionValidityError::Invalid(
					InvalidTransaction::ExhaustsResources,
				)))) => break, // Block is full
				Err(e) => return Err(Error::Client(e)),
			}
			num_ext += 1;
		}
		if num_ext == 0 {
			return Err("A Block must hold at least one extrinsic".into())
		}
		info!("Extrinsics per block: {}", num_ext);
		let block = builder.build()?.block;

		Ok((block, Some(num_ext)))
	}

	/// Measures the time that it take to execute a block or an extrinsic.
	fn measure_block(&self, block: &Block) -> Result<BenchRecord> {
		let mut record = BenchRecord::new();
		let genesis = self.client.info().genesis_hash;

		info!("Running {} warmups...", self.params.warmup);
		for _ in 0..self.params.warmup {
			self.client
				.runtime_api()
				.execute_block(genesis, block.clone())
				.map_err(|e| Error::Client(RuntimeApiError(e)))?;
		}

		info!("Executing block {} times", self.params.repeat);
		// Interesting part here:
		// Execute a block multiple times and record each execution time.
		for _ in 0..self.params.repeat {
			let block = block.clone();
			let runtime_api = self.client.runtime_api();
			let start = Instant::now();

			runtime_api
				.execute_block(genesis, block)
				.map_err(|e| Error::Client(RuntimeApiError(e)))?;

			let elapsed = start.elapsed().as_nanos();
			record.push(elapsed as u64);
		}

		Ok(record)
	}

	fn max_ext_per_block(&self) -> u32 {
		self.params.max_ext_per_block.unwrap_or(u32::MAX)
	}
}

impl<Block, BA, C> BenchmarkVer<Block, BA, C>
where
	Block: BlockT<Extrinsic = OpaqueExtrinsic>,
	BA: ClientBackend<Block>,
	C: BlockBuilderProviderVer<BA, Block, C>,
	C: ProvideRuntimeApi<Block>,
	C: BlockImport<
		Block,
		Transaction = <BA::State as StateBackend<
			<<Block as BlockT>::Header as HeaderT>::Hashing,
		>>::Transaction,
	>,
	C: HeaderBackend<Block>,
	C::Api: ApiExt<Block, StateBackend = BA::State>,
	C::Api: BlockBuilderApiVer<Block>,
	C::Api: VerApi<Block>,
{
	/// Create a new [`Self`] from the arguments.
	pub fn new(
		client: Rc<RefCell<C>>,
		params: BenchmarkParams,
		inherent_data: (sp_inherents::InherentData, sp_inherents::InherentData),
	) -> Self {
		Self { client, params, inherent_data, _p: PhantomData }
	}

	pub fn prepare_benchmark(&mut self, ext_builder: &dyn ExtrinsicBuilder) -> Result<usize> {
		let block = self.build_first_block(ext_builder)?;
		let num_ext = block.block.extrinsics().len();
		self.import_block(block);
		Ok(num_ext)
	}

	/// Benchmark a block that does not include any new extrinsics but needs to shuffle previous one
	pub fn bench_block(&mut self, ext_builder: &dyn ExtrinsicBuilder) -> Result<Stats> {
		let block = self.build_second_block(ext_builder, 0, false)?;
		let record = self.measure_block(&block.block, BlockId::Number(One::one()))?;
		Stats::new(&record)
	}

	/// Benchmark the time of an extrinsic in a full block.
	///
	/// First benchmarks an empty block, analogous to `bench_block` and use it as baseline.
	/// Then benchmarks a full block built with the given `ext_builder` and subtracts the baseline
	/// from the result.
	/// This is necessary to account for the time the inherents use.
	pub fn bench_extrinsic(
		&mut self,
		ext_builder: &dyn ExtrinsicBuilder,
		count: usize,
	) -> Result<Stats> {
		let block = self.build_second_block(ext_builder, count, true)?;
		let num_ext = block.block.extrinsics().len();
		let mut records = self.measure_block(&block.block.clone(), BlockId::Number(One::one()))?;

		for r in &mut records {
			// Divide by the number of extrinsics in the block.
			*r = ((*r as f64) / (num_ext as f64)).ceil() as u64;
		}

		Stats::new(&records)
	}

	fn create_digest(&self, aura_slot: u64) -> Digest {
		let mut digest = Digest::default();
		let digest_item = <DigestItem as CompatibleDigestItem<AuthoritySignature>>::aura_pre_digest(
			aura_slot.into(),
		);
		digest.push(digest_item);
		digest
	}

	fn import_block(&mut self, block: sc_block_builder_ver::BuiltBlock<Block, BA::State>) {
		info!("importing new block");
		let mut params = BlockImportParams::new(BlockOrigin::File, block.block.header().clone());
		params.state_action =
			StateAction::ApplyChanges(sc_consensus::StorageChanges::Changes(block.storage_changes));
		params.fork_choice = Some(ForkChoiceStrategy::LongestChain);

		futures::executor::block_on(
			self.client.borrow_mut().import_block(params, Default::default()),
		)
		.expect("importing a block doesn't fail");
		info!("best number: {} ", self.client.borrow().info().best_number);
	}

	/// Builds a block that enqueues maximum possible amount of extrinsics
	fn build_first_block(
		&mut self,
		ext_builder: &dyn ExtrinsicBuilder,
	) -> Result<sc_block_builder_ver::BuiltBlock<Block, BA::State>> {
		let digest = self.create_digest(1_u64);
		info!("creating remarks");
		let remarks = (0..self.max_ext_per_block())
			.map(|nonce| ext_builder.build(nonce).expect("remark txs creation should not fail"))
			.collect::<Vec<_>>();

		let client = self.client.borrow();
		let mut builder = client.new_block(digest)?;

		info!("creating inherents");
		let (seed, inherents) = builder.create_inherents(self.inherent_data.0.clone()).unwrap();
		info!("pushing inherents");
		for inherent in inherents {
			builder.push(inherent)?;
		}

		info!("applying previous block txs");
		builder.apply_previous_block_extrinsics(seed.clone(), &mut 0, usize::MAX, || false);

		let mut txs_count = 0u64;
		let txs_count_ref = &mut txs_count;

		// Put as many extrinsics into the block as possible and count them.
		info!("Building block, this takes some time...");
		let block = builder.build_with_seed(seed, |at, api| {
			let mut valid_txs: Vec<(Option<sp_runtime::AccountId32>, Block::Extrinsic)> =
				Default::default();
			for remark in remarks {
				match validate_transaction::<Block, C>(at, &api, remark.clone()) {
					Ok(()) => {
						valid_txs.push((None, remark));
					},
					Err(ApplyExtrinsicFailed(Validity(e))) if e.exhausted_resources() => break,
					Err(e) => {
						error!("{:?}", e);
						panic!("collecting txs failed");
					},
				}
			}

			if valid_txs.is_empty() {
				panic!("block should not be empty");
			}
			*txs_count_ref = valid_txs.len() as u64;
			valid_txs
		})?;
		info!("Extrinsics per block: {}", txs_count);

		if txs_count >= self.max_ext_per_block() as u64 {
			panic!("fully filled block should not consume more than half of pregenrated extrinsics .. consider increasing --max-ext-per-block paramter value");
		}
		Ok(block)
	}

	fn build_second_block(
		&mut self,
		ext_builder: &dyn ExtrinsicBuilder,
		txs_count: usize,
		apply_previous_block_extrinsics: bool,
	) -> Result<sc_block_builder_ver::BuiltBlock<Block, BA::State>> {
		// Return early if we just want a block with inherents and no additional extrinsics.
		let remarks = (txs_count..(txs_count * 2))
			.map(|nonce| {
				ext_builder.build(nonce as u32).expect("remark txs creation should not fail")
			})
			.collect::<Vec<_>>();

		let digest = self.create_digest(3_u64);
		let client = self.client.borrow();
		let mut builder = client.new_block(digest)?;
		let (seed, inherents) = builder.create_inherents(self.inherent_data.1.clone()).unwrap();
		info!("pushing inherents");
		for inherent in inherents {
			builder.push(inherent)?;
		}

		builder.apply_previous_block_extrinsics(seed.clone(), &mut 0, usize::MAX, || {
			!apply_previous_block_extrinsics
		});

		let block = builder.build_with_seed(seed, |_, _| {
			remarks.into_iter().map(|remark| (None, remark)).collect::<Vec<_>>()
		})?;

		info!(
			"created block #{} with {} extrinsics",
			block.block.header().number(),
			block.block.extrinsics().len()
		);
		debug!("created block {:?}", block.block.clone());
		Ok(block)
	}

	/// Measures the time that it take to execute a block or an extrinsic.
	fn measure_block(&self, block: &Block, block_id: BlockId<Block>) -> Result<BenchRecord> {
		let mut record = BenchRecord::new();

		info!("Running {} warmups...", self.params.warmup);
		for _ in 0..self.params.warmup {
			self.client
				.borrow()
				.runtime_api()
				.execute_block(&block_id, block.clone())
				.map_err(|e| Error::Client(RuntimeApiError(e)))?;
		}

		info!("Executing block {} times", self.params.repeat);
		// Interesting part here:
		// Execute a block multiple times and record each execution time.
		for _ in 0..self.params.repeat {
			let block = block.clone();
			let client = self.client.borrow();
			let runtime_api = client.runtime_api();
			let start = Instant::now();

			runtime_api
				.execute_block(&block_id, block)
				.map_err(|e| Error::Client(RuntimeApiError(e)))?;

			let elapsed = start.elapsed().as_nanos();
			record.push(elapsed as u64);
		}

		Ok(record)
	}

	fn max_ext_per_block(&self) -> u32 {
		self.params.max_ext_per_block.unwrap_or(u32::MAX)
	}
}<|MERGE_RESOLUTION|>--- conflicted
+++ resolved
@@ -24,17 +24,12 @@
 	BlockBuilderProvider as BlockBuilderProviderVer,
 };
 use sc_cli::{Error, Result};
-<<<<<<< HEAD
-use sc_client_api::Backend as ClientBackend;
-use sp_api::{ApiExt, Core, ProvideRuntimeApi};
-=======
 use sc_client_api::{Backend as ClientBackend, StateBackend};
 use sc_consensus::{
 	block_import::{BlockImportParams, ForkChoiceStrategy},
 	BlockImport, StateAction,
 };
-use sp_api::{ApiExt, BlockId, Core, ProvideRuntimeApi};
->>>>>>> b711c0b1
+use sp_api::{ApiExt, Core, ProvideRuntimeApi};
 use sp_blockchain::{
 	ApplyExtrinsicFailed::Validity,
 	Error::{ApplyExtrinsicFailed, RuntimeApiError},
@@ -42,11 +37,7 @@
 };
 use sp_consensus_aura::{digests::CompatibleDigestItem, sr25519::AuthoritySignature};
 use sp_runtime::{
-<<<<<<< HEAD
-	traits::Block as BlockT,
-=======
-	traits::{Block as BlockT, Header as HeaderT, One, Zero},
->>>>>>> b711c0b1
+	traits::{Block as BlockT, Header as HeaderT},
 	transaction_validity::{InvalidTransaction, TransactionValidityError},
 	Digest, DigestItem, OpaqueExtrinsic,
 };
@@ -268,7 +259,7 @@
 	/// Benchmark a block that does not include any new extrinsics but needs to shuffle previous one
 	pub fn bench_block(&mut self, ext_builder: &dyn ExtrinsicBuilder) -> Result<Stats> {
 		let block = self.build_second_block(ext_builder, 0, false)?;
-		let record = self.measure_block(&block.block, BlockId::Number(One::one()))?;
+		let record = self.measure_block(&block.block)?;
 		Stats::new(&record)
 	}
 
@@ -285,7 +276,7 @@
 	) -> Result<Stats> {
 		let block = self.build_second_block(ext_builder, count, true)?;
 		let num_ext = block.block.extrinsics().len();
-		let mut records = self.measure_block(&block.block.clone(), BlockId::Number(One::one()))?;
+		let mut records = self.measure_block(&block.block.clone())?;
 
 		for r in &mut records {
 			// Divide by the number of extrinsics in the block.
@@ -312,7 +303,7 @@
 		params.fork_choice = Some(ForkChoiceStrategy::LongestChain);
 
 		futures::executor::block_on(
-			self.client.borrow_mut().import_block(params, Default::default()),
+			self.client.borrow_mut().import_block(params),
 		)
 		.expect("importing a block doesn't fail");
 		info!("best number: {} ", self.client.borrow().info().best_number);
@@ -351,7 +342,7 @@
 			let mut valid_txs: Vec<(Option<sp_runtime::AccountId32>, Block::Extrinsic)> =
 				Default::default();
 			for remark in remarks {
-				match validate_transaction::<Block, C>(at, &api, remark.clone()) {
+				match validate_transaction::<Block, C>(*at, &api, remark.clone()) {
 					Ok(()) => {
 						valid_txs.push((None, remark));
 					},
@@ -417,15 +408,16 @@
 	}
 
 	/// Measures the time that it take to execute a block or an extrinsic.
-	fn measure_block(&self, block: &Block, block_id: BlockId<Block>) -> Result<BenchRecord> {
+	fn measure_block(&self, block: &Block) -> Result<BenchRecord> {
 		let mut record = BenchRecord::new();
+		let parent = block.header().parent_hash().clone();
 
 		info!("Running {} warmups...", self.params.warmup);
 		for _ in 0..self.params.warmup {
 			self.client
 				.borrow()
 				.runtime_api()
-				.execute_block(&block_id, block.clone())
+				.execute_block(parent, block.clone())
 				.map_err(|e| Error::Client(RuntimeApiError(e)))?;
 		}
 
@@ -439,7 +431,7 @@
 			let start = Instant::now();
 
 			runtime_api
-				.execute_block(&block_id, block)
+				.execute_block(parent, block)
 				.map_err(|e| Error::Client(RuntimeApiError(e)))?;
 
 			let elapsed = start.elapsed().as_nanos();
