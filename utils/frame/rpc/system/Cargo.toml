--- conflicted
+++ resolved
@@ -13,12 +13,7 @@
 targets = ["x86_64-unknown-linux-gnu"]
 
 [dependencies]
-<<<<<<< HEAD
-serde_json = "1"
-codec = { package = "parity-scale-codec", version = "3.0.0" }
-=======
 codec = { package = "parity-scale-codec", version = "3.2.2" }
->>>>>>> 18bb7c7c
 jsonrpsee = { version = "0.16.2", features = ["client-core", "server", "macros"] }
 futures = "0.3.21"
 log = "0.4.17"
