// This file is part of Substrate.

// Copyright (C) Parity Technologies (UK) Ltd.
// SPDX-License-Identifier: Apache-2.0

// Licensed under the Apache License, Version 2.0 (the "License");
// you may not use this file except in compliance with the License.
// You may obtain a copy of the License at
//
// 	http://www.apache.org/licenses/LICENSE-2.0
//
// Unless required by applicable law or agreed to in writing, software
// distributed under the License is distributed on an "AS IS" BASIS,
// WITHOUT WARRANTIES OR CONDITIONS OF ANY KIND, either express or implied.
// See the License for the specific language governing permissions and
// limitations under the License.

//! # Remote Externalities
//!
//! An equivalent of `sp_io::TestExternalities` that can load its state from a remote substrate
//! based chain, or a local state snapshot file.

use async_recursion::async_recursion;
use codec::{Decode, Encode};
use futures::{channel::mpsc, stream::StreamExt};
<<<<<<< HEAD
=======
use jsonrpsee::{
	core::params::ArrayParams,
	http_client::{HttpClient, HttpClientBuilder},
};
>>>>>>> 3bb3882c
use log::*;
use serde::de::DeserializeOwned;
use sp_core::{
	hashing::twox_128,
	hexdisplay::HexDisplay,
	storage::{
		well_known_keys::{is_default_child_storage_key, DEFAULT_CHILD_STORAGE_KEY_PREFIX},
		ChildInfo, ChildType, PrefixedStorageKey, StorageData, StorageKey,
	},
};
pub use sp_io::TestExternalities;
use sp_runtime::{traits::Block as BlockT, StateVersion};
use std::{
	cmp::{max, min},
	fs,
	num::NonZeroUsize,
	ops::{Deref, DerefMut},
	path::{Path, PathBuf},
	sync::Arc,
	thread,
<<<<<<< HEAD
};
use substrate_rpc_client::{
	rpc_params, ws_client, BatchRequestBuilder, ChainApi, ClientT, StateApi, WsClient,
};
=======
};
use substrate_rpc_client::{rpc_params, BatchRequestBuilder, ChainApi, ClientT, StateApi};
>>>>>>> 3bb3882c

type KeyValue = (StorageKey, StorageData);
type TopKeyValues = Vec<KeyValue>;
type ChildKeyValues = Vec<(ChildInfo, Vec<KeyValue>)>;

const LOG_TARGET: &str = "remote-ext";
<<<<<<< HEAD
const DEFAULT_WS_ENDPOINT: &str = "wss://rpc.polkadot.io:443";
const DEFAULT_VALUE_DOWNLOAD_BATCH: usize = 4096;
// NOTE: increasing this value does not seem to impact speed all that much.
const DEFAULT_KEY_DOWNLOAD_PAGE: u32 = 1000;
=======
const DEFAULT_HTTP_ENDPOINT: &str = "https://rpc.polkadot.io:443";
>>>>>>> 3bb3882c
/// The snapshot that we store on disk.
#[derive(Decode, Encode)]
struct Snapshot<B: BlockT> {
	state_version: StateVersion,
	block_hash: B::Hash,
	top: TopKeyValues,
	child: ChildKeyValues,
}

/// An externalities that acts exactly the same as [`sp_io::TestExternalities`] but has a few extra
/// bits and pieces to it, and can be loaded remotely.
pub struct RemoteExternalities<B: BlockT> {
	/// The inner externalities.
	pub inner_ext: TestExternalities,
	/// The block hash it which we created this externality env.
	pub block_hash: B::Hash,
}

impl<B: BlockT> Deref for RemoteExternalities<B> {
	type Target = TestExternalities;
	fn deref(&self) -> &Self::Target {
		&self.inner_ext
	}
}

impl<B: BlockT> DerefMut for RemoteExternalities<B> {
	fn deref_mut(&mut self) -> &mut Self::Target {
		&mut self.inner_ext
	}
}

/// The execution mode.
#[derive(Clone)]
pub enum Mode<B: BlockT> {
	/// Online. Potentially writes to a snapshot file.
	Online(OnlineConfig<B>),
	/// Offline. Uses a state snapshot file and needs not any client config.
	Offline(OfflineConfig),
	/// Prefer using a snapshot file if it exists, else use a remote server.
	OfflineOrElseOnline(OfflineConfig, OnlineConfig<B>),
}

impl<B: BlockT> Default for Mode<B> {
	fn default() -> Self {
		Mode::Online(OnlineConfig::default())
	}
}

/// Configuration of the offline execution.
///
/// A state snapshot config must be present.
#[derive(Clone)]
pub struct OfflineConfig {
	/// The configuration of the state snapshot file to use. It must be present.
	pub state_snapshot: SnapshotConfig,
}

/// Description of the transport protocol (for online execution).
#[derive(Debug, Clone)]
pub enum Transport {
	/// Use the `URI` to open a new WebSocket connection.
	Uri(String),
	/// Use HTTP connection.
	RemoteClient(Arc<HttpClient>),
}

impl Transport {
	fn as_client(&self) -> Option<&HttpClient> {
		match self {
			Self::RemoteClient(client) => Some(client),
			_ => None,
		}
	}

<<<<<<< HEAD
	fn as_client_cloned(&self) -> Option<Arc<WsClient>> {
=======
	fn as_client_cloned(&self) -> Option<Arc<HttpClient>> {
>>>>>>> 3bb3882c
		match self {
			Self::RemoteClient(client) => Some(client.clone()),
			_ => None,
		}
	}

<<<<<<< HEAD
	// Open a new WebSocket connection if it's not connected.
	async fn map_uri(&mut self) -> Result<(), &'static str> {
=======
	// Build an HttpClient from a URI.
	async fn init(&mut self) -> Result<(), &'static str> {
>>>>>>> 3bb3882c
		if let Self::Uri(uri) = self {
			log::debug!(target: LOG_TARGET, "initializing remote client to {:?}", uri);

			// If we have a ws uri, try to convert it to an http uri.
			// We use an HTTP client rather than WS because WS starts to choke with "accumulated
			// message length exceeds maximum" errors after processing ~10k keys when fetching
			// from a node running a default configuration.
			let uri = if uri.starts_with("ws://") {
				let uri = uri.replace("ws://", "http://");
				log::info!(target: LOG_TARGET, "replacing ws:// in uri with http://: {:?} (ws is currently unstable for fetching remote storage, for more see https://github.com/paritytech/jsonrpsee/issues/1086)", uri);
				uri
			} else if uri.starts_with("wss://") {
				let uri = uri.replace("wss://", "https://");
				log::info!(target: LOG_TARGET, "replacing wss:// in uri with https://: {:?} (ws is currently unstable for fetching remote storage, for more see https://github.com/paritytech/jsonrpsee/issues/1086)", uri);
				uri
			} else {
				uri.clone()
			};
			let http_client = HttpClientBuilder::default()
				.max_request_body_size(u32::MAX)
				.request_timeout(std::time::Duration::from_secs(60 * 5))
				.build(uri)
				.map_err(|e| {
					log::error!(target: LOG_TARGET, "error: {:?}", e);
					"failed to build http client"
				})?;

			*self = Self::RemoteClient(Arc::new(http_client))
		}

		Ok(())
	}
}

impl From<String> for Transport {
	fn from(uri: String) -> Self {
		Transport::Uri(uri)
	}
}

impl From<Arc<HttpClient>> for Transport {
	fn from(client: Arc<HttpClient>) -> Self {
		Transport::RemoteClient(client)
	}
}

/// Configuration of the online execution.
///
/// A state snapshot config may be present and will be written to in that case.
#[derive(Clone)]
pub struct OnlineConfig<B: BlockT> {
	/// The block hash at which to get the runtime state. Will be latest finalized head if not
	/// provided.
	pub at: Option<B::Hash>,
	/// An optional state snapshot file to WRITE to, not for reading. Not written if set to `None`.
	pub state_snapshot: Option<SnapshotConfig>,
	/// The pallets to scrape. These values are hashed and added to `hashed_prefix`.
	pub pallets: Vec<String>,
	/// Transport config.
	pub transport: Transport,
	/// Lookout for child-keys, and scrape them as well if set to true.
	pub child_trie: bool,
	/// Storage entry key prefixes to be injected into the externalities. The *hashed* prefix must
	/// be given.
	pub hashed_prefixes: Vec<Vec<u8>>,
	/// Storage entry keys to be injected into the externalities. The *hashed* key must be given.
	pub hashed_keys: Vec<Vec<u8>>,
}

impl<B: BlockT> OnlineConfig<B> {
<<<<<<< HEAD
	/// Return rpc (ws) client reference.
	fn rpc_client(&self) -> &WsClient {
=======
	/// Return rpc (http) client reference.
	fn rpc_client(&self) -> &HttpClient {
>>>>>>> 3bb3882c
		self.transport
			.as_client()
			.expect("http client must have been initialized by now; qed.")
	}

	/// Return a cloned rpc (http) client, suitable for being moved to threads.
	fn rpc_client_cloned(&self) -> Arc<HttpClient> {
		self.transport
			.as_client_cloned()
			.expect("http client must have been initialized by now; qed.")
	}

	fn at_expected(&self) -> B::Hash {
		self.at.expect("block at must be initialized; qed")
	}

	/// Return a cloned rpc (ws) client, suitable for being moved to threads.
	fn rpc_client_cloned(&self) -> Arc<WsClient> {
		self.transport
			.as_client_cloned()
			.expect("ws client must have been initialized by now; qed.")
	}

	fn at_expected(&self) -> B::Hash {
		self.at.expect("block at must be initialized; qed")
	}
}

impl<B: BlockT> Default for OnlineConfig<B> {
	fn default() -> Self {
		Self {
<<<<<<< HEAD
			transport: Transport::from(DEFAULT_WS_ENDPOINT.to_owned()),
=======
			transport: Transport::from(DEFAULT_HTTP_ENDPOINT.to_owned()),
>>>>>>> 3bb3882c
			child_trie: true,
			at: None,
			state_snapshot: None,
			pallets: Default::default(),
			hashed_keys: Default::default(),
			hashed_prefixes: Default::default(),
		}
	}
}

impl<B: BlockT> From<String> for OnlineConfig<B> {
	fn from(t: String) -> Self {
		Self { transport: t.into(), ..Default::default() }
	}
}

/// Configuration of the state snapshot.
#[derive(Clone)]
pub struct SnapshotConfig {
	/// The path to the snapshot file.
	pub path: PathBuf,
}

impl SnapshotConfig {
	pub fn new<P: Into<PathBuf>>(path: P) -> Self {
		Self { path: path.into() }
	}
}

impl From<String> for SnapshotConfig {
	fn from(s: String) -> Self {
		Self::new(s)
	}
}

impl Default for SnapshotConfig {
	fn default() -> Self {
		Self { path: Path::new("SNAPSHOT").into() }
	}
}

/// Builder for remote-externalities.
pub struct Builder<B: BlockT> {
	/// Custom key-pairs to be injected into the final externalities. The *hashed* keys and values
	/// must be given.
	hashed_key_values: Vec<KeyValue>,
	/// The keys that will be excluded from the final externality. The *hashed* key must be given.
	hashed_blacklist: Vec<Vec<u8>>,
	/// Connectivity mode, online or offline.
	mode: Mode<B>,
	/// If provided, overwrite the state version with this. Otherwise, the state_version of the
	/// remote node is used. All cache files also store their state version.
	///
	/// Overwrite only with care.
	overwrite_state_version: Option<StateVersion>,
}

// NOTE: ideally we would use `DefaultNoBound` here, but not worth bringing in frame-support for
// that.
impl<B: BlockT> Default for Builder<B> {
	fn default() -> Self {
		Self {
			mode: Default::default(),
			hashed_key_values: Default::default(),
			hashed_blacklist: Default::default(),
			overwrite_state_version: None,
		}
	}
}

// Mode methods
impl<B: BlockT> Builder<B> {
	fn as_online(&self) -> &OnlineConfig<B> {
		match &self.mode {
			Mode::Online(config) => config,
			Mode::OfflineOrElseOnline(_, config) => config,
			_ => panic!("Unexpected mode: Online"),
		}
	}

	fn as_online_mut(&mut self) -> &mut OnlineConfig<B> {
		match &mut self.mode {
			Mode::Online(config) => config,
			Mode::OfflineOrElseOnline(_, config) => config,
			_ => panic!("Unexpected mode: Online"),
		}
	}
}

// RPC methods
impl<B: BlockT> Builder<B>
where
	B::Hash: DeserializeOwned,
	B::Header: DeserializeOwned,
{
<<<<<<< HEAD
	/// Get the number of threads to use.
	fn threads() -> NonZeroUsize {
		thread::available_parallelism()
			.unwrap_or(NonZeroUsize::new(4usize).expect("4 is non-zero; qed"))
=======
	const DEFAULT_PARALLELISM: usize = 4;
	const BATCH_SIZE_INCREASE_FACTOR: f32 = 1.10;
	const BATCH_SIZE_DECREASE_FACTOR: f32 = 0.50;
	const INITIAL_BATCH_SIZE: usize = 5000;
	// NOTE: increasing this value does not seem to impact speed all that much.
	const DEFAULT_KEY_DOWNLOAD_PAGE: u32 = 1000;

	/// Get the number of threads to use.
	/// Cap the number of threads. Performance improvement beyond a small number of threads is
	/// negligible, and too many threads can create issues with the HttpClient.
	fn threads() -> NonZeroUsize {
		let avaliable = thread::available_parallelism()
			.unwrap_or(NonZeroUsize::new(1usize).expect("1 is non-zero; qed"))
			.get();
		assert!(avaliable > 0, "avaliable parallelism must be greater than 0");

		let requested: usize = match std::env::var("TRY_RUNTIME_MAX_THREADS") {
			Ok(n) => n.parse::<usize>().expect("TRY_RUNTIME_MAX_THREADS must be a number"),
			Err(_) => Self::DEFAULT_PARALLELISM,
		};
		assert!(requested > 0, "TRY_RUNTIME_MAX_THREADS must be greater than 0");
		return NonZeroUsize::new(min(requested, avaliable))
			.expect("requested and avaliable are non-zero; qed")
>>>>>>> 3bb3882c
	}

	async fn rpc_get_storage(
		&self,
		key: StorageKey,
		maybe_at: Option<B::Hash>,
	) -> Result<Option<StorageData>, &'static str> {
		trace!(target: LOG_TARGET, "rpc: get_storage");
		self.as_online().rpc_client().storage(key, maybe_at).await.map_err(|e| {
			error!(target: LOG_TARGET, "Error = {:?}", e);
			"rpc get_storage failed."
		})
	}

	/// Get the latest finalized head.
	async fn rpc_get_head(&self) -> Result<B::Hash, &'static str> {
		trace!(target: LOG_TARGET, "rpc: finalized_head");

		// sadly this pretty much unreadable...
		ChainApi::<(), _, B::Header, ()>::finalized_head(self.as_online().rpc_client())
			.await
			.map_err(|e| {
				error!(target: LOG_TARGET, "Error = {:?}", e);
				"rpc finalized_head failed."
			})
	}

	/// Get all the keys at `prefix` at `hash` using the paged, safe RPC methods.
	async fn rpc_get_keys_paged(
		&self,
		prefix: StorageKey,
		at: B::Hash,
	) -> Result<Vec<StorageKey>, &'static str> {
		let mut last_key: Option<StorageKey> = None;
		let mut all_keys: Vec<StorageKey> = vec![];
		let keys = loop {
			let page = self
				.as_online()
				.rpc_client()
				.storage_keys_paged(
					Some(prefix.clone()),
<<<<<<< HEAD
					DEFAULT_KEY_DOWNLOAD_PAGE,
=======
					Self::DEFAULT_KEY_DOWNLOAD_PAGE,
>>>>>>> 3bb3882c
					last_key.clone(),
					Some(at),
				)
				.await
				.map_err(|e| {
					error!(target: LOG_TARGET, "Error = {:?}", e);
					"rpc get_keys failed"
				})?;
			let page_len = page.len();

			all_keys.extend(page);

<<<<<<< HEAD
			if page_len < DEFAULT_KEY_DOWNLOAD_PAGE as usize {
=======
			if page_len < Self::DEFAULT_KEY_DOWNLOAD_PAGE as usize {
>>>>>>> 3bb3882c
				log::debug!(target: LOG_TARGET, "last page received: {}", page_len);
				break all_keys
			} else {
				let new_last_key =
					all_keys.last().expect("all_keys is populated; has .last(); qed");
				log::debug!(
					target: LOG_TARGET,
					"new total = {}, full page received: {}",
					all_keys.len(),
					HexDisplay::from(new_last_key)
				);
				last_key = Some(new_last_key.clone());
			}
		};

		Ok(keys)
	}

<<<<<<< HEAD
=======
	/// Fetches storage data from a node using a dynamic batch size.
	///
	/// This function adjusts the batch size on the fly to help prevent overwhelming the node with
	/// large batch requests, and stay within request size limits enforced by the node.
	///
	/// # Arguments
	///
	/// * `client` - An `Arc` wrapped `HttpClient` used for making the requests.
	/// * `payloads` - A vector of tuples containing a JSONRPC method name and `ArrayParams`
	/// * `batch_size` - The initial batch size to use for the request. The batch size will be
	///   adjusted dynamically in case of failure.
	///
	/// # Returns
	///
	/// Returns a `Result` with a vector of `Option<StorageData>`, where each element corresponds to
	/// the storage data for the given method and parameters. The result will be an `Err` with a
	/// `String` error message if the request fails.
	///
	/// # Errors
	///
	/// This function will return an error if:
	/// * The batch request fails and the batch size is less than 2.
	/// * There are invalid batch params.
	/// * There is an error in the batch response.
	///
	/// # Example
	///
	/// ```ignore
	/// use your_crate::{get_storage_data_dynamic_batch_size, HttpClient, ArrayParams};
	/// use std::sync::Arc;
	///
	/// async fn example() {
	///     let client = Arc::new(HttpClient::new());
	///     let payloads = vec![
	///         ("some_method".to_string(), ArrayParams::new(vec![])),
	///         ("another_method".to_string(), ArrayParams::new(vec![])),
	///     ];
	///     let initial_batch_size = 10;
	///
	///     let storage_data = get_storage_data_dynamic_batch_size(client, payloads, batch_size).await;
	///     match storage_data {
	///         Ok(data) => println!("Storage data: {:?}", data),
	///         Err(e) => eprintln!("Error fetching storage data: {}", e),
	///     }
	/// }
	/// ```
	#[async_recursion]
	async fn get_storage_data_dynamic_batch_size(
		client: &Arc<HttpClient>,
		payloads: Vec<(String, ArrayParams)>,
		batch_size: usize,
	) -> Result<Vec<Option<StorageData>>, String> {
		// All payloads have been processed
		if payloads.is_empty() {
			return Ok(vec![])
		};

		log::debug!(
			target: LOG_TARGET,
			"Remaining payloads: {} Batch request size: {}",
			payloads.len(),
			batch_size,
		);

		// Payloads to attempt to process this batch
		let page = payloads.iter().take(batch_size).cloned().collect::<Vec<_>>();

		// Build the batch request
		let mut batch = BatchRequestBuilder::new();
		for (method, params) in page.iter() {
			batch
				.insert(method, params.clone())
				.map_err(|_| "Invalid batch method and/or params")?
		}
		let batch_response = match client.batch_request::<Option<StorageData>>(batch).await {
			Ok(batch_response) => batch_response,
			Err(e) => {
				if batch_size < 2 {
					return Err(e.to_string())
				}

				log::debug!(
					target: LOG_TARGET,
					"Batch request failed, trying again with smaller batch size. {}",
					e.to_string()
				);

				return Self::get_storage_data_dynamic_batch_size(
					client,
					payloads,
					max(1, (batch_size as f32 * Self::BATCH_SIZE_DECREASE_FACTOR) as usize),
				)
				.await
			},
		};

		// Collect the data from this batch
		let mut data: Vec<Option<StorageData>> = vec![];
		for item in batch_response.into_iter() {
			match item {
				Ok(x) => data.push(x),
				Err(e) => return Err(e.message().to_string()),
			}
		}

		// Return this data joined with the remaining keys
		let payloads = payloads.iter().skip(batch_size).cloned().collect::<Vec<_>>();
		let mut rest = Self::get_storage_data_dynamic_batch_size(
			client,
			payloads,
			max(batch_size + 1, (batch_size as f32 * Self::BATCH_SIZE_INCREASE_FACTOR) as usize),
		)
		.await?;
		data.append(&mut rest);
		Ok(data)
	}

>>>>>>> 3bb3882c
	/// Synonym of `getPairs` that uses paged queries to first get the keys, and then
	/// map them to values one by one.
	///
	/// This can work with public nodes. But, expect it to be darn slow.
	pub(crate) async fn rpc_get_pairs_paged(
		&self,
		prefix: StorageKey,
		at: B::Hash,
		pending_ext: &mut TestExternalities,
	) -> Result<Vec<KeyValue>, &'static str> {
		let keys = self.rpc_get_keys_paged(prefix.clone(), at).await?;
		if keys.is_empty() {
			return Ok(Default::default())
		}

		let client = self.as_online().rpc_client_cloned();
		let threads = Self::threads().get();
		let thread_chunk_size = (keys.len() + threads - 1) / threads;

		log::info!(
			target: LOG_TARGET,
			"Querying a total of {} keys from prefix {:?}, splitting among {} threads, {} keys per thread",
			keys.len(),
			HexDisplay::from(&prefix),
			threads,
			thread_chunk_size,
		);

		let mut handles = Vec::new();
		let keys_chunked: Vec<Vec<StorageKey>> =
			keys.chunks(thread_chunk_size).map(|s| s.into()).collect::<Vec<_>>();

		enum Message {
			/// This thread completed the assigned work.
			Terminated,
			/// The thread produced the following batch response.
			Batch(Vec<(Vec<u8>, Vec<u8>)>),
			/// A request from the batch failed.
			BatchFailed(String),
		}

		let (tx, mut rx) = mpsc::unbounded::<Message>();

		for thread_keys in keys_chunked {
<<<<<<< HEAD
			let thread_client = client.clone();
			let thread_sender = tx.clone();
			let handle = std::thread::spawn(move || {
				let rt = tokio::runtime::Runtime::new().unwrap();
				let mut thread_key_values = Vec::with_capacity(thread_keys.len());

				for chunk_keys in thread_keys.chunks(DEFAULT_VALUE_DOWNLOAD_BATCH) {
					let mut batch = BatchRequestBuilder::new();

					for key in chunk_keys.iter() {
						batch
							.insert("state_getStorage", rpc_params![key, at])
							.map_err(|_| "Invalid batch params")
							.unwrap();
					}

					let batch_response = rt
						.block_on(thread_client.batch_request::<Option<StorageData>>(batch))
						.map_err(|e| {
							log::error!(
								target: LOG_TARGET,
								"failed to execute batch: {:?}. Error: {:?}",
								chunk_keys.iter().map(HexDisplay::from).collect::<Vec<_>>(),
								e
							);
							"batch failed."
						})
						.unwrap();

					// Check if we got responses for all submitted requests.
					assert_eq!(chunk_keys.len(), batch_response.len());

					let mut batch_kv = Vec::with_capacity(chunk_keys.len());
					for (key, maybe_value) in chunk_keys.into_iter().zip(batch_response) {
						match maybe_value {
							Ok(Some(data)) => {
								thread_key_values.push((key.clone(), data.clone()));
								batch_kv.push((key.clone().0, data.0));
							},
							Ok(None) => {
=======
			let thread_sender = tx.clone();
			let thread_client = client.clone();
			let handle = std::thread::spawn(move || {
				// Process the payloads in chunks so each thread can pass kvs back to the main
				// thread to start inserting before all of the data has been queried from the node.
				// Inserting data takes a very long time, so the earlier it can start the better.
				let mut thread_key_values = vec![];
				let chunk_size = thread_keys.len() / 1;
				for thread_keys_chunk in thread_keys.chunks(chunk_size) {
					let mut thread_key_chunk_values = Vec::with_capacity(thread_keys_chunk.len());

					let payloads = thread_keys_chunk
						.iter()
						.map(|key| ("state_getStorage".to_string(), rpc_params!(key, at)))
						.collect::<Vec<_>>();

					let rt = tokio::runtime::Runtime::new().unwrap();
					let storage_data = match rt.block_on(Self::get_storage_data_dynamic_batch_size(
						&thread_client,
						payloads,
						Self::INITIAL_BATCH_SIZE,
					)) {
						Ok(storage_data) => storage_data,
						Err(e) => {
							thread_sender.unbounded_send(Message::BatchFailed(e)).unwrap();
							return Default::default()
						},
					};

					// Check if we got responses for all submitted requests.
					assert_eq!(thread_keys_chunk.len(), storage_data.len());

					let mut batch_kv = Vec::with_capacity(thread_keys_chunk.len());
					for (key, maybe_value) in thread_keys_chunk.iter().zip(storage_data) {
						match maybe_value {
							Some(data) => {
								thread_key_chunk_values.push((key.clone(), data.clone()));
								batch_kv.push((key.clone().0, data.0));
							},
							None => {
>>>>>>> 3bb3882c
								log::warn!(
									target: LOG_TARGET,
									"key {:?} had none corresponding value.",
									&key
								);
								let data = StorageData(vec![]);
<<<<<<< HEAD
								thread_key_values.push((key.clone(), data.clone()));
								batch_kv.push((key.clone().0, data.0));
							},
							Err(e) => {
								let reason = format!("key {:?} failed: {:?}", &key, e);
								log::error!(target: LOG_TARGET, "Reason: {}", reason);
								// Signal failures to the main thread, stop aggregating (key, value)
								// pairs and return immediately an error.
								thread_sender.unbounded_send(Message::BatchFailed(reason)).unwrap();
								return Default::default()
							},
						};

						if thread_key_values.len() % (thread_keys.len() / 10).max(1) == 0 {
							let ratio: f64 =
								thread_key_values.len() as f64 / thread_keys.len() as f64;
							log::debug!(
								target: LOG_TARGET,
								"[thread = {:?}] progress = {:.2} [{} / {}]",
								std::thread::current().id(),
								ratio,
								thread_key_values.len(),
								thread_keys.len(),
							);
						}
					}

					// Send this batch to the main thread to start inserting.
					thread_sender.unbounded_send(Message::Batch(batch_kv)).unwrap();
=======
								thread_key_chunk_values.push((key.clone(), data.clone()));
								batch_kv.push((key.clone().0, data.0));
							},
						};
					}

					// Send this chunk to the main thread to start inserting.
					thread_sender.unbounded_send(Message::Batch(batch_kv)).unwrap();
					thread_key_values.extend(thread_key_chunk_values);
>>>>>>> 3bb3882c
				}

				thread_sender.unbounded_send(Message::Terminated).unwrap();
				thread_key_values
			});

			handles.push(handle);
		}

		// first, wait until all threads send a `Terminated` message, in the meantime populate
		// `pending_ext`.
		let mut terminated = 0usize;
		let mut batch_failed = false;
<<<<<<< HEAD
		loop {
			match rx.next().await.unwrap() {
				Message::Batch(kv) => {
					for (k, v) in kv {
						// skip writing the child root data.
						if is_default_child_storage_key(k.as_ref()) {
							continue
						}
						pending_ext.insert(k, v);
					}
=======
		let mut processed = 0usize;
		loop {
			match rx.next().await.unwrap() {
				Message::Batch(kvs) => {
					let kvs = kvs
						.into_iter()
						.filter(|(k, _)| !is_default_child_storage_key(k))
						.collect::<Vec<_>>();
					processed += kvs.len();
					pending_ext.batch_insert(kvs);
					log::info!(
						target: LOG_TARGET,
						"inserting keys progress = {:.0}% [{} / {}]",
						(processed as f32 / keys.len() as f32) * 100f32,
						processed,
						keys.len(),
					);
>>>>>>> 3bb3882c
				},
				Message::BatchFailed(error) => {
					log::error!(target: LOG_TARGET, "Batch processing failed: {:?}", error);
					batch_failed = true;
					break
				},
				Message::Terminated => {
					terminated += 1;
					if terminated == handles.len() {
						break
					}
				},
			}
		}

		// Ensure all threads finished execution before returning.
		let keys_and_values =
			handles.into_iter().flat_map(|h| h.join().unwrap()).collect::<Vec<_>>();

		if batch_failed {
			return Err("Batch failed.")
		}

		Ok(keys_and_values)
	}

	/// Get the values corresponding to `child_keys` at the given `prefixed_top_key`.
	pub(crate) async fn rpc_child_get_storage_paged(
<<<<<<< HEAD
		client: &WsClient,
=======
		client: &Arc<HttpClient>,
>>>>>>> 3bb3882c
		prefixed_top_key: &StorageKey,
		child_keys: Vec<StorageKey>,
		at: B::Hash,
	) -> Result<Vec<KeyValue>, &'static str> {
<<<<<<< HEAD
		let mut child_kv_inner = vec![];
		let mut batch_success = true;

		for batch_child_key in child_keys.chunks(DEFAULT_VALUE_DOWNLOAD_BATCH) {
			let mut batch_request = BatchRequestBuilder::new();

			for key in batch_child_key {
				batch_request
					.insert(
						"childstate_getStorage",
						rpc_params![
							PrefixedStorageKey::new(prefixed_top_key.as_ref().to_vec()),
							key,
							at
						],
					)
					.map_err(|_| "Invalid batch params")?;
			}

			let batch_response =
				client.batch_request::<Option<StorageData>>(batch_request).await.map_err(|e| {
					log::error!(
						target: LOG_TARGET,
						"failed to execute batch: {:?}. Error: {:?}",
						batch_child_key,
						e
					);
					"batch failed."
				})?;
=======
		let child_keys_len = child_keys.len();

		let payloads = child_keys
			.iter()
			.map(|key| {
				(
					"childstate_getStorage".to_string(),
					rpc_params![
						PrefixedStorageKey::new(prefixed_top_key.as_ref().to_vec()),
						key,
						at
					],
				)
			})
			.collect::<Vec<_>>();
>>>>>>> 3bb3882c

		let storage_data = match Self::get_storage_data_dynamic_batch_size(
			client,
			payloads,
			Self::INITIAL_BATCH_SIZE,
		)
		.await
		{
			Ok(storage_data) => storage_data,
			Err(e) => {
				log::error!(target: LOG_TARGET, "batch processing failed: {:?}", e);
				return Err("batch processing failed")
			},
		};

<<<<<<< HEAD
			for (key, maybe_value) in batch_child_key.iter().zip(batch_response) {
				match maybe_value {
					Ok(Some(v)) => {
						child_kv_inner.push((key.clone(), v));
					},
					Ok(None) => {
						log::warn!(
							target: LOG_TARGET,
							"key {:?} had none corresponding value.",
							&key
						);
						child_kv_inner.push((key.clone(), StorageData(vec![])));
					},
					Err(e) => {
						log::error!(target: LOG_TARGET, "key {:?} failed: {:?}", &key, e);
						batch_success = false;
					},
				};
			}
		}

		if batch_success {
			Ok(child_kv_inner)
		} else {
			Err("batch failed.")
		}
	}

	pub(crate) async fn rpc_child_get_keys(
		client: &WsClient,
=======
		assert_eq!(child_keys_len, storage_data.len());

		Ok(child_keys
			.iter()
			.zip(storage_data)
			.map(|(key, maybe_value)| match maybe_value {
				Some(v) => (key.clone(), v),
				None => {
					log::warn!(target: LOG_TARGET, "key {:?} had no corresponding value.", &key);
					(key.clone(), StorageData(vec![]))
				},
			})
			.collect::<Vec<_>>())
	}

	pub(crate) async fn rpc_child_get_keys(
		client: &HttpClient,
>>>>>>> 3bb3882c
		prefixed_top_key: &StorageKey,
		child_prefix: StorageKey,
		at: B::Hash,
	) -> Result<Vec<StorageKey>, &'static str> {
		// This is deprecated and will generate a warning which causes the CI to fail.
		#[allow(warnings)]
		let child_keys = substrate_rpc_client::ChildStateApi::storage_keys(
			client,
			PrefixedStorageKey::new(prefixed_top_key.as_ref().to_vec()),
			child_prefix,
			Some(at),
		)
		.await
		.map_err(|e| {
			error!(target: LOG_TARGET, "Error = {:?}", e);
			"rpc child_get_keys failed."
		})?;

		debug!(
			target: LOG_TARGET,
			"[thread = {:?}] scraped {} child-keys of the child-bearing top key: {}",
			std::thread::current().id(),
			child_keys.len(),
			HexDisplay::from(prefixed_top_key)
		);

		Ok(child_keys)
	}
}

impl<B: BlockT + DeserializeOwned> Builder<B>
where
	B::Hash: DeserializeOwned,
	B::Header: DeserializeOwned,
{
	/// Load all of the child keys from the remote config, given the already scraped list of top key
	/// pairs.
	///
	/// `top_kv` need not be only child-bearing top keys. It should be all of the top keys that are
	/// included thus far.
	///
	/// This function concurrently populates `pending_ext`. the return value is only for writing to
	/// cache, we can also optimize further.
	async fn load_child_remote(
		&self,
		top_kv: &[KeyValue],
		pending_ext: &mut TestExternalities,
	) -> Result<ChildKeyValues, &'static str> {
		let child_roots = top_kv
			.into_iter()
			.filter_map(|(k, _)| is_default_child_storage_key(k.as_ref()).then(|| k.clone()))
			.collect::<Vec<_>>();

		if child_roots.is_empty() {
			return Ok(Default::default())
		}

<<<<<<< HEAD
		// div-ceil simulation.
		let threads = Self::threads().get();
		let child_roots_per_thread = (child_roots.len() + threads - 1) / threads;

		info!(
			target: LOG_TARGET,
			"👩‍👦 scraping child-tree data from {} top keys, split among {} threads, {} top keys per thread",
			child_roots.len(),
			threads,
			child_roots_per_thread,
		);

		// NOTE: the threading done here is the simpler, yet slightly un-elegant because we are
		// splitting child root among threads, and it is very common for these root to have vastly
		// different child tries underneath them, causing some threads to finish way faster than
		// others. Certainly still better than single thread though.
		let mut handles = vec![];
		let client = self.as_online().rpc_client_cloned();
		let at = self.as_online().at_expected();

		enum Message {
			Terminated,
			Batch((ChildInfo, Vec<(Vec<u8>, Vec<u8>)>)),
		}
		let (tx, mut rx) = mpsc::unbounded::<Message>();

		for thread_child_roots in child_roots
			.chunks(child_roots_per_thread)
			.map(|x| x.into())
			.collect::<Vec<Vec<_>>>()
		{
			let thread_client = client.clone();
			let thread_sender = tx.clone();
			let handle = thread::spawn(move || {
				let rt = tokio::runtime::Runtime::new().unwrap();
				let mut thread_child_kv = vec![];
				for prefixed_top_key in thread_child_roots {
					let child_keys = rt.block_on(Self::rpc_child_get_keys(
						&thread_client,
						&prefixed_top_key,
						StorageKey(vec![]),
						at,
					))?;
					let child_kv_inner = rt.block_on(Self::rpc_child_get_storage_paged(
						&thread_client,
						&prefixed_top_key,
						child_keys,
						at,
					))?;

					let prefixed_top_key = PrefixedStorageKey::new(prefixed_top_key.clone().0);
					let un_prefixed = match ChildType::from_prefixed_key(&prefixed_top_key) {
						Some((ChildType::ParentKeyId, storage_key)) => storage_key,
						None => {
							log::error!(target: LOG_TARGET, "invalid key: {:?}", prefixed_top_key);
							return Err("Invalid child key")
						},
					};

					thread_sender
						.unbounded_send(Message::Batch((
							ChildInfo::new_default(un_prefixed),
							child_kv_inner
								.iter()
								.cloned()
								.map(|(k, v)| (k.0, v.0))
								.collect::<Vec<_>>(),
						)))
						.unwrap();
					thread_child_kv.push((ChildInfo::new_default(un_prefixed), child_kv_inner));
				}

				thread_sender.unbounded_send(Message::Terminated).unwrap();
				Ok(thread_child_kv)
			});
			handles.push(handle);
=======
		info!(
			target: LOG_TARGET,
			"👩‍👦 scraping child-tree data from {} top keys",
			child_roots.len(),
		);

		let at = self.as_online().at_expected();

		let arc_client = self.as_online().rpc_client_cloned();
		let mut child_kv = vec![];
		for prefixed_top_key in child_roots {
			let child_keys = Self::rpc_child_get_keys(
				arc_client.as_ref(),
				&prefixed_top_key,
				StorageKey(vec![]),
				at,
			)
			.await?;

			let child_kv_inner =
				Self::rpc_child_get_storage_paged(&arc_client, &prefixed_top_key, child_keys, at)
					.await?;

			let prefixed_top_key = PrefixedStorageKey::new(prefixed_top_key.clone().0);
			let un_prefixed = match ChildType::from_prefixed_key(&prefixed_top_key) {
				Some((ChildType::ParentKeyId, storage_key)) => storage_key,
				None => {
					log::error!(target: LOG_TARGET, "invalid key: {:?}", prefixed_top_key);
					return Err("Invalid child key")
				},
			};

			let info = ChildInfo::new_default(un_prefixed);
			let key_values =
				child_kv_inner.iter().cloned().map(|(k, v)| (k.0, v.0)).collect::<Vec<_>>();
			child_kv.push((info.clone(), child_kv_inner));
			for (k, v) in key_values {
				pending_ext.insert_child(info.clone(), k, v);
			}
>>>>>>> 3bb3882c
		}

		// first, wait until all threads send a `Terminated` message, in the meantime populate
		// `pending_ext`.
		let mut terminated = 0usize;
		loop {
			match rx.next().await.unwrap() {
				Message::Batch((info, kvs)) =>
					for (k, v) in kvs {
						pending_ext.insert_child(info.clone(), k, v);
					},
				Message::Terminated => {
					terminated += 1;
					if terminated == handles.len() {
						break
					}
				},
			}
		}

		let child_kv = handles
			.into_iter()
			.flat_map(|h| h.join().unwrap())
			.flatten()
			.collect::<Vec<_>>();
		Ok(child_kv)
	}

	/// Build `Self` from a network node denoted by `uri`.
	///
	/// This function concurrently populates `pending_ext`. the return value is only for writing to
	/// cache, we can also optimize further.
	async fn load_top_remote(
		&self,
		pending_ext: &mut TestExternalities,
	) -> Result<TopKeyValues, &'static str> {
		let config = self.as_online();
		let at = self
			.as_online()
			.at
			.expect("online config must be initialized by this point; qed.");
		log::info!(target: LOG_TARGET, "scraping key-pairs from remote at block height {:?}", at);

		let mut keys_and_values = Vec::new();
		for prefix in &config.hashed_prefixes {
			let now = std::time::Instant::now();
			let additional_key_values =
				self.rpc_get_pairs_paged(StorageKey(prefix.to_vec()), at, pending_ext).await?;
			let elapsed = now.elapsed();
			log::info!(
				target: LOG_TARGET,
				"adding data for hashed prefix: {:?}, took {:?}s",
				HexDisplay::from(prefix),
				elapsed.as_secs()
			);
			keys_and_values.extend(additional_key_values);
		}

		for key in &config.hashed_keys {
			let key = StorageKey(key.to_vec());
			log::info!(
				target: LOG_TARGET,
				"adding data for hashed key: {:?}",
				HexDisplay::from(&key)
			);
			match self.rpc_get_storage(key.clone(), Some(at)).await? {
				Some(value) => {
					pending_ext.insert(key.clone().0, value.clone().0);
					keys_and_values.push((key, value));
				},
				None => {
					log::warn!(
						target: LOG_TARGET,
						"no data found for hashed key: {:?}",
						HexDisplay::from(&key)
					);
				},
			}
		}

		Ok(keys_and_values)
	}

	/// The entry point of execution, if `mode` is online.
	///
	/// initializes the remote client in `transport`, and sets the `at` field, if not specified.
	async fn init_remote_client(&mut self) -> Result<(), &'static str> {
<<<<<<< HEAD
		// First, initialize the ws client.
		self.as_online_mut().transport.map_uri().await?;
=======
		// First, initialize the http client.
		self.as_online_mut().transport.init().await?;
>>>>>>> 3bb3882c

		// Then, if `at` is not set, set it.
		if self.as_online().at.is_none() {
			let at = self.rpc_get_head().await?;
			log::info!(
				target: LOG_TARGET,
				"since no at is provided, setting it to latest finalized head, {:?}",
				at
			);
			self.as_online_mut().at = Some(at);
		}

		// Then, a few transformation that we want to perform in the online config:
		let online_config = self.as_online_mut();
		online_config
			.pallets
			.iter()
			.for_each(|p| online_config.hashed_prefixes.push(twox_128(p.as_bytes()).to_vec()));

		if online_config.child_trie {
			online_config.hashed_prefixes.push(DEFAULT_CHILD_STORAGE_KEY_PREFIX.to_vec());
		}

		// Finally, if by now, we have put any limitations on prefixes that we are interested in, we
		// download everything.
		if online_config
			.hashed_prefixes
			.iter()
			.filter(|p| *p != DEFAULT_CHILD_STORAGE_KEY_PREFIX)
			.count() == 0
		{
			log::info!(
				target: LOG_TARGET,
				"since no prefix is filtered, the data for all pallets will be downloaded"
			);
			online_config.hashed_prefixes.push(vec![]);
		}

		Ok(())
	}

	/// Load the data from a remote server. The main code path is calling into `load_top_remote` and
	/// `load_child_remote`.
	///
	/// Must be called after `init_remote_client`.
	async fn load_remote_and_maybe_save(&mut self) -> Result<TestExternalities, &'static str> {
		let state_version =
			StateApi::<B::Hash>::runtime_version(self.as_online().rpc_client(), None)
				.await
				.map_err(|e| {
					error!(target: LOG_TARGET, "Error = {:?}", e);
					"rpc runtime_version failed."
				})
				.map(|v| v.state_version())?;
		let mut pending_ext = TestExternalities::new_with_code_and_state(
			Default::default(),
			Default::default(),
			self.overwrite_state_version.unwrap_or(state_version),
		);
		let top_kv = self.load_top_remote(&mut pending_ext).await?;
		let child_kv = self.load_child_remote(&top_kv, &mut pending_ext).await?;

		if let Some(path) = self.as_online().state_snapshot.clone().map(|c| c.path) {
			let snapshot = Snapshot::<B> {
				state_version,
				top: top_kv,
				child: child_kv,
				block_hash: self
					.as_online()
					.at
					.expect("set to `Some` in `init_remote_client`; must be called before; qed"),
			};
			let encoded = snapshot.encode();
			log::info!(
				target: LOG_TARGET,
				"writing snapshot of {} bytes to {:?}",
				encoded.len(),
				path
			);
			std::fs::write(path, encoded).map_err(|_| "fs::write failed")?;
		}

		Ok(pending_ext)
	}

	fn load_snapshot(&mut self, path: PathBuf) -> Result<Snapshot<B>, &'static str> {
		info!(target: LOG_TARGET, "loading data from snapshot {:?}", path);
		let bytes = fs::read(path).map_err(|_| "fs::read failed.")?;
		Decode::decode(&mut &*bytes).map_err(|_| "decode failed")
	}

	async fn do_load_remote(&mut self) -> Result<RemoteExternalities<B>, &'static str> {
		self.init_remote_client().await?;
		let block_hash = self.as_online().at_expected();
		let inner_ext = self.load_remote_and_maybe_save().await?;
		Ok(RemoteExternalities { block_hash, inner_ext })
	}

	fn do_load_offline(
		&mut self,
		config: OfflineConfig,
	) -> Result<RemoteExternalities<B>, &'static str> {
		let Snapshot { block_hash, top, child, state_version } =
			self.load_snapshot(config.state_snapshot.path.clone())?;

		let mut inner_ext = TestExternalities::new_with_code_and_state(
			Default::default(),
			Default::default(),
			self.overwrite_state_version.unwrap_or(state_version),
		);

		info!(target: LOG_TARGET, "injecting a total of {} top keys", top.len());
<<<<<<< HEAD
		for (k, v) in top {
			// skip writing the child root data.
			if is_default_child_storage_key(k.as_ref()) {
				continue
			}
			inner_ext.insert(k.0, v.0);
		}
=======
		let top = top
			.into_iter()
			.filter(|(k, _)| !is_default_child_storage_key(k.as_ref()))
			.map(|(k, v)| (k.0, v.0))
			.collect::<Vec<_>>();
		inner_ext.batch_insert(top);
>>>>>>> 3bb3882c

		info!(
			target: LOG_TARGET,
			"injecting a total of {} child keys",
			child.iter().flat_map(|(_, kv)| kv).count()
		);

		for (info, key_values) in child {
			for (k, v) in key_values {
				inner_ext.insert_child(info.clone(), k.0, v.0);
			}
		}

		Ok(RemoteExternalities { inner_ext, block_hash })
	}

	pub(crate) async fn pre_build(mut self) -> Result<RemoteExternalities<B>, &'static str> {
		let mut ext = match self.mode.clone() {
			Mode::Offline(config) => self.do_load_offline(config)?,
			Mode::Online(_) => self.do_load_remote().await?,
			Mode::OfflineOrElseOnline(offline_config, _) => {
				match self.do_load_offline(offline_config) {
					Ok(x) => x,
					Err(_) => self.do_load_remote().await?,
				}
			},
		};

		// inject manual key values.
		if !self.hashed_key_values.is_empty() {
			log::info!(
				target: LOG_TARGET,
				"extending externalities with {} manually injected key-values",
				self.hashed_key_values.len()
			);
<<<<<<< HEAD
			for (k, v) in self.hashed_key_values {
				ext.insert(k.0, v.0);
			}
=======
			ext.batch_insert(self.hashed_key_values.into_iter().map(|(k, v)| (k.0, v.0)));
>>>>>>> 3bb3882c
		}

		// exclude manual key values.
		if !self.hashed_blacklist.is_empty() {
			log::info!(
				target: LOG_TARGET,
				"excluding externalities from {} keys",
				self.hashed_blacklist.len()
			);
			for k in self.hashed_blacklist {
				ext.execute_with(|| sp_io::storage::clear(&k));
			}
		}

		Ok(ext)
	}
}

// Public methods
impl<B: BlockT + DeserializeOwned> Builder<B>
where
	B::Hash: DeserializeOwned,
	B::Header: DeserializeOwned,
{
	/// Create a new builder.
	pub fn new() -> Self {
		Default::default()
	}

	/// Inject a manual list of key and values to the storage.
	pub fn inject_hashed_key_value(mut self, injections: Vec<KeyValue>) -> Self {
		for i in injections {
			self.hashed_key_values.push(i.clone());
		}
		self
	}

	/// Blacklist this hashed key from the final externalities. This is treated as-is, and should be
	/// pre-hashed.
	pub fn blacklist_hashed_key(mut self, hashed: &[u8]) -> Self {
		self.hashed_blacklist.push(hashed.to_vec());
		self
	}

	/// Configure a state snapshot to be used.
	pub fn mode(mut self, mode: Mode<B>) -> Self {
		self.mode = mode;
		self
	}

	/// The state version to use.
	pub fn overwrite_state_version(mut self, version: StateVersion) -> Self {
		self.overwrite_state_version = Some(version);
		self
	}

	pub async fn build(self) -> Result<RemoteExternalities<B>, &'static str> {
		let mut ext = self.pre_build().await?;
		ext.commit_all().unwrap();

		info!(
			target: LOG_TARGET,
			"initialized state externalities with storage root {:?} and state_version {:?}",
			ext.as_backend().root(),
			ext.state_version
		);

		Ok(ext)
	}
}

#[cfg(test)]
mod test_prelude {
	use tracing_subscriber::EnvFilter;

	pub(crate) use super::*;
	pub(crate) use sp_runtime::testing::{Block as RawBlock, ExtrinsicWrapper, H256 as Hash};
	pub(crate) type Block = RawBlock<ExtrinsicWrapper<Hash>>;

	pub(crate) fn init_logger() {
		let _ = tracing_subscriber::fmt()
			.with_env_filter(EnvFilter::from_default_env())
			.with_level(true)
			.try_init();
	}
}

#[cfg(test)]
mod tests {
	use super::test_prelude::*;

	#[tokio::test(flavor = "multi_thread")]
	async fn can_load_state_snapshot() {
		init_logger();
		Builder::<Block>::new()
			.mode(Mode::Offline(OfflineConfig {
				state_snapshot: SnapshotConfig::new("test_data/proxy_test"),
			}))
			.build()
			.await
			.unwrap()
			.execute_with(|| {});
	}

	#[tokio::test(flavor = "multi_thread")]
	async fn can_exclude_from_snapshot() {
		init_logger();

		// get the first key from the snapshot file.
		let some_key = Builder::<Block>::new()
			.mode(Mode::Offline(OfflineConfig {
				state_snapshot: SnapshotConfig::new("test_data/proxy_test"),
			}))
			.build()
			.await
			.expect("Can't read state snapshot file")
			.execute_with(|| {
				let key =
					sp_io::storage::next_key(&[]).expect("some key must exist in the snapshot");
				assert!(sp_io::storage::get(&key).is_some());
				key
			});

		Builder::<Block>::new()
			.mode(Mode::Offline(OfflineConfig {
				state_snapshot: SnapshotConfig::new("test_data/proxy_test"),
			}))
			.blacklist_hashed_key(&some_key)
			.build()
			.await
			.expect("Can't read state snapshot file")
			.execute_with(|| assert!(sp_io::storage::get(&some_key).is_none()));
	}
}

#[cfg(all(test, feature = "remote-test"))]
mod remote_tests {
	use super::test_prelude::*;
	use std::os::unix::fs::MetadataExt;

	#[tokio::test(flavor = "multi_thread")]
	async fn state_version_is_kept_and_can_be_altered() {
		const CACHE: &'static str = "state_version_is_kept_and_can_be_altered";
		init_logger();

		// first, build a snapshot.
		let ext = Builder::<Block>::new()
			.mode(Mode::Online(OnlineConfig {
				pallets: vec!["Proxy".to_owned()],
				child_trie: false,
				state_snapshot: Some(SnapshotConfig::new(CACHE)),
				..Default::default()
			}))
			.build()
			.await
			.unwrap();

		// now re-create the same snapshot.
		let cached_ext = Builder::<Block>::new()
			.mode(Mode::Offline(OfflineConfig { state_snapshot: SnapshotConfig::new(CACHE) }))
			.build()
			.await
			.unwrap();

		assert_eq!(ext.state_version, cached_ext.state_version);
<<<<<<< HEAD

		// now overwrite it
		let other = match ext.state_version {
			StateVersion::V0 => StateVersion::V1,
			StateVersion::V1 => StateVersion::V0,
		};
		let cached_ext = Builder::<Block>::new()
			.mode(Mode::Offline(OfflineConfig { state_snapshot: SnapshotConfig::new(CACHE) }))
			.overwrite_state_version(other)
			.build()
			.await
			.unwrap();

		assert_eq!(cached_ext.state_version, other);
	}

	#[tokio::test(flavor = "multi_thread")]
	async fn snapshot_block_hash_works() {
		const CACHE: &'static str = "snapshot_block_hash_works";
		init_logger();

		// first, build a snapshot.
		let ext = Builder::<Block>::new()
			.mode(Mode::Online(OnlineConfig {
				pallets: vec!["Proxy".to_owned()],
				child_trie: false,
				state_snapshot: Some(SnapshotConfig::new(CACHE)),
				..Default::default()
			}))
			.build()
			.await
			.unwrap();

=======

		// now overwrite it
		let other = match ext.state_version {
			StateVersion::V0 => StateVersion::V1,
			StateVersion::V1 => StateVersion::V0,
		};
		let cached_ext = Builder::<Block>::new()
			.mode(Mode::Offline(OfflineConfig { state_snapshot: SnapshotConfig::new(CACHE) }))
			.overwrite_state_version(other)
			.build()
			.await
			.unwrap();

		assert_eq!(cached_ext.state_version, other);
	}

	#[tokio::test(flavor = "multi_thread")]
	async fn snapshot_block_hash_works() {
		const CACHE: &'static str = "snapshot_block_hash_works";
		init_logger();

		// first, build a snapshot.
		let ext = Builder::<Block>::new()
			.mode(Mode::Online(OnlineConfig {
				pallets: vec!["Proxy".to_owned()],
				child_trie: false,
				state_snapshot: Some(SnapshotConfig::new(CACHE)),
				..Default::default()
			}))
			.build()
			.await
			.unwrap();

>>>>>>> 3bb3882c
		// now re-create the same snapshot.
		let cached_ext = Builder::<Block>::new()
			.mode(Mode::Offline(OfflineConfig { state_snapshot: SnapshotConfig::new(CACHE) }))
			.build()
			.await
			.unwrap();

		assert_eq!(ext.block_hash, cached_ext.block_hash);
	}

	#[tokio::test(flavor = "multi_thread")]
	async fn offline_else_online_works() {
		const CACHE: &'static str = "offline_else_online_works_data";
		init_logger();
		// this shows that in the second run, we use the remote and create a snapshot.
		Builder::<Block>::new()
			.mode(Mode::OfflineOrElseOnline(
				OfflineConfig { state_snapshot: SnapshotConfig::new(CACHE) },
				OnlineConfig {
					pallets: vec!["Proxy".to_owned()],
					child_trie: false,
					state_snapshot: Some(SnapshotConfig::new(CACHE)),
					..Default::default()
				},
			))
			.build()
			.await
			.unwrap()
			.execute_with(|| {});

		// this shows that in the second run, we are not using the remote
		Builder::<Block>::new()
			.mode(Mode::OfflineOrElseOnline(
				OfflineConfig { state_snapshot: SnapshotConfig::new(CACHE) },
				OnlineConfig {
					transport: "ws://non-existent:666".to_owned().into(),
					..Default::default()
				},
			))
			.build()
			.await
			.unwrap()
			.execute_with(|| {});

		let to_delete = std::fs::read_dir(Path::new("."))
			.unwrap()
			.into_iter()
			.map(|d| d.unwrap())
			.filter(|p| p.path().file_name().unwrap_or_default() == CACHE)
			.collect::<Vec<_>>();

		assert!(to_delete.len() == 1);
		std::fs::remove_file(to_delete[0].path()).unwrap();
	}

	#[tokio::test(flavor = "multi_thread")]
	async fn can_build_one_small_pallet() {
		init_logger();
		Builder::<Block>::new()
			.mode(Mode::Online(OnlineConfig {
				pallets: vec!["Proxy".to_owned()],
				child_trie: false,
				..Default::default()
			}))
			.build()
			.await
			.unwrap()
			.execute_with(|| {});
	}

	#[tokio::test(flavor = "multi_thread")]
	async fn can_build_few_pallet() {
		init_logger();
		Builder::<Block>::new()
			.mode(Mode::Online(OnlineConfig {
				pallets: vec!["Proxy".to_owned(), "Multisig".to_owned()],
				child_trie: false,
				..Default::default()
			}))
			.build()
			.await
			.unwrap()
			.execute_with(|| {});
	}

	#[tokio::test(flavor = "multi_thread")]
	async fn can_create_snapshot() {
		const CACHE: &'static str = "can_create_snapshot";
		init_logger();

		Builder::<Block>::new()
			.mode(Mode::Online(OnlineConfig {
				state_snapshot: Some(SnapshotConfig::new(CACHE)),
				pallets: vec!["Proxy".to_owned()],
				child_trie: false,
				..Default::default()
			}))
			.build()
			.await
			.unwrap()
			.execute_with(|| {});

		let to_delete = std::fs::read_dir(Path::new("."))
			.unwrap()
			.into_iter()
			.map(|d| d.unwrap())
			.filter(|p| p.path().file_name().unwrap_or_default() == CACHE)
			.collect::<Vec<_>>();

		let snap: Snapshot<Block> = Builder::<Block>::new().load_snapshot(CACHE.into()).unwrap();
		assert!(matches!(snap, Snapshot { top, child, .. } if top.len() > 0 && child.len() == 0));

		assert!(to_delete.len() == 1);
		let to_delete = to_delete.first().unwrap();
		assert!(std::fs::metadata(to_delete.path()).unwrap().size() > 1);
		std::fs::remove_file(to_delete.path()).unwrap();
	}

	#[tokio::test(flavor = "multi_thread")]
	async fn can_create_child_snapshot() {
		const CACHE: &'static str = "can_create_child_snapshot";
		init_logger();
		Builder::<Block>::new()
			.mode(Mode::Online(OnlineConfig {
				state_snapshot: Some(SnapshotConfig::new(CACHE)),
				pallets: vec!["Crowdloan".to_owned()],
				child_trie: true,
				..Default::default()
			}))
			.build()
			.await
			.unwrap()
			.execute_with(|| {});

		let to_delete = std::fs::read_dir(Path::new("."))
			.unwrap()
			.into_iter()
			.map(|d| d.unwrap())
			.filter(|p| p.path().file_name().unwrap_or_default() == CACHE)
			.collect::<Vec<_>>();

		let snap: Snapshot<Block> = Builder::<Block>::new().load_snapshot(CACHE.into()).unwrap();
		assert!(matches!(snap, Snapshot { top, child, .. } if top.len() > 0 && child.len() > 0));

		assert!(to_delete.len() == 1);
		let to_delete = to_delete.first().unwrap();
		assert!(std::fs::metadata(to_delete.path()).unwrap().size() > 1);
		std::fs::remove_file(to_delete.path()).unwrap();
	}

	#[tokio::test(flavor = "multi_thread")]
	async fn can_build_big_pallet() {
		if std::option_env!("TEST_WS").is_none() {
			return
		}
		init_logger();
		Builder::<Block>::new()
			.mode(Mode::Online(OnlineConfig {
				transport: std::option_env!("TEST_WS").unwrap().to_owned().into(),
				pallets: vec!["Staking".to_owned()],
				child_trie: false,
				..Default::default()
			}))
			.build()
			.await
			.unwrap()
			.execute_with(|| {});
	}

	#[tokio::test(flavor = "multi_thread")]
	async fn can_fetch_all() {
		if std::option_env!("TEST_WS").is_none() {
			return
		}
		init_logger();
		Builder::<Block>::new()
			.mode(Mode::Online(OnlineConfig {
				transport: std::option_env!("TEST_WS").unwrap().to_owned().into(),
				..Default::default()
			}))
			.build()
			.await
			.unwrap()
			.execute_with(|| {});
	}
}<|MERGE_RESOLUTION|>--- conflicted
+++ resolved
@@ -23,13 +23,10 @@
 use async_recursion::async_recursion;
 use codec::{Decode, Encode};
 use futures::{channel::mpsc, stream::StreamExt};
-<<<<<<< HEAD
-=======
 use jsonrpsee::{
 	core::params::ArrayParams,
 	http_client::{HttpClient, HttpClientBuilder},
 };
->>>>>>> 3bb3882c
 use log::*;
 use serde::de::DeserializeOwned;
 use sp_core::{
@@ -50,29 +47,15 @@
 	path::{Path, PathBuf},
 	sync::Arc,
 	thread,
-<<<<<<< HEAD
-};
-use substrate_rpc_client::{
-	rpc_params, ws_client, BatchRequestBuilder, ChainApi, ClientT, StateApi, WsClient,
-};
-=======
 };
 use substrate_rpc_client::{rpc_params, BatchRequestBuilder, ChainApi, ClientT, StateApi};
->>>>>>> 3bb3882c
 
 type KeyValue = (StorageKey, StorageData);
 type TopKeyValues = Vec<KeyValue>;
 type ChildKeyValues = Vec<(ChildInfo, Vec<KeyValue>)>;
 
 const LOG_TARGET: &str = "remote-ext";
-<<<<<<< HEAD
-const DEFAULT_WS_ENDPOINT: &str = "wss://rpc.polkadot.io:443";
-const DEFAULT_VALUE_DOWNLOAD_BATCH: usize = 4096;
-// NOTE: increasing this value does not seem to impact speed all that much.
-const DEFAULT_KEY_DOWNLOAD_PAGE: u32 = 1000;
-=======
 const DEFAULT_HTTP_ENDPOINT: &str = "https://rpc.polkadot.io:443";
->>>>>>> 3bb3882c
 /// The snapshot that we store on disk.
 #[derive(Decode, Encode)]
 struct Snapshot<B: BlockT> {
@@ -147,24 +130,15 @@
 		}
 	}
 
-<<<<<<< HEAD
-	fn as_client_cloned(&self) -> Option<Arc<WsClient>> {
-=======
 	fn as_client_cloned(&self) -> Option<Arc<HttpClient>> {
->>>>>>> 3bb3882c
 		match self {
 			Self::RemoteClient(client) => Some(client.clone()),
 			_ => None,
 		}
 	}
 
-<<<<<<< HEAD
-	// Open a new WebSocket connection if it's not connected.
-	async fn map_uri(&mut self) -> Result<(), &'static str> {
-=======
 	// Build an HttpClient from a URI.
 	async fn init(&mut self) -> Result<(), &'static str> {
->>>>>>> 3bb3882c
 		if let Self::Uri(uri) = self {
 			log::debug!(target: LOG_TARGET, "initializing remote client to {:?}", uri);
 
@@ -235,13 +209,8 @@
 }
 
 impl<B: BlockT> OnlineConfig<B> {
-<<<<<<< HEAD
-	/// Return rpc (ws) client reference.
-	fn rpc_client(&self) -> &WsClient {
-=======
 	/// Return rpc (http) client reference.
 	fn rpc_client(&self) -> &HttpClient {
->>>>>>> 3bb3882c
 		self.transport
 			.as_client()
 			.expect("http client must have been initialized by now; qed.")
@@ -257,27 +226,12 @@
 	fn at_expected(&self) -> B::Hash {
 		self.at.expect("block at must be initialized; qed")
 	}
-
-	/// Return a cloned rpc (ws) client, suitable for being moved to threads.
-	fn rpc_client_cloned(&self) -> Arc<WsClient> {
-		self.transport
-			.as_client_cloned()
-			.expect("ws client must have been initialized by now; qed.")
-	}
-
-	fn at_expected(&self) -> B::Hash {
-		self.at.expect("block at must be initialized; qed")
-	}
 }
 
 impl<B: BlockT> Default for OnlineConfig<B> {
 	fn default() -> Self {
 		Self {
-<<<<<<< HEAD
-			transport: Transport::from(DEFAULT_WS_ENDPOINT.to_owned()),
-=======
 			transport: Transport::from(DEFAULT_HTTP_ENDPOINT.to_owned()),
->>>>>>> 3bb3882c
 			child_trie: true,
 			at: None,
 			state_snapshot: None,
@@ -373,12 +327,6 @@
 	B::Hash: DeserializeOwned,
 	B::Header: DeserializeOwned,
 {
-<<<<<<< HEAD
-	/// Get the number of threads to use.
-	fn threads() -> NonZeroUsize {
-		thread::available_parallelism()
-			.unwrap_or(NonZeroUsize::new(4usize).expect("4 is non-zero; qed"))
-=======
 	const DEFAULT_PARALLELISM: usize = 4;
 	const BATCH_SIZE_INCREASE_FACTOR: f32 = 1.10;
 	const BATCH_SIZE_DECREASE_FACTOR: f32 = 0.50;
@@ -402,7 +350,6 @@
 		assert!(requested > 0, "TRY_RUNTIME_MAX_THREADS must be greater than 0");
 		return NonZeroUsize::new(min(requested, avaliable))
 			.expect("requested and avaliable are non-zero; qed")
->>>>>>> 3bb3882c
 	}
 
 	async fn rpc_get_storage(
@@ -444,11 +391,7 @@
 				.rpc_client()
 				.storage_keys_paged(
 					Some(prefix.clone()),
-<<<<<<< HEAD
-					DEFAULT_KEY_DOWNLOAD_PAGE,
-=======
 					Self::DEFAULT_KEY_DOWNLOAD_PAGE,
->>>>>>> 3bb3882c
 					last_key.clone(),
 					Some(at),
 				)
@@ -461,11 +404,7 @@
 
 			all_keys.extend(page);
 
-<<<<<<< HEAD
-			if page_len < DEFAULT_KEY_DOWNLOAD_PAGE as usize {
-=======
 			if page_len < Self::DEFAULT_KEY_DOWNLOAD_PAGE as usize {
->>>>>>> 3bb3882c
 				log::debug!(target: LOG_TARGET, "last page received: {}", page_len);
 				break all_keys
 			} else {
@@ -484,8 +423,6 @@
 		Ok(keys)
 	}
 
-<<<<<<< HEAD
-=======
 	/// Fetches storage data from a node using a dynamic batch size.
 	///
 	/// This function adjusts the batch size on the fly to help prevent overwhelming the node with
@@ -603,7 +540,6 @@
 		Ok(data)
 	}
 
->>>>>>> 3bb3882c
 	/// Synonym of `getPairs` that uses paged queries to first get the keys, and then
 	/// map them to values one by one.
 	///
@@ -648,48 +584,6 @@
 		let (tx, mut rx) = mpsc::unbounded::<Message>();
 
 		for thread_keys in keys_chunked {
-<<<<<<< HEAD
-			let thread_client = client.clone();
-			let thread_sender = tx.clone();
-			let handle = std::thread::spawn(move || {
-				let rt = tokio::runtime::Runtime::new().unwrap();
-				let mut thread_key_values = Vec::with_capacity(thread_keys.len());
-
-				for chunk_keys in thread_keys.chunks(DEFAULT_VALUE_DOWNLOAD_BATCH) {
-					let mut batch = BatchRequestBuilder::new();
-
-					for key in chunk_keys.iter() {
-						batch
-							.insert("state_getStorage", rpc_params![key, at])
-							.map_err(|_| "Invalid batch params")
-							.unwrap();
-					}
-
-					let batch_response = rt
-						.block_on(thread_client.batch_request::<Option<StorageData>>(batch))
-						.map_err(|e| {
-							log::error!(
-								target: LOG_TARGET,
-								"failed to execute batch: {:?}. Error: {:?}",
-								chunk_keys.iter().map(HexDisplay::from).collect::<Vec<_>>(),
-								e
-							);
-							"batch failed."
-						})
-						.unwrap();
-
-					// Check if we got responses for all submitted requests.
-					assert_eq!(chunk_keys.len(), batch_response.len());
-
-					let mut batch_kv = Vec::with_capacity(chunk_keys.len());
-					for (key, maybe_value) in chunk_keys.into_iter().zip(batch_response) {
-						match maybe_value {
-							Ok(Some(data)) => {
-								thread_key_values.push((key.clone(), data.clone()));
-								batch_kv.push((key.clone().0, data.0));
-							},
-							Ok(None) => {
-=======
 			let thread_sender = tx.clone();
 			let thread_client = client.clone();
 			let handle = std::thread::spawn(move || {
@@ -730,44 +624,12 @@
 								batch_kv.push((key.clone().0, data.0));
 							},
 							None => {
->>>>>>> 3bb3882c
 								log::warn!(
 									target: LOG_TARGET,
 									"key {:?} had none corresponding value.",
 									&key
 								);
 								let data = StorageData(vec![]);
-<<<<<<< HEAD
-								thread_key_values.push((key.clone(), data.clone()));
-								batch_kv.push((key.clone().0, data.0));
-							},
-							Err(e) => {
-								let reason = format!("key {:?} failed: {:?}", &key, e);
-								log::error!(target: LOG_TARGET, "Reason: {}", reason);
-								// Signal failures to the main thread, stop aggregating (key, value)
-								// pairs and return immediately an error.
-								thread_sender.unbounded_send(Message::BatchFailed(reason)).unwrap();
-								return Default::default()
-							},
-						};
-
-						if thread_key_values.len() % (thread_keys.len() / 10).max(1) == 0 {
-							let ratio: f64 =
-								thread_key_values.len() as f64 / thread_keys.len() as f64;
-							log::debug!(
-								target: LOG_TARGET,
-								"[thread = {:?}] progress = {:.2} [{} / {}]",
-								std::thread::current().id(),
-								ratio,
-								thread_key_values.len(),
-								thread_keys.len(),
-							);
-						}
-					}
-
-					// Send this batch to the main thread to start inserting.
-					thread_sender.unbounded_send(Message::Batch(batch_kv)).unwrap();
-=======
 								thread_key_chunk_values.push((key.clone(), data.clone()));
 								batch_kv.push((key.clone().0, data.0));
 							},
@@ -777,7 +639,6 @@
 					// Send this chunk to the main thread to start inserting.
 					thread_sender.unbounded_send(Message::Batch(batch_kv)).unwrap();
 					thread_key_values.extend(thread_key_chunk_values);
->>>>>>> 3bb3882c
 				}
 
 				thread_sender.unbounded_send(Message::Terminated).unwrap();
@@ -791,18 +652,6 @@
 		// `pending_ext`.
 		let mut terminated = 0usize;
 		let mut batch_failed = false;
-<<<<<<< HEAD
-		loop {
-			match rx.next().await.unwrap() {
-				Message::Batch(kv) => {
-					for (k, v) in kv {
-						// skip writing the child root data.
-						if is_default_child_storage_key(k.as_ref()) {
-							continue
-						}
-						pending_ext.insert(k, v);
-					}
-=======
 		let mut processed = 0usize;
 		loop {
 			match rx.next().await.unwrap() {
@@ -820,7 +669,6 @@
 						processed,
 						keys.len(),
 					);
->>>>>>> 3bb3882c
 				},
 				Message::BatchFailed(error) => {
 					log::error!(target: LOG_TARGET, "Batch processing failed: {:?}", error);
@@ -849,46 +697,11 @@
 
 	/// Get the values corresponding to `child_keys` at the given `prefixed_top_key`.
 	pub(crate) async fn rpc_child_get_storage_paged(
-<<<<<<< HEAD
-		client: &WsClient,
-=======
 		client: &Arc<HttpClient>,
->>>>>>> 3bb3882c
 		prefixed_top_key: &StorageKey,
 		child_keys: Vec<StorageKey>,
 		at: B::Hash,
 	) -> Result<Vec<KeyValue>, &'static str> {
-<<<<<<< HEAD
-		let mut child_kv_inner = vec![];
-		let mut batch_success = true;
-
-		for batch_child_key in child_keys.chunks(DEFAULT_VALUE_DOWNLOAD_BATCH) {
-			let mut batch_request = BatchRequestBuilder::new();
-
-			for key in batch_child_key {
-				batch_request
-					.insert(
-						"childstate_getStorage",
-						rpc_params![
-							PrefixedStorageKey::new(prefixed_top_key.as_ref().to_vec()),
-							key,
-							at
-						],
-					)
-					.map_err(|_| "Invalid batch params")?;
-			}
-
-			let batch_response =
-				client.batch_request::<Option<StorageData>>(batch_request).await.map_err(|e| {
-					log::error!(
-						target: LOG_TARGET,
-						"failed to execute batch: {:?}. Error: {:?}",
-						batch_child_key,
-						e
-					);
-					"batch failed."
-				})?;
-=======
 		let child_keys_len = child_keys.len();
 
 		let payloads = child_keys
@@ -904,7 +717,6 @@
 				)
 			})
 			.collect::<Vec<_>>();
->>>>>>> 3bb3882c
 
 		let storage_data = match Self::get_storage_data_dynamic_batch_size(
 			client,
@@ -920,38 +732,6 @@
 			},
 		};
 
-<<<<<<< HEAD
-			for (key, maybe_value) in batch_child_key.iter().zip(batch_response) {
-				match maybe_value {
-					Ok(Some(v)) => {
-						child_kv_inner.push((key.clone(), v));
-					},
-					Ok(None) => {
-						log::warn!(
-							target: LOG_TARGET,
-							"key {:?} had none corresponding value.",
-							&key
-						);
-						child_kv_inner.push((key.clone(), StorageData(vec![])));
-					},
-					Err(e) => {
-						log::error!(target: LOG_TARGET, "key {:?} failed: {:?}", &key, e);
-						batch_success = false;
-					},
-				};
-			}
-		}
-
-		if batch_success {
-			Ok(child_kv_inner)
-		} else {
-			Err("batch failed.")
-		}
-	}
-
-	pub(crate) async fn rpc_child_get_keys(
-		client: &WsClient,
-=======
 		assert_eq!(child_keys_len, storage_data.len());
 
 		Ok(child_keys
@@ -969,7 +749,6 @@
 
 	pub(crate) async fn rpc_child_get_keys(
 		client: &HttpClient,
->>>>>>> 3bb3882c
 		prefixed_top_key: &StorageKey,
 		child_prefix: StorageKey,
 		at: B::Hash,
@@ -1027,84 +806,6 @@
 			return Ok(Default::default())
 		}
 
-<<<<<<< HEAD
-		// div-ceil simulation.
-		let threads = Self::threads().get();
-		let child_roots_per_thread = (child_roots.len() + threads - 1) / threads;
-
-		info!(
-			target: LOG_TARGET,
-			"👩‍👦 scraping child-tree data from {} top keys, split among {} threads, {} top keys per thread",
-			child_roots.len(),
-			threads,
-			child_roots_per_thread,
-		);
-
-		// NOTE: the threading done here is the simpler, yet slightly un-elegant because we are
-		// splitting child root among threads, and it is very common for these root to have vastly
-		// different child tries underneath them, causing some threads to finish way faster than
-		// others. Certainly still better than single thread though.
-		let mut handles = vec![];
-		let client = self.as_online().rpc_client_cloned();
-		let at = self.as_online().at_expected();
-
-		enum Message {
-			Terminated,
-			Batch((ChildInfo, Vec<(Vec<u8>, Vec<u8>)>)),
-		}
-		let (tx, mut rx) = mpsc::unbounded::<Message>();
-
-		for thread_child_roots in child_roots
-			.chunks(child_roots_per_thread)
-			.map(|x| x.into())
-			.collect::<Vec<Vec<_>>>()
-		{
-			let thread_client = client.clone();
-			let thread_sender = tx.clone();
-			let handle = thread::spawn(move || {
-				let rt = tokio::runtime::Runtime::new().unwrap();
-				let mut thread_child_kv = vec![];
-				for prefixed_top_key in thread_child_roots {
-					let child_keys = rt.block_on(Self::rpc_child_get_keys(
-						&thread_client,
-						&prefixed_top_key,
-						StorageKey(vec![]),
-						at,
-					))?;
-					let child_kv_inner = rt.block_on(Self::rpc_child_get_storage_paged(
-						&thread_client,
-						&prefixed_top_key,
-						child_keys,
-						at,
-					))?;
-
-					let prefixed_top_key = PrefixedStorageKey::new(prefixed_top_key.clone().0);
-					let un_prefixed = match ChildType::from_prefixed_key(&prefixed_top_key) {
-						Some((ChildType::ParentKeyId, storage_key)) => storage_key,
-						None => {
-							log::error!(target: LOG_TARGET, "invalid key: {:?}", prefixed_top_key);
-							return Err("Invalid child key")
-						},
-					};
-
-					thread_sender
-						.unbounded_send(Message::Batch((
-							ChildInfo::new_default(un_prefixed),
-							child_kv_inner
-								.iter()
-								.cloned()
-								.map(|(k, v)| (k.0, v.0))
-								.collect::<Vec<_>>(),
-						)))
-						.unwrap();
-					thread_child_kv.push((ChildInfo::new_default(un_prefixed), child_kv_inner));
-				}
-
-				thread_sender.unbounded_send(Message::Terminated).unwrap();
-				Ok(thread_child_kv)
-			});
-			handles.push(handle);
-=======
 		info!(
 			target: LOG_TARGET,
 			"👩‍👦 scraping child-tree data from {} top keys",
@@ -1144,32 +845,8 @@
 			for (k, v) in key_values {
 				pending_ext.insert_child(info.clone(), k, v);
 			}
->>>>>>> 3bb3882c
-		}
-
-		// first, wait until all threads send a `Terminated` message, in the meantime populate
-		// `pending_ext`.
-		let mut terminated = 0usize;
-		loop {
-			match rx.next().await.unwrap() {
-				Message::Batch((info, kvs)) =>
-					for (k, v) in kvs {
-						pending_ext.insert_child(info.clone(), k, v);
-					},
-				Message::Terminated => {
-					terminated += 1;
-					if terminated == handles.len() {
-						break
-					}
-				},
-			}
-		}
-
-		let child_kv = handles
-			.into_iter()
-			.flat_map(|h| h.join().unwrap())
-			.flatten()
-			.collect::<Vec<_>>();
+		}
+
 		Ok(child_kv)
 	}
 
@@ -1232,13 +909,8 @@
 	///
 	/// initializes the remote client in `transport`, and sets the `at` field, if not specified.
 	async fn init_remote_client(&mut self) -> Result<(), &'static str> {
-<<<<<<< HEAD
-		// First, initialize the ws client.
-		self.as_online_mut().transport.map_uri().await?;
-=======
 		// First, initialize the http client.
 		self.as_online_mut().transport.init().await?;
->>>>>>> 3bb3882c
 
 		// Then, if `at` is not set, set it.
 		if self.as_online().at.is_none() {
@@ -1351,22 +1023,12 @@
 		);
 
 		info!(target: LOG_TARGET, "injecting a total of {} top keys", top.len());
-<<<<<<< HEAD
-		for (k, v) in top {
-			// skip writing the child root data.
-			if is_default_child_storage_key(k.as_ref()) {
-				continue
-			}
-			inner_ext.insert(k.0, v.0);
-		}
-=======
 		let top = top
 			.into_iter()
 			.filter(|(k, _)| !is_default_child_storage_key(k.as_ref()))
 			.map(|(k, v)| (k.0, v.0))
 			.collect::<Vec<_>>();
 		inner_ext.batch_insert(top);
->>>>>>> 3bb3882c
 
 		info!(
 			target: LOG_TARGET,
@@ -1402,13 +1064,7 @@
 				"extending externalities with {} manually injected key-values",
 				self.hashed_key_values.len()
 			);
-<<<<<<< HEAD
-			for (k, v) in self.hashed_key_values {
-				ext.insert(k.0, v.0);
-			}
-=======
 			ext.batch_insert(self.hashed_key_values.into_iter().map(|(k, v)| (k.0, v.0)));
->>>>>>> 3bb3882c
 		}
 
 		// exclude manual key values.
@@ -1574,7 +1230,6 @@
 			.unwrap();
 
 		assert_eq!(ext.state_version, cached_ext.state_version);
-<<<<<<< HEAD
 
 		// now overwrite it
 		let other = match ext.state_version {
@@ -1608,41 +1263,6 @@
 			.await
 			.unwrap();
 
-=======
-
-		// now overwrite it
-		let other = match ext.state_version {
-			StateVersion::V0 => StateVersion::V1,
-			StateVersion::V1 => StateVersion::V0,
-		};
-		let cached_ext = Builder::<Block>::new()
-			.mode(Mode::Offline(OfflineConfig { state_snapshot: SnapshotConfig::new(CACHE) }))
-			.overwrite_state_version(other)
-			.build()
-			.await
-			.unwrap();
-
-		assert_eq!(cached_ext.state_version, other);
-	}
-
-	#[tokio::test(flavor = "multi_thread")]
-	async fn snapshot_block_hash_works() {
-		const CACHE: &'static str = "snapshot_block_hash_works";
-		init_logger();
-
-		// first, build a snapshot.
-		let ext = Builder::<Block>::new()
-			.mode(Mode::Online(OnlineConfig {
-				pallets: vec!["Proxy".to_owned()],
-				child_trie: false,
-				state_snapshot: Some(SnapshotConfig::new(CACHE)),
-				..Default::default()
-			}))
-			.build()
-			.await
-			.unwrap();
-
->>>>>>> 3bb3882c
 		// now re-create the same snapshot.
 		let cached_ext = Builder::<Block>::new()
 			.mode(Mode::Offline(OfflineConfig { state_snapshot: SnapshotConfig::new(CACHE) }))
