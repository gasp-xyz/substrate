--- conflicted
+++ resolved
@@ -12,10 +12,7 @@
 targets = ["x86_64-unknown-linux-gnu"]
 
 [dependencies]
-<<<<<<< HEAD
-=======
 jsonrpsee = { version = "0.16.2", features = ["http-client"] }
->>>>>>> 3bb3882c
 codec = { package = "parity-scale-codec", version = "3.2.2" }
 log = "0.4.17"
 serde = "1.0.136"
@@ -26,10 +23,7 @@
 tokio = { version = "1.22.0", features = ["macros", "rt-multi-thread"] }
 substrate-rpc-client = { path = "../rpc/client" }
 futures = "0.3"
-<<<<<<< HEAD
-=======
 async-recursion = "1.0.4"
->>>>>>> 3bb3882c
 
 [dev-dependencies]
 frame-support = { version = "4.0.0-dev", path = "../../../frame/support" }
