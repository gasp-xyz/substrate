--- conflicted
+++ resolved
@@ -19,10 +19,6 @@
 sp-core = { version = "7.0.0", path = "../../../primitives/core" }
 sp-io = { version = "7.0.0", path = "../../../primitives/io" }
 sp-runtime = { version = "7.0.0", path = "../../../primitives/runtime" }
-<<<<<<< HEAD
-sp-version = { version = "5.0.0", path = "../../../primitives/version" }
-=======
->>>>>>> 18bb7c7c
 tokio = { version = "1.22.0", features = ["macros", "rt-multi-thread"] }
 substrate-rpc-client = { path = "../rpc/client" }
 futures = "0.3"
