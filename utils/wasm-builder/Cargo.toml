--- conflicted
+++ resolved
@@ -15,11 +15,7 @@
 [dependencies]
 ansi_term = "0.12.1"
 build-helper = "0.1.1"
-<<<<<<< HEAD
-cargo_metadata = "0.15.2"
-=======
 cargo_metadata = "0.15.4"
->>>>>>> 3bb3882c
 strum = { version = "0.24.1", features = ["derive"] }
 tempfile = "3.1.0"
 toml = "0.7.3"
