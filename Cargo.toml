[workspace]
resolver = "2"

members = [
	"bin/node-template/node",
	"bin/node-template/pallets/template",
	"bin/node-template/runtime",
#	"bin/node/bench",
#	"bin/node/cli",
#	"bin/node/executor",
#	"bin/node/inspect",
#	"bin/node/primitives",
#	"bin/node/rpc",
#	"bin/node/runtime",
#	"bin/node/testing",
#	"bin/utils/chain-spec-builder",
	"bin/utils/subkey",
	"client/api",
	"client/authority-discovery",
	"client/basic-authorship",
<<<<<<< HEAD
	"client/basic-authorship-ver",
	"client/beefy",
	"client/beefy/rpc",
=======
>>>>>>> 76fed9b9
	"client/block-builder",
	"client/block-builder-ver",
	"client/chain-spec",
	"client/chain-spec/derive",
	"client/cli",
	"client/consensus/aura",
	"client/consensus/babe",
	"client/consensus/babe/rpc",
	"client/consensus/beefy",
	"client/consensus/beefy/rpc",
	"client/consensus/common",
	"client/consensus/epochs",
	"client/consensus/grandpa",
	"client/consensus/grandpa/rpc",
	"client/consensus/manual-seal",
	"client/consensus/pow",
	"client/consensus/slots",
	"client/db",
	"client/executor",
	"client/executor/common",
	"client/executor/runtime-test",
	"client/executor/wasmi",
	"client/executor/wasmtime",
	"client/informant",
	"client/keystore",
	"client/merkle-mountain-range",
	"client/merkle-mountain-range/rpc",
	"client/network",
	"client/network/transactions",
	"client/network-gossip",
	"client/network/bitswap",
	"client/network/common",
	"client/network/light",
	"client/network/sync",
	"client/network/test",
	"client/offchain",
	"client/peerset",
	"client/allocator",
	"client/proposer-metrics",
	"client/rpc",
	"client/rpc-api",
	"client/rpc-servers",
	"client/rpc-spec-v2",
	"client/service",
	"client/service/test",
	"client/state-db",
	"client/storage-monitor",
	"client/sysinfo",
	"client/sync-state-rpc",
	"client/telemetry",
	"client/tracing",
	"client/tracing/proc-macro",
	"client/transaction-pool",
	"client/transaction-pool/api",
	"client/utils",
	"frame/alliance",
	"frame/assets",
	"frame/atomic-swap",
	"frame/aura",
	"frame/authority-discovery",
	"frame/authorship",
	"frame/babe",
	"frame/bags-list",
	"frame/bags-list/fuzzer",
	"frame/bags-list/remote-tests",
	"frame/balances",
	"frame/beefy",
	"frame/beefy-mmr",
	"frame/benchmarking",
	"frame/benchmarking/pov",
	"frame/bounties",
	"frame/child-bounties",
	"frame/collective",
	"frame/collective-mangata",
	"frame/contracts",
	"frame/contracts/proc-macro",
	"frame/contracts/primitives",
	"frame/conviction-voting",
	"frame/core-fellowship",
	"frame/democracy",
	"frame/fast-unstake",
	"frame/try-runtime",
	"frame/elections-phragmen",
	"frame/election-provider-multi-phase",
	"frame/election-provider-support",
	"frame/election-provider-support/benchmarking",
	"frame/election-provider-support/solution-type",
	"frame/election-provider-support/solution-type/fuzzer",
	"frame/examples/basic",
	"frame/examples/offchain-worker",
	"frame/executive",
	"frame/nis",
	"frame/grandpa",
	"frame/identity",
	"frame/im-online",
	"frame/indices",
	"frame/lottery",
	"frame/membership",
	"frame/merkle-mountain-range",
	"frame/multisig",
	"frame/nicks",
	"frame/node-authorization",
	"frame/offences",
	"frame/offences/benchmarking",
	"frame/preimage",
	"frame/proxy",
	"frame/message-queue",
	"frame/nfts",
	"frame/nfts/runtime-api",
	"frame/nomination-pools",
	"frame/nomination-pools/fuzzer",
	"frame/nomination-pools/benchmarking",
	"frame/nomination-pools/test-staking",
	"frame/nomination-pools/runtime-api",
	"frame/insecure-randomness-collective-flip",
	"frame/ranked-collective",
	"frame/recovery",
	"frame/referenda",
	"frame/remark",
	"frame/salary",
	"frame/scheduler",
	"frame/scored-pool",
	"frame/session",
	"frame/session/benchmarking",
	"frame/society",
	"frame/staking",
	"frame/staking/reward-curve",
	"frame/staking/reward-fn",
	"frame/staking/runtime-api",
	"frame/state-trie-migration",
	"frame/sudo",
	"frame/sudo-mangata",
	"frame/root-offences",
	"frame/root-testing",
	"frame/mangata-support",
	"frame/support",
	"frame/support/procedural",
	"frame/support/procedural/tools",
	"frame/support/procedural/tools/derive",
	"frame/support/test",
	"frame/support/test/compile_pass",
	"frame/support/test/pallet",
	"frame/system",
	"frame/system/benchmarking",
	"frame/system/rpc/runtime-api",
	"frame/timestamp",
	"frame/transaction-payment",
	"frame/transaction-payment/asset-tx-payment",
	"frame/transaction-payment/rpc",
	"frame/transaction-payment/rpc/runtime-api",
	"frame/transaction-payment-mangata",
	"frame/transaction-payment-mangata/asset-tx-payment",
	"frame/transaction-payment-mangata/rpc",
	"frame/transaction-payment-mangata/rpc/runtime-api",
	"frame/transaction-storage",
	"frame/treasury",
	"frame/tips",
	"frame/uniques",
	"frame/utility",
	"frame/utility-mangata",
	"frame/vesting",
	"frame/glutton",
	"frame/whitelist",
	"frame/vesting-mangata",
	"primitives/api",
	"primitives/api/proc-macro",
	"primitives/api/test",
	"primitives/application-crypto",
	"primitives/application-crypto/test",
	"primitives/arithmetic",
	"primitives/arithmetic/fuzzer",
	"primitives/authority-discovery",
	"primitives/block-builder",
	"primitives/blockchain",
	"primitives/consensus/aura",
	"primitives/consensus/babe",
	"primitives/consensus/beefy",
	"primitives/consensus/common",
<<<<<<< HEAD
	"primitives/mangata-types",
=======
	"primitives/consensus/grandpa",
>>>>>>> 76fed9b9
	"primitives/consensus/pow",
	"primitives/consensus/slots",
	"primitives/consensus/vrf",
	"primitives/core",
	"primitives/core/hashing",
	"primitives/core/hashing/proc-macro",
	"primitives/database",
	"primitives/debug-derive",
	"primitives/externalities",
<<<<<<< HEAD
	"primitives/ver-api",
	"primitives/finality-grandpa",
=======
>>>>>>> 76fed9b9
	"primitives/inherents",
	"primitives/io",
	"primitives/keyring",
	"primitives/keystore",
	"primitives/maybe-compressed-blob",
	"primitives/merkle-mountain-range",
	"primitives/npos-elections",
	"primitives/npos-elections/fuzzer",
	"primitives/offchain",
	"primitives/panic-handler",
	"primitives/rpc",
	"primitives/runtime",
	"primitives/runtime-interface",
	"primitives/runtime-interface/proc-macro",
	"primitives/runtime-interface/test",
	"primitives/runtime-interface/test-wasm",
	"primitives/runtime-interface/test-wasm-deprecated",
	"primitives/serializer",
	"primitives/session",
	"primitives/shuffler",
	"primitives/staking",
	"primitives/state-machine",
	"primitives/std",
	"primitives/storage",
	"primitives/test-primitives",
	"primitives/timestamp",
	"primitives/tracing",
	"primitives/transaction-pool",
	"primitives/transaction-storage-proof",
	"primitives/trie",
	"primitives/version",
	"primitives/ver",
	"primitives/version/proc-macro",
	"primitives/wasm-interface",
	"primitives/weights",
	"test-utils",
	"test-utils/client",
	"test-utils/derive",
	"test-utils/runtime",
	"test-utils/runtime/client",
	"test-utils/runtime/transaction-pool",
	"test-utils/test-crate",
	"utils/build-script-utils",
	"utils/fork-tree",
	"utils/frame/benchmarking-cli",
	"utils/frame/remote-externalities",
	"utils/frame/frame-utilities-cli",
	"utils/frame/try-runtime/cli",
	"utils/frame/rpc/state-trie-migration-rpc",
	"utils/frame/rpc/support",
	"utils/frame/rpc/system",
	"utils/frame/generate-bags",
	"utils/frame/generate-bags/node-runtime",
	"utils/frame/rpc/client",
	"utils/prometheus",
	"utils/wasm-builder",
	"utils/binary-merkle-tree",
]

# The list of dependencies below (which can be both direct and indirect dependencies) are crates
# that are suspected to be CPU-intensive, and that are unlikely to require debugging (as some of
# their debug info might be missing) or to require to be frequently recompiled. We compile these
# dependencies with `opt-level=3` even in "dev" mode in order to make "dev" mode more usable.
# The majority of these crates are cryptographic libraries.
#
# Note that this does **not** affect crates that depend on Substrate. In other words, if you add
# a dependency on Substrate, you have to copy-paste this list in your own `Cargo.toml` (assuming
# that you want the same list). This list is only relevant when running `cargo build` from within
# the Substrate workspace.
#
# If you see an error mentioning "profile package spec ... did not match any packages", it
# probably concerns this list.
#
# This list is ordered alphabetically.
[profile.dev.package]
blake2 = { opt-level = 3 }
blake2b_simd = { opt-level = 3 }
chacha20poly1305 = { opt-level = 3 }
cranelift-codegen = { opt-level = 3 }
cranelift-wasm = { opt-level = 3 }
crc32fast = { opt-level = 3 }
crossbeam-deque = { opt-level = 3 }
crypto-mac = { opt-level = 3 }
curve25519-dalek = { opt-level = 3 }
ed25519-zebra = { opt-level = 3 }
flate2 = { opt-level = 3 }
futures-channel = { opt-level = 3 }
hashbrown = { opt-level = 3 }
hash-db = { opt-level = 3 }
hmac = { opt-level = 3 }
httparse = { opt-level = 3 }
integer-sqrt = { opt-level = 3 }
k256 = { opt-level = 3 }
keccak = { opt-level = 3 }
libm = { opt-level = 3 }
librocksdb-sys = { opt-level = 3 }
libsecp256k1 = { opt-level = 3 }
libz-sys = { opt-level = 3 }
mio = { opt-level = 3 }
nalgebra = { opt-level = 3 }
num-bigint = { opt-level = 3 }
parking_lot = { opt-level = 3 }
parking_lot_core = { opt-level = 3 }
percent-encoding = { opt-level = 3 }
primitive-types = { opt-level = 3 }
ring = { opt-level = 3 }
rustls = { opt-level = 3 }
secp256k1 = { opt-level = 3 }
sha2 = { opt-level = 3 }
sha3 = { opt-level = 3 }
smallvec = { opt-level = 3 }
snow = { opt-level = 3 }
twox-hash = { opt-level = 3 }
uint = { opt-level = 3 }
wasmi = { opt-level = 3 }
x25519-dalek = { opt-level = 3 }
yamux = { opt-level = 3 }
zeroize = { opt-level = 3 }

[profile.release]
# Substrate runtime requires unwinding.
panic = "unwind"

# patch generated by ./scripts/dev_manifest.sh
[patch."https://github.com/mangata-finance/substrate"]
sp-debug-derive = { path = "../substrate/primitives/debug-derive" }
extrinsic-shuffler = { path = "../substrate/primitives/shuffler" }
sp-authorship = { path = "../substrate/primitives/authorship" }
sp-storage = { path = "../substrate/primitives/storage" }
sp-timestamp = { path = "../substrate/primitives/timestamp" }
sp-trie = { path = "../substrate/primitives/trie" }
sp-block-builder = { path = "../substrate/primitives/block-builder" }
sp-keystore = { path = "../substrate/primitives/keystore" }
sp-panic-handler = { path = "../substrate/primitives/panic-handler" }
sp-database = { path = "../substrate/primitives/database" }
sp-transaction-storage-proof = { path = "../substrate/primitives/transaction-storage-proof" }
# sp-npos-elections-solution-type = { path = "../substrate/primitives/npos-elections/solution-type" }
sp-npos-elections = { path = "../substrate/primitives/npos-elections" }
sp-serializer = { path = "../substrate/primitives/serializer" }
sp-version-proc-macro = { path = "../substrate/primitives/version/proc-macro" }
sp-version = { path = "../substrate/primitives/version" }
sp-application-crypto = { path = "../substrate/primitives/application-crypto" }
sp-wasm-interface = { path = "../substrate/primitives/wasm-interface" }
ver-api = { path = "../substrate/primitives/ver-api" }
sp-maybe-compressed-blob = { path = "../substrate/primitives/maybe-compressed-blob" }
sp-tracing = { path = "../substrate/primitives/tracing" }
sp-std = { path = "../substrate/primitives/std" }
sp-offchain = { path = "../substrate/primitives/offchain" }
sp-state-machine = { path = "../substrate/primitives/state-machine" }
sp-keyring = { path = "../substrate/primitives/keyring" }
sp-externalities = { path = "../substrate/primitives/externalities" }
beefy-primitives = { path = "../substrate/primitives/beefy", package = "sp-beefy" }
sp-session = { path = "../substrate/primitives/session" }
sp-runtime-interface-proc-macro = { path = "../substrate/primitives/runtime-interface/proc-macro" }
sp-runtime-interface = { path = "../substrate/primitives/runtime-interface" }
sp-core-hashing-proc-macro = { path = "../substrate/primitives/core/hashing/proc-macro" }
sp-core-hashing = { path = "../substrate/primitives/core/hashing" }
sp-core = { path = "../substrate/primitives/core" }
sp-arithmetic = { path = "../substrate/primitives/arithmetic" }
sp-inherents = { path = "../substrate/primitives/inherents" }
sp-runtime = { path = "../substrate/primitives/runtime" }
sp-consensus-slots = { path = "../substrate/primitives/consensus/slots" }
sp-consensus-babe = { path = "../substrate/primitives/consensus/babe" }
sp-consensus-aura = { path = "../substrate/primitives/consensus/aura" }
sp-consensus-vrf = { path = "../substrate/primitives/consensus/vrf" }
sp-consensus = { path = "../substrate/primitives/consensus/common" }
sp-ver = { path = "../substrate/primitives/ver" }
sp-rpc = { path = "../substrate/primitives/rpc" }
sp-authority-discovery = { path = "../substrate/primitives/authority-discovery" }
sp-transaction-pool = { path = "../substrate/primitives/transaction-pool" }
sp-io = { path = "../substrate/primitives/io" }
sp-staking = { path = "../substrate/primitives/staking" }
sp-finality-grandpa = { path = "../substrate/primitives/finality-grandpa" }
sp-api-proc-macro = { path = "../substrate/primitives/api/proc-macro" }
sp-api = { path = "../substrate/primitives/api" }
sp-blockchain = { path = "../substrate/primitives/blockchain" }
sc-allocator = { path = "../substrate/client/allocator" }
sc-cli = { path = "../substrate/client/cli" }
sc-executor-wasmtime = { path = "../substrate/client/executor/wasmtime" }
sc-executor-wasmi = { path = "../substrate/client/executor/wasmi" }
sc-executor = { path = "../substrate/client/executor" }
sc-executor-common = { path = "../substrate/client/executor/common" }
sc-block-builder = { path = "../substrate/client/block-builder" }
sc-rpc-server = { path = "../substrate/client/rpc-servers" }
sc-keystore = { path = "../substrate/client/keystore" }
sc-telemetry = { path = "../substrate/client/telemetry" }
sc-network-gossip = { path = "../substrate/client/network-gossip" }
sc-basic-authorship-ver = { path = "../substrate/client/basic-authorship-ver" }
sc-state-db = { path = "../substrate/client/state-db" }
sc-service = { path = "../substrate/client/service" }
sc-client-db = { path = "../substrate/client/db" }
sc-rpc-api = { path = "../substrate/client/rpc-api" }
sc-basic-authorship = { path = "../substrate/client/basic-authorship" }
sc-block-builder-ver = { path = "../substrate/client/block-builder-ver" }
sc-sync-state-rpc = { path = "../substrate/client/sync-state-rpc" }
sc-tracing-proc-macro = { path = "../substrate/client/tracing/proc-macro" }
sc-tracing = { path = "../substrate/client/tracing" }
sc-chain-spec = { path = "../substrate/client/chain-spec" }
sc-chain-spec-derive = { path = "../substrate/client/chain-spec/derive" }
sc-offchain = { path = "../substrate/client/offchain" }
sc-utils = { path = "../substrate/client/utils" }
beefy-gadget = { path = "../substrate/client/beefy" }
beefy-gadget-rpc = { path = "../substrate/client/beefy/rpc" }
sc-proposer-metrics = { path = "../substrate/client/proposer-metrics" }
sc-consensus-slots = { path = "../substrate/client/consensus/slots" }
sc-consensus-babe = { path = "../substrate/client/consensus/babe" }
sc-consensus-babe-rpc = { path = "../substrate/client/consensus/babe/rpc" }
sc-consensus-epochs = { path = "../substrate/client/consensus/epochs" }
sc-consensus-aura = { path = "../substrate/client/consensus/aura" }
sc-consensus = { path = "../substrate/client/consensus/common" }
sc-rpc = { path = "../substrate/client/rpc" }
sc-authority-discovery = { path = "../substrate/client/authority-discovery" }
sc-informant = { path = "../substrate/client/informant" }
sc-transaction-pool = { path = "../substrate/client/transaction-pool" }
sc-transaction-pool-api = { path = "../substrate/client/transaction-pool/api" }
sc-finality-grandpa = { path = "../substrate/client/finality-grandpa" }
sc-finality-grandpa-rpc = { path = "../substrate/client/finality-grandpa/rpc" }
sc-client-api = { path = "../substrate/client/api" }
sc-peerset = { path = "../substrate/client/peerset" }
sc-network = { path = "../substrate/client/network" }
substrate-test-client = { path = "../substrate/test-utils/client" }
substrate-wasm-builder = { path = "../substrate/utils/wasm-builder" }
substrate-prometheus-endpoint = { path = "../substrate/utils/prometheus" }
substrate-build-script-utils = { path = "../substrate/utils/build-script-utils" }
fork-tree = { path = "../substrate/utils/fork-tree" }
frame-benchmarking-cli = { path = "../substrate/utils/frame/benchmarking-cli" }
remote-externalities = { path = "../substrate/utils/frame/remote-externalities", package = "frame-remote-externalities" }
try-runtime-cli = { path = "../substrate/utils/frame/try-runtime/cli" }
substrate-frame-rpc-system = { path = "../substrate/utils/frame/rpc/system" }
pallet-vesting-mangata = { path = "../substrate/frame/vesting-mangata" }
#pallet-mmr-primitives = { path = "../substrate/frame/merkle-mountain-range/primitives" }
pallet-mmr = { path = "../substrate/frame/merkle-mountain-range" }
pallet-transaction-payment = { path = "../substrate/frame/transaction-payment" }
pallet-transaction-payment-rpc = { path = "../substrate/frame/transaction-payment/rpc" }
pallet-transaction-payment-rpc-runtime-api = { path = "../substrate/frame/transaction-payment/rpc/runtime-api" }
pallet-authorship = { path = "../substrate/frame/authorship" }
pallet-identity = { path = "../substrate/frame/identity" }
pallet-timestamp = { path = "../substrate/frame/timestamp" }
pallet-membership = { path = "../substrate/frame/membership" }
pallet-babe = { path = "../substrate/frame/babe" }
pallet-offences = { path = "../substrate/frame/offences" }
pallet-nicks = { path = "../substrate/frame/nicks" }
pallet-im-online = { path = "../substrate/frame/im-online" }
pallet-utility = { path = "../substrate/frame/utility" }
pallet-utility-mangata = { path = "../substrate/frame/utility-mangata" }
pallet-sudo = { path = "../substrate/frame/sudo" }
pallet-bags-list = { path = "../substrate/frame/bags-list" }
frame-system = { path = "../substrate/frame/system" }
frame-system-rpc-runtime-api = { path = "../substrate/frame/system/rpc/runtime-api" }
frame-support-procedural = { path = "../substrate/frame/support/procedural" }
frame-support-procedural-tools = { path = "../substrate/frame/support/procedural/tools" }
frame-support-procedural-tools-derive = { path = "../substrate/frame/support/procedural/tools/derive" }
frame-support = { path = "../substrate/frame/support" }
pallet-aura = { path = "../substrate/frame/aura" }
beefy-merkle-tree = { path = "../substrate/frame/beefy-mmr/primitives" }
pallet-beefy-mmr = { path = "../substrate/frame/beefy-mmr" }
pallet-vesting = { path = "../substrate/frame/vesting" }
frame-benchmarking = { path = "../substrate/frame/benchmarking" }
pallet-preimage = { path = "../substrate/frame/preimage" }
pallet-democracy = { path = "../substrate/frame/democracy" }
frame-executive = { path = "../substrate/frame/executive" }
pallet-treasury = { path = "../substrate/frame/treasury" }
pallet-indices = { path = "../substrate/frame/indices" }
pallet-election-provider-multi-phase = { path = "../substrate/frame/election-provider-multi-phase" }
pallet-tips = { path = "../substrate/frame/tips" }
frame-try-runtime = { path = "../substrate/frame/try-runtime" }
pallet-recovery = { path = "../substrate/frame/recovery" }
pallet-beefy = { path = "../substrate/frame/beefy" }
pallet-collective = { path = "../substrate/frame/collective" }
pallet-session = { path = "../substrate/frame/session" }
pallet-bounties = { path = "../substrate/frame/bounties" }
pallet-elections-phragmen = { path = "../substrate/frame/elections-phragmen" }
pallet-scheduler = { path = "../substrate/frame/scheduler" }
pallet-authority-discovery = { path = "../substrate/frame/authority-discovery" }
frame-election-provider-support = { path = "../substrate/frame/election-provider-support" }
pallet-staking-reward-curve = { path = "../substrate/frame/staking/reward-curve" }
pallet-staking = { path = "../substrate/frame/staking" }
pallet-staking-reward-fn = { path = "../substrate/frame/staking/reward-fn" }
pallet-grandpa = { path = "../substrate/frame/grandpa" }
pallet-proxy = { path = "../substrate/frame/proxy" }
pallet-balances = { path = "../substrate/frame/balances" }
pallet-multisig = { path = "../substrate/frame/multisig" }
pallet-society = { path = "../substrate/frame/society" }

# patch generated by ./scripts/dev_manifest.sh
[patch."https://github.com/paritytech/substrate"]
sp-debug-derive = { path = "../substrate/primitives/debug-derive" }
extrinsic-shuffler = { path = "../substrate/primitives/shuffler" }
sp-authorship = { path = "../substrate/primitives/authorship" }
sp-storage = { path = "../substrate/primitives/storage" }
sp-timestamp = { path = "../substrate/primitives/timestamp" }
sp-trie = { path = "../substrate/primitives/trie" }
sp-block-builder = { path = "../substrate/primitives/block-builder" }
sp-keystore = { path = "../substrate/primitives/keystore" }
sp-panic-handler = { path = "../substrate/primitives/panic-handler" }
sp-database = { path = "../substrate/primitives/database" }
sp-transaction-storage-proof = { path = "../substrate/primitives/transaction-storage-proof" }
# sp-npos-elections-solution-type = { path = "../substrate/primitives/npos-elections/solution-type" }
sp-npos-elections = { path = "../substrate/primitives/npos-elections" }
sp-serializer = { path = "../substrate/primitives/serializer" }
sp-version-proc-macro = { path = "../substrate/primitives/version/proc-macro" }
sp-version = { path = "../substrate/primitives/version" }
sp-application-crypto = { path = "../substrate/primitives/application-crypto" }
sp-wasm-interface = { path = "../substrate/primitives/wasm-interface" }
ver-api = { path = "../substrate/primitives/ver-api" }
sp-maybe-compressed-blob = { path = "../substrate/primitives/maybe-compressed-blob" }
sp-tracing = { path = "../substrate/primitives/tracing" }
sp-std = { path = "../substrate/primitives/std" }
sp-offchain = { path = "../substrate/primitives/offchain" }
sp-state-machine = { path = "../substrate/primitives/state-machine" }
sp-keyring = { path = "../substrate/primitives/keyring" }
sp-externalities = { path = "../substrate/primitives/externalities" }
beefy-primitives = { path = "../substrate/primitives/beefy", package = "sp-beefy" }
sp-session = { path = "../substrate/primitives/session" }
sp-runtime-interface-proc-macro = { path = "../substrate/primitives/runtime-interface/proc-macro" }
sp-runtime-interface = { path = "../substrate/primitives/runtime-interface" }
sp-core-hashing-proc-macro = { path = "../substrate/primitives/core/hashing/proc-macro" }
sp-core-hashing = { path = "../substrate/primitives/core/hashing" }
sp-core = { path = "../substrate/primitives/core" }
sp-arithmetic = { path = "../substrate/primitives/arithmetic" }
sp-inherents = { path = "../substrate/primitives/inherents" }
sp-runtime = { path = "../substrate/primitives/runtime" }
sp-consensus-slots = { path = "../substrate/primitives/consensus/slots" }
sp-consensus-babe = { path = "../substrate/primitives/consensus/babe" }
sp-consensus-aura = { path = "../substrate/primitives/consensus/aura" }
sp-consensus-vrf = { path = "../substrate/primitives/consensus/vrf" }
sp-consensus = { path = "../substrate/primitives/consensus/common" }
sp-ver = { path = "../substrate/primitives/ver" }
sp-rpc = { path = "../substrate/primitives/rpc" }
sp-authority-discovery = { path = "../substrate/primitives/authority-discovery" }
sp-transaction-pool = { path = "../substrate/primitives/transaction-pool" }
sp-io = { path = "../substrate/primitives/io" }
sp-staking = { path = "../substrate/primitives/staking" }
sp-finality-grandpa = { path = "../substrate/primitives/finality-grandpa" }
sp-api-proc-macro = { path = "../substrate/primitives/api/proc-macro" }
sp-api = { path = "../substrate/primitives/api" }
sp-blockchain = { path = "../substrate/primitives/blockchain" }
sc-allocator = { path = "../substrate/client/allocator" }
sc-cli = { path = "../substrate/client/cli" }
sc-executor-wasmtime = { path = "../substrate/client/executor/wasmtime" }
sc-executor-wasmi = { path = "../substrate/client/executor/wasmi" }
sc-executor = { path = "../substrate/client/executor" }
sc-executor-common = { path = "../substrate/client/executor/common" }
sc-block-builder = { path = "../substrate/client/block-builder" }
sc-rpc-server = { path = "../substrate/client/rpc-servers" }
sc-keystore = { path = "../substrate/client/keystore" }
sc-telemetry = { path = "../substrate/client/telemetry" }
sc-network-gossip = { path = "../substrate/client/network-gossip" }
sc-basic-authorship-ver = { path = "../substrate/client/basic-authorship-ver" }
sc-state-db = { path = "../substrate/client/state-db" }
sc-service = { path = "../substrate/client/service" }
sc-client-db = { path = "../substrate/client/db" }
sc-rpc-api = { path = "../substrate/client/rpc-api" }
sc-basic-authorship = { path = "../substrate/client/basic-authorship" }
sc-block-builder-ver = { path = "../substrate/client/block-builder-ver" }
sc-sync-state-rpc = { path = "../substrate/client/sync-state-rpc" }
sc-tracing-proc-macro = { path = "../substrate/client/tracing/proc-macro" }
sc-tracing = { path = "../substrate/client/tracing" }
sc-chain-spec = { path = "../substrate/client/chain-spec" }
sc-chain-spec-derive = { path = "../substrate/client/chain-spec/derive" }
sc-offchain = { path = "../substrate/client/offchain" }
sc-utils = { path = "../substrate/client/utils" }
beefy-gadget = { path = "../substrate/client/beefy" }
beefy-gadget-rpc = { path = "../substrate/client/beefy/rpc" }
sc-proposer-metrics = { path = "../substrate/client/proposer-metrics" }
sc-consensus-slots = { path = "../substrate/client/consensus/slots" }
sc-consensus-babe = { path = "../substrate/client/consensus/babe" }
sc-consensus-babe-rpc = { path = "../substrate/client/consensus/babe/rpc" }
sc-consensus-epochs = { path = "../substrate/client/consensus/epochs" }
sc-consensus-aura = { path = "../substrate/client/consensus/aura" }
sc-consensus = { path = "../substrate/client/consensus/common" }
sc-rpc = { path = "../substrate/client/rpc" }
sc-authority-discovery = { path = "../substrate/client/authority-discovery" }
sc-informant = { path = "../substrate/client/informant" }
sc-transaction-pool = { path = "../substrate/client/transaction-pool" }
sc-transaction-pool-api = { path = "../substrate/client/transaction-pool/api" }
sc-finality-grandpa = { path = "../substrate/client/finality-grandpa" }
sc-finality-grandpa-rpc = { path = "../substrate/client/finality-grandpa/rpc" }
sc-client-api = { path = "../substrate/client/api" }
sc-peerset = { path = "../substrate/client/peerset" }
sc-network = { path = "../substrate/client/network" }
substrate-test-client = { path = "../substrate/test-utils/client" }
substrate-wasm-builder = { path = "../substrate/utils/wasm-builder" }
substrate-prometheus-endpoint = { path = "../substrate/utils/prometheus" }
substrate-build-script-utils = { path = "../substrate/utils/build-script-utils" }
fork-tree = { path = "../substrate/utils/fork-tree" }
frame-benchmarking-cli = { path = "../substrate/utils/frame/benchmarking-cli" }
remote-externalities = { path = "../substrate/utils/frame/remote-externalities", package = "frame-remote-externalities" }
try-runtime-cli = { path = "../substrate/utils/frame/try-runtime/cli" }
substrate-frame-rpc-system = { path = "../substrate/utils/frame/rpc/system" }
pallet-vesting-mangata = { path = "../substrate/frame/vesting-mangata" }
#pallet-mmr-primitives = { path = "../substrate/frame/merkle-mountain-range/primitives" }
pallet-mmr = { path = "../substrate/frame/merkle-mountain-range" }
pallet-transaction-payment = { path = "../substrate/frame/transaction-payment" }
pallet-transaction-payment-rpc = { path = "../substrate/frame/transaction-payment/rpc" }
pallet-transaction-payment-rpc-runtime-api = { path = "../substrate/frame/transaction-payment/rpc/runtime-api" }
pallet-authorship = { path = "../substrate/frame/authorship" }
pallet-identity = { path = "../substrate/frame/identity" }
pallet-timestamp = { path = "../substrate/frame/timestamp" }
pallet-membership = { path = "../substrate/frame/membership" }
pallet-babe = { path = "../substrate/frame/babe" }
pallet-offences = { path = "../substrate/frame/offences" }
pallet-nicks = { path = "../substrate/frame/nicks" }
pallet-im-online = { path = "../substrate/frame/im-online" }
pallet-utility = { path = "../substrate/frame/utility" }
pallet-utility-mangata = { path = "../substrate/frame/utility-mangata" }
pallet-sudo = { path = "../substrate/frame/sudo" }
pallet-bags-list = { path = "../substrate/frame/bags-list" }
frame-system = { path = "../substrate/frame/system" }
frame-system-rpc-runtime-api = { path = "../substrate/frame/system/rpc/runtime-api" }
frame-support-procedural = { path = "../substrate/frame/support/procedural" }
frame-support-procedural-tools = { path = "../substrate/frame/support/procedural/tools" }
frame-support-procedural-tools-derive = { path = "../substrate/frame/support/procedural/tools/derive" }
frame-support = { path = "../substrate/frame/support" }
pallet-aura = { path = "../substrate/frame/aura" }
beefy-merkle-tree = { path = "../substrate/frame/beefy-mmr/primitives" }
pallet-beefy-mmr = { path = "../substrate/frame/beefy-mmr" }
pallet-vesting = { path = "../substrate/frame/vesting" }
frame-benchmarking = { path = "../substrate/frame/benchmarking" }
pallet-preimage = { path = "../substrate/frame/preimage" }
pallet-democracy = { path = "../substrate/frame/democracy" }
frame-executive = { path = "../substrate/frame/executive" }
pallet-treasury = { path = "../substrate/frame/treasury" }
pallet-indices = { path = "../substrate/frame/indices" }
pallet-election-provider-multi-phase = { path = "../substrate/frame/election-provider-multi-phase" }
pallet-tips = { path = "../substrate/frame/tips" }
frame-try-runtime = { path = "../substrate/frame/try-runtime" }
pallet-recovery = { path = "../substrate/frame/recovery" }
pallet-beefy = { path = "../substrate/frame/beefy" }
pallet-collective = { path = "../substrate/frame/collective" }
pallet-session = { path = "../substrate/frame/session" }
pallet-bounties = { path = "../substrate/frame/bounties" }
pallet-elections-phragmen = { path = "../substrate/frame/elections-phragmen" }
pallet-scheduler = { path = "../substrate/frame/scheduler" }
pallet-authority-discovery = { path = "../substrate/frame/authority-discovery" }
frame-election-provider-support = { path = "../substrate/frame/election-provider-support" }
pallet-staking-reward-curve = { path = "../substrate/frame/staking/reward-curve" }
pallet-staking = { path = "../substrate/frame/staking" }
pallet-staking-reward-fn = { path = "../substrate/frame/staking/reward-fn" }
pallet-grandpa = { path = "../substrate/frame/grandpa" }
pallet-proxy = { path = "../substrate/frame/proxy" }
pallet-balances = { path = "../substrate/frame/balances" }
pallet-multisig = { path = "../substrate/frame/multisig" }
pallet-society = { path = "../substrate/frame/society" }


[profile.production]
inherits = "release"

# Sacrifice compile speed for execution speed by using optimization flags:

# https://doc.rust-lang.org/rustc/linker-plugin-lto.html
lto = "fat"
# https://doc.rust-lang.org/rustc/codegen-options/index.html#codegen-units
codegen-units = 1<|MERGE_RESOLUTION|>--- conflicted
+++ resolved
@@ -18,12 +18,7 @@
 	"client/api",
 	"client/authority-discovery",
 	"client/basic-authorship",
-<<<<<<< HEAD
 	"client/basic-authorship-ver",
-	"client/beefy",
-	"client/beefy/rpc",
-=======
->>>>>>> 76fed9b9
 	"client/block-builder",
 	"client/block-builder-ver",
 	"client/chain-spec",
@@ -202,11 +197,8 @@
 	"primitives/consensus/babe",
 	"primitives/consensus/beefy",
 	"primitives/consensus/common",
-<<<<<<< HEAD
 	"primitives/mangata-types",
-=======
 	"primitives/consensus/grandpa",
->>>>>>> 76fed9b9
 	"primitives/consensus/pow",
 	"primitives/consensus/slots",
 	"primitives/consensus/vrf",
@@ -216,11 +208,7 @@
 	"primitives/database",
 	"primitives/debug-derive",
 	"primitives/externalities",
-<<<<<<< HEAD
 	"primitives/ver-api",
-	"primitives/finality-grandpa",
-=======
->>>>>>> 76fed9b9
 	"primitives/inherents",
 	"primitives/io",
 	"primitives/keyring",
@@ -372,7 +360,6 @@
 sp-state-machine = { path = "../substrate/primitives/state-machine" }
 sp-keyring = { path = "../substrate/primitives/keyring" }
 sp-externalities = { path = "../substrate/primitives/externalities" }
-beefy-primitives = { path = "../substrate/primitives/beefy", package = "sp-beefy" }
 sp-session = { path = "../substrate/primitives/session" }
 sp-runtime-interface-proc-macro = { path = "../substrate/primitives/runtime-interface/proc-macro" }
 sp-runtime-interface = { path = "../substrate/primitives/runtime-interface" }
@@ -393,7 +380,6 @@
 sp-transaction-pool = { path = "../substrate/primitives/transaction-pool" }
 sp-io = { path = "../substrate/primitives/io" }
 sp-staking = { path = "../substrate/primitives/staking" }
-sp-finality-grandpa = { path = "../substrate/primitives/finality-grandpa" }
 sp-api-proc-macro = { path = "../substrate/primitives/api/proc-macro" }
 sp-api = { path = "../substrate/primitives/api" }
 sp-blockchain = { path = "../substrate/primitives/blockchain" }
@@ -422,8 +408,6 @@
 sc-chain-spec-derive = { path = "../substrate/client/chain-spec/derive" }
 sc-offchain = { path = "../substrate/client/offchain" }
 sc-utils = { path = "../substrate/client/utils" }
-beefy-gadget = { path = "../substrate/client/beefy" }
-beefy-gadget-rpc = { path = "../substrate/client/beefy/rpc" }
 sc-proposer-metrics = { path = "../substrate/client/proposer-metrics" }
 sc-consensus-slots = { path = "../substrate/client/consensus/slots" }
 sc-consensus-babe = { path = "../substrate/client/consensus/babe" }
@@ -436,8 +420,6 @@
 sc-informant = { path = "../substrate/client/informant" }
 sc-transaction-pool = { path = "../substrate/client/transaction-pool" }
 sc-transaction-pool-api = { path = "../substrate/client/transaction-pool/api" }
-sc-finality-grandpa = { path = "../substrate/client/finality-grandpa" }
-sc-finality-grandpa-rpc = { path = "../substrate/client/finality-grandpa/rpc" }
 sc-client-api = { path = "../substrate/client/api" }
 sc-peerset = { path = "../substrate/client/peerset" }
 sc-network = { path = "../substrate/client/network" }
@@ -475,7 +457,6 @@
 frame-support-procedural-tools-derive = { path = "../substrate/frame/support/procedural/tools/derive" }
 frame-support = { path = "../substrate/frame/support" }
 pallet-aura = { path = "../substrate/frame/aura" }
-beefy-merkle-tree = { path = "../substrate/frame/beefy-mmr/primitives" }
 pallet-beefy-mmr = { path = "../substrate/frame/beefy-mmr" }
 pallet-vesting = { path = "../substrate/frame/vesting" }
 frame-benchmarking = { path = "../substrate/frame/benchmarking" }
@@ -533,7 +514,6 @@
 sp-state-machine = { path = "../substrate/primitives/state-machine" }
 sp-keyring = { path = "../substrate/primitives/keyring" }
 sp-externalities = { path = "../substrate/primitives/externalities" }
-beefy-primitives = { path = "../substrate/primitives/beefy", package = "sp-beefy" }
 sp-session = { path = "../substrate/primitives/session" }
 sp-runtime-interface-proc-macro = { path = "../substrate/primitives/runtime-interface/proc-macro" }
 sp-runtime-interface = { path = "../substrate/primitives/runtime-interface" }
@@ -554,7 +534,6 @@
 sp-transaction-pool = { path = "../substrate/primitives/transaction-pool" }
 sp-io = { path = "../substrate/primitives/io" }
 sp-staking = { path = "../substrate/primitives/staking" }
-sp-finality-grandpa = { path = "../substrate/primitives/finality-grandpa" }
 sp-api-proc-macro = { path = "../substrate/primitives/api/proc-macro" }
 sp-api = { path = "../substrate/primitives/api" }
 sp-blockchain = { path = "../substrate/primitives/blockchain" }
@@ -583,8 +562,6 @@
 sc-chain-spec-derive = { path = "../substrate/client/chain-spec/derive" }
 sc-offchain = { path = "../substrate/client/offchain" }
 sc-utils = { path = "../substrate/client/utils" }
-beefy-gadget = { path = "../substrate/client/beefy" }
-beefy-gadget-rpc = { path = "../substrate/client/beefy/rpc" }
 sc-proposer-metrics = { path = "../substrate/client/proposer-metrics" }
 sc-consensus-slots = { path = "../substrate/client/consensus/slots" }
 sc-consensus-babe = { path = "../substrate/client/consensus/babe" }
@@ -597,8 +574,6 @@
 sc-informant = { path = "../substrate/client/informant" }
 sc-transaction-pool = { path = "../substrate/client/transaction-pool" }
 sc-transaction-pool-api = { path = "../substrate/client/transaction-pool/api" }
-sc-finality-grandpa = { path = "../substrate/client/finality-grandpa" }
-sc-finality-grandpa-rpc = { path = "../substrate/client/finality-grandpa/rpc" }
 sc-client-api = { path = "../substrate/client/api" }
 sc-peerset = { path = "../substrate/client/peerset" }
 sc-network = { path = "../substrate/client/network" }
@@ -636,7 +611,6 @@
 frame-support-procedural-tools-derive = { path = "../substrate/frame/support/procedural/tools/derive" }
 frame-support = { path = "../substrate/frame/support" }
 pallet-aura = { path = "../substrate/frame/aura" }
-beefy-merkle-tree = { path = "../substrate/frame/beefy-mmr/primitives" }
 pallet-beefy-mmr = { path = "../substrate/frame/beefy-mmr" }
 pallet-vesting = { path = "../substrate/frame/vesting" }
 frame-benchmarking = { path = "../substrate/frame/benchmarking" }
