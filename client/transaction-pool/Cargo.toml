[package]
name = "sc-transaction-pool"
version = "4.0.0-dev"
authors = ["Parity Technologies <admin@parity.io>"]
edition = "2021"
license = "GPL-3.0-or-later WITH Classpath-exception-2.0"
homepage = "https://substrate.io"
repository = "https://github.com/paritytech/substrate/"
description = "Substrate transaction pool implementation."
readme = "README.md"

[package.metadata.docs.rs]
targets = ["x86_64-unknown-linux-gnu"]

[dependencies]
async-trait = "0.1.57"
codec = { package = "parity-scale-codec", version = "3.2.2" }
futures = "0.3.21"
futures-timer = "3.0.2"
linked-hash-map = "0.5.4"
log = "0.4.17"
<<<<<<< HEAD
=======
num-traits = "0.2.8"
>>>>>>> 18bb7c7c
parking_lot = "0.12.1"
serde = { version = "1.0.136", features = ["derive"] }
thiserror = "1.0.30"
prometheus-endpoint = { package = "substrate-prometheus-endpoint", version = "0.10.0-dev", path = "../../utils/prometheus" }
sc-client-api = { version = "4.0.0-dev", path = "../api" }
sc-transaction-pool-api = { version = "4.0.0-dev", path = "./api" }
sc-utils = { version = "4.0.0-dev", path = "../utils" }
sp-api = { version = "4.0.0-dev", path = "../../primitives/api" }
sp-blockchain = { version = "4.0.0-dev", path = "../../primitives/blockchain" }
sp-core = { version = "7.0.0", path = "../../primitives/core" }
sp-runtime = { version = "7.0.0", path = "../../primitives/runtime" }
sp-tracing = { version = "6.0.0", path = "../../primitives/tracing" }
sp-transaction-pool = { version = "4.0.0-dev", path = "../../primitives/transaction-pool" }

[dev-dependencies]
array-bytes = "4.1"
assert_matches = "1.3.0"
criterion = "0.4.0"
sc-block-builder = { version = "0.10.0-dev", path = "../block-builder" }
sp-consensus = { version = "0.10.0-dev", path = "../../primitives/consensus/common" }
substrate-test-runtime = { version = "2.0.0", path = "../../test-utils/runtime" }
substrate-test-runtime-client = { version = "2.0.0", path = "../../test-utils/runtime/client" }
substrate-test-runtime-transaction-pool = { version = "2.0.0", path = "../../test-utils/runtime/transaction-pool" }

[[bench]]
name = "basics"
harness = false<|MERGE_RESOLUTION|>--- conflicted
+++ resolved
@@ -19,10 +19,7 @@
 futures-timer = "3.0.2"
 linked-hash-map = "0.5.4"
 log = "0.4.17"
-<<<<<<< HEAD
-=======
 num-traits = "0.2.8"
->>>>>>> 18bb7c7c
 parking_lot = "0.12.1"
 serde = { version = "1.0.136", features = ["derive"] }
 thiserror = "1.0.30"
