// This file is part of Substrate.

// Copyright (C) 2022 Parity Technologies (UK) Ltd.
// SPDX-License-Identifier: GPL-3.0-or-later WITH Classpath-exception-2.0

// This program is free software: you can redistribute it and/or modify
// it under the terms of the GNU General Public License as published by
// the Free Software Foundation, either version 3 of the License, or
// (at your option) any later version.

// This program is distributed in the hope that it will be useful,
// but WITHOUT ANY WARRANTY; without even the implied warranty of
// MERCHANTABILITY or FITNESS FOR A PARTICULAR PURPOSE. See the
// GNU General Public License for more details.

// You should have received a copy of the GNU General Public License
// along with this program. If not, see <https://www.gnu.org/licenses/>.

//! Substrate transaction pool implementation.

use crate::LOG_TARGET;
use num_traits::CheckedSub;
use sc_transaction_pool_api::ChainEvent;
use sp_blockchain::TreeRoute;
use sp_runtime::traits::{Block as BlockT, NumberFor};

/// The threshold since the last update where we will skip any maintenance for blocks.
///
/// This includes tracking re-orgs and sending out certain notifications. In general this shouldn't
/// happen and may only happen when the node is doing a full sync.
const SKIP_MAINTENANCE_THRESHOLD: u16 = 20;

/// Helper struct for keeping track of the current state of processed new best
/// block and finalized events. The main purpose of keeping track of this state
/// is to figure out which phases (enactment / finalization) of transaction pool
/// maintenance are needed.
///
/// Given the following chain:
///
///   B1-C1-D1-E1
///  /
/// A
///  \
///   B2-C2-D2-E2
///
/// Some scenarios and expected behavior for sequence of `NewBestBlock` (`nbb`) and `Finalized`
/// (`f`) events:
///
/// - `nbb(C1)`, `f(C1)` -> false (enactment was already performed in `nbb(C1))`
/// - `f(C1)`, `nbb(C1)` -> false (enactment was already performed in `f(C1))`
/// - `f(C1)`, `nbb(D2)` -> false (enactment was already performed in `f(C1)`,
/// we should not retract finalized block)
/// - `f(C1)`, `f(C2)`, `nbb(C1)` -> false
/// - `nbb(C1)`, `nbb(C2)` -> true (switching fork is OK)
/// - `nbb(B1)`, `nbb(B2)` -> true
/// - `nbb(B1)`, `nbb(C1)`, `f(C1)` -> false (enactment was already performed in `nbb(B1)`)
/// - `nbb(C1)`, `f(B1)` -> false (enactment was already performed in `nbb(B2)`)
pub struct EnactmentState<Block>
where
	Block: BlockT,
{
	recent_best_block: Block::Hash,
	recent_finalized_block: Block::Hash,
}

/// Enactment action that should be performed after processing the `ChainEvent`
#[derive(Debug)]
pub enum EnactmentAction<Block: BlockT> {
	/// Both phases of maintenance shall be skipped
	Skip,
	/// Both phases of maintenance shall be performed
	HandleEnactment(TreeRoute<Block>),
	/// Enactment phase of maintenance shall be skipped
	HandleFinalization,
}

impl<Block> EnactmentState<Block>
where
	Block: BlockT,
{
	/// Returns a new `EnactmentState` initialized with the given parameters.
	pub fn new(recent_best_block: Block::Hash, recent_finalized_block: Block::Hash) -> Self {
		EnactmentState { recent_best_block, recent_finalized_block }
	}

	/// Returns the recently finalized block.
	pub fn recent_finalized_block(&self) -> Block::Hash {
		self.recent_finalized_block
	}

	/// Updates the state according to the given `ChainEvent`, returning
	/// `Some(tree_route)` with a tree route including the blocks that need to
	/// be enacted/retracted. If no enactment is needed then `None` is returned.
	pub fn update<TreeRouteF, BlockNumberF>(
		&mut self,
		event: &ChainEvent<Block>,
		tree_route: &TreeRouteF,
		hash_to_number: &BlockNumberF,
	) -> Result<EnactmentAction<Block>, String>
	where
		TreeRouteF: Fn(Block::Hash, Block::Hash) -> Result<TreeRoute<Block>, String>,
		BlockNumberF: Fn(Block::Hash) -> Result<Option<NumberFor<Block>>, String>,
	{
		let (new_hash, current_hash, finalized) = match event {
			ChainEvent::NewBestBlock { hash, .. } => (*hash, self.recent_best_block, false),
			ChainEvent::Finalized { hash, .. } => (*hash, self.recent_finalized_block, true),
		};

		// do not proceed with txpool maintain if block distance is to high
		let skip_maintenance = match (hash_to_number(new_hash), hash_to_number(current_hash)) {
			(Ok(Some(new)), Ok(Some(current))) =>
				new.checked_sub(&current) > Some(SKIP_MAINTENANCE_THRESHOLD.into()),
			_ => true,
		};

		if skip_maintenance {
			log::debug!(target: LOG_TARGET, "skip maintain: tree_route would be too long");
			self.force_update(event);
			return Ok(EnactmentAction::Skip)
		}

		// block was already finalized
		if self.recent_finalized_block == new_hash {
			log::debug!(target: LOG_TARGET, "handle_enactment: block already finalized");
			return Ok(EnactmentAction::Skip)
		}

		// compute actual tree route from best_block to notified block, and use
		// it instead of tree_route provided with event
		let tree_route = tree_route(self.recent_best_block, new_hash)?;

		log::debug!(
			target: LOG_TARGET,
			"resolve hash:{:?} finalized:{:?} tree_route:{:?} best_block:{:?} finalized_block:{:?}",
			new_hash,
			finalized,
			tree_route,
			self.recent_best_block,
			self.recent_finalized_block
		);

		// check if recently finalized block is on retracted path. this could be
		// happening if we first received a finalization event and then a new
		// best event for some old stale best head.
		if tree_route.retracted().iter().any(|x| x.hash == self.recent_finalized_block) {
			log::debug!(
				target: LOG_TARGET,
				"Recently finalized block {} would be retracted by ChainEvent {}, skipping",
				self.recent_finalized_block,
				new_hash
			);
			return Ok(EnactmentAction::Skip)
		}

		if finalized {
			self.recent_finalized_block = new_hash;

			// if there are no enacted blocks in best_block -> hash tree_route,
			// it means that block being finalized was already enacted (this
			// case also covers best_block == new_hash), recent_best_block
			// remains valid.
			if tree_route.enacted().is_empty() {
				log::trace!(
					target: LOG_TARGET,
					"handle_enactment: no newly enacted blocks since recent best block"
				);
				return Ok(EnactmentAction::HandleFinalization)
			}

			// otherwise enacted finalized block becomes best block...
		}

		self.recent_best_block = new_hash;

		Ok(EnactmentAction::HandleEnactment(tree_route))
	}

	/// Forces update of the state according to the given `ChainEvent`. Intended to be used as a
	/// fallback when tree_route cannot be computed.
	pub fn force_update(&mut self, event: &ChainEvent<Block>) {
		match event {
			ChainEvent::NewBestBlock { hash, .. } => self.recent_best_block = *hash,
			ChainEvent::Finalized { hash, .. } => self.recent_finalized_block = *hash,
		};
		log::debug!(
			target: LOG_TARGET,
			"forced update: {:?}, {:?}",
			self.recent_best_block,
			self.recent_finalized_block,
		);
	}

	/// Forces update of the state according to the given `ChainEvent`. Intended to be used as a
	/// fallback when tree_route cannot be computed.
	pub fn force_update(&mut self, event: &ChainEvent<Block>) {
		match event {
			ChainEvent::NewBestBlock { hash, .. } => self.recent_best_block = *hash,
			ChainEvent::Finalized { hash, .. } => self.recent_finalized_block = *hash,
		};
		log::debug!(target: "txpool", "forced update: {:?}, {:?}", self.recent_best_block, self.recent_finalized_block);
	}
}

#[cfg(test)]
mod enactment_state_tests {
	use super::{EnactmentAction, EnactmentState};
	use sc_transaction_pool_api::ChainEvent;
	use sp_blockchain::{HashAndNumber, TreeRoute};
	use sp_runtime::traits::NumberFor;
	use std::sync::Arc;
	use substrate_test_runtime_client::runtime::{Block, Hash};

	// some helpers for convenient blocks' hash naming
	fn a() -> HashAndNumber<Block> {
		HashAndNumber { number: 1, hash: Hash::from([0xAA; 32]) }
	}
	fn b1() -> HashAndNumber<Block> {
		HashAndNumber { number: 2, hash: Hash::from([0xB1; 32]) }
	}
	fn c1() -> HashAndNumber<Block> {
		HashAndNumber { number: 3, hash: Hash::from([0xC1; 32]) }
	}
	fn d1() -> HashAndNumber<Block> {
		HashAndNumber { number: 4, hash: Hash::from([0xD1; 32]) }
	}
	fn e1() -> HashAndNumber<Block> {
		HashAndNumber { number: 5, hash: Hash::from([0xE1; 32]) }
	}
	fn x1() -> HashAndNumber<Block> {
		HashAndNumber { number: 22, hash: Hash::from([0x1E; 32]) }
	}
	fn b2() -> HashAndNumber<Block> {
		HashAndNumber { number: 2, hash: Hash::from([0xB2; 32]) }
	}
	fn c2() -> HashAndNumber<Block> {
		HashAndNumber { number: 3, hash: Hash::from([0xC2; 32]) }
	}
	fn d2() -> HashAndNumber<Block> {
		HashAndNumber { number: 4, hash: Hash::from([0xD2; 32]) }
	}
	fn e2() -> HashAndNumber<Block> {
		HashAndNumber { number: 5, hash: Hash::from([0xE2; 32]) }
	}
	fn x2() -> HashAndNumber<Block> {
		HashAndNumber { number: 22, hash: Hash::from([0x2E; 32]) }
	}

	fn test_chain() -> Vec<HashAndNumber<Block>> {
		vec![x1(), e1(), d1(), c1(), b1(), a(), b2(), c2(), d2(), e2(), x2()]
	}

	fn block_hash_to_block_number(hash: Hash) -> Result<Option<NumberFor<Block>>, String> {
		Ok(test_chain().iter().find(|x| x.hash == hash).map(|x| x.number))
	}

	/// mock tree_route computing function for simple two-forks chain
	fn tree_route(from: Hash, to: Hash) -> Result<TreeRoute<Block>, String> {
		let chain = test_chain();
		let pivot = chain.iter().position(|x| x.number == a().number).unwrap();

		let from = chain
			.iter()
			.position(|bn| bn.hash == from)
			.ok_or("existing block should be given")?;
		let to = chain
			.iter()
			.position(|bn| bn.hash == to)
			.ok_or("existing block should be given")?;

		//    B1-C1-D1-E1-..-X1
		//   /
		//  A
		//   \
		//    B2-C2-D2-E2-..-X2
		//
		//  [X1 E1 D1 C1 B1 A B2 C2 D2 E2 X2]

		let vec: Vec<HashAndNumber<Block>> = if from < to {
			chain.into_iter().skip(from).take(to - from + 1).collect()
		} else {
			chain.into_iter().skip(to).take(from - to + 1).rev().collect()
		};

		let pivot = if from <= pivot && to <= pivot {
			if from < to {
				to - from
			} else {
				0
			}
		} else if from >= pivot && to >= pivot {
			if from < to {
				0
			} else {
				from - to
			}
		} else {
			if from < to {
				pivot - from
			} else {
				from - pivot
			}
		};

		TreeRoute::new(vec, pivot)
	}

	mod mock_tree_route_tests {
		use super::*;

		/// asserts that tree routes are equal
		fn assert_treeroute_eq(
			expected: Result<TreeRoute<Block>, String>,
			result: Result<TreeRoute<Block>, String>,
		) {
			let expected = expected.unwrap();
			let result = result.unwrap();
			assert_eq!(result.common_block().hash, expected.common_block().hash);
			assert_eq!(result.enacted().len(), expected.enacted().len());
			assert_eq!(result.retracted().len(), expected.retracted().len());
			assert!(result
				.enacted()
				.iter()
				.zip(expected.enacted().iter())
				.all(|(a, b)| a.hash == b.hash));
			assert!(result
				.retracted()
				.iter()
				.zip(expected.retracted().iter())
				.all(|(a, b)| a.hash == b.hash));
		}

		// some tests for mock tree_route function

		#[test]
		fn tree_route_mock_test_01() {
			let result = tree_route(b1().hash, a().hash);
			let expected = TreeRoute::new(vec![b1(), a()], 1);
			assert_treeroute_eq(result, expected);
		}

		#[test]
		fn tree_route_mock_test_02() {
			let result = tree_route(a().hash, b1().hash);
			let expected = TreeRoute::new(vec![a(), b1()], 0);
			assert_treeroute_eq(result, expected);
		}

		#[test]
		fn tree_route_mock_test_03() {
			let result = tree_route(a().hash, c2().hash);
			let expected = TreeRoute::new(vec![a(), b2(), c2()], 0);
			assert_treeroute_eq(result, expected);
		}

		#[test]
		fn tree_route_mock_test_04() {
			let result = tree_route(e2().hash, a().hash);
			let expected = TreeRoute::new(vec![e2(), d2(), c2(), b2(), a()], 4);
			assert_treeroute_eq(result, expected);
		}

		#[test]
		fn tree_route_mock_test_05() {
			let result = tree_route(d1().hash, b1().hash);
			let expected = TreeRoute::new(vec![d1(), c1(), b1()], 2);
			assert_treeroute_eq(result, expected);
		}

		#[test]
		fn tree_route_mock_test_06() {
			let result = tree_route(d2().hash, b2().hash);
			let expected = TreeRoute::new(vec![d2(), c2(), b2()], 2);
			assert_treeroute_eq(result, expected);
		}

		#[test]
		fn tree_route_mock_test_07() {
			let result = tree_route(b1().hash, d1().hash);
			let expected = TreeRoute::new(vec![b1(), c1(), d1()], 0);
			assert_treeroute_eq(result, expected);
		}

		#[test]
		fn tree_route_mock_test_08() {
			let result = tree_route(b2().hash, d2().hash);
			let expected = TreeRoute::new(vec![b2(), c2(), d2()], 0);
			assert_treeroute_eq(result, expected);
		}

		#[test]
		fn tree_route_mock_test_09() {
			let result = tree_route(e2().hash, e1().hash);
			let expected =
				TreeRoute::new(vec![e2(), d2(), c2(), b2(), a(), b1(), c1(), d1(), e1()], 4);
			assert_treeroute_eq(result, expected);
		}

		#[test]
		fn tree_route_mock_test_10() {
			let result = tree_route(e1().hash, e2().hash);
			let expected =
				TreeRoute::new(vec![e1(), d1(), c1(), b1(), a(), b2(), c2(), d2(), e2()], 4);
			assert_treeroute_eq(result, expected);
		}
		#[test]
		fn tree_route_mock_test_11() {
			let result = tree_route(b1().hash, c2().hash);
			let expected = TreeRoute::new(vec![b1(), a(), b2(), c2()], 1);
			assert_treeroute_eq(result, expected);
		}

		#[test]
		fn tree_route_mock_test_12() {
			let result = tree_route(d2().hash, b1().hash);
			let expected = TreeRoute::new(vec![d2(), c2(), b2(), a(), b1()], 3);
			assert_treeroute_eq(result, expected);
		}

		#[test]
		fn tree_route_mock_test_13() {
			let result = tree_route(c2().hash, e1().hash);
			let expected = TreeRoute::new(vec![c2(), b2(), a(), b1(), c1(), d1(), e1()], 2);
			assert_treeroute_eq(result, expected);
		}

		#[test]
		fn tree_route_mock_test_14() {
			let result = tree_route(b1().hash, b1().hash);
			let expected = TreeRoute::new(vec![b1()], 0);
			assert_treeroute_eq(result, expected);
		}

		#[test]
		fn tree_route_mock_test_15() {
			let result = tree_route(b2().hash, b2().hash);
			let expected = TreeRoute::new(vec![b2()], 0);
			assert_treeroute_eq(result, expected);
		}

		#[test]
		fn tree_route_mock_test_16() {
			let result = tree_route(a().hash, a().hash);
			let expected = TreeRoute::new(vec![a()], 0);
			assert_treeroute_eq(result, expected);
		}

		#[test]
		fn tree_route_mock_test_17() {
			let result = tree_route(x2().hash, b1().hash);
			let expected = TreeRoute::new(vec![x2(), e2(), d2(), c2(), b2(), a(), b1()], 5);
			assert_treeroute_eq(result, expected);
		}
	}

	fn trigger_new_best_block(
		state: &mut EnactmentState<Block>,
		from: HashAndNumber<Block>,
		acted_on: HashAndNumber<Block>,
	) -> EnactmentAction<Block> {
		let (from, acted_on) = (from.hash, acted_on.hash);

		let event_tree_route = tree_route(from, acted_on).expect("Tree route exists");

		state
			.update(
				&ChainEvent::NewBestBlock {
					hash: acted_on,
					tree_route: Some(Arc::new(event_tree_route)),
				},
				&tree_route,
				&block_hash_to_block_number,
			)
			.unwrap()
	}

	fn trigger_finalized(
		state: &mut EnactmentState<Block>,
		from: HashAndNumber<Block>,
		acted_on: HashAndNumber<Block>,
	) -> EnactmentAction<Block> {
		let (from, acted_on) = (from.hash, acted_on.hash);

		let v = tree_route(from, acted_on)
			.expect("Tree route exists")
			.enacted()
			.iter()
			.map(|h| h.hash)
			.collect::<Vec<_>>();

		state
			.update(
				&ChainEvent::Finalized { hash: acted_on, tree_route: v.into() },
				&tree_route,
				&block_hash_to_block_number,
			)
			.unwrap()
	}

	fn assert_es_eq(
		es: &EnactmentState<Block>,
		expected_best_block: HashAndNumber<Block>,
		expected_finalized_block: HashAndNumber<Block>,
	) {
		assert_eq!(es.recent_best_block, expected_best_block.hash);
		assert_eq!(es.recent_finalized_block, expected_finalized_block.hash);
	}

	#[test]
	fn test_enactment_helper() {
		sp_tracing::try_init_simple();
		let mut es = EnactmentState::new(a().hash, a().hash);

		//   B1-C1-D1-E1
		//  /
		// A
		//  \
		//   B2-C2-D2-E2

		let result = trigger_new_best_block(&mut es, a(), d1());
		assert!(matches!(result, EnactmentAction::HandleEnactment { .. }));
		assert_es_eq(&es, d1(), a());

		let result = trigger_new_best_block(&mut es, d1(), e1());
		assert!(matches!(result, EnactmentAction::HandleEnactment { .. }));
		assert_es_eq(&es, e1(), a());

		let result = trigger_finalized(&mut es, a(), d2());
		assert!(matches!(result, EnactmentAction::HandleEnactment { .. }));
		assert_es_eq(&es, d2(), d2());

		let result = trigger_new_best_block(&mut es, d2(), e1());
		assert!(matches!(result, EnactmentAction::Skip));
		assert_es_eq(&es, d2(), d2());

		let result = trigger_finalized(&mut es, a(), b2());
		assert!(matches!(result, EnactmentAction::Skip));
		assert_es_eq(&es, d2(), d2());

		let result = trigger_finalized(&mut es, a(), b1());
		assert!(matches!(result, EnactmentAction::Skip));
		assert_es_eq(&es, d2(), d2());

		let result = trigger_new_best_block(&mut es, a(), d2());
		assert!(matches!(result, EnactmentAction::Skip));
		assert_es_eq(&es, d2(), d2());

		let result = trigger_finalized(&mut es, a(), d2());
		assert!(matches!(result, EnactmentAction::Skip));
		assert_es_eq(&es, d2(), d2());

		let result = trigger_new_best_block(&mut es, a(), c2());
		assert!(matches!(result, EnactmentAction::Skip));
		assert_es_eq(&es, d2(), d2());

		let result = trigger_new_best_block(&mut es, a(), c1());
		assert!(matches!(result, EnactmentAction::Skip));
		assert_es_eq(&es, d2(), d2());

		let result = trigger_new_best_block(&mut es, d2(), e2());
		assert!(matches!(result, EnactmentAction::HandleEnactment { .. }));
		assert_es_eq(&es, e2(), d2());

		let result = trigger_finalized(&mut es, d2(), e2());
		assert!(matches!(result, EnactmentAction::HandleFinalization));
		assert_es_eq(&es, e2(), e2());
	}

	#[test]
	fn test_enactment_helper_2() {
		sp_tracing::try_init_simple();
		let mut es = EnactmentState::new(a().hash, a().hash);

		// A-B1-C1-D1-E1

		let result = trigger_new_best_block(&mut es, a(), b1());
		assert!(matches!(result, EnactmentAction::HandleEnactment { .. }));
		assert_es_eq(&es, b1(), a());

		let result = trigger_new_best_block(&mut es, b1(), c1());
		assert!(matches!(result, EnactmentAction::HandleEnactment { .. }));
		assert_es_eq(&es, c1(), a());

		let result = trigger_new_best_block(&mut es, c1(), d1());
		assert!(matches!(result, EnactmentAction::HandleEnactment { .. }));
		assert_es_eq(&es, d1(), a());

		let result = trigger_new_best_block(&mut es, d1(), e1());
		assert!(matches!(result, EnactmentAction::HandleEnactment { .. }));
		assert_es_eq(&es, e1(), a());

		let result = trigger_finalized(&mut es, a(), c1());
		assert!(matches!(result, EnactmentAction::HandleFinalization));
		assert_es_eq(&es, e1(), c1());

		let result = trigger_finalized(&mut es, c1(), e1());
		assert!(matches!(result, EnactmentAction::HandleFinalization));
		assert_es_eq(&es, e1(), e1());
	}

	#[test]
	fn test_enactment_helper_3() {
		sp_tracing::try_init_simple();
		let mut es = EnactmentState::new(a().hash, a().hash);

		// A-B1-C1-D1-E1

		let result = trigger_new_best_block(&mut es, a(), e1());
		assert!(matches!(result, EnactmentAction::HandleEnactment { .. }));
		assert_es_eq(&es, e1(), a());

		let result = trigger_finalized(&mut es, a(), b1());
		assert!(matches!(result, EnactmentAction::HandleFinalization));
		assert_es_eq(&es, e1(), b1());
	}

	#[test]
	fn test_enactment_helper_4() {
		sp_tracing::try_init_simple();
		let mut es = EnactmentState::new(a().hash, a().hash);

		// A-B1-C1-D1-E1

		let result = trigger_finalized(&mut es, a(), e1());
		assert!(matches!(result, EnactmentAction::HandleEnactment { .. }));
		assert_es_eq(&es, e1(), e1());

		let result = trigger_finalized(&mut es, e1(), b1());
		assert!(matches!(result, EnactmentAction::Skip));
		assert_es_eq(&es, e1(), e1());
	}

	#[test]
	fn test_enactment_helper_5() {
		sp_tracing::try_init_simple();
		let mut es = EnactmentState::new(a().hash, a().hash);

		//   B1-C1-D1-E1
		//  /
		// A
		//  \
		//   B2-C2-D2-E2

		let result = trigger_finalized(&mut es, a(), e1());
		assert!(matches!(result, EnactmentAction::HandleEnactment { .. }));
		assert_es_eq(&es, e1(), e1());

		let result = trigger_finalized(&mut es, e1(), e2());
		assert!(matches!(result, EnactmentAction::Skip));
		assert_es_eq(&es, e1(), e1());
	}

	#[test]
	fn test_enactment_helper_6() {
		sp_tracing::try_init_simple();
		let mut es = EnactmentState::new(a().hash, a().hash);

		// A-B1-C1-D1-E1

		let result = trigger_new_best_block(&mut es, a(), b1());
		assert!(matches!(result, EnactmentAction::HandleEnactment { .. }));
		assert_es_eq(&es, b1(), a());

		let result = trigger_finalized(&mut es, a(), d1());
		assert!(matches!(result, EnactmentAction::HandleEnactment { .. }));
		assert_es_eq(&es, d1(), d1());

		let result = trigger_new_best_block(&mut es, a(), e1());
		assert!(matches!(result, EnactmentAction::HandleEnactment { .. }));
		assert_es_eq(&es, e1(), d1());

		let result = trigger_new_best_block(&mut es, a(), c1());
		assert!(matches!(result, EnactmentAction::Skip));
		assert_es_eq(&es, e1(), d1());
	}

	#[test]
	fn test_enactment_forced_update_best_block() {
		sp_tracing::try_init_simple();
		let mut es = EnactmentState::new(a().hash, a().hash);

		es.force_update(&ChainEvent::NewBestBlock { hash: b1().hash, tree_route: None });
		assert_es_eq(&es, b1(), a());
	}

	#[test]
	fn test_enactment_forced_update_finalize() {
		sp_tracing::try_init_simple();
		let mut es = EnactmentState::new(a().hash, a().hash);

		es.force_update(&ChainEvent::Finalized { hash: b1().hash, tree_route: Arc::from([]) });
		assert_es_eq(&es, a(), b1());
	}
<<<<<<< HEAD
=======

	#[test]
	fn test_enactment_skip_long_enacted_path() {
		sp_tracing::try_init_simple();
		let mut es = EnactmentState::new(a().hash, a().hash);

		// A-B1-C1-..-X1
		let result = trigger_new_best_block(&mut es, a(), x1());
		assert!(matches!(result, EnactmentAction::Skip));
		assert_es_eq(&es, x1(), a());
	}

	#[test]
	fn test_enactment_proceed_with_enacted_path_at_threshold() {
		sp_tracing::try_init_simple();
		let mut es = EnactmentState::new(b1().hash, b1().hash);

		// A-B1-C1-..-X1
		let result = trigger_new_best_block(&mut es, b1(), x1());
		assert!(matches!(result, EnactmentAction::HandleEnactment { .. }));
		assert_es_eq(&es, x1(), b1());
	}
>>>>>>> 18bb7c7c
}<|MERGE_RESOLUTION|>--- conflicted
+++ resolved
@@ -189,16 +189,6 @@
 			self.recent_finalized_block,
 		);
 	}
-
-	/// Forces update of the state according to the given `ChainEvent`. Intended to be used as a
-	/// fallback when tree_route cannot be computed.
-	pub fn force_update(&mut self, event: &ChainEvent<Block>) {
-		match event {
-			ChainEvent::NewBestBlock { hash, .. } => self.recent_best_block = *hash,
-			ChainEvent::Finalized { hash, .. } => self.recent_finalized_block = *hash,
-		};
-		log::debug!(target: "txpool", "forced update: {:?}, {:?}", self.recent_best_block, self.recent_finalized_block);
-	}
 }
 
 #[cfg(test)]
@@ -690,8 +680,6 @@
 		es.force_update(&ChainEvent::Finalized { hash: b1().hash, tree_route: Arc::from([]) });
 		assert_es_eq(&es, a(), b1());
 	}
-<<<<<<< HEAD
-=======
 
 	#[test]
 	fn test_enactment_skip_long_enacted_path() {
@@ -714,5 +702,4 @@
 		assert!(matches!(result, EnactmentAction::HandleEnactment { .. }));
 		assert_es_eq(&es, x1(), b1());
 	}
->>>>>>> 18bb7c7c
 }