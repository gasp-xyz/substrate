// This file is part of Substrate.

// Copyright (C) 2018-2022 Parity Technologies (UK) Ltd.
// SPDX-License-Identifier: GPL-3.0-or-later WITH Classpath-exception-2.0

// This program is free software: you can redistribute it and/or modify
// it under the terms of the GNU General Public License as published by
// the Free Software Foundation, either version 3 of the License, or
// (at your option) any later version.

// This program is distributed in the hope that it will be useful,
// but WITHOUT ANY WARRANTY; without even the implied warranty of
// MERCHANTABILITY or FITNESS FOR A PARTICULAR PURPOSE. See the
// GNU General Public License for more details.

// You should have received a copy of the GNU General Public License
// along with this program. If not, see <https://www.gnu.org/licenses/>.

//! Substrate transaction pool implementation.

#![recursion_limit = "256"]
#![warn(missing_docs)]
#![warn(unused_extern_crates)]

mod api;
mod enactment_state;
pub mod error;
mod graph;
mod metrics;
mod revalidation;
use codec::Decode;
#[cfg(test)]
mod tests;

pub use crate::api::FullChainApi;
use async_trait::async_trait;
use enactment_state::{EnactmentAction, EnactmentState};
use futures::{
	channel::oneshot,
	future::{self, ready},
	prelude::*,
};
pub use graph::{
	base_pool::Limit as PoolLimit, ChainApi, Options, Pool, Transaction, ValidatedTransaction,
};
use parking_lot::Mutex;
use std::{
	collections::{HashMap, HashSet},
	pin::Pin,
	sync::Arc,
};

use graph::{ExtrinsicHash, IsValidator};
use sc_transaction_pool_api::{
	error::Error as TxPoolError, ChainEvent, ImportNotificationStream, MaintainedTransactionPool,
	PoolFuture, PoolStatus, ReadyTransactions, TransactionFor, TransactionPool, TransactionSource,
	TransactionStatusStreamFor, TxHash,
};
use sp_core::traits::SpawnEssentialNamed;
use sp_runtime::{
	generic::BlockId,
	traits::{AtLeast32Bit, Block as BlockT, Extrinsic, Header as HeaderT, NumberFor, Zero},
};
use std::time::Instant;

use crate::metrics::MetricsLink as PrometheusMetrics;
use prometheus_endpoint::Registry as PrometheusRegistry;

use sp_blockchain::{HashAndNumber, TreeRoute};

pub(crate) const LOG_TARGET: &str = "txpool";

type BoxedReadyIterator<Hash, Data> =
	Box<dyn ReadyTransactions<Item = Arc<graph::base_pool::Transaction<Hash, Data>>> + Send>;

type ReadyIteratorFor<PoolApi> =
	BoxedReadyIterator<graph::ExtrinsicHash<PoolApi>, graph::ExtrinsicFor<PoolApi>>;

type PolledIterator<PoolApi> = Pin<Box<dyn Future<Output = ReadyIteratorFor<PoolApi>> + Send>>;

/// A transaction pool for a full node.
pub type FullPool<Block, Client> = BasicPool<FullChainApi<Client, Block>, Block>;

/// Basic implementation of transaction pool that can be customized by providing PoolApi.
pub struct BasicPool<PoolApi, Block>
where
	Block: BlockT,
	PoolApi: graph::ChainApi<Block = Block>,
{
	pool: Arc<graph::Pool<PoolApi>>,
	api: Arc<PoolApi>,
	revalidation_strategy: Arc<Mutex<RevalidationStrategy<NumberFor<Block>>>>,
	revalidation_queue: Arc<revalidation::RevalidationQueue<PoolApi>>,
	ready_poll: Arc<Mutex<ReadyPoll<ReadyIteratorFor<PoolApi>, Block>>>,
	metrics: PrometheusMetrics,
	enactment_state: Arc<Mutex<EnactmentState<Block>>>,
}

struct ReadyPoll<T, Block: BlockT> {
	updated_at: NumberFor<Block>,
	pollers: Vec<(NumberFor<Block>, oneshot::Sender<T>)>,
}

impl<T, Block: BlockT> Default for ReadyPoll<T, Block> {
	fn default() -> Self {
		Self { updated_at: NumberFor::<Block>::zero(), pollers: Default::default() }
	}
}

impl<T, Block: BlockT> ReadyPoll<T, Block> {
	fn new(best_block_number: NumberFor<Block>) -> Self {
		Self { updated_at: best_block_number, pollers: Default::default() }
	}

	fn trigger(&mut self, number: NumberFor<Block>, iterator_factory: impl Fn() -> T) {
		self.updated_at = number;

		let mut idx = 0;
		while idx < self.pollers.len() {
			if self.pollers[idx].0 <= number {
				let poller_sender = self.pollers.swap_remove(idx);
				log::debug!(target: LOG_TARGET, "Sending ready signal at block {}", number);
				let _ = poller_sender.1.send(iterator_factory());
			} else {
				idx += 1;
			}
		}
	}

	fn add(&mut self, number: NumberFor<Block>) -> oneshot::Receiver<T> {
		let (sender, receiver) = oneshot::channel();
		self.pollers.push((number, sender));
		receiver
	}

	fn updated_at(&self) -> NumberFor<Block> {
		self.updated_at
	}
}

/// Type of revalidation.
pub enum RevalidationType {
	/// Light revalidation type.
	///
	/// During maintenance, transaction pool makes periodic revalidation
	/// of all transactions depending on number of blocks or time passed.
	/// Also this kind of revalidation does not resubmit transactions from
	/// retracted blocks, since it is too expensive.
	Light,

	/// Full revalidation type.
	///
	/// During maintenance, transaction pool revalidates some fixed amount of
	/// transactions from the pool of valid transactions.
	Full,
}

impl<PoolApi, Block> BasicPool<PoolApi, Block>
where
	Block: BlockT,
	PoolApi: graph::ChainApi<Block = Block> + 'static,
{
	/// Create new basic transaction pool with provided api, for tests.
	pub fn new_test(
		pool_api: Arc<PoolApi>,
		best_block_hash: Block::Hash,
		finalized_hash: Block::Hash,
	) -> (Self, Pin<Box<dyn Future<Output = ()> + Send>>) {
		let pool = Arc::new(graph::Pool::new(Default::default(), true.into(), pool_api.clone()));
		let (revalidation_queue, background_task) =
			revalidation::RevalidationQueue::new_background(pool_api.clone(), pool.clone());
		(
			Self {
				api: pool_api,
				pool,
				revalidation_queue: Arc::new(revalidation_queue),
				revalidation_strategy: Arc::new(Mutex::new(RevalidationStrategy::Always)),
				ready_poll: Default::default(),
				metrics: Default::default(),
				enactment_state: Arc::new(Mutex::new(EnactmentState::new(
					best_block_hash,
					finalized_hash,
				))),
			},
			background_task,
		)
	}

	/// Create new basic transaction pool with provided api and custom
	/// revalidation type.
	pub fn with_revalidation_type(
		options: graph::Options,
		is_validator: IsValidator,
		pool_api: Arc<PoolApi>,
		prometheus: Option<&PrometheusRegistry>,
		revalidation_type: RevalidationType,
		spawner: impl SpawnEssentialNamed,
		best_block_number: NumberFor<Block>,
		best_block_hash: Block::Hash,
		finalized_hash: Block::Hash,
	) -> Self {
		let pool = Arc::new(graph::Pool::new(options, is_validator, pool_api.clone()));
		let (revalidation_queue, background_task) = match revalidation_type {
			RevalidationType::Light =>
				(revalidation::RevalidationQueue::new(pool_api.clone(), pool.clone()), None),
			RevalidationType::Full => {
				let (queue, background) =
					revalidation::RevalidationQueue::new_background(pool_api.clone(), pool.clone());
				(queue, Some(background))
			},
		};

		if let Some(background_task) = background_task {
			spawner.spawn_essential("txpool-background", Some("transaction-pool"), background_task);
		}

		Self {
			api: pool_api,
			pool,
			revalidation_queue: Arc::new(revalidation_queue),
			revalidation_strategy: Arc::new(Mutex::new(match revalidation_type {
				RevalidationType::Light =>
					RevalidationStrategy::Light(RevalidationStatus::NotScheduled),
				RevalidationType::Full => RevalidationStrategy::Always,
			})),
			ready_poll: Arc::new(Mutex::new(ReadyPoll::new(best_block_number))),
			metrics: PrometheusMetrics::new(prometheus),
			enactment_state: Arc::new(Mutex::new(EnactmentState::new(
				best_block_hash,
				finalized_hash,
			))),
		}
	}

	/// Gets shared reference to the underlying pool.
	pub fn pool(&self) -> &Arc<graph::Pool<PoolApi>> {
		&self.pool
	}

	/// Get access to the underlying api
	pub fn api(&self) -> &PoolApi {
		&self.api
	}
}

impl<PoolApi, Block> TransactionPool for BasicPool<PoolApi, Block>
where
	Block: BlockT,
	PoolApi: 'static + graph::ChainApi<Block = Block>,
{
	type Block = PoolApi::Block;
	type Hash = graph::ExtrinsicHash<PoolApi>;
	type InPoolTransaction = graph::base_pool::Transaction<TxHash<Self>, TransactionFor<Self>>;
	type Error = PoolApi::Error;

	fn submit_at(
		&self,
		at: &BlockId<Self::Block>,
		source: TransactionSource,
		xts: Vec<TransactionFor<Self>>,
	) -> PoolFuture<Vec<Result<TxHash<Self>, Self::Error>>, Self::Error> {
		let pool = self.pool.clone();
		let at = *at;

		self.metrics
			.report(|metrics| metrics.submitted_transactions.inc_by(xts.len() as u64));

		async move { pool.submit_at(&at, source, xts).await }.boxed()
	}

	fn submit_one(
		&self,
		at: &BlockId<Self::Block>,
		source: TransactionSource,
		xt: TransactionFor<Self>,
	) -> PoolFuture<TxHash<Self>, Self::Error> {
		let pool = self.pool.clone();
		let at = *at;

		self.metrics.report(|metrics| metrics.submitted_transactions.inc());

		async move { pool.submit_one(&at, source, xt).await }.boxed()
	}

	fn submit_and_watch(
		&self,
		at: &BlockId<Self::Block>,
		source: TransactionSource,
		xt: TransactionFor<Self>,
	) -> PoolFuture<Pin<Box<TransactionStatusStreamFor<Self>>>, Self::Error> {
		let at = *at;
		let pool = self.pool.clone();

		self.metrics.report(|metrics| metrics.submitted_transactions.inc());

		async move {
			let watcher = pool.submit_and_watch(&at, source, xt).await?;

			Ok(watcher.into_stream().boxed())
		}
		.boxed()
	}

	fn remove_invalid(&self, hashes: &[TxHash<Self>]) -> Vec<Arc<Self::InPoolTransaction>> {
		let removed = self.pool.validated_pool().remove_invalid(hashes);
		self.metrics
			.report(|metrics| metrics.validations_invalid.inc_by(removed.len() as u64));
		removed
	}

	fn status(&self) -> PoolStatus {
		self.pool.validated_pool().status()
	}

	fn import_notification_stream(&self) -> ImportNotificationStream<TxHash<Self>> {
		self.pool.validated_pool().import_notification_stream()
	}

	fn hash_of(&self, xt: &TransactionFor<Self>) -> TxHash<Self> {
		self.pool.hash_of(xt)
	}

	fn on_broadcasted(&self, propagations: HashMap<TxHash<Self>, Vec<String>>) {
		self.pool.validated_pool().on_broadcasted(propagations)
	}

	fn ready_transaction(&self, hash: &TxHash<Self>) -> Option<Arc<Self::InPoolTransaction>> {
		self.pool.validated_pool().ready_by_hash(hash)
	}

	fn ready_at(&self, at: NumberFor<Self::Block>) -> PolledIterator<PoolApi> {
		let status = self.status();
		// If there are no transactions in the pool, it is fine to return early.
		//
		// There could be transaction being added because of some re-org happening at the relevant
		// block, but this is relative unlikely.
		if status.ready == 0 && status.future == 0 {
			return async { Box::new(std::iter::empty()) as Box<_> }.boxed()
		}

		if self.ready_poll.lock().updated_at() >= at {
			log::trace!(target: LOG_TARGET, "Transaction pool already processed block  #{}", at);
			let iterator: ReadyIteratorFor<PoolApi> = Box::new(self.pool.validated_pool().ready());
			return async move { iterator }.boxed()
		}

		self.ready_poll
			.lock()
			.add(at)
			.map(|received| {
				received.unwrap_or_else(|e| {
					log::warn!("Error receiving pending set: {:?}", e);
					Box::new(std::iter::empty())
				})
			})
			.boxed()
	}

	fn ready(&self) -> ReadyIteratorFor<PoolApi> {
		Box::new(self.pool.validated_pool().ready())
	}
}

impl<Block, Client> FullPool<Block, Client>
where
	Block: BlockT,
	Client: sp_api::ProvideRuntimeApi<Block>
		+ sc_client_api::BlockBackend<Block>
		+ sc_client_api::blockchain::HeaderBackend<Block>
		+ sp_runtime::traits::BlockIdTo<Block>
		+ sc_client_api::ExecutorProvider<Block>
		+ sc_client_api::UsageProvider<Block>
		+ sp_blockchain::HeaderMetadata<Block, Error = sp_blockchain::Error>
		+ Send
		+ Sync
		+ 'static,
	Client::Api: sp_transaction_pool::runtime_api::TaggedTransactionQueue<Block>,
{
	/// Create new basic transaction pool for a full node with the provided api.
	pub fn new_full(
		options: graph::Options,
		is_validator: IsValidator,
		prometheus: Option<&PrometheusRegistry>,
		spawner: impl SpawnEssentialNamed,
		client: Arc<Client>,
	) -> Arc<Self> {
		let pool_api = Arc::new(FullChainApi::new(client.clone(), prometheus, &spawner));
		let pool = Arc::new(Self::with_revalidation_type(
			options,
			is_validator,
			pool_api,
			prometheus,
			RevalidationType::Full,
			spawner,
			client.usage_info().chain.best_number,
			client.usage_info().chain.best_hash,
			client.usage_info().chain.finalized_hash,
		));

		// make transaction pool available for off-chain runtime calls.
		client.execution_extensions().register_transaction_pool(&pool);

		pool
	}
}

impl<Block, Client> sc_transaction_pool_api::LocalTransactionPool
	for BasicPool<FullChainApi<Client, Block>, Block>
where
	Block: BlockT,
	Client: sp_api::ProvideRuntimeApi<Block>
		+ sc_client_api::BlockBackend<Block>
		+ sc_client_api::blockchain::HeaderBackend<Block>
		+ sp_runtime::traits::BlockIdTo<Block>
		+ sp_blockchain::HeaderMetadata<Block, Error = sp_blockchain::Error>,
	Client: Send + Sync + 'static,
	Client::Api: sp_transaction_pool::runtime_api::TaggedTransactionQueue<Block>,
{
	type Block = Block;
	type Hash = graph::ExtrinsicHash<FullChainApi<Client, Block>>;
	type Error = <FullChainApi<Client, Block> as graph::ChainApi>::Error;

	fn submit_local(
		&self,
		at: &BlockId<Self::Block>,
		xt: sc_transaction_pool_api::LocalTransactionFor<Self>,
	) -> Result<Self::Hash, Self::Error> {
		use sp_runtime::{
			traits::SaturatedConversion, transaction_validity::TransactionValidityError,
		};

		let validity = self
			.api
			.validate_transaction_blocking(at, TransactionSource::Local, xt.clone())?
			.map_err(|e| {
				Self::Error::Pool(match e {
					TransactionValidityError::Invalid(i) => TxPoolError::InvalidTransaction(i),
					TransactionValidityError::Unknown(u) => TxPoolError::UnknownTransaction(u),
				})
			})?;

		let (hash, bytes) = self.pool.validated_pool().api().hash_and_length(&xt);
		let block_number = self
			.api
			.block_id_to_number(at)?
			.ok_or_else(|| error::Error::BlockIdConversion(format!("{:?}", at)))?;

		let validated = ValidatedTransaction::valid_at(
			block_number.saturated_into::<u64>(),
			hash,
			TransactionSource::Local,
			xt,
			bytes,
			validity,
		);

		self.pool.validated_pool().submit(vec![validated]).remove(0)
	}
}

#[cfg_attr(test, derive(Debug))]
enum RevalidationStatus<N> {
	/// The revalidation has never been completed.
	NotScheduled,
	/// The revalidation is scheduled.
	Scheduled(Option<Instant>, Option<N>),
	/// The revalidation is in progress.
	InProgress,
}

enum RevalidationStrategy<N> {
	Always,
	Light(RevalidationStatus<N>),
}

struct RevalidationAction {
	revalidate: bool,
	resubmit: bool,
}

impl<N: Clone + Copy + AtLeast32Bit> RevalidationStrategy<N> {
	pub fn clear(&mut self) {
		if let Self::Light(status) = self {
			status.clear()
		}
	}

	pub fn next(
		&mut self,
		block: N,
		revalidate_time_period: Option<std::time::Duration>,
		revalidate_block_period: Option<N>,
	) -> RevalidationAction {
		match self {
			Self::Light(status) => RevalidationAction {
				revalidate: status.next_required(
					block,
					revalidate_time_period,
					revalidate_block_period,
				),
				resubmit: false,
			},
			Self::Always => RevalidationAction { revalidate: true, resubmit: true },
		}
	}
}

impl<N: Clone + Copy + AtLeast32Bit> RevalidationStatus<N> {
	/// Called when revalidation is completed.
	pub fn clear(&mut self) {
		*self = Self::NotScheduled;
	}

	/// Returns true if revalidation is required.
	pub fn next_required(
		&mut self,
		block: N,
		revalidate_time_period: Option<std::time::Duration>,
		revalidate_block_period: Option<N>,
	) -> bool {
		match *self {
			Self::NotScheduled => {
				*self = Self::Scheduled(
					revalidate_time_period.map(|period| Instant::now() + period),
					revalidate_block_period.map(|period| block + period),
				);
				false
			},
			Self::Scheduled(revalidate_at_time, revalidate_at_block) => {
				let is_required =
					revalidate_at_time.map(|at| Instant::now() >= at).unwrap_or(false) ||
						revalidate_at_block.map(|at| block >= at).unwrap_or(false);
				if is_required {
					*self = Self::InProgress;
				}
				is_required
			},
			Self::InProgress => false,
		}
	}
}

/// Prune the known txs for the given block.
async fn prune_known_txs_for_block<Block: BlockT, Api: graph::ChainApi<Block = Block>>(
	block_hash: Block::Hash,
	api: &Api,
	pool: &graph::Pool<Api>,
) -> Vec<ExtrinsicHash<Api>> {
	let extrinsics = api
		.block_body(block_hash)
		.await
		.unwrap_or_else(|e| {
			log::warn!("Prune known transactions: error request: {}", e);
			None
		})
		.unwrap_or_default();

	let hashes = extrinsics.iter().map(|tx| pool.hash_of(tx)).collect::<Vec<_>>();
<<<<<<< HEAD
	log::trace!(target: "txpool", "Pruning transactions: {:?}", hashes);

	let header = match api.block_header(&BlockId::Hash(block_hash)) {
		Ok(Some(h)) => h,
		Ok(None) => {
			log::debug!(target: "txpool", "Could not find header for {:?}.", block_hash);
			return hashes
		},
		Err(e) => {
			log::debug!(target: "txpool", "Error retrieving header for {:?}: {}", block_hash, e);
=======

	log::trace!(target: LOG_TARGET, "Pruning transactions: {:?}", hashes);

	let header = match api.block_header(block_hash) {
		Ok(Some(h)) => h,
		Ok(None) => {
			log::debug!(target: LOG_TARGET, "Could not find header for {:?}.", block_hash);
			return hashes
		},
		Err(e) => {
			log::debug!(target: LOG_TARGET, "Error retrieving header for {:?}: {}", block_hash, e);
>>>>>>> 18bb7c7c
			return hashes
		},
	};

<<<<<<< HEAD
	if let Some(digest) = header
		.digest()
		.logs()
		.iter()
		.find(|item| matches!(item, sp_runtime::DigestItem::Other(_)))
	{
		if let sp_runtime::DigestItem::Other(bytes) = digest {
			let enqueued_hashes = Vec::<Block::Hash>::decode(&mut bytes.as_ref()).unwrap();

			enqueued_hashes.iter().for_each(
				|hash| log::debug!(target: "txpool", "found enqueued tx in the log {}", hash),
			);

			if let Err(e) = pool.prune_known(&BlockId::Hash(block_hash), &enqueued_hashes) {
				log::error!("Cannot prune known in the pool: {}", e);
			}
		}
	}

=======
>>>>>>> 18bb7c7c
	if let Err(e) = pool
		.prune(&BlockId::Hash(block_hash), &BlockId::hash(*header.parent_hash()), &extrinsics)
		.await
	{
		log::error!("Cannot prune known in the pool: {}", e);
	}

	hashes
}

impl<PoolApi, Block> BasicPool<PoolApi, Block>
where
	Block: BlockT,
	PoolApi: 'static + graph::ChainApi<Block = Block>,
{
	/// Handles enactment and retraction of blocks, prunes stale transactions
	/// (that have already been enacted) and resubmits transactions that were
	/// retracted.
	async fn handle_enactment(&self, tree_route: TreeRoute<Block>) {
		log::trace!(target: LOG_TARGET, "handle_enactment tree_route: {tree_route:?}");
		let pool = self.pool.clone();
		let api = self.api.clone();

		let (hash, block_number) = match tree_route.last() {
			Some(HashAndNumber { hash, number }) => (hash, number),
			None => {
				log::warn!(
					target: LOG_TARGET,
					"Skipping ChainEvent - no last block in tree route {:?}",
					tree_route,
				);
				return
			},
		};

		let next_action = self.revalidation_strategy.lock().next(
			*block_number,
			Some(std::time::Duration::from_secs(60)),
			Some(20u32.into()),
		);

		// We keep track of everything we prune so that later we won't add
		// transactions with those hashes from the retracted blocks.
		let mut pruned_log = HashSet::<ExtrinsicHash<PoolApi>>::new();

		// If there is a tree route, we use this to prune known tx based on the enacted
		// blocks. Before pruning enacted transactions, we inform the listeners about
		// retracted blocks and their transactions. This order is important, because
		// if we enact and retract the same transaction at the same time, we want to
		// send first the retract and than the prune event.
		for retracted in tree_route.retracted() {
			// notify txs awaiting finality that it has been retracted
			pool.validated_pool().on_block_retracted(retracted.hash);
		}

		future::join_all(
			tree_route
				.enacted()
				.iter()
				.map(|h| prune_known_txs_for_block(h.hash, &*api, &*pool)),
		)
		.await
		.into_iter()
		.for_each(|enacted_log| {
			pruned_log.extend(enacted_log);
		});

		self.metrics
			.report(|metrics| metrics.block_transactions_pruned.inc_by(pruned_log.len() as u64));

		if next_action.resubmit {
			let mut resubmit_transactions = Vec::new();

			for retracted in tree_route.retracted() {
				let hash = retracted.hash;

				let block_transactions = api
					.block_body(hash)
					.await
					.unwrap_or_else(|e| {
						log::warn!("Failed to fetch block body: {}", e);
						None
					})
					.unwrap_or_default()
					.into_iter()
					.filter(|tx| tx.is_signed().unwrap_or(true));

				let mut resubmitted_to_report = 0;

				resubmit_transactions.extend(block_transactions.into_iter().filter(|tx| {
					let tx_hash = pool.hash_of(tx);
					let contains = pruned_log.contains(&tx_hash);

					// need to count all transactions, not just filtered, here
					resubmitted_to_report += 1;

					if !contains {
						log::debug!(
							target: LOG_TARGET,
							"[{:?}]: Resubmitting from retracted block {:?}",
							tx_hash,
							hash,
						);
					}
					!contains
				}));

				self.metrics.report(|metrics| {
					metrics.block_transactions_resubmitted.inc_by(resubmitted_to_report)
				});
			}

			if let Err(e) = pool
				.resubmit_at(
					&BlockId::Hash(*hash),
					// These transactions are coming from retracted blocks, we should
					// simply consider them external.
					TransactionSource::External,
					resubmit_transactions,
				)
				.await
			{
				log::debug!(
					target: LOG_TARGET,
					"[{:?}] Error re-submitting transactions: {}",
					hash,
					e,
				)
			}
		}

		let extra_pool = pool.clone();
		// After #5200 lands, this arguably might be moved to the
		// handler of "all blocks notification".
		self.ready_poll
			.lock()
			.trigger(*block_number, move || Box::new(extra_pool.validated_pool().ready()));

		if next_action.revalidate {
			let hashes = pool.validated_pool().ready().map(|tx| tx.hash).collect();
			self.revalidation_queue.revalidate_later(*block_number, hashes).await;

			self.revalidation_strategy.lock().clear();
		}
	}
}

#[async_trait]
impl<PoolApi, Block> MaintainedTransactionPool for BasicPool<PoolApi, Block>
where
	Block: BlockT,
	PoolApi: 'static + graph::ChainApi<Block = Block>,
{
	async fn maintain(&self, event: ChainEvent<Self::Block>) {
		let prev_finalized_block = self.enactment_state.lock().recent_finalized_block();
		let compute_tree_route = |from, to| -> Result<TreeRoute<Block>, String> {
			match self.api.tree_route(from, to) {
				Ok(tree_route) => Ok(tree_route),
				Err(e) =>
					return Err(format!(
						"Error occurred while computing tree_route from {from:?} to {to:?}: {e}"
					)),
			}
		};
		let block_id_to_number =
			|hash| self.api.block_id_to_number(&BlockId::Hash(hash)).map_err(|e| format!("{}", e));

		let result =
			self.enactment_state
				.lock()
				.update(&event, &compute_tree_route, &block_id_to_number);

		match result {
			Err(msg) => {
<<<<<<< HEAD
				log::debug!(target: "txpool", "{msg}");
=======
				log::debug!(target: LOG_TARGET, "{msg}");
>>>>>>> 18bb7c7c
				self.enactment_state.lock().force_update(&event);
			},
			Ok(EnactmentAction::Skip) => return,
			Ok(EnactmentAction::HandleFinalization) => {},
			Ok(EnactmentAction::HandleEnactment(tree_route)) => {
				self.handle_enactment(tree_route).await;
			},
		};

		if let ChainEvent::Finalized { hash, tree_route } = event {
			log::trace!(
				target: LOG_TARGET,
				"on-finalized enacted: {tree_route:?}, previously finalized: \
				{prev_finalized_block:?}",
			);

			for hash in tree_route.iter().chain(std::iter::once(&hash)) {
				if let Err(e) = self.pool.validated_pool().on_block_finalized(*hash).await {
					log::warn!(
						target: LOG_TARGET,
						"Error occurred while attempting to notify watchers about finalization {}: {}",
						hash, e
					)
				}
			}
		}
	}
}

/// Inform the transaction pool about imported and finalized blocks.
pub async fn notification_future<Client, Pool, Block>(client: Arc<Client>, txpool: Arc<Pool>)
where
	Block: BlockT,
	Client: sc_client_api::BlockchainEvents<Block>,
	Pool: MaintainedTransactionPool<Block = Block>,
{
	let import_stream = client
		.import_notification_stream()
		.filter_map(|n| ready(n.try_into().ok()))
		.fuse();
	let finality_stream = client.finality_notification_stream().map(Into::into).fuse();

	futures::stream::select(import_stream, finality_stream)
		.for_each(|evt| txpool.maintain(evt))
		.await
}<|MERGE_RESOLUTION|>--- conflicted
+++ resolved
@@ -556,18 +556,6 @@
 		.unwrap_or_default();
 
 	let hashes = extrinsics.iter().map(|tx| pool.hash_of(tx)).collect::<Vec<_>>();
-<<<<<<< HEAD
-	log::trace!(target: "txpool", "Pruning transactions: {:?}", hashes);
-
-	let header = match api.block_header(&BlockId::Hash(block_hash)) {
-		Ok(Some(h)) => h,
-		Ok(None) => {
-			log::debug!(target: "txpool", "Could not find header for {:?}.", block_hash);
-			return hashes
-		},
-		Err(e) => {
-			log::debug!(target: "txpool", "Error retrieving header for {:?}: {}", block_hash, e);
-=======
 
 	log::trace!(target: LOG_TARGET, "Pruning transactions: {:?}", hashes);
 
@@ -579,12 +567,10 @@
 		},
 		Err(e) => {
 			log::debug!(target: LOG_TARGET, "Error retrieving header for {:?}: {}", block_hash, e);
->>>>>>> 18bb7c7c
 			return hashes
 		},
 	};
 
-<<<<<<< HEAD
 	if let Some(digest) = header
 		.digest()
 		.logs()
@@ -604,8 +590,6 @@
 		}
 	}
 
-=======
->>>>>>> 18bb7c7c
 	if let Err(e) = pool
 		.prune(&BlockId::Hash(block_hash), &BlockId::hash(*header.parent_hash()), &extrinsics)
 		.await
@@ -780,11 +764,7 @@
 
 		match result {
 			Err(msg) => {
-<<<<<<< HEAD
-				log::debug!(target: "txpool", "{msg}");
-=======
 				log::debug!(target: LOG_TARGET, "{msg}");
->>>>>>> 18bb7c7c
 				self.enactment_state.lock().force_update(&event);
 			},
 			Ok(EnactmentAction::Skip) => return,
