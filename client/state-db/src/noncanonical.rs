--- conflicted
+++ resolved
@@ -386,10 +386,6 @@
 		self.pinned_canonincalized.push(hash.clone());
 
 		let mut discarded_journals = Vec::new();
-<<<<<<< HEAD
-		let mut discarded_blocks = Vec::new();
-=======
->>>>>>> 18bb7c7c
 		for (i, overlay) in level.blocks.into_iter().enumerate() {
 			let mut pinned_children = 0;
 			// That's the one we need to canonicalize
@@ -407,22 +403,7 @@
 				commit.data.deleted.extend(overlay.deleted.clone());
 			} else {
 				// Discard this overlay
-<<<<<<< HEAD
-				self.discard_journals(
-					0,
-					&mut discarded_journals,
-					&mut discarded_blocks,
-=======
 				self.discard_journals(0, &mut discarded_journals, &overlay.hash);
-				pinned_children = discard_descendants(
-					&mut self.levels.as_mut_slices(),
-					&mut self.values,
-					&mut self.parents,
-					&self.pinned,
-					&mut self.pinned_insertions,
->>>>>>> 18bb7c7c
-					&overlay.hash,
-				);
 				pinned_children = discard_descendants(
 					&mut self.levels.as_mut_slices(),
 					&mut self.values,
@@ -442,16 +423,6 @@
 				self.parents.remove(&overlay.hash);
 				discard_values(&mut self.values, overlay.inserted);
 			}
-			if self.pinned.contains_key(&overlay.hash) {
-				pinned_children += 1;
-			}
-			if pinned_children != 0 {
-				self.pinned_insertions
-					.insert(overlay.hash.clone(), (overlay.inserted, pinned_children));
-			} else {
-				self.parents.remove(&overlay.hash);
-				discard_values(&mut self.values, overlay.inserted);
-			}
 			discarded_journals.push(overlay.journal_key.clone());
 		}
 		commit.meta.deleted.append(&mut discarded_journals);
