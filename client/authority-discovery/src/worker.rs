--- conflicted
+++ resolved
@@ -45,11 +45,7 @@
 };
 use sp_authority_discovery::{AuthorityDiscoveryApi, AuthorityId, AuthoritySignature, AuthorityPair};
 use sp_core::crypto::{key_types, Pair};
-<<<<<<< HEAD
-use sp_core::traits::CryptoStorePtr;
-=======
 use sp_keystore::CryptoStore;
->>>>>>> a845ff33
 use sp_runtime::{traits::Block as BlockT, generic::BlockId};
 use sp_api::ProvideRuntimeApi;
 
@@ -79,11 +75,7 @@
 /// Role an authority discovery module can run as.
 pub enum Role {
 	/// Actual authority as well as a reference to its key store.
-<<<<<<< HEAD
-	Authority(CryptoStorePtr),
-=======
 	Authority(Arc<dyn CryptoStore>),
->>>>>>> a845ff33
 	/// Sentry node that guards an authority.
 	///
 	/// No reference to its key store needed, as sentry nodes don't have an identity to sign
@@ -264,16 +256,6 @@
 					if let Some(event) = event {
 						self.handle_dht_event(event).await;
 					} else {
-<<<<<<< HEAD
-						return;
-					}
-				},
-				// Handle messages from [`Service`].
-				msg = self.from_service.next().fuse() => {
-					if let Some(msg) = msg {
-						self.process_message_from_service(msg).await;
-					}
-=======
 						// This point is reached if the network has shut down, at which point there is not
 						// much else to do than to shut down the authority discovery as well.
 						return;
@@ -282,7 +264,6 @@
 				// Handle messages from [`Service`]. Ignore if sender side is closed.
 				msg = self.from_service.select_next_some() => {
 					self.process_message_from_service(msg);
->>>>>>> a845ff33
 				},
 				// Set peerset priority group to a new random set of addresses.
 				_ = self.priority_group_set_interval.next().fuse() => {
@@ -315,11 +296,7 @@
 		}
 	}
 
-<<<<<<< HEAD
-	async fn process_message_from_service(&self, msg: ServicetoWorkerMsg) {
-=======
 	fn process_message_from_service(&self, msg: ServicetoWorkerMsg) {
->>>>>>> a845ff33
 		match msg {
 			ServicetoWorkerMsg::GetAddressesByAuthorityId(authority, sender) => {
 				let _ = sender.send(
@@ -383,23 +360,12 @@
 			self.client.as_ref(),
 		).await?.into_iter().map(Into::into).collect::<Vec<_>>();
 
-<<<<<<< HEAD
-		let signatures = key_store
-			.sign_with_all(
-				key_types::AUTHORITY_DISCOVERY,
-				keys.clone(),
-				serialized_addresses.as_slice(),
-			)
-			.await
-			.map_err(|_| Error::Signing)?;
-=======
 		let signatures = key_store.sign_with_all(
 			key_types::AUTHORITY_DISCOVERY,
 			keys.clone(),
 			serialized_addresses.as_slice(),
 		).await.map_err(|_| Error::Signing)?;
 
->>>>>>> a845ff33
 		for (sign_result, key) in signatures.into_iter().zip(keys) {
 			let mut signed_addresses = vec![];
 
@@ -428,17 +394,9 @@
 
 		let local_keys = match &self.role {
 			Role::Authority(key_store) => {
-<<<<<<< HEAD
-				key_store
-					.sr25519_public_keys(key_types::AUTHORITY_DISCOVERY)
-					.await
-					.into_iter()
-					.collect::<HashSet<_>>()
-=======
 				key_store.sr25519_public_keys(
 					key_types::AUTHORITY_DISCOVERY
 				).await.into_iter().collect::<HashSet<_>>()
->>>>>>> a845ff33
 			},
 			Role::Sentry => HashSet::new(),
 		};
@@ -644,11 +602,7 @@
 	// next authority set with two keys. The function does not return all of the local authority
 	// discovery public keys, but only the ones intersecting with the current or next authority set.
 	async fn get_own_public_keys_within_authority_set(
-<<<<<<< HEAD
-		key_store: CryptoStorePtr,
-=======
 		key_store: Arc<dyn CryptoStore>,
->>>>>>> a845ff33
 		client: &Client,
 	) -> Result<HashSet<AuthorityId>> {
 		let local_pub_keys = key_store
