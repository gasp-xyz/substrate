--- conflicted
+++ resolved
@@ -43,10 +43,7 @@
 use prometheus_endpoint::{register, Counter, CounterVec, Gauge, Opts, U64};
 use prost::Message;
 use rand::{seq::SliceRandom, thread_rng};
-<<<<<<< HEAD
-=======
-
->>>>>>> 3bb3882c
+
 use sc_network::{
 	event::DhtEvent, KademliaKey, NetworkDHTProvider, NetworkSigner, NetworkStateInfo, Signature,
 };
@@ -55,14 +52,8 @@
 	AuthorityDiscoveryApi, AuthorityId, AuthorityPair, AuthoritySignature,
 };
 use sp_blockchain::HeaderBackend;
-<<<<<<< HEAD
-
-use sp_core::crypto::{key_types, CryptoTypePublicPair, Pair};
-use sp_keystore::CryptoStore;
-=======
 use sp_core::crypto::{key_types, ByteArray, Pair};
 use sp_keystore::{Keystore, KeystorePtr};
->>>>>>> 3bb3882c
 use sp_runtime::traits::Block as BlockT;
 
 mod addr_cache;
@@ -183,13 +174,10 @@
 		at: Block::Hash,
 	) -> std::result::Result<Vec<AuthorityId>, ApiError> {
 		self.runtime_api().authorities(at)
-<<<<<<< HEAD
-=======
 	}
 
 	async fn best_hash(&self) -> std::result::Result<Block::Hash, Error> {
 		Ok(self.info().best_hash)
->>>>>>> 3bb3882c
 	}
 }
 
