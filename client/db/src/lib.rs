--- conflicted
+++ resolved
@@ -582,10 +582,6 @@
 		self.pinned_blocks_cache.write().unpin(hash);
 	}
 
-<<<<<<< HEAD
-impl<Block: BlockT> sc_client_api::blockchain::Backend<Block> for BlockchainDb<Block> {
-	fn body(&self, hash: Block::Hash) -> ClientResult<Option<Vec<Block::Extrinsic>>> {
-=======
 	fn justifications_uncached(&self, hash: Block::Hash) -> ClientResult<Option<Justifications>> {
 		match read_db(
 			&*self.db,
@@ -606,7 +602,6 @@
 	}
 
 	fn body_uncached(&self, hash: Block::Hash) -> ClientResult<Option<Vec<Block::Extrinsic>>> {
->>>>>>> 18bb7c7c
 		if let Some(body) =
 			read_db(&*self.db, columns::KEY_LOOKUP, columns::BODY, BlockId::Hash::<Block>(hash))?
 		{
@@ -672,24 +667,6 @@
 	}
 }
 
-<<<<<<< HEAD
-	fn justifications(&self, hash: Block::Hash) -> ClientResult<Option<Justifications>> {
-		match read_db(
-			&*self.db,
-			columns::KEY_LOOKUP,
-			columns::JUSTIFICATIONS,
-			BlockId::<Block>::Hash(hash),
-		)? {
-			Some(justifications) => match Decode::decode(&mut &justifications[..]) {
-				Ok(justifications) => Ok(Some(justifications)),
-				Err(err) =>
-					return Err(sp_blockchain::Error::Backend(format!(
-						"Error decoding justifications: {}",
-						err
-					))),
-			},
-			None => Ok(None),
-=======
 impl<Block: BlockT> sc_client_api::blockchain::HeaderBackend<Block> for BlockchainDb<Block> {
 	fn header(&self, hash: Block::Hash) -> ClientResult<Option<Block::Header>> {
 		let mut cache = self.header_cache.lock();
@@ -756,7 +733,6 @@
 		let cache = self.pinned_blocks_cache.read();
 		if let Some(result) = cache.justifications(&hash) {
 			return Ok(result.clone())
->>>>>>> 18bb7c7c
 		}
 
 		self.justifications_uncached(hash)
@@ -1400,9 +1376,6 @@
 		self.ensure_sequential_finalization(header, last_finalized)?;
 		let with_state = sc_client_api::Backend::have_state_at(self, hash, number);
 
-<<<<<<< HEAD
-		self.note_finalized(transaction, header, hash, finalization_displaced, with_state)?;
-=======
 		self.note_finalized(
 			transaction,
 			header,
@@ -1410,7 +1383,6 @@
 			with_state,
 			current_transaction_justifications,
 		)?;
->>>>>>> 18bb7c7c
 
 		if let Some(justification) = justification {
 			transaction.set_from_vec(
@@ -1435,26 +1407,6 @@
 			LastCanonicalized::NotCanonicalizing => return Ok(()),
 		};
 
-<<<<<<< HEAD
-			if new_canonical <= self.storage.state_db.best_canonical().unwrap_or(0) {
-				return Ok(())
-			}
-			let hash = if new_canonical == number_u64 {
-				hash
-			} else {
-				sc_client_api::blockchain::HeaderBackend::hash(
-					&self.blockchain,
-					new_canonical.saturated_into(),
-				)?
-				.ok_or_else(|| {
-					sp_blockchain::Error::Backend(format!(
-						"Can't canonicalize missing block number #{} when importing {:?} (#{})",
-						new_canonical, hash, number,
-					))
-				})?
-			};
-			if !sc_client_api::Backend::have_state_at(self, hash, new_canonical.saturated_into()) {
-=======
 		let info = self.blockchain.info();
 		let best_number: u64 = self.blockchain.info().best_number.saturated_into();
 
@@ -1478,7 +1430,6 @@
 				hash_to_canonicalize,
 				to_canonicalize.saturated_into(),
 			) {
->>>>>>> 18bb7c7c
 				return Ok(())
 			}
 
@@ -1506,15 +1457,10 @@
 			(meta.best_number, meta.finalized_hash, meta.finalized_number, meta.block_gap)
 		};
 
-<<<<<<< HEAD
-		for (block_hash, justification) in operation.finalized_blocks {
-			let block_header = self.blockchain.expect_header(BlockId::Hash(block_hash))?;
-=======
 		let mut current_transaction_justifications: HashMap<Block::Hash, Justification> =
 			HashMap::new();
 		for (block_hash, justification) in operation.finalized_blocks {
 			let block_header = self.blockchain.expect_header(block_hash)?;
->>>>>>> 18bb7c7c
 			meta_updates.push(self.finalize_block_with_transaction(
 				&mut transaction,
 				block_hash,
@@ -1782,10 +1728,9 @@
 		};
 
 		if let Some(set_head) = operation.set_head {
-			if let Some(header) = sc_client_api::blockchain::HeaderBackend::header(
-				&self.blockchain,
-				BlockId::Hash(set_head),
-			)? {
+			if let Some(header) =
+				sc_client_api::blockchain::HeaderBackend::header(&self.blockchain, set_head)?
+			{
 				let number = header.number();
 				let hash = header.hash();
 
@@ -1845,15 +1790,6 @@
 		}
 		transaction.set_from_vec(columns::META, meta_keys::FINALIZED_BLOCK, lookup_key);
 
-<<<<<<< HEAD
-		if sc_client_api::Backend::have_state_at(self, f_hash, f_num) &&
-			self.storage
-				.state_db
-				.best_canonical()
-				.map(|c| f_num.saturated_into::<u64>() > c)
-				.unwrap_or(true)
-		{
-=======
 		let requires_canonicalization = match self.storage.state_db.last_canonicalized() {
 			LastCanonicalized::None => true,
 			LastCanonicalized::Block(b) => f_num.saturated_into::<u64>() > b,
@@ -1861,7 +1797,6 @@
 		};
 
 		if requires_canonicalization && sc_client_api::Backend::have_state_at(self, f_hash, f_num) {
->>>>>>> 18bb7c7c
 			let commit = self.storage.state_db.canonicalize_block(&f_hash).map_err(
 				sp_blockchain::Error::from_state_db::<
 					sc_state_db::Error<sp_database::error::DatabaseError>,
@@ -2166,10 +2101,7 @@
 				.state_db
 				.reset(state_meta_db)
 				.map_err(sp_blockchain::Error::from_state_db)?;
-<<<<<<< HEAD
-=======
 			self.blockchain.clear_pinning_cache();
->>>>>>> 18bb7c7c
 			Err(e)
 		} else {
 			self.storage.state_db.sync();
@@ -2183,12 +2115,7 @@
 		justification: Option<Justification>,
 	) -> ClientResult<()> {
 		let mut transaction = Transaction::new();
-<<<<<<< HEAD
-		let header = self.blockchain.expect_header(BlockId::Hash(hash))?;
-		let mut displaced = None;
-=======
 		let header = self.blockchain.expect_header(hash)?;
->>>>>>> 18bb7c7c
 
 		let mut current_transaction_justifications = HashMap::new();
 		let m = self.finalize_block_with_transaction(
@@ -2211,11 +2138,7 @@
 		justification: Justification,
 	) -> ClientResult<()> {
 		let mut transaction: Transaction<DbHash> = Transaction::new();
-<<<<<<< HEAD
-		let header = self.blockchain.expect_header(BlockId::Hash(hash))?;
-=======
 		let header = self.blockchain.expect_header(hash)?;
->>>>>>> 18bb7c7c
 		let number = *header.number();
 
 		// Check if the block is finalized first.
@@ -2967,8 +2890,6 @@
 			let mut header = Header {
 				number: 3,
 				parent_hash: hashof2,
-<<<<<<< HEAD
-=======
 				state_root: Default::default(),
 				digest: Default::default(),
 				extrinsics_root: Default::default(),
@@ -2996,7 +2917,6 @@
 			let mut header = Header {
 				number: 4,
 				parent_hash: hashof3,
->>>>>>> 18bb7c7c
 				state_root: Default::default(),
 				digest: Default::default(),
 				extrinsics_root: Default::default(),
@@ -3026,10 +2946,7 @@
 		backend.finalize_block(hashof1, None).unwrap();
 		backend.finalize_block(hashof2, None).unwrap();
 		backend.finalize_block(hashof3, None).unwrap();
-<<<<<<< HEAD
-=======
 		backend.finalize_block(hashof4, None).unwrap();
->>>>>>> 18bb7c7c
 		assert!(backend
 			.storage
 			.db
@@ -3650,8 +3567,6 @@
 		assert_eq!(None, bc.body(blocks[2]).unwrap());
 		assert_eq!(Some(vec![3.into()]), bc.body(blocks[3]).unwrap());
 		assert_eq!(Some(vec![4.into()]), bc.body(blocks[4]).unwrap());
-<<<<<<< HEAD
-=======
 	}
 
 	#[test]
@@ -3696,7 +3611,6 @@
 		assert_eq!(Some(vec![0x1a.into()]), bc.body(block_1a).unwrap());
 		assert_eq!(Some(vec![0x2a.into()]), bc.body(block_2a).unwrap());
 		assert_eq!(Some(vec![0x3a.into()]), bc.body(block_3a).unwrap());
->>>>>>> 18bb7c7c
 	}
 
 	#[test]
@@ -3878,47 +3792,26 @@
 		assert_eq!(backend.blockchain().children(blocks[1]).unwrap(), vec![blocks[2], blocks[3]]);
 
 		assert!(backend.have_state_at(blocks[3], 2));
-<<<<<<< HEAD
-		assert!(backend.blockchain().header(BlockId::hash(blocks[3])).unwrap().is_some());
-		backend.remove_leaf_block(blocks[3]).unwrap();
-		assert!(!backend.have_state_at(blocks[3], 2));
-		assert!(backend.blockchain().header(BlockId::hash(blocks[3])).unwrap().is_none());
-=======
 		assert!(backend.blockchain().header(blocks[3]).unwrap().is_some());
 		backend.remove_leaf_block(blocks[3]).unwrap();
 		assert!(!backend.have_state_at(blocks[3], 2));
 		assert!(backend.blockchain().header(blocks[3]).unwrap().is_none());
->>>>>>> 18bb7c7c
 		assert_eq!(backend.blockchain().leaves().unwrap(), vec![blocks[2], best_hash]);
 		assert_eq!(backend.blockchain().children(blocks[1]).unwrap(), vec![blocks[2]]);
 
 		assert!(backend.have_state_at(blocks[2], 2));
-<<<<<<< HEAD
-		assert!(backend.blockchain().header(BlockId::hash(blocks[2])).unwrap().is_some());
-		backend.remove_leaf_block(blocks[2]).unwrap();
-		assert!(!backend.have_state_at(blocks[2], 2));
-		assert!(backend.blockchain().header(BlockId::hash(blocks[2])).unwrap().is_none());
-=======
 		assert!(backend.blockchain().header(blocks[2]).unwrap().is_some());
 		backend.remove_leaf_block(blocks[2]).unwrap();
 		assert!(!backend.have_state_at(blocks[2], 2));
 		assert!(backend.blockchain().header(blocks[2]).unwrap().is_none());
->>>>>>> 18bb7c7c
 		assert_eq!(backend.blockchain().leaves().unwrap(), vec![best_hash, blocks[1]]);
 		assert_eq!(backend.blockchain().children(blocks[1]).unwrap(), vec![]);
 
 		assert!(backend.have_state_at(blocks[1], 1));
-<<<<<<< HEAD
-		assert!(backend.blockchain().header(BlockId::hash(blocks[1])).unwrap().is_some());
-		backend.remove_leaf_block(blocks[1]).unwrap();
-		assert!(!backend.have_state_at(blocks[1], 1));
-		assert!(backend.blockchain().header(BlockId::hash(blocks[1])).unwrap().is_none());
-=======
 		assert!(backend.blockchain().header(blocks[1]).unwrap().is_some());
 		backend.remove_leaf_block(blocks[1]).unwrap();
 		assert!(!backend.have_state_at(blocks[1], 1));
 		assert!(backend.blockchain().header(blocks[1]).unwrap().is_none());
->>>>>>> 18bb7c7c
 		assert_eq!(backend.blockchain().leaves().unwrap(), vec![best_hash]);
 		assert_eq!(backend.blockchain().children(blocks[0]).unwrap(), vec![best_hash]);
 	}
