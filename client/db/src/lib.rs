--- conflicted
+++ resolved
@@ -42,7 +42,7 @@
 mod utils;
 
 use linked_hash_map::LinkedHashMap;
-use log::{debug, info, trace, warn};
+use log::{debug, trace, warn};
 use parking_lot::{Mutex, RwLock};
 use std::{
 	collections::{HashMap, HashSet},
@@ -653,10 +653,6 @@
 		if let Some(result) = cache.get_refresh(&hash) {
 			return Ok(result.clone())
 		}
-<<<<<<< HEAD
-		info!("HASH inside header function {}", hash);
-=======
->>>>>>> 3bb3882c
 		let header = utils::read_header(
 			&*self.db,
 			columns::KEY_LOOKUP,
@@ -3417,7 +3413,6 @@
 	#[test]
 	fn prune_blocks_on_finalize_with_fork() {
 		sp_tracing::try_init_simple();
-<<<<<<< HEAD
 
 		let pruning_modes =
 			vec![BlocksPruning::Some(2), BlocksPruning::KeepFinalized, BlocksPruning::KeepAll];
@@ -3516,150 +3511,6 @@
 		let block_2b = make_block(2, block_1a, 0x2b);
 		let block_3a = make_block(3, block_2a, 0x3a);
 
-		// Make sure 1b is head
-		let mut op = backend.begin_operation().unwrap();
-		backend.begin_state_operation(&mut op, block_0).unwrap();
-		op.mark_head(block_1b).unwrap();
-		backend.commit_operation(op).unwrap();
-
-		// Finalize 3a
-		let mut op = backend.begin_operation().unwrap();
-		backend.begin_state_operation(&mut op, block_0).unwrap();
-		op.mark_head(block_3a).unwrap();
-		op.mark_finalized(block_1a, None).unwrap();
-		op.mark_finalized(block_2a, None).unwrap();
-		op.mark_finalized(block_3a, None).unwrap();
-		backend.commit_operation(op).unwrap();
-
-		let bc = backend.blockchain();
-		assert_eq!(None, bc.body(block_1b).unwrap());
-		assert_eq!(None, bc.body(block_2b).unwrap());
-		assert_eq!(Some(vec![0x00.into()]), bc.body(block_0).unwrap());
-		assert_eq!(Some(vec![0x1a.into()]), bc.body(block_1a).unwrap());
-		assert_eq!(Some(vec![0x2a.into()]), bc.body(block_2a).unwrap());
-		assert_eq!(Some(vec![0x3a.into()]), bc.body(block_3a).unwrap());
-	}
-
-	#[test]
-	fn prune_blocks_on_finalize_and_reorg() {
-		//	0 - 1b
-		//	\ - 1a - 2a - 3a
-		//	     \ - 2b
-
-		let backend = Backend::<Block>::new_test_with_tx_storage(BlocksPruning::Some(10), 10);
-
-		let make_block = |index, parent, val: u64| {
-			insert_block(&backend, index, parent, None, H256::random(), vec![val.into()], None)
-				.unwrap()
-		};
-
-		let block_0 = make_block(0, Default::default(), 0x00);
-		let block_1a = make_block(1, block_0, 0x1a);
-		let block_1b = make_block(1, block_0, 0x1b);
-		let block_2a = make_block(2, block_1a, 0x2a);
-		let block_2b = make_block(2, block_1a, 0x2b);
-		let block_3a = make_block(3, block_2a, 0x3a);
-
-=======
-
-		let pruning_modes =
-			vec![BlocksPruning::Some(2), BlocksPruning::KeepFinalized, BlocksPruning::KeepAll];
-
-		for pruning in pruning_modes {
-			let backend = Backend::<Block>::new_test_with_tx_storage(pruning, 10);
-			let mut blocks = Vec::new();
-			let mut prev_hash = Default::default();
-			for i in 0..5 {
-				let hash = insert_block(
-					&backend,
-					i,
-					prev_hash,
-					None,
-					Default::default(),
-					vec![i.into()],
-					None,
-				)
-				.unwrap();
-				blocks.push(hash);
-				prev_hash = hash;
-			}
-
-			// insert a fork at block 2
-			let fork_hash_root =
-				insert_block(&backend, 2, blocks[1], None, H256::random(), vec![2.into()], None)
-					.unwrap();
-			insert_block(
-				&backend,
-				3,
-				fork_hash_root,
-				None,
-				H256::random(),
-				vec![3.into(), 11.into()],
-				None,
-			)
-			.unwrap();
-			let mut op = backend.begin_operation().unwrap();
-			backend.begin_state_operation(&mut op, blocks[4]).unwrap();
-			op.mark_head(blocks[4]).unwrap();
-			backend.commit_operation(op).unwrap();
-
-			let bc = backend.blockchain();
-			assert_eq!(Some(vec![2.into()]), bc.body(fork_hash_root).unwrap());
-
-			for i in 1..5 {
-				let mut op = backend.begin_operation().unwrap();
-				backend.begin_state_operation(&mut op, blocks[4]).unwrap();
-				op.mark_finalized(blocks[i], None).unwrap();
-				backend.commit_operation(op).unwrap();
-			}
-
-			if matches!(pruning, BlocksPruning::Some(_)) {
-				assert_eq!(None, bc.body(blocks[0]).unwrap());
-				assert_eq!(None, bc.body(blocks[1]).unwrap());
-				assert_eq!(None, bc.body(blocks[2]).unwrap());
-
-				assert_eq!(Some(vec![3.into()]), bc.body(blocks[3]).unwrap());
-				assert_eq!(Some(vec![4.into()]), bc.body(blocks[4]).unwrap());
-			} else {
-				for i in 0..5 {
-					assert_eq!(Some(vec![(i as u64).into()]), bc.body(blocks[i]).unwrap());
-				}
-			}
-
-			if matches!(pruning, BlocksPruning::KeepAll) {
-				assert_eq!(Some(vec![2.into()]), bc.body(fork_hash_root).unwrap());
-			} else {
-				assert_eq!(None, bc.body(fork_hash_root).unwrap());
-			}
-
-			assert_eq!(bc.info().best_number, 4);
-			for i in 0..5 {
-				assert!(bc.hash(i).unwrap().is_some());
-			}
-		}
-	}
-
-	#[test]
-	fn prune_blocks_on_finalize_and_reorg() {
-		//	0 - 1b
-		//	\ - 1a - 2a - 3a
-		//	     \ - 2b
-
-		let backend = Backend::<Block>::new_test_with_tx_storage(BlocksPruning::Some(10), 10);
-
-		let make_block = |index, parent, val: u64| {
-			insert_block(&backend, index, parent, None, H256::random(), vec![val.into()], None)
-				.unwrap()
-		};
-
-		let block_0 = make_block(0, Default::default(), 0x00);
-		let block_1a = make_block(1, block_0, 0x1a);
-		let block_1b = make_block(1, block_0, 0x1b);
-		let block_2a = make_block(2, block_1a, 0x2a);
-		let block_2b = make_block(2, block_1a, 0x2b);
-		let block_3a = make_block(3, block_2a, 0x3a);
-
->>>>>>> 3bb3882c
 		// Make sure 1b is head
 		let mut op = backend.begin_operation().unwrap();
 		backend.begin_state_operation(&mut op, block_0).unwrap();
