--- conflicted
+++ resolved
@@ -19,17 +19,10 @@
 hash-db = "0.16.0"
 kvdb = "0.13.0"
 kvdb-memorydb = "0.13.0"
-<<<<<<< HEAD
-kvdb-rocksdb = { version = "0.17.0", optional = true }
-linked-hash-map = "0.5.4"
-log = "0.4.17"
-parity-db = "0.4.4"
-=======
 kvdb-rocksdb = { version = "0.18.0", optional = true }
 linked-hash-map = "0.5.4"
 log = "0.4.17"
 parity-db = "0.4.6"
->>>>>>> 3bb3882c
 parking_lot = "0.12.1"
 sc-client-api = { version = "4.0.0-dev", path = "../api" }
 sc-state-db = { version = "0.10.0-dev", path = "../state-db" }
@@ -44,11 +37,7 @@
 
 [dev-dependencies]
 criterion = "0.4.0"
-<<<<<<< HEAD
-kvdb-rocksdb = "0.17.0"
-=======
 kvdb-rocksdb = "0.18.0"
->>>>>>> 3bb3882c
 rand = "0.8.5"
 tempfile = "3.1.0"
 quickcheck = { version = "1.0.3", default-features = false }
