--- conflicted
+++ resolved
@@ -22,18 +22,11 @@
 kvdb-rocksdb = { version = "0.17.0", optional = true }
 linked-hash-map = "0.5.4"
 log = "0.4.17"
-<<<<<<< HEAD
-parity-db = "0.4.2"
-parking_lot = "0.12.1"
-sc-client-api = { version = "4.0.0-dev", path = "../api" }
-sc-state-db = { version = "0.10.0-dev", path = "../state-db" }
-=======
 parity-db = "0.4.3"
 parking_lot = "0.12.1"
 sc-client-api = { version = "4.0.0-dev", path = "../api" }
 sc-state-db = { version = "0.10.0-dev", path = "../state-db" }
 schnellru = "0.2.1"
->>>>>>> 18bb7c7c
 sp-arithmetic = { version = "6.0.0", path = "../../primitives/arithmetic" }
 sp-blockchain = { version = "4.0.0-dev", path = "../../primitives/blockchain" }
 sp-core = { version = "7.0.0", path = "../../primitives/core" }
@@ -43,15 +36,9 @@
 sp-trie = { version = "7.0.0", path = "../../primitives/trie" }
 
 [dev-dependencies]
-<<<<<<< HEAD
-criterion = "0.3.3"
-kvdb-rocksdb = "0.17.0"
-rand = "0.8.4"
-=======
 criterion = "0.4.0"
 kvdb-rocksdb = "0.17.0"
 rand = "0.8.5"
->>>>>>> 18bb7c7c
 tempfile = "3.1.0"
 quickcheck = { version = "1.0.3", default-features = false }
 kitchensink-runtime = { path = "../../bin/node/runtime" }
