--- conflicted
+++ resolved
@@ -30,11 +30,7 @@
 
 pub(crate) fn initialize_transport() -> Result<WsTrans, io::Error> {
 	let transport = {
-<<<<<<< HEAD
-		let tcp_transport = libp2p::tcp::TokioTcpTransport::new(libp2p::tcp::GenTcpConfig::new());
-=======
 		let tcp_transport = libp2p::tcp::tokio::Transport::new(libp2p::tcp::Config::new());
->>>>>>> 18bb7c7c
 		let inner = libp2p::dns::TokioDnsConfig::system(tcp_transport)?;
 		libp2p::websocket::framed::WsConfig::new(inner).and_then(|connec, _| {
 			let connec = connec
