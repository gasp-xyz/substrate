--- conflicted
+++ resolved
@@ -37,14 +37,10 @@
 
 [dev-dependencies]
 serde_json = "1.0"
-<<<<<<< HEAD
-tokio = { version = "1.22.0", features = ["macros"] }
-=======
 tokio = { version = "1.22.0", features = ["macros"] }
 substrate-test-runtime-client = { version = "2.0.0", path = "../../test-utils/runtime/client" }
 substrate-test-runtime = { version = "2.0.0", path = "../../test-utils/runtime" }
 sp-consensus = { version = "0.10.0-dev", path = "../../primitives/consensus/common" }
 sp-maybe-compressed-blob = { version = "4.1.0-dev", path = "../../primitives/maybe-compressed-blob" }
 sc-block-builder = { version = "0.10.0-dev", path = "../block-builder" }
-assert_matches = "1.3.0"
->>>>>>> 18bb7c7c
+assert_matches = "1.3.0"