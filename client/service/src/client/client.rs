--- conflicted
+++ resolved
@@ -25,13 +25,10 @@
 use prometheus_endpoint::Registry;
 use rand::Rng;
 use sc_block_builder::{BlockBuilderApi, BlockBuilderProvider, RecordProof};
-<<<<<<< HEAD
 use sc_block_builder_ver::{
 	BlockBuilderApi as BlockBuilderApiVer, BlockBuilderProvider as BlockBuilderProviderVer,
 	RecordProof as RecordProofVer,
 };
-=======
->>>>>>> 3bb3882c
 use sc_chain_spec::{resolve_state_version_from_wasm, BuildGenesisBlock};
 use sc_client_api::{
 	backend::{
@@ -169,11 +166,7 @@
 	backend: Arc<in_mem::Backend<Block>>,
 	executor: E,
 	genesis_block_builder: G,
-<<<<<<< HEAD
-	keystore: Option<SyncCryptoStorePtr>,
-=======
 	keystore: Option<KeystorePtr>,
->>>>>>> 3bb3882c
 	prometheus_registry: Option<Registry>,
 	telemetry: Option<TelemetryHandle>,
 	spawn_handle: Box<dyn SpawnNamed>,
@@ -236,11 +229,7 @@
 	backend: Arc<B>,
 	executor: E,
 	genesis_block_builder: G,
-<<<<<<< HEAD
-	keystore: Option<SyncCryptoStorePtr>,
-=======
 	keystore: Option<KeystorePtr>,
->>>>>>> 3bb3882c
 	spawn_handle: Box<dyn SpawnNamed>,
 	prometheus_registry: Option<Registry>,
 	telemetry: Option<TelemetryHandle>,
@@ -262,18 +251,8 @@
 		Arc::new(executor.clone()),
 	);
 
-<<<<<<< HEAD
-	let call_executor = LocalCallExecutor::new(
-		backend.clone(),
-		executor,
-		spawn_handle.clone(),
-		config.clone(),
-		extensions,
-	)?;
-=======
 	let call_executor =
 		LocalCallExecutor::new(backend.clone(), executor, config.clone(), extensions)?;
->>>>>>> 3bb3882c
 
 	Client::new(
 		backend,
@@ -962,21 +941,6 @@
 			return Err(sp_blockchain::Error::NotInFinalizedChain)
 		}
 
-<<<<<<< HEAD
-		let route_from_best =
-			sp_blockchain::tree_route(self.backend.blockchain(), best_block, block)?;
-
-		// if the block is not a direct ancestor of the current best chain,
-		// then some other block is the common ancestor.
-		if route_from_best.common_block().hash != block {
-			// NOTE: we're setting the finalized block as best block, this might
-			// be slightly inaccurate since we might have a "better" block
-			// further along this chain, but since best chain selection logic is
-			// plugable we cannot make a better choice here. usages that need
-			// an accurate "best" block need to go through `SelectChain`
-			// instead.
-			operation.op.mark_head(block)?;
-=======
 		// If there is only one leaf, best block is guaranteed to be
 		// a descendant of the new finalized block. If not,
 		// we need to check.
@@ -995,7 +959,6 @@
 				// instead.
 				operation.op.mark_head(block)?;
 			}
->>>>>>> 3bb3882c
 		}
 
 		let enacted = route_from_finalized.enacted();
@@ -1106,7 +1069,6 @@
 				self.import_notification_sinks
 					.lock()
 					.retain(|sink| sink.unbounded_send(notification.clone()).is_ok());
-<<<<<<< HEAD
 
 				self.every_import_notification_sinks
 					.lock()
@@ -1133,34 +1095,6 @@
 				// at this point.
 				self.import_notification_sinks.lock().retain(|sink| !sink.is_closed());
 
-=======
-
-				self.every_import_notification_sinks
-					.lock()
-					.retain(|sink| sink.unbounded_send(notification.clone()).is_ok());
-			},
-			ImportNotificationAction::RecentBlock => {
-				trigger_storage_changes_notification();
-				self.import_notification_sinks
-					.lock()
-					.retain(|sink| sink.unbounded_send(notification.clone()).is_ok());
-
-				self.every_import_notification_sinks.lock().retain(|sink| !sink.is_closed());
-			},
-			ImportNotificationAction::EveryBlock => {
-				self.every_import_notification_sinks
-					.lock()
-					.retain(|sink| sink.unbounded_send(notification.clone()).is_ok());
-
-				self.import_notification_sinks.lock().retain(|sink| !sink.is_closed());
-			},
-			ImportNotificationAction::None => {
-				// This branch is unreachable in fact because the block import notification must be
-				// Some(_) instead of None (it's already handled at the beginning of this function)
-				// at this point.
-				self.import_notification_sinks.lock().retain(|sink| !sink.is_closed());
-
->>>>>>> 3bb3882c
 				self.every_import_notification_sinks.lock().retain(|sink| !sink.is_closed());
 			},
 		}
