// This file is part of Substrate.

// Copyright (C) 2017-2022 Parity Technologies (UK) Ltd.
// SPDX-License-Identifier: GPL-3.0-or-later WITH Classpath-exception-2.0

// This program is free software: you can redistribute it and/or modify
// it under the terms of the GNU General Public License as published by
// the Free Software Foundation, either version 3 of the License, or
// (at your option) any later version.

// This program is distributed in the hope that it will be useful,
// but WITHOUT ANY WARRANTY; without even the implied warranty of
// MERCHANTABILITY or FITNESS FOR A PARTICULAR PURPOSE. See the
// GNU General Public License for more details.

// You should have received a copy of the GNU General Public License
// along with this program. If not, see <https://www.gnu.org/licenses/>.

//! Substrate Client

use super::{
	block_rules::{BlockRules, LookupResult as BlockLookupResult},
	genesis::BuildGenesisBlock,
};
use futures::{FutureExt, StreamExt};
use log::{error, info, trace, warn};
use parking_lot::{Mutex, RwLock};
use prometheus_endpoint::Registry;
use rand::Rng;
use sc_block_builder::{BlockBuilderApi, BlockBuilderProvider, RecordProof};
use sc_block_builder_ver::{
	BlockBuilderApi as BlockBuilderApiVer, BlockBuilderProvider as BlockBuilderProviderVer,
	RecordProof as RecordProofVer,
};
use sc_client_api::{
	backend::{
		self, apply_aux, BlockImportOperation, ClientImportOperation, FinalizeSummary, Finalizer,
		ImportSummary, LockImportRun, NewBlockState, StorageProvider,
	},
	client::{
		BadBlocks, BlockBackend, BlockImportNotification, BlockOf, BlockchainEvents, ClientInfo,
		FinalityNotification, FinalityNotifications, ForkBlocks, ImportNotifications,
		PreCommitActions, ProvideUncles,
	},
	execution_extensions::ExecutionExtensions,
	notifications::{StorageEventStream, StorageNotifications},
	CallExecutor, ExecutorProvider, KeyIterator, OnFinalityAction, OnImportAction, ProofProvider,
	UsageProvider,
};
use sc_consensus::{
	BlockCheckParams, BlockImportParams, ForkChoiceStrategy, ImportResult, StateAction,
};
use sc_executor::{RuntimeVersion, RuntimeVersionOf};
use sc_telemetry::{telemetry, TelemetryHandle, SUBSTRATE_INFO};
use sp_api::{
	ApiExt, ApiRef, CallApiAt, CallApiAtParams, ConstructRuntimeApi, Core as CoreApi,
	ProvideRuntimeApi,
};
use sp_blockchain::{
	self as blockchain, well_known_cache_keys::Id as CacheKeyId, Backend as ChainBackend,
	CachedHeaderMetadata, Error, HeaderBackend as ChainHeaderBackend, HeaderMetadata,
};
use sp_consensus::{BlockOrigin, BlockStatus, Error as ConsensusError};
use ver_api::VerApi;

use sc_utils::mpsc::{tracing_unbounded, TracingUnboundedSender};
use sp_core::{
	storage::{
		well_known_keys, ChildInfo, ChildType, PrefixedStorageKey, Storage, StorageChild,
		StorageData, StorageKey,
	},
	traits::SpawnNamed,
};
#[cfg(feature = "test-helpers")]
use sp_keystore::SyncCryptoStorePtr;
use sp_runtime::{
	generic::{BlockId, SignedBlock},
	traits::{
		Block as BlockT, BlockIdTo, HashFor, Header as HeaderT, NumberFor, One,
		SaturatedConversion, Zero,
	},
	Digest, Justification, Justifications, StateVersion,
};
use sp_state_machine::{
	prove_child_read, prove_range_read_with_child_with_size, prove_read,
	read_range_proof_check_with_child_on_proving_backend, Backend as StateBackend,
	ChildStorageCollection, KeyValueStates, KeyValueStorageLevel, StorageCollection,
	MAX_NESTED_TRIE_DEPTH,
};
use sp_trie::{CompactProof, StorageProof};
use std::{
	collections::{hash_map::DefaultHasher, HashMap, HashSet},
	marker::PhantomData,
	path::PathBuf,
	sync::Arc,
};

#[cfg(feature = "test-helpers")]
use {
	super::call_executor::LocalCallExecutor, sc_client_api::in_mem, sp_core::traits::CodeExecutor,
};

type NotificationSinks<T> = Mutex<Vec<TracingUnboundedSender<T>>>;

/// Substrate Client
pub struct Client<B, E, Block, RA>
where
	Block: BlockT,
{
	backend: Arc<B>,
	executor: E,
	storage_notifications: StorageNotifications<Block>,
	import_notification_sinks: NotificationSinks<BlockImportNotification<Block>>,
	finality_notification_sinks: NotificationSinks<FinalityNotification<Block>>,
	// Collects auxiliary operations to be performed atomically together with
	// block import operations.
	import_actions: Mutex<Vec<OnImportAction<Block>>>,
	// Collects auxiliary operations to be performed atomically together with
	// block finalization operations.
	finality_actions: Mutex<Vec<OnFinalityAction<Block>>>,
	// Holds the block hash currently being imported. TODO: replace this with block queue.
	importing_block: RwLock<Option<Block::Hash>>,
	block_rules: BlockRules<Block>,
	config: ClientConfig<Block>,
	telemetry: Option<TelemetryHandle>,
	unpin_worker_sender: TracingUnboundedSender<Block::Hash>,
	_phantom: PhantomData<RA>,
}

/// Used in importing a block, where additional changes are made after the runtime
/// executed.
enum PrePostHeader<H> {
	/// they are the same: no post-runtime digest items.
	Same(H),
	/// different headers (pre, post).
	Different(H, H),
}

impl<H> PrePostHeader<H> {
	/// get a reference to the "post-header" -- the header as it should be
	/// after all changes are applied.
	fn post(&self) -> &H {
		match *self {
			PrePostHeader::Same(ref h) => h,
			PrePostHeader::Different(_, ref h) => h,
		}
	}

	/// convert to the "post-header" -- the header as it should be after
	/// all changes are applied.
	fn into_post(self) -> H {
		match self {
			PrePostHeader::Same(h) => h,
			PrePostHeader::Different(_, h) => h,
		}
	}
}

enum PrepareStorageChangesResult<B: backend::Backend<Block>, Block: BlockT> {
	Discard(ImportResult),
	Import(Option<sc_consensus::StorageChanges<Block, backend::TransactionFor<B, Block>>>),
}

/// Create an instance of in-memory client.
#[cfg(feature = "test-helpers")]
pub fn new_in_mem<E, Block, G, RA>(
	backend: Arc<in_mem::Backend<Block>>,
	executor: E,
	genesis_block_builder: G,
	keystore: Option<SyncCryptoStorePtr>,
	prometheus_registry: Option<Registry>,
	telemetry: Option<TelemetryHandle>,
	spawn_handle: Box<dyn SpawnNamed>,
	config: ClientConfig<Block>,
) -> sp_blockchain::Result<
	Client<in_mem::Backend<Block>, LocalCallExecutor<Block, in_mem::Backend<Block>, E>, Block, RA>,
>
where
	E: CodeExecutor + RuntimeVersionOf,
	Block: BlockT,
	G: BuildGenesisBlock<
			Block,
			BlockImportOperation = <in_mem::Backend<Block> as backend::Backend<Block>>::BlockImportOperation,
		>,
{
	new_with_backend(
		backend,
		executor,
		genesis_block_builder,
		keystore,
		spawn_handle,
		prometheus_registry,
		telemetry,
		config,
	)
}

/// Relevant client configuration items relevant for the client.
#[derive(Debug, Clone)]
pub struct ClientConfig<Block: BlockT> {
	/// Enable the offchain worker db.
	pub offchain_worker_enabled: bool,
	/// If true, allows access from the runtime to write into offchain worker db.
	pub offchain_indexing_api: bool,
	/// Path where WASM files exist to override the on-chain WASM.
	pub wasm_runtime_overrides: Option<PathBuf>,
	/// Skip writing genesis state on first start.
	pub no_genesis: bool,
	/// Map of WASM runtime substitute starting at the child of the given block until the runtime
	/// version doesn't match anymore.
	pub wasm_runtime_substitutes: HashMap<NumberFor<Block>, Vec<u8>>,
}

impl<Block: BlockT> Default for ClientConfig<Block> {
	fn default() -> Self {
		Self {
			offchain_worker_enabled: false,
			offchain_indexing_api: false,
			wasm_runtime_overrides: None,
			no_genesis: false,
			wasm_runtime_substitutes: HashMap::new(),
		}
	}
}

/// Create a client with the explicitly provided backend.
/// This is useful for testing backend implementations.
#[cfg(feature = "test-helpers")]
pub fn new_with_backend<B, E, Block, G, RA>(
	backend: Arc<B>,
	executor: E,
	genesis_block_builder: G,
	keystore: Option<SyncCryptoStorePtr>,
	spawn_handle: Box<dyn SpawnNamed>,
	prometheus_registry: Option<Registry>,
	telemetry: Option<TelemetryHandle>,
	config: ClientConfig<Block>,
) -> sp_blockchain::Result<Client<B, LocalCallExecutor<Block, B, E>, Block, RA>>
where
	E: CodeExecutor + RuntimeVersionOf,
	G: BuildGenesisBlock<
		Block,
		BlockImportOperation = <B as backend::Backend<Block>>::BlockImportOperation,
	>,
	Block: BlockT,
	B: backend::LocalBackend<Block> + 'static,
{
	let extensions = ExecutionExtensions::new(
		Default::default(),
		keystore,
		sc_offchain::OffchainDb::factory_from_backend(&*backend),
	);

	let call_executor = LocalCallExecutor::new(
		backend.clone(),
		executor,
<<<<<<< HEAD
		spawn_handle,
=======
		spawn_handle.clone(),
>>>>>>> 18bb7c7c
		config.clone(),
		extensions,
	)?;

	Client::new(
		backend,
		call_executor,
		spawn_handle,
		genesis_block_builder,
		Default::default(),
		Default::default(),
		prometheus_registry,
		telemetry,
		config,
	)
}

impl<B, E, Block, RA> BlockOf for Client<B, E, Block, RA>
where
	B: backend::Backend<Block>,
	E: CallExecutor<Block>,
	Block: BlockT,
{
	type Type = Block;
}

impl<B, E, Block, RA> LockImportRun<Block, B> for Client<B, E, Block, RA>
where
	B: backend::Backend<Block>,
	E: CallExecutor<Block>,
	Block: BlockT,
{
	fn lock_import_and_run<R, Err, F>(&self, f: F) -> Result<R, Err>
	where
		F: FnOnce(&mut ClientImportOperation<Block, B>) -> Result<R, Err>,
		Err: From<sp_blockchain::Error>,
	{
		let inner = || {
			let _import_lock = self.backend.get_import_lock().write();

			let mut op = ClientImportOperation {
				op: self.backend.begin_operation()?,
				notify_imported: None,
				notify_finalized: None,
			};

			let r = f(&mut op)?;

			let ClientImportOperation { mut op, notify_imported, notify_finalized } = op;

			let finality_notification = notify_finalized.map(|summary| {
				FinalityNotification::from_summary(summary, self.unpin_worker_sender.clone())
			});

			let (import_notification, storage_changes) = match notify_imported {
				Some(mut summary) => {
					let storage_changes = summary.storage_changes.take();
					(
						Some(BlockImportNotification::from_summary(
							summary,
							self.unpin_worker_sender.clone(),
						)),
						storage_changes,
					)
				},
				None => (None, None),
			};

			if let Some(ref notification) = finality_notification {
				for action in self.finality_actions.lock().iter_mut() {
					op.insert_aux(action(notification))?;
				}
			}
			if let Some(ref notification) = import_notification {
				for action in self.import_actions.lock().iter_mut() {
					op.insert_aux(action(notification))?;
				}
			}

			self.backend.commit_operation(op)?;

			// We need to pin the block in the backend once
			// for each notification. Once all notifications are
			// dropped, the block will be unpinned automatically.
			if let Some(ref notification) = finality_notification {
				if let Err(err) = self.backend.pin_block(notification.hash) {
					error!(
						"Unable to pin block for finality notification. hash: {}, Error: {}",
						notification.hash, err
					);
				};
			}

			if let Some(ref notification) = import_notification {
				if let Err(err) = self.backend.pin_block(notification.hash) {
					error!(
						"Unable to pin block for import notification. hash: {}, Error: {}",
						notification.hash, err
					);
				};
			}

			self.notify_finalized(finality_notification)?;
			self.notify_imported(import_notification, storage_changes)?;

			Ok(r)
		};

		let result = inner();
		*self.importing_block.write() = None;

		result
	}
}

impl<B, E, Block, RA> LockImportRun<Block, B> for &Client<B, E, Block, RA>
where
	Block: BlockT,
	B: backend::Backend<Block>,
	E: CallExecutor<Block>,
{
	fn lock_import_and_run<R, Err, F>(&self, f: F) -> Result<R, Err>
	where
		F: FnOnce(&mut ClientImportOperation<Block, B>) -> Result<R, Err>,
		Err: From<sp_blockchain::Error>,
	{
		(**self).lock_import_and_run(f)
	}
}

impl<B, E, Block, RA> Client<B, E, Block, RA>
where
	B: backend::Backend<Block>,
	E: CallExecutor<Block>,
	Block: BlockT,
	Block::Header: Clone,
{
	/// Creates new Substrate Client with given blockchain and code executor.
	pub fn new<G>(
		backend: Arc<B>,
		executor: E,
		spawn_handle: Box<dyn SpawnNamed>,
		genesis_block_builder: G,
		fork_blocks: ForkBlocks<Block>,
		bad_blocks: BadBlocks<Block>,
		prometheus_registry: Option<Registry>,
		telemetry: Option<TelemetryHandle>,
		config: ClientConfig<Block>,
	) -> sp_blockchain::Result<Self>
	where
		G: BuildGenesisBlock<
			Block,
			BlockImportOperation = <B as backend::Backend<Block>>::BlockImportOperation,
		>,
		B: 'static,
	{
		let info = backend.blockchain().info();
		if info.finalized_state.is_none() {
			let (genesis_block, mut op) = genesis_block_builder.build_genesis_block()?;
			info!(
				"🔨 Initializing Genesis block/state (state: {}, header-hash: {})",
				genesis_block.header().state_root(),
				genesis_block.header().hash()
			);
			// Genesis may be written after some blocks have been imported and finalized.
			// So we only finalize it when the database is empty.
			let block_state = if info.best_hash == Default::default() {
				NewBlockState::Final
			} else {
				NewBlockState::Normal
			};
			let (header, body) = genesis_block.deconstruct();
			op.set_block_data(header, Some(body), None, None, block_state)?;
			backend.commit_operation(op)?;
		}

		let (unpin_worker_sender, mut rx) =
			tracing_unbounded::<Block::Hash>("unpin-worker-channel", 10_000);
		let task_backend = Arc::downgrade(&backend);
		spawn_handle.spawn(
			"unpin-worker",
			None,
			async move {
				while let Some(message) = rx.next().await {
					if let Some(backend) = task_backend.upgrade() {
						backend.unpin_block(message);
					} else {
						log::debug!("Terminating unpin-worker, backend reference was dropped.");
						return
					}
				}
				log::debug!("Terminating unpin-worker, stream terminated.")
			}
			.boxed(),
		);

		Ok(Client {
			backend,
			executor,
			storage_notifications: StorageNotifications::new(prometheus_registry),
			import_notification_sinks: Default::default(),
			finality_notification_sinks: Default::default(),
			import_actions: Default::default(),
			finality_actions: Default::default(),
			importing_block: Default::default(),
			block_rules: BlockRules::new(fork_blocks, bad_blocks),
			config,
			telemetry,
			unpin_worker_sender,
			_phantom: Default::default(),
		})
	}

	/// returns a reference to the block import notification sinks
	/// useful for test environments.
	pub fn import_notification_sinks(&self) -> &NotificationSinks<BlockImportNotification<Block>> {
		&self.import_notification_sinks
	}

	/// returns a reference to the finality notification sinks
	/// useful for test environments.
	pub fn finality_notification_sinks(&self) -> &NotificationSinks<FinalityNotification<Block>> {
		&self.finality_notification_sinks
	}

	/// Get a reference to the state at a given block.
	pub fn state_at(&self, hash: Block::Hash) -> sp_blockchain::Result<B::State> {
		self.backend.state_at(hash)
	}

	/// Get the code at a given block.
	pub fn code_at(&self, id: &BlockId<Block>) -> sp_blockchain::Result<Vec<u8>> {
		let hash = self.backend.blockchain().expect_block_hash_from_id(id)?;
		Ok(StorageProvider::storage(self, hash, &StorageKey(well_known_keys::CODE.to_vec()))?
			.expect(
				"None is returned if there's no value stored for the given key;\
				':code' key is always defined; qed",
			)
			.0)
	}

	/// Get the RuntimeVersion at a given block.
	pub fn runtime_version_at(&self, id: &BlockId<Block>) -> sp_blockchain::Result<RuntimeVersion> {
		let hash = self.backend.blockchain().expect_block_hash_from_id(id)?;
		CallExecutor::runtime_version(&self.executor, hash)
	}

	/// Apply a checked and validated block to an operation. If a justification is provided
	/// then `finalized` *must* be true.
	fn apply_block(
		&self,
		operation: &mut ClientImportOperation<Block, B>,
		import_block: BlockImportParams<Block, backend::TransactionFor<B, Block>>,
		new_cache: HashMap<CacheKeyId, Vec<u8>>,
		storage_changes: Option<
			sc_consensus::StorageChanges<Block, backend::TransactionFor<B, Block>>,
		>,
	) -> sp_blockchain::Result<ImportResult>
	where
		Self: ProvideRuntimeApi<Block>,
		<Self as ProvideRuntimeApi<Block>>::Api:
			CoreApi<Block> + ApiExt<Block, StateBackend = B::State>,
	{
		let BlockImportParams {
			origin,
			header,
			justifications,
			post_digests,
			body,
			indexed_body,
			finalized,
			auxiliary,
			fork_choice,
			intermediates,
			import_existing,
			..
		} = import_block;

		if !intermediates.is_empty() {
			return Err(Error::IncompletePipeline)
		}

		let fork_choice = fork_choice.ok_or(Error::IncompletePipeline)?;

		let import_headers = if post_digests.is_empty() {
			PrePostHeader::Same(header)
		} else {
			let mut post_header = header.clone();
			for item in post_digests {
				post_header.digest_mut().push(item);
			}
			PrePostHeader::Different(header, post_header)
		};

		let hash = import_headers.post().hash();
		let height = (*import_headers.post().number()).saturated_into::<u64>();

		*self.importing_block.write() = Some(hash);

		let result = self.execute_and_import_block(
			operation,
			origin,
			hash,
			import_headers,
			justifications,
			body,
			indexed_body,
			storage_changes,
			new_cache,
			finalized,
			auxiliary,
			fork_choice,
			import_existing,
		);

		if let Ok(ImportResult::Imported(ref aux)) = result {
			if aux.is_new_best {
				// don't send telemetry block import events during initial sync for every
				// block to avoid spamming the telemetry server, these events will be randomly
				// sent at a rate of 1/10.
				if origin != BlockOrigin::NetworkInitialSync || rand::thread_rng().gen_bool(0.1) {
					telemetry!(
						self.telemetry;
						SUBSTRATE_INFO;
						"block.import";
						"height" => height,
						"best" => ?hash,
						"origin" => ?origin
					);
				}
			}
		}

		result
	}

	fn execute_and_import_block(
		&self,
		operation: &mut ClientImportOperation<Block, B>,
		origin: BlockOrigin,
		hash: Block::Hash,
		import_headers: PrePostHeader<Block::Header>,
		justifications: Option<Justifications>,
		body: Option<Vec<Block::Extrinsic>>,
		indexed_body: Option<Vec<Vec<u8>>>,
		storage_changes: Option<
			sc_consensus::StorageChanges<Block, backend::TransactionFor<B, Block>>,
		>,
		new_cache: HashMap<CacheKeyId, Vec<u8>>,
		finalized: bool,
		aux: Vec<(Vec<u8>, Option<Vec<u8>>)>,
		fork_choice: ForkChoiceStrategy,
		import_existing: bool,
	) -> sp_blockchain::Result<ImportResult>
	where
		Self: ProvideRuntimeApi<Block>,
		<Self as ProvideRuntimeApi<Block>>::Api:
			CoreApi<Block> + ApiExt<Block, StateBackend = B::State>,
	{
		let parent_hash = *import_headers.post().parent_hash();
		let status = self.backend.blockchain().status(hash)?;
		let parent_exists =
			self.backend.blockchain().status(parent_hash)? == blockchain::BlockStatus::InChain;
		match (import_existing, status) {
			(false, blockchain::BlockStatus::InChain) => return Ok(ImportResult::AlreadyInChain),
			(false, blockchain::BlockStatus::Unknown) => {},
			(true, blockchain::BlockStatus::InChain) => {},
			(true, blockchain::BlockStatus::Unknown) => {},
		}

		let info = self.backend.blockchain().info();
		let gap_block = info
			.block_gap
			.map_or(false, |(start, _)| *import_headers.post().number() == start);

		assert!(justifications.is_some() && finalized || justifications.is_none() || gap_block);

		// the block is lower than our last finalized block so it must revert
		// finality, refusing import.
		if status == blockchain::BlockStatus::Unknown &&
			*import_headers.post().number() <= info.finalized_number &&
			!gap_block
		{
			return Err(sp_blockchain::Error::NotInFinalizedChain)
		}

		// this is a fairly arbitrary choice of where to draw the line on making notifications,
		// but the general goal is to only make notifications when we are already fully synced
		// and get a new chain head.
		let make_notifications = match origin {
			BlockOrigin::NetworkBroadcast | BlockOrigin::Own | BlockOrigin::ConsensusBroadcast =>
				true,
			BlockOrigin::Genesis | BlockOrigin::NetworkInitialSync | BlockOrigin::File => false,
		};

		let storage_changes = match storage_changes {
			Some(storage_changes) => {
				let storage_changes = match storage_changes {
					sc_consensus::StorageChanges::Changes(storage_changes) => {
						self.backend.begin_state_operation(&mut operation.op, parent_hash)?;
						let (main_sc, child_sc, offchain_sc, tx, _, tx_index) =
							storage_changes.into_inner();

						if self.config.offchain_indexing_api {
							operation.op.update_offchain_storage(offchain_sc)?;
						}

						operation.op.update_db_storage(tx)?;
						operation.op.update_storage(main_sc.clone(), child_sc.clone())?;
						operation.op.update_transaction_index(tx_index)?;

						Some((main_sc, child_sc))
					},
					sc_consensus::StorageChanges::Import(changes) => {
						let mut storage = sp_storage::Storage::default();
						for state in changes.state.0.into_iter() {
							if state.parent_storage_keys.is_empty() && state.state_root.is_empty() {
								for (key, value) in state.key_values.into_iter() {
									storage.top.insert(key, value);
								}
							} else {
								for parent_storage in state.parent_storage_keys {
									let storage_key = PrefixedStorageKey::new_ref(&parent_storage);
									let storage_key =
										match ChildType::from_prefixed_key(storage_key) {
											Some((ChildType::ParentKeyId, storage_key)) =>
												storage_key,
											None =>
												return Err(Error::Backend(
													"Invalid child storage key.".to_string(),
												)),
										};
									let entry = storage
										.children_default
										.entry(storage_key.to_vec())
										.or_insert_with(|| StorageChild {
											data: Default::default(),
											child_info: ChildInfo::new_default(storage_key),
										});
									for (key, value) in state.key_values.iter() {
										entry.data.insert(key.clone(), value.clone());
									}
								}
							}
						}

						// This is use by fast sync for runtime version to be resolvable from
						// changes.
						let state_version =
							resolve_state_version_from_wasm(&storage, &self.executor)?;
						let state_root = operation.op.reset_storage(storage, state_version)?;
						if state_root != *import_headers.post().state_root() {
							// State root mismatch when importing state. This should not happen in
							// safe fast sync mode, but may happen in unsafe mode.
							warn!("Error importing state: State root mismatch.");
							return Err(Error::InvalidStateRoot)
						}
						None
					},
				};

				operation.op.update_cache(new_cache);
				storage_changes
			},
			None => None,
		};

		// Ensure parent chain is finalized to maintain invariant that finality is called
		// sequentially.
		if finalized && parent_exists && info.finalized_hash != parent_hash {
			self.apply_finality_with_block_hash(
				operation,
				parent_hash,
				None,
				info.best_hash,
				make_notifications,
			)?;
		}

		let is_new_best = !gap_block &&
			(finalized ||
				match fork_choice {
					ForkChoiceStrategy::LongestChain =>
						import_headers.post().number() > &info.best_number,
					ForkChoiceStrategy::Custom(v) => v,
				});

		let leaf_state = if finalized {
			NewBlockState::Final
		} else if is_new_best {
			NewBlockState::Best
		} else {
			NewBlockState::Normal
		};

		let tree_route = if is_new_best && info.best_hash != parent_hash && parent_exists {
			let route_from_best =
				sp_blockchain::tree_route(self.backend.blockchain(), info.best_hash, parent_hash)?;
			Some(route_from_best)
		} else {
			None
		};

		trace!(
			"Imported {}, (#{}), best={}, origin={:?}",
			hash,
			import_headers.post().number(),
			is_new_best,
			origin,
		);

		operation.op.set_block_data(
			import_headers.post().clone(),
			body,
			indexed_body,
			justifications,
			leaf_state,
		)?;

		operation.op.insert_aux(aux)?;

		// We only notify when we are already synced to the tip of the chain
		// or if this import triggers a re-org
		if make_notifications || tree_route.is_some() {
			let header = import_headers.into_post();
			if finalized {
				let mut summary = match operation.notify_finalized.take() {
					Some(mut summary) => {
						summary.header = header.clone();
						summary.finalized.push(hash);
						summary
					},
					None => FinalizeSummary {
						header: header.clone(),
						finalized: vec![hash],
						stale_heads: Vec::new(),
					},
				};

				if parent_exists {
					// Add to the stale list all heads that are branching from parent besides our
					// current `head`.
					for head in self
						.backend
						.blockchain()
						.leaves()?
						.into_iter()
						.filter(|h| *h != parent_hash)
					{
						let route_from_parent = sp_blockchain::tree_route(
							self.backend.blockchain(),
							parent_hash,
							head,
						)?;
						if route_from_parent.retracted().is_empty() {
							summary.stale_heads.push(head);
						}
					}
				}
				operation.notify_finalized = Some(summary);
			}

			operation.notify_imported = Some(ImportSummary {
				hash,
				origin,
				header,
				is_new_best,
				storage_changes,
				tree_route,
			})
		}

		Ok(ImportResult::imported(is_new_best))
	}

	/// Prepares the storage changes for a block.
	///
	/// It checks if the state should be enacted and if the `import_block` maybe already provides
	/// the required storage changes. If the state should be enacted and the storage changes are not
	/// provided, the block is re-executed to get the storage changes.
	fn prepare_block_storage_changes(
		&self,
		import_block: &mut BlockImportParams<Block, backend::TransactionFor<B, Block>>,
	) -> sp_blockchain::Result<PrepareStorageChangesResult<B, Block>>
	where
		Self: ProvideRuntimeApi<Block>,
		<Self as ProvideRuntimeApi<Block>>::Api:
			CoreApi<Block> + ApiExt<Block, StateBackend = B::State>,
	{
		let parent_hash = import_block.header.parent_hash();
		let at = BlockId::Hash(*parent_hash);
		let state_action = std::mem::replace(&mut import_block.state_action, StateAction::Skip);
		let (enact_state, storage_changes) = match (self.block_status(*parent_hash)?, state_action)
		{
			(BlockStatus::KnownBad, _) =>
				return Ok(PrepareStorageChangesResult::Discard(ImportResult::KnownBad)),
			(
				BlockStatus::InChainPruned,
				StateAction::ApplyChanges(sc_consensus::StorageChanges::Changes(_)),
			) => return Ok(PrepareStorageChangesResult::Discard(ImportResult::MissingState)),
			(_, StateAction::ApplyChanges(changes)) => (true, Some(changes)),
			(BlockStatus::Unknown, _) =>
				return Ok(PrepareStorageChangesResult::Discard(ImportResult::UnknownParent)),
			(_, StateAction::Skip) => (false, None),
			(BlockStatus::InChainPruned, StateAction::Execute) =>
				return Ok(PrepareStorageChangesResult::Discard(ImportResult::MissingState)),
			(BlockStatus::InChainPruned, StateAction::ExecuteIfPossible) => (false, None),
			(_, StateAction::Execute) => (true, None),
			(_, StateAction::ExecuteIfPossible) => (true, None),
		};

		let storage_changes = match (enact_state, storage_changes, &import_block.body) {
			// We have storage changes and should enact the state, so we don't need to do anything
			// here
			(true, changes @ Some(_), _) => changes,
			// We should enact state, but don't have any storage changes, so we need to execute the
			// block.
			(true, None, Some(ref body)) => {
				let runtime_api = self.runtime_api();
				let execution_context = import_block.origin.into();

				runtime_api.execute_block_with_context(
					&at,
					execution_context,
					Block::new(import_block.header.clone(), body.clone()),
				)?;

				let state = self.backend.state_at(*parent_hash)?;
				let gen_storage_changes = runtime_api
					.into_storage_changes(&state, *parent_hash)
					.map_err(sp_blockchain::Error::Storage)?;

				if import_block.header.state_root() != &gen_storage_changes.transaction_storage_root
				{
					return Err(Error::InvalidStateRoot)
				}
				Some(sc_consensus::StorageChanges::Changes(gen_storage_changes))
			},
			// No block body, no storage changes
			(true, None, None) => None,
			// We should not enact the state, so we set the storage changes to `None`.
			(false, _, _) => None,
		};

		Ok(PrepareStorageChangesResult::Import(storage_changes))
	}

	fn apply_finality_with_block_hash(
		&self,
		operation: &mut ClientImportOperation<Block, B>,
		block: Block::Hash,
		justification: Option<Justification>,
		best_block: Block::Hash,
		notify: bool,
	) -> sp_blockchain::Result<()> {
		// find tree route from last finalized to given block.
		let last_finalized = self.backend.blockchain().last_finalized()?;

		if block == last_finalized {
			warn!(
				"Possible safety violation: attempted to re-finalize last finalized block {:?} ",
				last_finalized
			);
			return Ok(())
		}

		let route_from_finalized =
			sp_blockchain::tree_route(self.backend.blockchain(), last_finalized, block)?;

		if let Some(retracted) = route_from_finalized.retracted().get(0) {
			warn!(
				"Safety violation: attempted to revert finalized block {:?} which is not in the \
				same chain as last finalized {:?}",
				retracted, last_finalized
			);

			return Err(sp_blockchain::Error::NotInFinalizedChain)
		}

		let route_from_best =
			sp_blockchain::tree_route(self.backend.blockchain(), best_block, block)?;

		// if the block is not a direct ancestor of the current best chain,
		// then some other block is the common ancestor.
		if route_from_best.common_block().hash != block {
			// NOTE: we're setting the finalized block as best block, this might
			// be slightly inaccurate since we might have a "better" block
			// further along this chain, but since best chain selection logic is
			// plugable we cannot make a better choice here. usages that need
			// an accurate "best" block need to go through `SelectChain`
			// instead.
			operation.op.mark_head(block)?;
		}

		let enacted = route_from_finalized.enacted();
		assert!(enacted.len() > 0);
		for finalize_new in &enacted[..enacted.len() - 1] {
			operation.op.mark_finalized(finalize_new.hash, None)?;
		}

		assert_eq!(enacted.last().map(|e| e.hash), Some(block));
		operation.op.mark_finalized(block, justification)?;

		if notify {
			let finalized =
				route_from_finalized.enacted().iter().map(|elem| elem.hash).collect::<Vec<_>>();

			let block_number = route_from_finalized
				.last()
				.expect(
					"The block to finalize is always the latest \
						block in the route to the finalized block; qed",
				)
				.number;

			// The stale heads are the leaves that will be displaced after the
			// block is finalized.
			let stale_heads =
				self.backend.blockchain().displaced_leaves_after_finalizing(block_number)?;

			let header = self
				.backend
				.blockchain()
				.header(block)?
				.expect("Block to finalize expected to be onchain; qed");

			operation.notify_finalized = Some(FinalizeSummary { header, finalized, stale_heads });
		}

		Ok(())
	}

	fn notify_finalized(
		&self,
		notification: Option<FinalityNotification<Block>>,
	) -> sp_blockchain::Result<()> {
		let mut sinks = self.finality_notification_sinks.lock();

		let notification = match notification {
			Some(notify_finalized) => notify_finalized,
			None => {
				// Cleanup any closed finality notification sinks
				// since we won't be running the loop below which
				// would also remove any closed sinks.
				sinks.retain(|sink| !sink.is_closed());
				return Ok(())
			},
		};

		telemetry!(
			self.telemetry;
			SUBSTRATE_INFO;
			"notify.finalized";
			"height" => format!("{}", notification.header.number()),
			"best" => ?notification.hash,
		);

		sinks.retain(|sink| sink.unbounded_send(notification.clone()).is_ok());

		Ok(())
	}

	fn notify_imported(
		&self,
		notification: Option<BlockImportNotification<Block>>,
		storage_changes: Option<(StorageCollection, ChildStorageCollection)>,
	) -> sp_blockchain::Result<()> {
		let notification = match notification {
			Some(notify_import) => notify_import,
			None => {
				// Cleanup any closed import notification sinks since we won't
				// be sending any notifications below which would remove any
				// closed sinks. this is necessary since during initial sync we
				// won't send any import notifications which could lead to a
				// temporary leak of closed/discarded notification sinks (e.g.
				// from consensus code).
				self.import_notification_sinks.lock().retain(|sink| !sink.is_closed());
				return Ok(())
			},
		};

		if let Some(storage_changes) = storage_changes {
			// TODO [ToDr] How to handle re-orgs? Should we re-emit all storage changes?
			self.storage_notifications.trigger(
				&notification.hash,
				storage_changes.0.into_iter(),
				storage_changes.1.into_iter().map(|(sk, v)| (sk, v.into_iter())),
			);
		}

		self.import_notification_sinks
			.lock()
			.retain(|sink| sink.unbounded_send(notification.clone()).is_ok());

		Ok(())
	}

	/// Attempts to revert the chain by `n` blocks guaranteeing that no block is
	/// reverted past the last finalized block. Returns the number of blocks
	/// that were successfully reverted.
	pub fn revert(&self, n: NumberFor<Block>) -> sp_blockchain::Result<NumberFor<Block>> {
		let (number, _) = self.backend.revert(n, false)?;
		Ok(number)
	}

	/// Attempts to revert the chain by `n` blocks disregarding finality. This method will revert
	/// any finalized blocks as requested and can potentially leave the node in an inconsistent
	/// state. Other modules in the system that persist data and that rely on finality
	/// (e.g. consensus parts) will be unaffected by the revert. Use this method with caution and
	/// making sure that no other data needs to be reverted for consistency aside from the block
	/// data. If `blacklist` is set to true, will also blacklist reverted blocks from finalizing
	/// again. The blacklist is reset upon client restart.
	///
	/// Returns the number of blocks that were successfully reverted.
	pub fn unsafe_revert(
		&mut self,
		n: NumberFor<Block>,
		blacklist: bool,
	) -> sp_blockchain::Result<NumberFor<Block>> {
		let (number, reverted) = self.backend.revert(n, true)?;
		if blacklist {
			for b in reverted {
				self.block_rules.mark_bad(b);
			}
		}
		Ok(number)
	}

	/// Get blockchain info.
	pub fn chain_info(&self) -> blockchain::Info<Block> {
		self.backend.blockchain().info()
	}

	/// Get block status.
	pub fn block_status(&self, hash: Block::Hash) -> sp_blockchain::Result<BlockStatus> {
		// this can probably be implemented more efficiently
		if self
			.importing_block
			.read()
			.as_ref()
			.map_or(false, |importing| &hash == importing)
		{
			return Ok(BlockStatus::Queued)
		}

		let hash_and_number = self.backend.blockchain().number(hash)?.map(|n| (hash, n));
		match hash_and_number {
			Some((hash, number)) =>
				if self.backend.have_state_at(hash, number) {
					Ok(BlockStatus::InChainWithState)
				} else {
					Ok(BlockStatus::InChainPruned)
				},
			None => Ok(BlockStatus::Unknown),
		}
	}

	/// Get block header by id.
	pub fn header(
		&self,
		hash: Block::Hash,
	) -> sp_blockchain::Result<Option<<Block as BlockT>::Header>> {
		self.backend.blockchain().header(hash)
	}

	/// Get block body by id.
	pub fn body(
		&self,
		hash: Block::Hash,
	) -> sp_blockchain::Result<Option<Vec<<Block as BlockT>::Extrinsic>>> {
		self.backend.blockchain().body(hash)
	}

	/// Gets the uncles of the block with `target_hash` going back `max_generation` ancestors.
	pub fn uncles(
		&self,
		target_hash: Block::Hash,
		max_generation: NumberFor<Block>,
	) -> sp_blockchain::Result<Vec<Block::Hash>> {
		let load_header = |hash: Block::Hash| -> sp_blockchain::Result<Block::Header> {
			self.backend
				.blockchain()
				.header(hash)?
				.ok_or_else(|| Error::UnknownBlock(format!("{:?}", hash)))
		};

		let genesis_hash = self.backend.blockchain().info().genesis_hash;
		if genesis_hash == target_hash {
			return Ok(Vec::new())
		}

		let mut current_hash = target_hash;
		let mut current = load_header(current_hash)?;
		let mut ancestor_hash = *current.parent_hash();
		let mut ancestor = load_header(ancestor_hash)?;
		let mut uncles = Vec::new();

		let mut generation: NumberFor<Block> = Zero::zero();
		while generation < max_generation {
			let children = self.backend.blockchain().children(ancestor_hash)?;
			uncles.extend(children.into_iter().filter(|h| h != &current_hash));
			current_hash = ancestor_hash;

			if genesis_hash == current_hash {
				break
			}

			current = ancestor;
			ancestor_hash = *current.parent_hash();
			ancestor = load_header(ancestor_hash)?;
			generation += One::one();
		}
		trace!("Collected {} uncles", uncles.len());
		Ok(uncles)
	}
}

/// Return the genesis state version given the genesis storage and executor.
pub fn resolve_state_version_from_wasm<E>(
	storage: &Storage,
	executor: &E,
) -> sp_blockchain::Result<StateVersion>
where
	E: RuntimeVersionOf,
{
	if let Some(wasm) = storage.top.get(well_known_keys::CODE) {
		let mut ext = sp_state_machine::BasicExternalities::new_empty(); // just to read runtime version.

		let code_fetcher = sp_core::traits::WrappedRuntimeCode(wasm.as_slice().into());
		let runtime_code = sp_core::traits::RuntimeCode {
			code_fetcher: &code_fetcher,
			heap_pages: None,
			hash: {
				use std::hash::{Hash, Hasher};
				let mut state = DefaultHasher::new();
				wasm.hash(&mut state);
				state.finish().to_le_bytes().to_vec()
			},
		};
		let runtime_version = RuntimeVersionOf::runtime_version(executor, &mut ext, &runtime_code)
			.map_err(|e| sp_blockchain::Error::VersionInvalid(e.to_string()))?;
		Ok(runtime_version.state_version())
	} else {
		Err(sp_blockchain::Error::VersionInvalid(
			"Runtime missing from initial storage, could not read state version.".to_string(),
		))
	}
}

impl<B, E, Block, RA> UsageProvider<Block> for Client<B, E, Block, RA>
where
	B: backend::Backend<Block>,
	E: CallExecutor<Block>,
	Block: BlockT,
{
	/// Get usage info about current client.
	fn usage_info(&self) -> ClientInfo<Block> {
		ClientInfo { chain: self.chain_info(), usage: self.backend.usage_info() }
	}
}

impl<B, E, Block, RA> ProofProvider<Block> for Client<B, E, Block, RA>
where
	B: backend::Backend<Block>,
	E: CallExecutor<Block>,
	Block: BlockT,
{
	fn read_proof(
		&self,
		hash: Block::Hash,
		keys: &mut dyn Iterator<Item = &[u8]>,
	) -> sp_blockchain::Result<StorageProof> {
		self.state_at(hash)
			.and_then(|state| prove_read(state, keys).map_err(Into::into))
	}

	fn read_child_proof(
		&self,
		hash: Block::Hash,
		child_info: &ChildInfo,
		keys: &mut dyn Iterator<Item = &[u8]>,
	) -> sp_blockchain::Result<StorageProof> {
		self.state_at(hash)
			.and_then(|state| prove_child_read(state, child_info, keys).map_err(Into::into))
	}

	fn execution_proof(
		&self,
		hash: Block::Hash,
		method: &str,
		call_data: &[u8],
	) -> sp_blockchain::Result<(Vec<u8>, StorageProof)> {
<<<<<<< HEAD
		self.executor.prove_execution(&BlockId::Hash(hash), method, call_data)
=======
		self.executor.prove_execution(hash, method, call_data)
>>>>>>> 18bb7c7c
	}

	fn read_proof_collection(
		&self,
		hash: Block::Hash,
		start_key: &[Vec<u8>],
		size_limit: usize,
	) -> sp_blockchain::Result<(CompactProof, u32)> {
		let state = self.state_at(hash)?;
		// this is a read proof, using version V0 or V1 is equivalent.
		let root = state.storage_root(std::iter::empty(), StateVersion::V0).0;

		let (proof, count) = prove_range_read_with_child_with_size::<_, HashFor<Block>>(
			state, size_limit, start_key,
		)?;
		let proof = proof
			.into_compact_proof::<HashFor<Block>>(root)
			.map_err(|e| sp_blockchain::Error::from_state(Box::new(e)))?;
		Ok((proof, count))
	}

	fn storage_collection(
		&self,
		hash: Block::Hash,
		start_key: &[Vec<u8>],
		size_limit: usize,
	) -> sp_blockchain::Result<Vec<(KeyValueStorageLevel, bool)>> {
		if start_key.len() > MAX_NESTED_TRIE_DEPTH {
			return Err(Error::Backend("Invalid start key.".to_string()))
		}
		let state = self.state_at(hash)?;
		let child_info = |storage_key: &Vec<u8>| -> sp_blockchain::Result<ChildInfo> {
			let storage_key = PrefixedStorageKey::new_ref(storage_key);
			match ChildType::from_prefixed_key(storage_key) {
				Some((ChildType::ParentKeyId, storage_key)) =>
					Ok(ChildInfo::new_default(storage_key)),
				None => Err(Error::Backend("Invalid child storage key.".to_string())),
			}
		};
		let mut current_child = if start_key.len() == 2 {
			let start_key = start_key.get(0).expect("checked len");
			if let Some(child_root) = state
				.storage(start_key)
				.map_err(|e| sp_blockchain::Error::from_state(Box::new(e)))?
			{
				Some((child_info(start_key)?, child_root))
			} else {
				return Err(Error::Backend("Invalid root start key.".to_string()))
			}
		} else {
			None
		};
		let mut current_key = start_key.last().map(Clone::clone).unwrap_or_default();
		let mut total_size = 0;
		let mut result = vec![(
			KeyValueStorageLevel {
				state_root: Vec::new(),
				key_values: Vec::new(),
				parent_storage_keys: Vec::new(),
			},
			false,
		)];

		let mut child_roots = HashSet::new();
		loop {
			let mut entries = Vec::new();
			let mut complete = true;
			let mut switch_child_key = None;
			while let Some(next_key) = if let Some(child) = current_child.as_ref() {
				state
					.next_child_storage_key(&child.0, &current_key)
					.map_err(|e| sp_blockchain::Error::from_state(Box::new(e)))?
			} else {
				state
					.next_storage_key(&current_key)
					.map_err(|e| sp_blockchain::Error::from_state(Box::new(e)))?
			} {
				let value = if let Some(child) = current_child.as_ref() {
					state
						.child_storage(&child.0, next_key.as_ref())
						.map_err(|e| sp_blockchain::Error::from_state(Box::new(e)))?
						.unwrap_or_default()
				} else {
					state
						.storage(next_key.as_ref())
						.map_err(|e| sp_blockchain::Error::from_state(Box::new(e)))?
						.unwrap_or_default()
				};
				let size = value.len() + next_key.len();
				if total_size + size > size_limit && !entries.is_empty() {
					complete = false;
					break
				}
				total_size += size;

				if current_child.is_none() &&
					sp_core::storage::well_known_keys::is_child_storage_key(next_key.as_slice()) &&
					!child_roots.contains(value.as_slice())
				{
					child_roots.insert(value.clone());
					switch_child_key = Some((next_key.clone(), value.clone()));
					entries.push((next_key.clone(), value));
					break
				}
				entries.push((next_key.clone(), value));
				current_key = next_key;
			}
			if let Some((child, child_root)) = switch_child_key.take() {
				result[0].0.key_values.extend(entries.into_iter());
				current_child = Some((child_info(&child)?, child_root));
				current_key = Vec::new();
			} else if let Some((child, child_root)) = current_child.take() {
				current_key = child.into_prefixed_storage_key().into_inner();
				result.push((
					KeyValueStorageLevel {
						state_root: child_root,
						key_values: entries,
						parent_storage_keys: Vec::new(),
					},
					complete,
				));
				if !complete {
					break
				}
			} else {
				result[0].0.key_values.extend(entries.into_iter());
				result[0].1 = complete;
				break
			}
		}
		Ok(result)
	}

	fn verify_range_proof(
		&self,
		root: Block::Hash,
		proof: CompactProof,
		start_key: &[Vec<u8>],
	) -> sp_blockchain::Result<(KeyValueStates, usize)> {
		let mut db = sp_state_machine::MemoryDB::<HashFor<Block>>::new(&[]);
		// Compact encoding
		let _ = sp_trie::decode_compact::<sp_state_machine::LayoutV0<HashFor<Block>>, _, _>(
			&mut db,
			proof.iter_compact_encoded_nodes(),
			Some(&root),
		)
		.map_err(|e| sp_blockchain::Error::from_state(Box::new(e)))?;
		let proving_backend = sp_state_machine::TrieBackendBuilder::new(db, root).build();
		let state = read_range_proof_check_with_child_on_proving_backend::<HashFor<Block>>(
			&proving_backend,
			start_key,
		)?;

		Ok(state)
	}
}

impl<B, E, Block, RA> BlockBuilderProvider<B, Block, Self> for Client<B, E, Block, RA>
where
	B: backend::Backend<Block> + Send + Sync + 'static,
	E: CallExecutor<Block> + Send + Sync + 'static,
	Block: BlockT,
	Self: ChainHeaderBackend<Block> + ProvideRuntimeApi<Block>,
	<Self as ProvideRuntimeApi<Block>>::Api:
		ApiExt<Block, StateBackend = backend::StateBackendFor<B, Block>> + BlockBuilderApi<Block>,
{
	fn new_block_at<R: Into<RecordProof>>(
		&self,
		parent: &BlockId<Block>,
		inherent_digests: Digest,
		record_proof: R,
	) -> sp_blockchain::Result<sc_block_builder::BlockBuilder<Block, Self, B>> {
		sc_block_builder::BlockBuilder::new(
			self,
			self.expect_block_hash_from_id(parent)?,
			self.expect_block_number_from_id(parent)?,
			record_proof.into(),
			inherent_digests,
			&self.backend,
		)
	}

	fn new_block(
		&self,
		inherent_digests: Digest,
	) -> sp_blockchain::Result<sc_block_builder::BlockBuilder<Block, Self, B>> {
		let info = self.chain_info();
		sc_block_builder::BlockBuilder::new(
			self,
			info.best_hash,
			info.best_number,
			RecordProof::No,
			inherent_digests,
			&self.backend,
		)
	}
}

impl<B, E, Block, RA> BlockBuilderProviderVer<B, Block, Self> for Client<B, E, Block, RA>
where
	B: backend::Backend<Block> + Send + Sync + 'static,
	E: CallExecutor<Block> + Send + Sync + 'static,
	Block: BlockT,
	Self: ChainHeaderBackend<Block> + ProvideRuntimeApi<Block>,
	<Self as ProvideRuntimeApi<Block>>::Api: ApiExt<Block, StateBackend = backend::StateBackendFor<B, Block>>
		+ BlockBuilderApiVer<Block>
		+ VerApi<Block>,
{
	fn new_block_at<R: Into<RecordProofVer>>(
		&self,
		parent: &BlockId<Block>,
		inherent_digests: Digest,
		record_proof: R,
	) -> sp_blockchain::Result<sc_block_builder_ver::BlockBuilder<Block, Self, B>> {
		sc_block_builder_ver::BlockBuilder::new(
			self,
			self.expect_block_hash_from_id(parent)?,
			self.expect_block_number_from_id(parent)?,
			record_proof.into(),
			inherent_digests,
			&self.backend,
		)
	}

	fn new_block(
		&self,
		inherent_digests: Digest,
	) -> sp_blockchain::Result<sc_block_builder_ver::BlockBuilder<Block, Self, B>> {
		let info = self.chain_info();
		sc_block_builder_ver::BlockBuilder::new(
			self,
			info.best_hash,
			info.best_number,
			RecordProofVer::No,
			inherent_digests,
			&self.backend,
		)
	}
}

impl<B, E, Block, RA> ExecutorProvider<Block> for Client<B, E, Block, RA>
where
	B: backend::Backend<Block>,
	E: CallExecutor<Block>,
	Block: BlockT,
{
	type Executor = E;

	fn executor(&self) -> &Self::Executor {
		&self.executor
	}

	fn execution_extensions(&self) -> &ExecutionExtensions<Block> {
		self.executor.execution_extensions()
	}
}

impl<B, E, Block, RA> StorageProvider<Block, B> for Client<B, E, Block, RA>
where
	B: backend::Backend<Block>,
	E: CallExecutor<Block>,
	Block: BlockT,
{
	fn storage_keys(
		&self,
		hash: Block::Hash,
		key_prefix: &StorageKey,
	) -> sp_blockchain::Result<Vec<StorageKey>> {
		let keys = self.state_at(hash)?.keys(&key_prefix.0).into_iter().map(StorageKey).collect();
		Ok(keys)
	}

	fn storage_pairs(
		&self,
		hash: <Block as BlockT>::Hash,
		key_prefix: &StorageKey,
	) -> sp_blockchain::Result<Vec<(StorageKey, StorageData)>> {
		let state = self.state_at(hash)?;
		let keys = state
			.keys(&key_prefix.0)
			.into_iter()
			.map(|k| {
				let d = state.storage(&k).ok().flatten().unwrap_or_default();
				(StorageKey(k), StorageData(d))
			})
			.collect();
		Ok(keys)
	}

	fn storage_keys_iter(
		&self,
		hash: <Block as BlockT>::Hash,
<<<<<<< HEAD
		prefix: Option<&'a StorageKey>,
=======
		prefix: Option<&StorageKey>,
>>>>>>> 18bb7c7c
		start_key: Option<&StorageKey>,
	) -> sp_blockchain::Result<KeyIterator<B::State, Block>> {
		let state = self.state_at(hash)?;
		let start_key = start_key.or(prefix).map(|key| key.0.clone()).unwrap_or_else(Vec::new);
		Ok(KeyIterator::new(state, prefix.cloned(), start_key))
	}

	fn child_storage_keys_iter(
		&self,
		hash: <Block as BlockT>::Hash,
		child_info: ChildInfo,
		prefix: Option<&StorageKey>,
		start_key: Option<&StorageKey>,
	) -> sp_blockchain::Result<KeyIterator<B::State, Block>> {
		let state = self.state_at(hash)?;
		let start_key = start_key.or(prefix).map(|key| key.0.clone()).unwrap_or_else(Vec::new);
		Ok(KeyIterator::new_child(state, child_info, prefix.cloned(), start_key))
	}

	fn storage(
		&self,
		hash: Block::Hash,
		key: &StorageKey,
	) -> sp_blockchain::Result<Option<StorageData>> {
		Ok(self
			.state_at(hash)?
			.storage(&key.0)
			.map_err(|e| sp_blockchain::Error::from_state(Box::new(e)))?
			.map(StorageData))
	}

	fn storage_hash(
		&self,
		hash: <Block as BlockT>::Hash,
		key: &StorageKey,
	) -> sp_blockchain::Result<Option<Block::Hash>> {
		self.state_at(hash)?
			.storage_hash(&key.0)
			.map_err(|e| sp_blockchain::Error::from_state(Box::new(e)))
	}

	fn child_storage_keys(
		&self,
		hash: <Block as BlockT>::Hash,
		child_info: &ChildInfo,
		key_prefix: &StorageKey,
	) -> sp_blockchain::Result<Vec<StorageKey>> {
		let keys = self
			.state_at(hash)?
			.child_keys(child_info, &key_prefix.0)
			.into_iter()
			.map(StorageKey)
			.collect();
		Ok(keys)
	}

	fn child_storage(
		&self,
		hash: <Block as BlockT>::Hash,
		child_info: &ChildInfo,
		key: &StorageKey,
	) -> sp_blockchain::Result<Option<StorageData>> {
		Ok(self
			.state_at(hash)?
			.child_storage(child_info, &key.0)
			.map_err(|e| sp_blockchain::Error::from_state(Box::new(e)))?
			.map(StorageData))
	}

	fn child_storage_hash(
		&self,
		hash: <Block as BlockT>::Hash,
		child_info: &ChildInfo,
		key: &StorageKey,
	) -> sp_blockchain::Result<Option<Block::Hash>> {
		self.state_at(hash)?
			.child_storage_hash(child_info, &key.0)
			.map_err(|e| sp_blockchain::Error::from_state(Box::new(e)))
	}
}

impl<B, E, Block, RA> HeaderMetadata<Block> for Client<B, E, Block, RA>
where
	B: backend::Backend<Block>,
	E: CallExecutor<Block>,
	Block: BlockT,
{
	type Error = sp_blockchain::Error;

	fn header_metadata(
		&self,
		hash: Block::Hash,
	) -> Result<CachedHeaderMetadata<Block>, Self::Error> {
		self.backend.blockchain().header_metadata(hash)
	}

	fn insert_header_metadata(&self, hash: Block::Hash, metadata: CachedHeaderMetadata<Block>) {
		self.backend.blockchain().insert_header_metadata(hash, metadata)
	}

	fn remove_header_metadata(&self, hash: Block::Hash) {
		self.backend.blockchain().remove_header_metadata(hash)
	}
}

impl<B, E, Block, RA> ProvideUncles<Block> for Client<B, E, Block, RA>
where
	B: backend::Backend<Block>,
	E: CallExecutor<Block>,
	Block: BlockT,
{
	fn uncles(
		&self,
		target_hash: Block::Hash,
		max_generation: NumberFor<Block>,
	) -> sp_blockchain::Result<Vec<Block::Header>> {
		Ok(Client::uncles(self, target_hash, max_generation)?
			.into_iter()
			.filter_map(|hash| Client::header(self, hash).unwrap_or(None))
			.collect())
	}
}

impl<B, E, Block, RA> ChainHeaderBackend<Block> for Client<B, E, Block, RA>
where
	B: backend::Backend<Block>,
	E: CallExecutor<Block> + Send + Sync,
	Block: BlockT,
	RA: Send + Sync,
{
	fn header(&self, hash: Block::Hash) -> sp_blockchain::Result<Option<Block::Header>> {
		self.backend.blockchain().header(hash)
	}

	fn info(&self) -> blockchain::Info<Block> {
		self.backend.blockchain().info()
	}

	fn status(&self, hash: Block::Hash) -> sp_blockchain::Result<blockchain::BlockStatus> {
		self.backend.blockchain().status(hash)
	}

	fn number(
		&self,
		hash: Block::Hash,
	) -> sp_blockchain::Result<Option<<<Block as BlockT>::Header as HeaderT>::Number>> {
		self.backend.blockchain().number(hash)
	}

	fn hash(&self, number: NumberFor<Block>) -> sp_blockchain::Result<Option<Block::Hash>> {
		self.backend.blockchain().hash(number)
	}
}

impl<B, E, Block, RA> BlockIdTo<Block> for Client<B, E, Block, RA>
where
	B: backend::Backend<Block>,
	E: CallExecutor<Block> + Send + Sync,
	Block: BlockT,
	RA: Send + Sync,
{
	type Error = Error;

	fn to_hash(&self, block_id: &BlockId<Block>) -> sp_blockchain::Result<Option<Block::Hash>> {
		self.block_hash_from_id(block_id)
	}

	fn to_number(
		&self,
		block_id: &BlockId<Block>,
	) -> sp_blockchain::Result<Option<NumberFor<Block>>> {
		self.block_number_from_id(block_id)
	}
}

impl<B, E, Block, RA> ChainHeaderBackend<Block> for &Client<B, E, Block, RA>
where
	B: backend::Backend<Block>,
	E: CallExecutor<Block> + Send + Sync,
	Block: BlockT,
	RA: Send + Sync,
{
	fn header(&self, hash: Block::Hash) -> sp_blockchain::Result<Option<Block::Header>> {
		self.backend.blockchain().header(hash)
	}

	fn info(&self) -> blockchain::Info<Block> {
		self.backend.blockchain().info()
	}

	fn status(&self, hash: Block::Hash) -> sp_blockchain::Result<blockchain::BlockStatus> {
		(**self).status(hash)
	}

	fn number(
		&self,
		hash: Block::Hash,
	) -> sp_blockchain::Result<Option<<<Block as BlockT>::Header as HeaderT>::Number>> {
		(**self).number(hash)
	}

	fn hash(&self, number: NumberFor<Block>) -> sp_blockchain::Result<Option<Block::Hash>> {
		(**self).hash(number)
	}
}

impl<B, E, Block, RA> ProvideRuntimeApi<Block> for Client<B, E, Block, RA>
where
	B: backend::Backend<Block>,
	E: CallExecutor<Block, Backend = B> + Send + Sync,
	Block: BlockT,
	RA: ConstructRuntimeApi<Block, Self> + Send + Sync,
{
	type Api = <RA as ConstructRuntimeApi<Block, Self>>::RuntimeApi;

	fn runtime_api(&self) -> ApiRef<Self::Api> {
		RA::construct_runtime_api(self)
	}
}

impl<B, E, Block, RA> CallApiAt<Block> for Client<B, E, Block, RA>
where
	B: backend::Backend<Block>,
	E: CallExecutor<Block, Backend = B> + Send + Sync,
	Block: BlockT,
	RA: Send + Sync,
{
	type StateBackend = B::State;

	fn call_api_at(
		&self,
		params: CallApiAtParams<Block, B::State>,
	) -> Result<Vec<u8>, sp_api::ApiError> {
<<<<<<< HEAD
		self.executor
			.contextual_call(
				params.at,
=======
		let at_hash = self.expect_block_hash_from_id(params.at)?;
		self.executor
			.contextual_call(
				at_hash,
>>>>>>> 18bb7c7c
				params.function,
				&params.arguments,
				params.overlayed_changes,
				Some(params.storage_transaction_cache),
				params.recorder,
				params.context,
			)
			.map_err(Into::into)
	}

	fn runtime_version_at(&self, at: &BlockId<Block>) -> Result<RuntimeVersion, sp_api::ApiError> {
		let hash = self.backend.blockchain().expect_block_hash_from_id(at)?;
		CallExecutor::runtime_version(&self.executor, hash).map_err(Into::into)
	}

	fn state_at(&self, at: &BlockId<Block>) -> Result<Self::StateBackend, sp_api::ApiError> {
		let hash = self.backend.blockchain().expect_block_hash_from_id(at)?;
		self.state_at(hash).map_err(Into::into)
	}
}

/// NOTE: only use this implementation when you are sure there are NO consensus-level BlockImport
/// objects. Otherwise, importing blocks directly into the client would be bypassing
/// important verification work.
#[async_trait::async_trait]
impl<B, E, Block, RA> sc_consensus::BlockImport<Block> for &Client<B, E, Block, RA>
where
	B: backend::Backend<Block>,
	E: CallExecutor<Block> + Send + Sync,
	Block: BlockT,
	Client<B, E, Block, RA>: ProvideRuntimeApi<Block>,
	<Client<B, E, Block, RA> as ProvideRuntimeApi<Block>>::Api:
		CoreApi<Block> + ApiExt<Block, StateBackend = B::State>,
	RA: Sync + Send,
	backend::TransactionFor<B, Block>: Send + 'static,
{
	type Error = ConsensusError;
	type Transaction = backend::TransactionFor<B, Block>;

	/// Import a checked and validated block. If a justification is provided in
	/// `BlockImportParams` then `finalized` *must* be true.
	///
	/// NOTE: only use this implementation when there are NO consensus-level BlockImport
	/// objects. Otherwise, importing blocks directly into the client would be bypassing
	/// important verification work.
	///
	/// If you are not sure that there are no BlockImport objects provided by the consensus
	/// algorithm, don't use this function.
	async fn import_block(
		&mut self,
		mut import_block: BlockImportParams<Block, backend::TransactionFor<B, Block>>,
		new_cache: HashMap<CacheKeyId, Vec<u8>>,
	) -> Result<ImportResult, Self::Error> {
		let span = tracing::span!(tracing::Level::DEBUG, "import_block");
		let _enter = span.enter();

		let storage_changes =
			match self.prepare_block_storage_changes(&mut import_block).map_err(|e| {
				warn!("Block prepare storage changes error: {}", e);
				ConsensusError::ClientImport(e.to_string())
			})? {
				PrepareStorageChangesResult::Discard(res) => return Ok(res),
				PrepareStorageChangesResult::Import(storage_changes) => storage_changes,
			};

		self.lock_import_and_run(|operation| {
			self.apply_block(operation, import_block, new_cache, storage_changes)
		})
		.map_err(|e| {
			warn!("Block import error: {}", e);
			ConsensusError::ClientImport(e.to_string())
		})
	}

	/// Check block preconditions.
	async fn check_block(
		&mut self,
		block: BlockCheckParams<Block>,
	) -> Result<ImportResult, Self::Error> {
		let BlockCheckParams {
			hash,
			number,
			parent_hash,
			allow_missing_state,
			import_existing,
			allow_missing_parent,
		} = block;

		// Check the block against white and black lists if any are defined
		// (i.e. fork blocks and bad blocks respectively)
		match self.block_rules.lookup(number, &hash) {
			BlockLookupResult::KnownBad => {
				trace!("Rejecting known bad block: #{} {:?}", number, hash);
				return Ok(ImportResult::KnownBad)
			},
			BlockLookupResult::Expected(expected_hash) => {
				trace!(
					"Rejecting block from known invalid fork. Got {:?}, expected: {:?} at height {}",
					hash,
					expected_hash,
					number
				);
				return Ok(ImportResult::KnownBad)
			},
			BlockLookupResult::NotSpecial => {},
		}

		// Own status must be checked first. If the block and ancestry is pruned
		// this function must return `AlreadyInChain` rather than `MissingState`
		match self
			.block_status(hash)
			.map_err(|e| ConsensusError::ClientImport(e.to_string()))?
		{
			BlockStatus::InChainWithState | BlockStatus::Queued =>
				return Ok(ImportResult::AlreadyInChain),
			BlockStatus::InChainPruned if !import_existing =>
				return Ok(ImportResult::AlreadyInChain),
			BlockStatus::InChainPruned => {},
			BlockStatus::Unknown => {},
			BlockStatus::KnownBad => return Ok(ImportResult::KnownBad),
		}

		match self
			.block_status(parent_hash)
			.map_err(|e| ConsensusError::ClientImport(e.to_string()))?
		{
			BlockStatus::InChainWithState | BlockStatus::Queued => {},
			BlockStatus::Unknown if allow_missing_parent => {},
			BlockStatus::Unknown => return Ok(ImportResult::UnknownParent),
			BlockStatus::InChainPruned if allow_missing_state => {},
			BlockStatus::InChainPruned => return Ok(ImportResult::MissingState),
			BlockStatus::KnownBad => return Ok(ImportResult::KnownBad),
		}

		Ok(ImportResult::imported(false))
	}
}

#[async_trait::async_trait]
impl<B, E, Block, RA> sc_consensus::BlockImport<Block> for Client<B, E, Block, RA>
where
	B: backend::Backend<Block>,
	E: CallExecutor<Block> + Send + Sync,
	Block: BlockT,
	Self: ProvideRuntimeApi<Block>,
	<Self as ProvideRuntimeApi<Block>>::Api:
		CoreApi<Block> + ApiExt<Block, StateBackend = B::State>,
	RA: Sync + Send,
	backend::TransactionFor<B, Block>: Send + 'static,
{
	type Error = ConsensusError;
	type Transaction = backend::TransactionFor<B, Block>;

	async fn import_block(
		&mut self,
		import_block: BlockImportParams<Block, Self::Transaction>,
		new_cache: HashMap<CacheKeyId, Vec<u8>>,
	) -> Result<ImportResult, Self::Error> {
		(&*self).import_block(import_block, new_cache).await
	}

	async fn check_block(
		&mut self,
		block: BlockCheckParams<Block>,
	) -> Result<ImportResult, Self::Error> {
		(&*self).check_block(block).await
	}
}

impl<B, E, Block, RA> Finalizer<Block, B> for Client<B, E, Block, RA>
where
	B: backend::Backend<Block>,
	E: CallExecutor<Block>,
	Block: BlockT,
{
	fn apply_finality(
		&self,
		operation: &mut ClientImportOperation<Block, B>,
		hash: Block::Hash,
		justification: Option<Justification>,
		notify: bool,
	) -> sp_blockchain::Result<()> {
		let last_best = self.backend.blockchain().info().best_hash;
		self.apply_finality_with_block_hash(operation, hash, justification, last_best, notify)
	}

	fn finalize_block(
		&self,
		hash: Block::Hash,
		justification: Option<Justification>,
		notify: bool,
	) -> sp_blockchain::Result<()> {
		self.lock_import_and_run(|operation| {
			self.apply_finality(operation, hash, justification, notify)
		})
	}
}

impl<B, E, Block, RA> Finalizer<Block, B> for &Client<B, E, Block, RA>
where
	B: backend::Backend<Block>,
	E: CallExecutor<Block>,
	Block: BlockT,
{
	fn apply_finality(
		&self,
		operation: &mut ClientImportOperation<Block, B>,
		hash: Block::Hash,
		justification: Option<Justification>,
		notify: bool,
	) -> sp_blockchain::Result<()> {
		(**self).apply_finality(operation, hash, justification, notify)
	}

	fn finalize_block(
		&self,
		hash: Block::Hash,
		justification: Option<Justification>,
		notify: bool,
	) -> sp_blockchain::Result<()> {
		(**self).finalize_block(hash, justification, notify)
	}
}

impl<B, E, Block, RA> PreCommitActions<Block> for Client<B, E, Block, RA>
where
	Block: BlockT,
{
	fn register_import_action(&self, action: OnImportAction<Block>) {
		self.import_actions.lock().push(action);
	}

	fn register_finality_action(&self, action: OnFinalityAction<Block>) {
		self.finality_actions.lock().push(action);
	}
}

impl<B, E, Block, RA> BlockchainEvents<Block> for Client<B, E, Block, RA>
where
	E: CallExecutor<Block>,
	Block: BlockT,
{
	/// Get block import event stream.
	fn import_notification_stream(&self) -> ImportNotifications<Block> {
		let (sink, stream) = tracing_unbounded("mpsc_import_notification_stream", 100_000);
		self.import_notification_sinks.lock().push(sink);
		stream
	}

	fn finality_notification_stream(&self) -> FinalityNotifications<Block> {
		let (sink, stream) = tracing_unbounded("mpsc_finality_notification_stream", 100_000);
		self.finality_notification_sinks.lock().push(sink);
		stream
	}

	/// Get storage changes event stream.
	fn storage_changes_notification_stream(
		&self,
		filter_keys: Option<&[StorageKey]>,
		child_filter_keys: Option<&[(StorageKey, Option<Vec<StorageKey>>)]>,
	) -> sp_blockchain::Result<StorageEventStream<Block::Hash>> {
		Ok(self.storage_notifications.listen(filter_keys, child_filter_keys))
	}
}

impl<B, E, Block, RA> BlockBackend<Block> for Client<B, E, Block, RA>
where
	B: backend::Backend<Block>,
	E: CallExecutor<Block>,
	Block: BlockT,
{
	fn block_body(
		&self,
		hash: Block::Hash,
	) -> sp_blockchain::Result<Option<Vec<<Block as BlockT>::Extrinsic>>> {
		self.body(hash)
	}

<<<<<<< HEAD
	fn block(&self, id: &BlockId<Block>) -> sp_blockchain::Result<Option<SignedBlock<Block>>> {
		Ok(match self.header(id)? {
			Some(header) => {
				let hash = header.hash();
				match (self.body(hash)?, self.justifications(hash)?) {
					(Some(extrinsics), justifications) =>
						Some(SignedBlock { block: Block::new(header, extrinsics), justifications }),
					_ => None,
				}
			},
			None => None,
=======
	fn block(&self, hash: Block::Hash) -> sp_blockchain::Result<Option<SignedBlock<Block>>> {
		Ok(match (self.header(hash)?, self.body(hash)?, self.justifications(hash)?) {
			(Some(header), Some(extrinsics), justifications) =>
				Some(SignedBlock { block: Block::new(header, extrinsics), justifications }),
			_ => None,
>>>>>>> 18bb7c7c
		})
	}

	fn block_status(&self, hash: Block::Hash) -> sp_blockchain::Result<BlockStatus> {
		Client::block_status(self, hash)
	}

	fn justifications(&self, hash: Block::Hash) -> sp_blockchain::Result<Option<Justifications>> {
		self.backend.blockchain().justifications(hash)
	}

	fn block_hash(&self, number: NumberFor<Block>) -> sp_blockchain::Result<Option<Block::Hash>> {
		self.backend.blockchain().hash(number)
	}

	fn indexed_transaction(&self, hash: Block::Hash) -> sp_blockchain::Result<Option<Vec<u8>>> {
		self.backend.blockchain().indexed_transaction(hash)
	}

	fn has_indexed_transaction(&self, hash: Block::Hash) -> sp_blockchain::Result<bool> {
		self.backend.blockchain().has_indexed_transaction(hash)
	}

	fn block_indexed_body(&self, hash: Block::Hash) -> sp_blockchain::Result<Option<Vec<Vec<u8>>>> {
		self.backend.blockchain().block_indexed_body(hash)
	}

	fn requires_full_sync(&self) -> bool {
		self.backend.requires_full_sync()
	}
}

impl<B, E, Block, RA> backend::AuxStore for Client<B, E, Block, RA>
where
	B: backend::Backend<Block>,
	E: CallExecutor<Block>,
	Block: BlockT,
	Self: ProvideRuntimeApi<Block>,
	<Self as ProvideRuntimeApi<Block>>::Api: CoreApi<Block>,
{
	/// Insert auxiliary data into key-value store.
	fn insert_aux<
		'a,
		'b: 'a,
		'c: 'a,
		I: IntoIterator<Item = &'a (&'c [u8], &'c [u8])>,
		D: IntoIterator<Item = &'a &'b [u8]>,
	>(
		&self,
		insert: I,
		delete: D,
	) -> sp_blockchain::Result<()> {
		// Import is locked here because we may have other block import
		// operations that tries to set aux data. Note that for consensus
		// layer, one can always use atomic operations to make sure
		// import is only locked once.
		self.lock_import_and_run(|operation| apply_aux(operation, insert, delete))
	}
	/// Query auxiliary data from key-value store.
	fn get_aux(&self, key: &[u8]) -> sp_blockchain::Result<Option<Vec<u8>>> {
		backend::AuxStore::get_aux(&*self.backend, key)
	}
}

impl<B, E, Block, RA> backend::AuxStore for &Client<B, E, Block, RA>
where
	B: backend::Backend<Block>,
	E: CallExecutor<Block>,
	Block: BlockT,
	Client<B, E, Block, RA>: ProvideRuntimeApi<Block>,
	<Client<B, E, Block, RA> as ProvideRuntimeApi<Block>>::Api: CoreApi<Block>,
{
	fn insert_aux<
		'a,
		'b: 'a,
		'c: 'a,
		I: IntoIterator<Item = &'a (&'c [u8], &'c [u8])>,
		D: IntoIterator<Item = &'a &'b [u8]>,
	>(
		&self,
		insert: I,
		delete: D,
	) -> sp_blockchain::Result<()> {
		(**self).insert_aux(insert, delete)
	}

	fn get_aux(&self, key: &[u8]) -> sp_blockchain::Result<Option<Vec<u8>>> {
		(**self).get_aux(key)
	}
}

impl<BE, E, B, RA> sp_consensus::block_validation::Chain<B> for Client<BE, E, B, RA>
where
	BE: backend::Backend<B>,
	E: CallExecutor<B>,
	B: BlockT,
{
	fn block_status(
		&self,
		hash: B::Hash,
	) -> Result<BlockStatus, Box<dyn std::error::Error + Send>> {
		Client::block_status(self, hash).map_err(|e| Box::new(e) as Box<_>)
	}
}

impl<BE, E, B, RA> sp_transaction_storage_proof::IndexedBody<B> for Client<BE, E, B, RA>
where
	BE: backend::Backend<B>,
	E: CallExecutor<B>,
	B: BlockT,
{
	fn block_indexed_body(
		&self,
		number: NumberFor<B>,
	) -> Result<Option<Vec<Vec<u8>>>, sp_transaction_storage_proof::Error> {
		let hash = match self
			.backend
			.blockchain()
			.block_hash_from_id(&BlockId::Number(number))
			.map_err(|e| sp_transaction_storage_proof::Error::Application(Box::new(e)))?
		{
			Some(hash) => hash,
			None => return Ok(None),
		};

		self.backend
			.blockchain()
			.block_indexed_body(hash)
			.map_err(|e| sp_transaction_storage_proof::Error::Application(Box::new(e)))
	}

	fn number(
		&self,
		hash: B::Hash,
	) -> Result<Option<NumberFor<B>>, sp_transaction_storage_proof::Error> {
		self.backend
			.blockchain()
			.number(hash)
			.map_err(|e| sp_transaction_storage_proof::Error::Application(Box::new(e)))
	}
}<|MERGE_RESOLUTION|>--- conflicted
+++ resolved
@@ -254,11 +254,7 @@
 	let call_executor = LocalCallExecutor::new(
 		backend.clone(),
 		executor,
-<<<<<<< HEAD
-		spawn_handle,
-=======
 		spawn_handle.clone(),
->>>>>>> 18bb7c7c
 		config.clone(),
 		extensions,
 	)?;
@@ -1251,11 +1247,7 @@
 		method: &str,
 		call_data: &[u8],
 	) -> sp_blockchain::Result<(Vec<u8>, StorageProof)> {
-<<<<<<< HEAD
-		self.executor.prove_execution(&BlockId::Hash(hash), method, call_data)
-=======
 		self.executor.prove_execution(hash, method, call_data)
->>>>>>> 18bb7c7c
 	}
 
 	fn read_proof_collection(
@@ -1548,11 +1540,7 @@
 	fn storage_keys_iter(
 		&self,
 		hash: <Block as BlockT>::Hash,
-<<<<<<< HEAD
-		prefix: Option<&'a StorageKey>,
-=======
 		prefix: Option<&StorageKey>,
->>>>>>> 18bb7c7c
 		start_key: Option<&StorageKey>,
 	) -> sp_blockchain::Result<KeyIterator<B::State, Block>> {
 		let state = self.state_at(hash)?;
@@ -1786,16 +1774,10 @@
 		&self,
 		params: CallApiAtParams<Block, B::State>,
 	) -> Result<Vec<u8>, sp_api::ApiError> {
-<<<<<<< HEAD
-		self.executor
-			.contextual_call(
-				params.at,
-=======
 		let at_hash = self.expect_block_hash_from_id(params.at)?;
 		self.executor
 			.contextual_call(
 				at_hash,
->>>>>>> 18bb7c7c
 				params.function,
 				&params.arguments,
 				params.overlayed_changes,
@@ -2074,25 +2056,11 @@
 		self.body(hash)
 	}
 
-<<<<<<< HEAD
-	fn block(&self, id: &BlockId<Block>) -> sp_blockchain::Result<Option<SignedBlock<Block>>> {
-		Ok(match self.header(id)? {
-			Some(header) => {
-				let hash = header.hash();
-				match (self.body(hash)?, self.justifications(hash)?) {
-					(Some(extrinsics), justifications) =>
-						Some(SignedBlock { block: Block::new(header, extrinsics), justifications }),
-					_ => None,
-				}
-			},
-			None => None,
-=======
 	fn block(&self, hash: Block::Hash) -> sp_blockchain::Result<Option<SignedBlock<Block>>> {
 		Ok(match (self.header(hash)?, self.body(hash)?, self.justifications(hash)?) {
 			(Some(header), Some(extrinsics), justifications) =>
 				Some(SignedBlock { block: Block::new(header, extrinsics), justifications }),
 			_ => None,
->>>>>>> 18bb7c7c
 		})
 	}
 
