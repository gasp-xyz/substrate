// This file is part of Substrate.

// Copyright (C) Parity Technologies (UK) Ltd.
// SPDX-License-Identifier: GPL-3.0-or-later WITH Classpath-exception-2.0

// This program is free software: you can redistribute it and/or modify
// it under the terms of the GNU General Public License as published by
// the Free Software Foundation, either version 3 of the License, or
// (at your option) any later version.

// This program is distributed in the hope that it will be useful,
// but WITHOUT ANY WARRANTY; without even the implied warranty of
// MERCHANTABILITY or FITNESS FOR A PARTICULAR PURPOSE. See the
// GNU General Public License for more details.

// You should have received a copy of the GNU General Public License
// along with this program. If not, see <https://www.gnu.org/licenses/>.

use super::{client::ClientConfig, wasm_override::WasmOverride, wasm_substitutes::WasmSubstitutes};
use sc_client_api::{
	backend, call_executor::CallExecutor, execution_extensions::ExecutionExtensions, HeaderBackend,
};
use sc_executor::{RuntimeVersion, RuntimeVersionOf};
use sp_api::{ProofRecorder, StorageTransactionCache};
use sp_core::{
<<<<<<< HEAD
	traits::{CallContext, CodeExecutor, RuntimeCode, SpawnNamed},
=======
	traits::{CallContext, CodeExecutor, RuntimeCode},
>>>>>>> 3bb3882c
	ExecutionContext,
};
use sp_runtime::{generic::BlockId, traits::Block as BlockT};
use sp_state_machine::{
	backend::AsTrieBackend, ExecutionStrategy, Ext, OverlayedChanges, StateMachine, StorageProof,
};
use std::{cell::RefCell, sync::Arc};

/// Call executor that executes methods locally, querying all required
/// data from local backend.
pub struct LocalCallExecutor<Block: BlockT, B, E> {
	backend: Arc<B>,
	executor: E,
	wasm_override: Arc<Option<WasmOverride>>,
	wasm_substitutes: WasmSubstitutes<Block, E, B>,
<<<<<<< HEAD
	spawn_handle: Box<dyn SpawnNamed>,
=======
>>>>>>> 3bb3882c
	execution_extensions: Arc<ExecutionExtensions<Block>>,
}

impl<Block: BlockT, B, E> LocalCallExecutor<Block, B, E>
where
	E: CodeExecutor + RuntimeVersionOf + Clone + 'static,
	B: backend::Backend<Block>,
{
	/// Creates new instance of local call executor.
	pub fn new(
		backend: Arc<B>,
		executor: E,
		client_config: ClientConfig<Block>,
		execution_extensions: ExecutionExtensions<Block>,
	) -> sp_blockchain::Result<Self> {
		let wasm_override = client_config
			.wasm_runtime_overrides
			.as_ref()
			.map(|p| WasmOverride::new(p.clone(), &executor))
			.transpose()?;

		let wasm_substitutes = WasmSubstitutes::new(
			client_config.wasm_runtime_substitutes,
			executor.clone(),
			backend.clone(),
		)?;

		Ok(LocalCallExecutor {
			backend,
			executor,
			wasm_override: Arc::new(wasm_override),
<<<<<<< HEAD
			spawn_handle,
=======
>>>>>>> 3bb3882c
			wasm_substitutes,
			execution_extensions: Arc::new(execution_extensions),
		})
	}

	/// Check if local runtime code overrides are enabled and one is available
	/// for the given `BlockId`. If yes, return it; otherwise return the same
	/// `RuntimeCode` instance that was passed.
	fn check_override<'a>(
		&'a self,
		onchain_code: RuntimeCode<'a>,
<<<<<<< HEAD
		hash: <Block as BlockT>::Hash,
=======
		state: &B::State,
		hash: Block::Hash,
>>>>>>> 3bb3882c
	) -> sp_blockchain::Result<(RuntimeCode<'a>, RuntimeVersion)>
	where
		Block: BlockT,
		B: backend::Backend<Block>,
	{
<<<<<<< HEAD
		let on_chain_version = self.on_chain_runtime_version(hash)?;
=======
		let on_chain_version = self.on_chain_runtime_version(&onchain_code, state)?;
>>>>>>> 3bb3882c
		let code_and_version = if let Some(d) = self.wasm_override.as_ref().as_ref().and_then(|o| {
			o.get(
				&on_chain_version.spec_version,
				onchain_code.heap_pages,
				&on_chain_version.spec_name,
			)
		}) {
			log::debug!(target: "wasm_overrides", "using WASM override for block {}", hash);
			d
		} else if let Some(s) =
			self.wasm_substitutes
				.get(on_chain_version.spec_version, onchain_code.heap_pages, hash)
		{
			log::debug!(target: "wasm_substitutes", "Using WASM substitute for block {:?}", hash);
			s
		} else {
			log::debug!(
				target: "wasm_overrides",
				"Neither WASM override nor substitute available for block {hash}, using onchain code",
			);
			(onchain_code, on_chain_version)
		};

		Ok(code_and_version)
	}

	/// Returns the on chain runtime version.
<<<<<<< HEAD
	fn on_chain_runtime_version(&self, hash: Block::Hash) -> sp_blockchain::Result<RuntimeVersion> {
		let mut overlay = OverlayedChanges::default();

		let state = self.backend.state_at(hash)?;
		let mut cache = StorageTransactionCache::<Block, B::State>::default();
		let mut ext = Ext::new(&mut overlay, &mut cache, &state, None);
		let state_runtime_code = sp_state_machine::backend::BackendRuntimeCode::new(&state);
		let runtime_code =
			state_runtime_code.runtime_code().map_err(sp_blockchain::Error::RuntimeCode)?;
		self.executor
			.runtime_version(&mut ext, &runtime_code)
=======
	fn on_chain_runtime_version(
		&self,
		code: &RuntimeCode,
		state: &B::State,
	) -> sp_blockchain::Result<RuntimeVersion> {
		let mut overlay = OverlayedChanges::default();

		let mut cache = StorageTransactionCache::<Block, B::State>::default();
		let mut ext = Ext::new(&mut overlay, &mut cache, state, None);

		self.executor
			.runtime_version(&mut ext, code)
>>>>>>> 3bb3882c
			.map_err(|e| sp_blockchain::Error::VersionInvalid(e.to_string()))
	}
}

impl<Block: BlockT, B, E> Clone for LocalCallExecutor<Block, B, E>
where
	E: Clone,
{
	fn clone(&self) -> Self {
		LocalCallExecutor {
			backend: self.backend.clone(),
			executor: self.executor.clone(),
			wasm_override: self.wasm_override.clone(),
<<<<<<< HEAD
			spawn_handle: self.spawn_handle.clone(),
=======
>>>>>>> 3bb3882c
			wasm_substitutes: self.wasm_substitutes.clone(),
			execution_extensions: self.execution_extensions.clone(),
		}
	}
}

impl<B, E, Block> CallExecutor<Block> for LocalCallExecutor<Block, B, E>
where
	B: backend::Backend<Block>,
	E: CodeExecutor + RuntimeVersionOf + Clone + 'static,
	Block: BlockT,
{
	type Error = E::Error;

	type Backend = B;

	fn execution_extensions(&self) -> &ExecutionExtensions<Block> {
		&self.execution_extensions
	}

	fn call(
		&self,
		at_hash: Block::Hash,
		method: &str,
		call_data: &[u8],
		strategy: ExecutionStrategy,
		context: CallContext,
	) -> sp_blockchain::Result<Vec<u8>> {
		let mut changes = OverlayedChanges::default();
		let at_number =
			self.backend.blockchain().expect_block_number_from_id(&BlockId::Hash(at_hash))?;
		let state = self.backend.state_at(at_hash)?;

		let state_runtime_code = sp_state_machine::backend::BackendRuntimeCode::new(&state);
		let runtime_code =
			state_runtime_code.runtime_code().map_err(sp_blockchain::Error::RuntimeCode)?;

<<<<<<< HEAD
		let runtime_code = self.check_override(runtime_code, at_hash)?.0;
=======
		let runtime_code = self.check_override(runtime_code, &state, at_hash)?.0;
>>>>>>> 3bb3882c

		let extensions = self.execution_extensions.extensions(
			at_hash,
			at_number,
			ExecutionContext::OffchainCall(None),
		);

		let mut sm = StateMachine::new(
			&state,
			&mut changes,
			&self.executor,
			method,
			call_data,
			extensions,
			&runtime_code,
<<<<<<< HEAD
			self.spawn_handle.clone(),
=======
>>>>>>> 3bb3882c
			context,
		)
		.set_parent_hash(at_hash);

		sm.execute_using_consensus_failure_handler(strategy.get_manager())
			.map_err(Into::into)
	}

	fn contextual_call(
		&self,
		at_hash: Block::Hash,
		method: &str,
		call_data: &[u8],
		changes: &RefCell<OverlayedChanges>,
		storage_transaction_cache: Option<&RefCell<StorageTransactionCache<Block, B::State>>>,
		recorder: &Option<ProofRecorder<Block>>,
		context: ExecutionContext,
	) -> Result<Vec<u8>, sp_blockchain::Error> {
		let mut storage_transaction_cache = storage_transaction_cache.map(|c| c.borrow_mut());

		let at_number =
			self.backend.blockchain().expect_block_number_from_id(&BlockId::Hash(at_hash))?;
		let state = self.backend.state_at(at_hash)?;

		let call_context = match context {
			ExecutionContext::OffchainCall(_) => CallContext::Offchain,
			_ => CallContext::Onchain,
		};

		let (execution_manager, extensions) =
			self.execution_extensions.manager_and_extensions(at_hash, at_number, context);

		let changes = &mut *changes.borrow_mut();

		// It is important to extract the runtime code here before we create the proof
		// recorder to not record it. We also need to fetch the runtime code from `state` to
		// make sure we use the caching layers.
		let state_runtime_code = sp_state_machine::backend::BackendRuntimeCode::new(&state);

		let runtime_code =
			state_runtime_code.runtime_code().map_err(sp_blockchain::Error::RuntimeCode)?;
<<<<<<< HEAD
		let runtime_code = self.check_override(runtime_code, at_hash)?.0;
=======
		let runtime_code = self.check_override(runtime_code, &state, at_hash)?.0;
>>>>>>> 3bb3882c

		match recorder {
			Some(recorder) => {
				let trie_state = state.as_trie_backend();

				let backend = sp_state_machine::TrieBackendBuilder::wrap(&trie_state)
					.with_recorder(recorder.clone())
					.build();

				let mut state_machine = StateMachine::new(
					&backend,
					changes,
					&self.executor,
					method,
					call_data,
					extensions,
					&runtime_code,
<<<<<<< HEAD
					self.spawn_handle.clone(),
=======
>>>>>>> 3bb3882c
					call_context,
				)
				.with_storage_transaction_cache(storage_transaction_cache.as_deref_mut())
				.set_parent_hash(at_hash);
				state_machine.execute_using_consensus_failure_handler(execution_manager)
			},
			None => {
				let mut state_machine = StateMachine::new(
					&state,
					changes,
					&self.executor,
					method,
					call_data,
					extensions,
					&runtime_code,
<<<<<<< HEAD
					self.spawn_handle.clone(),
=======
>>>>>>> 3bb3882c
					call_context,
				)
				.with_storage_transaction_cache(storage_transaction_cache.as_deref_mut())
				.set_parent_hash(at_hash);
				state_machine.execute_using_consensus_failure_handler(execution_manager)
			},
		}
		.map_err(Into::into)
	}

	fn runtime_version(&self, at_hash: Block::Hash) -> sp_blockchain::Result<RuntimeVersion> {
		let state = self.backend.state_at(at_hash)?;
		let state_runtime_code = sp_state_machine::backend::BackendRuntimeCode::new(&state);

		let runtime_code =
			state_runtime_code.runtime_code().map_err(sp_blockchain::Error::RuntimeCode)?;
<<<<<<< HEAD
		self.check_override(runtime_code, at_hash).map(|(_, v)| v)
=======
		self.check_override(runtime_code, &state, at_hash).map(|(_, v)| v)
>>>>>>> 3bb3882c
	}

	fn prove_execution(
		&self,
		at_hash: Block::Hash,
		method: &str,
		call_data: &[u8],
	) -> sp_blockchain::Result<(Vec<u8>, StorageProof)> {
		let at_number =
			self.backend.blockchain().expect_block_number_from_id(&BlockId::Hash(at_hash))?;
		let state = self.backend.state_at(at_hash)?;

		let trie_backend = state.as_trie_backend();

		let state_runtime_code = sp_state_machine::backend::BackendRuntimeCode::new(trie_backend);
		let runtime_code =
			state_runtime_code.runtime_code().map_err(sp_blockchain::Error::RuntimeCode)?;
<<<<<<< HEAD
		let runtime_code = self.check_override(runtime_code, at_hash)?.0;
=======
		let runtime_code = self.check_override(runtime_code, &state, at_hash)?.0;
>>>>>>> 3bb3882c

		sp_state_machine::prove_execution_on_trie_backend(
			trie_backend,
			&mut Default::default(),
			&self.executor,
			method,
			call_data,
			&runtime_code,
			self.execution_extensions.extensions(
				at_hash,
				at_number,
				ExecutionContext::OffchainCall(None),
			),
		)
		.map_err(Into::into)
	}
}

impl<B, E, Block> RuntimeVersionOf for LocalCallExecutor<Block, B, E>
where
	E: RuntimeVersionOf,
	Block: BlockT,
{
	fn runtime_version(
		&self,
		ext: &mut dyn sp_externalities::Externalities,
		runtime_code: &sp_core::traits::RuntimeCode,
	) -> Result<sp_version::RuntimeVersion, sc_executor::error::Error> {
		RuntimeVersionOf::runtime_version(&self.executor, ext, runtime_code)
	}
}

impl<Block, B, E> sp_version::GetRuntimeVersionAt<Block> for LocalCallExecutor<Block, B, E>
where
	B: backend::Backend<Block>,
	E: CodeExecutor + RuntimeVersionOf + Clone + 'static,
	Block: BlockT,
{
	fn runtime_version(&self, at: Block::Hash) -> Result<sp_version::RuntimeVersion, String> {
		CallExecutor::runtime_version(self, at).map_err(|e| e.to_string())
	}
}

impl<Block, B, E> sp_version::GetNativeVersion for LocalCallExecutor<Block, B, E>
where
	B: backend::Backend<Block>,
	E: CodeExecutor + sp_version::GetNativeVersion + Clone + 'static,
	Block: BlockT,
{
	fn native_version(&self) -> &sp_version::NativeVersion {
		self.executor.native_version()
	}
}

#[cfg(test)]
mod tests {
	use super::*;
	use backend::Backend;
	use sc_client_api::in_mem;
	use sc_executor::{NativeElseWasmExecutor, WasmExecutor};
	use sp_core::{
		testing::TaskExecutor,
		traits::{FetchRuntimeCode, WrappedRuntimeCode},
	};
	use std::collections::HashMap;
	use substrate_test_runtime_client::{runtime, GenesisInit, LocalExecutorDispatch};

	fn executor() -> NativeElseWasmExecutor<LocalExecutorDispatch> {
		NativeElseWasmExecutor::new_with_wasm_executor(
			WasmExecutor::builder()
				.with_max_runtime_instances(1)
				.with_runtime_cache_size(2)
				.build(),
		)
	}

	#[test]
	fn should_get_override_if_exists() {
		let executor = executor();

		let overrides = crate::client::wasm_override::dummy_overrides();
		let onchain_code = WrappedRuntimeCode(substrate_test_runtime::wasm_binary_unwrap().into());
		let onchain_code = RuntimeCode {
			code_fetcher: &onchain_code,
			heap_pages: Some(128),
			hash: vec![0, 0, 0, 0],
		};

		let backend = Arc::new(in_mem::Backend::<runtime::Block>::new());

		// wasm_runtime_overrides is `None` here because we construct the
		// LocalCallExecutor directly later on
		let client_config = ClientConfig::default();

		let genesis_block_builder = crate::GenesisBlockBuilder::new(
			&substrate_test_runtime_client::GenesisParameters::default().genesis_storage(),
			!client_config.no_genesis,
			backend.clone(),
			executor.clone(),
		)
		.expect("Creates genesis block builder");

		// client is used for the convenience of creating and inserting the genesis block.
		let _client =
			crate::client::new_with_backend::<_, _, runtime::Block, _, runtime::RuntimeApi>(
				backend.clone(),
				executor.clone(),
				genesis_block_builder,
				None,
				Box::new(TaskExecutor::new()),
				None,
				None,
				client_config,
			)
			.expect("Creates a client");

		let call_executor = LocalCallExecutor {
			backend: backend.clone(),
			executor: executor.clone(),
			wasm_override: Arc::new(Some(overrides)),
<<<<<<< HEAD
			spawn_handle: Box::new(TaskExecutor::new()),
=======
>>>>>>> 3bb3882c
			wasm_substitutes: WasmSubstitutes::new(
				Default::default(),
				executor.clone(),
				backend.clone(),
			)
			.unwrap(),
			execution_extensions: Arc::new(ExecutionExtensions::new(
				Default::default(),
				None,
				None,
<<<<<<< HEAD
=======
				Arc::new(executor.clone()),
>>>>>>> 3bb3882c
			)),
		};

		let check = call_executor
<<<<<<< HEAD
			.check_override(onchain_code, backend.blockchain().info().genesis_hash)
=======
			.check_override(
				onchain_code,
				&backend.state_at(backend.blockchain().info().genesis_hash).unwrap(),
				backend.blockchain().info().genesis_hash,
			)
>>>>>>> 3bb3882c
			.expect("RuntimeCode override")
			.0;

		assert_eq!(Some(vec![2, 2, 2, 2, 2, 2, 2, 2]), check.fetch_runtime_code().map(Into::into));
	}

	#[test]
	fn returns_runtime_version_from_substitute() {
		const SUBSTITUTE_SPEC_NAME: &str = "substitute-spec-name-cool";

<<<<<<< HEAD
		let executor = NativeElseWasmExecutor::<LocalExecutorDispatch>::new(
			WasmExecutionMethod::Interpreted,
			Some(128),
			1,
			2,
		);
=======
		let executor = executor();
>>>>>>> 3bb3882c

		let backend = Arc::new(in_mem::Backend::<runtime::Block>::new());

		// Let's only override the `spec_name` for our testing purposes.
		let substitute = sp_version::embed::embed_runtime_version(
			&substrate_test_runtime::WASM_BINARY_BLOATY.unwrap(),
			sp_version::RuntimeVersion {
				spec_name: SUBSTITUTE_SPEC_NAME.into(),
				..substrate_test_runtime::VERSION
			},
		)
		.unwrap();

		let client_config = crate::client::ClientConfig {
			wasm_runtime_substitutes: vec![(0, substitute)].into_iter().collect::<HashMap<_, _>>(),
			..Default::default()
		};

		let genesis_block_builder = crate::GenesisBlockBuilder::new(
			&substrate_test_runtime_client::GenesisParameters::default().genesis_storage(),
			!client_config.no_genesis,
			backend.clone(),
			executor.clone(),
		)
		.expect("Creates genesis block builder");

		// client is used for the convenience of creating and inserting the genesis block.
		let client =
			crate::client::new_with_backend::<_, _, runtime::Block, _, runtime::RuntimeApi>(
				backend.clone(),
				executor.clone(),
				genesis_block_builder,
				None,
				Box::new(TaskExecutor::new()),
				None,
				None,
				client_config,
			)
			.expect("Creates a client");

		let version = client.runtime_version_at(client.chain_info().genesis_hash).unwrap();

		assert_eq!(SUBSTITUTE_SPEC_NAME, &*version.spec_name);
	}
}<|MERGE_RESOLUTION|>--- conflicted
+++ resolved
@@ -23,11 +23,7 @@
 use sc_executor::{RuntimeVersion, RuntimeVersionOf};
 use sp_api::{ProofRecorder, StorageTransactionCache};
 use sp_core::{
-<<<<<<< HEAD
-	traits::{CallContext, CodeExecutor, RuntimeCode, SpawnNamed},
-=======
 	traits::{CallContext, CodeExecutor, RuntimeCode},
->>>>>>> 3bb3882c
 	ExecutionContext,
 };
 use sp_runtime::{generic::BlockId, traits::Block as BlockT};
@@ -43,10 +39,6 @@
 	executor: E,
 	wasm_override: Arc<Option<WasmOverride>>,
 	wasm_substitutes: WasmSubstitutes<Block, E, B>,
-<<<<<<< HEAD
-	spawn_handle: Box<dyn SpawnNamed>,
-=======
->>>>>>> 3bb3882c
 	execution_extensions: Arc<ExecutionExtensions<Block>>,
 }
 
@@ -78,10 +70,6 @@
 			backend,
 			executor,
 			wasm_override: Arc::new(wasm_override),
-<<<<<<< HEAD
-			spawn_handle,
-=======
->>>>>>> 3bb3882c
 			wasm_substitutes,
 			execution_extensions: Arc::new(execution_extensions),
 		})
@@ -93,22 +81,14 @@
 	fn check_override<'a>(
 		&'a self,
 		onchain_code: RuntimeCode<'a>,
-<<<<<<< HEAD
-		hash: <Block as BlockT>::Hash,
-=======
 		state: &B::State,
 		hash: Block::Hash,
->>>>>>> 3bb3882c
 	) -> sp_blockchain::Result<(RuntimeCode<'a>, RuntimeVersion)>
 	where
 		Block: BlockT,
 		B: backend::Backend<Block>,
 	{
-<<<<<<< HEAD
-		let on_chain_version = self.on_chain_runtime_version(hash)?;
-=======
 		let on_chain_version = self.on_chain_runtime_version(&onchain_code, state)?;
->>>>>>> 3bb3882c
 		let code_and_version = if let Some(d) = self.wasm_override.as_ref().as_ref().and_then(|o| {
 			o.get(
 				&on_chain_version.spec_version,
@@ -136,19 +116,6 @@
 	}
 
 	/// Returns the on chain runtime version.
-<<<<<<< HEAD
-	fn on_chain_runtime_version(&self, hash: Block::Hash) -> sp_blockchain::Result<RuntimeVersion> {
-		let mut overlay = OverlayedChanges::default();
-
-		let state = self.backend.state_at(hash)?;
-		let mut cache = StorageTransactionCache::<Block, B::State>::default();
-		let mut ext = Ext::new(&mut overlay, &mut cache, &state, None);
-		let state_runtime_code = sp_state_machine::backend::BackendRuntimeCode::new(&state);
-		let runtime_code =
-			state_runtime_code.runtime_code().map_err(sp_blockchain::Error::RuntimeCode)?;
-		self.executor
-			.runtime_version(&mut ext, &runtime_code)
-=======
 	fn on_chain_runtime_version(
 		&self,
 		code: &RuntimeCode,
@@ -161,7 +128,6 @@
 
 		self.executor
 			.runtime_version(&mut ext, code)
->>>>>>> 3bb3882c
 			.map_err(|e| sp_blockchain::Error::VersionInvalid(e.to_string()))
 	}
 }
@@ -175,10 +141,6 @@
 			backend: self.backend.clone(),
 			executor: self.executor.clone(),
 			wasm_override: self.wasm_override.clone(),
-<<<<<<< HEAD
-			spawn_handle: self.spawn_handle.clone(),
-=======
->>>>>>> 3bb3882c
 			wasm_substitutes: self.wasm_substitutes.clone(),
 			execution_extensions: self.execution_extensions.clone(),
 		}
@@ -216,11 +178,7 @@
 		let runtime_code =
 			state_runtime_code.runtime_code().map_err(sp_blockchain::Error::RuntimeCode)?;
 
-<<<<<<< HEAD
-		let runtime_code = self.check_override(runtime_code, at_hash)?.0;
-=======
 		let runtime_code = self.check_override(runtime_code, &state, at_hash)?.0;
->>>>>>> 3bb3882c
 
 		let extensions = self.execution_extensions.extensions(
 			at_hash,
@@ -236,10 +194,6 @@
 			call_data,
 			extensions,
 			&runtime_code,
-<<<<<<< HEAD
-			self.spawn_handle.clone(),
-=======
->>>>>>> 3bb3882c
 			context,
 		)
 		.set_parent_hash(at_hash);
@@ -281,11 +235,7 @@
 
 		let runtime_code =
 			state_runtime_code.runtime_code().map_err(sp_blockchain::Error::RuntimeCode)?;
-<<<<<<< HEAD
-		let runtime_code = self.check_override(runtime_code, at_hash)?.0;
-=======
 		let runtime_code = self.check_override(runtime_code, &state, at_hash)?.0;
->>>>>>> 3bb3882c
 
 		match recorder {
 			Some(recorder) => {
@@ -303,10 +253,6 @@
 					call_data,
 					extensions,
 					&runtime_code,
-<<<<<<< HEAD
-					self.spawn_handle.clone(),
-=======
->>>>>>> 3bb3882c
 					call_context,
 				)
 				.with_storage_transaction_cache(storage_transaction_cache.as_deref_mut())
@@ -322,10 +268,6 @@
 					call_data,
 					extensions,
 					&runtime_code,
-<<<<<<< HEAD
-					self.spawn_handle.clone(),
-=======
->>>>>>> 3bb3882c
 					call_context,
 				)
 				.with_storage_transaction_cache(storage_transaction_cache.as_deref_mut())
@@ -342,11 +284,7 @@
 
 		let runtime_code =
 			state_runtime_code.runtime_code().map_err(sp_blockchain::Error::RuntimeCode)?;
-<<<<<<< HEAD
-		self.check_override(runtime_code, at_hash).map(|(_, v)| v)
-=======
 		self.check_override(runtime_code, &state, at_hash).map(|(_, v)| v)
->>>>>>> 3bb3882c
 	}
 
 	fn prove_execution(
@@ -364,11 +302,7 @@
 		let state_runtime_code = sp_state_machine::backend::BackendRuntimeCode::new(trie_backend);
 		let runtime_code =
 			state_runtime_code.runtime_code().map_err(sp_blockchain::Error::RuntimeCode)?;
-<<<<<<< HEAD
-		let runtime_code = self.check_override(runtime_code, at_hash)?.0;
-=======
 		let runtime_code = self.check_override(runtime_code, &state, at_hash)?.0;
->>>>>>> 3bb3882c
 
 		sp_state_machine::prove_execution_on_trie_backend(
 			trie_backend,
@@ -489,10 +423,6 @@
 			backend: backend.clone(),
 			executor: executor.clone(),
 			wasm_override: Arc::new(Some(overrides)),
-<<<<<<< HEAD
-			spawn_handle: Box::new(TaskExecutor::new()),
-=======
->>>>>>> 3bb3882c
 			wasm_substitutes: WasmSubstitutes::new(
 				Default::default(),
 				executor.clone(),
@@ -503,23 +433,16 @@
 				Default::default(),
 				None,
 				None,
-<<<<<<< HEAD
-=======
 				Arc::new(executor.clone()),
->>>>>>> 3bb3882c
 			)),
 		};
 
 		let check = call_executor
-<<<<<<< HEAD
-			.check_override(onchain_code, backend.blockchain().info().genesis_hash)
-=======
 			.check_override(
 				onchain_code,
 				&backend.state_at(backend.blockchain().info().genesis_hash).unwrap(),
 				backend.blockchain().info().genesis_hash,
 			)
->>>>>>> 3bb3882c
 			.expect("RuntimeCode override")
 			.0;
 
@@ -530,16 +453,7 @@
 	fn returns_runtime_version_from_substitute() {
 		const SUBSTITUTE_SPEC_NAME: &str = "substitute-spec-name-cool";
 
-<<<<<<< HEAD
-		let executor = NativeElseWasmExecutor::<LocalExecutorDispatch>::new(
-			WasmExecutionMethod::Interpreted,
-			Some(128),
-			1,
-			2,
-		);
-=======
 		let executor = executor();
->>>>>>> 3bb3882c
 
 		let backend = Arc::new(in_mem::Backend::<runtime::Block>::new());
 
