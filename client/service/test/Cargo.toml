--- conflicted
+++ resolved
@@ -33,11 +33,6 @@
 sp-blockchain = { version = "4.0.0-dev", path = "../../../primitives/blockchain" }
 sp-consensus = { version = "0.10.0-dev", path = "../../../primitives/consensus/common" }
 sp-core = { version = "7.0.0", path = "../../../primitives/core" }
-<<<<<<< HEAD
-sp-externalities = { version = "0.13.0", path = "../../../primitives/externalities" }
-sp-panic-handler = { version = "5.0.0", path = "../../../primitives/panic-handler" }
-=======
->>>>>>> 18bb7c7c
 sp-runtime = { version = "7.0.0", path = "../../../primitives/runtime" }
 sp-state-machine = { version = "0.13.0", path = "../../../primitives/state-machine" }
 sp-storage = { version = "7.0.0", path = "../../../primitives/storage" }
