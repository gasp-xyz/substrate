--- conflicted
+++ resolved
@@ -30,11 +30,7 @@
 };
 use sc_service::client::{new_in_mem, Client, LocalCallExecutor};
 use sp_api::ProvideRuntimeApi;
-<<<<<<< HEAD
 use sp_consensus::{BlockOrigin, BlockStatus, Error as ConsensusError, SelectChain};
-=======
-use sp_consensus::{BlockOrigin, Error as ConsensusError, SelectChain};
->>>>>>> 3bb3882c
 use sp_core::{testing::TaskExecutor, traits::CallContext, H256};
 use sp_runtime::{
 	generic::BlockId,
@@ -97,10 +93,6 @@
 		&header.encode(),
 		Default::default(),
 		&runtime_code,
-<<<<<<< HEAD
-		task_executor.clone() as Box<_>,
-=======
->>>>>>> 3bb3882c
 		CallContext::Onchain,
 	)
 	.execute(ExecutionStrategy::NativeElseWasm)
@@ -115,10 +107,6 @@
 			&tx.encode(),
 			Default::default(),
 			&runtime_code,
-<<<<<<< HEAD
-			task_executor.clone() as Box<_>,
-=======
->>>>>>> 3bb3882c
 			CallContext::Onchain,
 		)
 		.execute(ExecutionStrategy::NativeElseWasm)
@@ -133,10 +121,6 @@
 		&[],
 		Default::default(),
 		&runtime_code,
-<<<<<<< HEAD
-		task_executor.clone() as Box<_>,
-=======
->>>>>>> 3bb3882c
 		CallContext::Onchain,
 	)
 	.execute(ExecutionStrategy::NativeElseWasm)
@@ -176,14 +160,9 @@
 			assert_eq!(notif.hash, *finalized.last().unwrap());
 			assert_eq!(stale_heads, stale_heads_expected);
 		},
-<<<<<<< HEAD
-		Err(TryRecvError::Closed) =>
-			panic!("unexpected notification result, client send channel was closed"),
-=======
 		Err(TryRecvError::Closed) => {
 			panic!("unexpected notification result, client send channel was closed")
 		},
->>>>>>> 3bb3882c
 		Err(TryRecvError::Empty) => assert!(finalized.is_empty()),
 	}
 }
@@ -215,10 +194,6 @@
 		&b1data,
 		Default::default(),
 		&runtime_code,
-<<<<<<< HEAD
-		TaskExecutor::new(),
-=======
->>>>>>> 3bb3882c
 		CallContext::Onchain,
 	)
 	.execute(ExecutionStrategy::NativeElseWasm)
@@ -252,10 +227,6 @@
 		&b1data,
 		Default::default(),
 		&runtime_code,
-<<<<<<< HEAD
-		TaskExecutor::new(),
-=======
->>>>>>> 3bb3882c
 		CallContext::Onchain,
 	)
 	.execute(ExecutionStrategy::AlwaysWasm)
@@ -289,10 +260,6 @@
 		&b1data,
 		Default::default(),
 		&runtime_code,
-<<<<<<< HEAD
-		TaskExecutor::new(),
-=======
->>>>>>> 3bb3882c
 		CallContext::Onchain,
 	)
 	.execute(ExecutionStrategy::NativeElseWasm);
@@ -1805,7 +1772,6 @@
 
 	let res: Vec<_> = client
 		.storage_keys(block_hash, Some(&prefix), None)
-<<<<<<< HEAD
 		.unwrap()
 		.take(9)
 		.map(|x| array_bytes::bytes2hex("", &x.0))
@@ -1828,8 +1794,6 @@
 	// Starting at an empty key nothing gets skipped.
 	let res: Vec<_> = client
 		.storage_keys(block_hash, Some(&prefix), Some(&StorageKey("".into())))
-=======
->>>>>>> 3bb3882c
 		.unwrap()
 		.take(9)
 		.map(|x| array_bytes::bytes2hex("", &x.0))
@@ -1849,35 +1813,8 @@
 		]
 	);
 
-<<<<<<< HEAD
 	// Starting at an incomplete key nothing gets skipped.
 	let res: Vec<_> = client
-=======
-	// Starting at an empty key nothing gets skipped.
-	let res: Vec<_> = client
-		.storage_keys(block_hash, Some(&prefix), Some(&StorageKey("".into())))
-		.unwrap()
-		.take(9)
-		.map(|x| array_bytes::bytes2hex("", &x.0))
-		.collect();
-	assert_eq!(
-		res,
-		[
-			"00c232cf4e70a5e343317016dc805bf80a6a8cd8ad39958d56f99891b07851e0",
-			"085b2407916e53a86efeb8b72dbe338c4b341dab135252f96b6ed8022209b6cb",
-			"0befda6e1ca4ef40219d588a727f1271",
-			"1a560ecfd2a62c2b8521ef149d0804eb621050e3988ed97dca55f0d7c3e6aa34",
-			"1d66850d32002979d67dd29dc583af5b2ae2a1f71c1f35ad90fff122be7a3824",
-			"237498b98d8803334286e9f0483ef513098dd3c1c22ca21c4dc155b4ef6cc204",
-			"26aa394eea5630e07c48ae0c9558cef75e0621c4869aa60c02be9adcc98a0d1d",
-			"29b9db10ec5bf7907d8f74b5e60aa8140c4fbdd8127a1ee5600cb98e5ec01729",
-			"3a636f6465",
-		]
-	);
-
-	// Starting at an incomplete key nothing gets skipped.
-	let res: Vec<_> = client
->>>>>>> 3bb3882c
 		.storage_keys(
 			block_hash,
 			Some(&prefix),
@@ -1954,11 +1891,7 @@
 	use substrate_test_runtime_client::GenesisInit;
 
 	let backend = Arc::new(sc_client_api::in_mem::Backend::new());
-<<<<<<< HEAD
-	let executor = substrate_test_runtime_client::new_native_executor();
-=======
 	let executor = new_native_or_wasm_executor();
->>>>>>> 3bb3882c
 	let client_config = sc_service::ClientConfig::default();
 
 	let genesis_block_builder = sc_service::GenesisBlockBuilder::new(
