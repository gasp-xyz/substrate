--- conflicted
+++ resolved
@@ -1139,19 +1139,11 @@
 	let client = substrate_test_runtime_client::new();
 
 	let hash = H256::from_low_u64_be(5);
-<<<<<<< HEAD
-	assert!(client.block(&BlockId::Hash(hash)).unwrap().is_none());
-}
-
-#[test]
-fn get_header_by_block_number_doesnt_panic() {
-=======
 	assert!(client.block(hash).unwrap().is_none());
 }
 
 #[test]
 fn expect_block_hash_by_block_number_doesnt_panic() {
->>>>>>> 18bb7c7c
 	let client = substrate_test_runtime_client::new();
 
 	// backend uses u32 for block numbers, make sure we don't panic when
