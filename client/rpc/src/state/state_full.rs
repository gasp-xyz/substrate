--- conflicted
+++ resolved
@@ -269,25 +269,6 @@
 			Err(e) => return Err(client_err(e)),
 		};
 
-<<<<<<< HEAD
-		match self.client.storage(block, &key) {
-			Ok(Some(d)) => return Ok(Some(d.0.len() as u64)),
-			Err(e) => return Err(client_err(e)),
-			Ok(None) => {},
-		}
-
-		self.client
-			.storage_pairs(block, &key)
-			.map(|kv| {
-				let item_sum = kv.iter().map(|(_, v)| v.0.len() as u64).sum::<u64>();
-				if item_sum > 0 {
-					Some(item_sum)
-				} else {
-					None
-				}
-			})
-			.map_err(client_err)
-=======
 		let client = self.client.clone();
 		let timeout = match deny_unsafe {
 			DenyUnsafe::Yes => Some(MAXIMUM_SAFE_RPC_CALL_TIMEOUT),
@@ -324,7 +305,6 @@
 		})
 		.await
 		.map_err(|error| Error::Client(Box::new(error)))?
->>>>>>> 18bb7c7c
 	}
 
 	fn storage_hash(
