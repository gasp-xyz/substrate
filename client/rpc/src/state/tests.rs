--- conflicted
+++ resolved
@@ -334,7 +334,6 @@
 }
 
 #[test]
-#[ignore]
 fn should_query_storage() {
 	fn run_tests(mut client: Arc<TestClient>) {
 		let (api, _child) = new_full(
@@ -344,18 +343,8 @@
 			None,
 		);
 
-		let mut c = client.clone();
-		let mut add_empty_block = || {
-			let builder = c.new_block(Default::default()).unwrap();
-			let block = builder.build().unwrap().block;
-			let hash = block.header.hash();
-			executor::block_on(c.import(BlockOrigin::Own, block)).unwrap();
-			hash
-		};
-
-		let mut c = client.clone();
 		let mut add_block = |nonce| {
-			let mut builder = c.new_block(Default::default()).unwrap();
+			let mut builder = client.new_block(Default::default()).unwrap();
 			// fake change: None -> None -> None
 			builder.push_storage_change(vec![1], None).unwrap();
 			// fake change: None -> Some(value) -> Some(value)
@@ -372,24 +361,13 @@
 			builder.push_storage_change(vec![5], Some(vec![nonce as u8])).unwrap();
 			let block = builder.build().unwrap().block;
 			let hash = block.header.hash();
-			executor::block_on(c.import(BlockOrigin::Own, block)).unwrap();
+			executor::block_on(client.import(BlockOrigin::Own, block)).unwrap();
 			hash
 		};
 		let block1_hash = add_block(0);
 		let block2_hash = add_block(1);
-		let block3_hash = add_empty_block();
 		let genesis_hash = client.genesis_hash();
 
-<<<<<<< HEAD
-		if has_changes_trie_config {
-			assert_eq!(
-				client.max_key_changes_range(1, BlockId::Hash(block2_hash)).unwrap(),
-				Some((0, BlockId::Hash(block2_hash))),
-			);
-		}
-
-=======
->>>>>>> 4aeb95f7
 		let mut expected = vec![
 			StorageChangeSet {
 				block: genesis_hash,
@@ -402,7 +380,7 @@
 				],
 			},
 			StorageChangeSet {
-				block: block2_hash,
+				block: block1_hash,
 				changes: vec![
 					(StorageKey(vec![2]), Some(StorageData(vec![2]))),
 					(StorageKey(vec![3]), Some(StorageData(vec![3]))),
@@ -413,7 +391,7 @@
 
 		// Query changes only up to block1
 		let keys = (1..6).map(|k| StorageKey(vec![k])).collect::<Vec<_>>();
-		let result = api.query_storage(keys.clone(), genesis_hash, Some(block2_hash).into());
+		let result = api.query_storage(keys.clone(), genesis_hash, Some(block1_hash).into());
 
 		assert_eq!(executor::block_on(result).unwrap(), expected);
 
@@ -421,7 +399,7 @@
 		let result = api.query_storage(keys.clone(), genesis_hash, None.into());
 
 		expected.push(StorageChangeSet {
-			block: block3_hash,
+			block: block2_hash,
 			changes: vec![
 				(StorageKey(vec![3]), None),
 				(StorageKey(vec![4]), Some(StorageData(vec![4]))),
@@ -431,17 +409,17 @@
 		assert_eq!(executor::block_on(result).unwrap(), expected);
 
 		// Query changes up to block2.
-		let result = api.query_storage(keys.clone(), genesis_hash, Some(block3_hash));
+		let result = api.query_storage(keys.clone(), genesis_hash, Some(block2_hash));
 
 		assert_eq!(executor::block_on(result).unwrap(), expected);
 
 		// Inverted range.
-		let result = api.query_storage(keys.clone(), block2_hash, Some(genesis_hash));
+		let result = api.query_storage(keys.clone(), block1_hash, Some(genesis_hash));
 
 		assert_eq!(
 			executor::block_on(result).map_err(|e| e.to_string()),
 			Err(Error::InvalidBlockRange {
-				from: format!("2 ({:?})", block2_hash),
+				from: format!("1 ({:?})", block1_hash),
 				to: format!("0 ({:?})", genesis_hash),
 				details: "from number > to number".to_owned(),
 			})
@@ -490,7 +468,7 @@
 			executor::block_on(result).map_err(|e| e.to_string()),
 			Err(Error::InvalidBlockRange {
 				from: format!("{:?}", random_hash1),
-				to: format!("{:?}", Some(block3_hash)), // Best block hash.
+				to: format!("{:?}", Some(block2_hash)), // Best block hash.
 				details: format!(
 					"UnknownBlock: Header was not found in the database: {:?}",
 					random_hash1
@@ -516,12 +494,12 @@
 		);
 
 		// single block range
-		let result = api.query_storage_at(keys.clone(), Some(block2_hash));
+		let result = api.query_storage_at(keys.clone(), Some(block1_hash));
 
 		assert_eq!(
 			executor::block_on(result).unwrap(),
 			vec![StorageChangeSet {
-				block: block2_hash,
+				block: block1_hash,
 				changes: vec![
 					(StorageKey(vec![1_u8]), None),
 					(StorageKey(vec![2_u8]), Some(StorageData(vec![2_u8]))),
