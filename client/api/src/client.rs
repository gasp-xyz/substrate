--- conflicted
+++ resolved
@@ -126,11 +126,7 @@
 	/// Get block status by block hash.
 	fn block_status(&self, hash: Block::Hash) -> sp_blockchain::Result<sp_consensus::BlockStatus>;
 
-<<<<<<< HEAD
-	/// Get block justifications for the block with the given id.
-=======
 	/// Get block justifications for the block with the given hash.
->>>>>>> 18bb7c7c
 	fn justifications(&self, hash: Block::Hash) -> sp_blockchain::Result<Option<Justifications>>;
 
 	/// Get block hash by number.
