--- conflicted
+++ resolved
@@ -225,11 +225,7 @@
 	/// Set an existing block as head.
 	pub fn set_head(&self, hash: Block::Hash) -> sp_blockchain::Result<()> {
 		let header = self
-<<<<<<< HEAD
-			.header(BlockId::Hash(hash))?
-=======
 			.header(hash)?
->>>>>>> 18bb7c7c
 			.ok_or_else(|| sp_blockchain::Error::UnknownBlock(format!("{}", hash)))?;
 
 		self.apply_head(&header)
