// This file is part of Substrate.

// Copyright (C) Parity Technologies (UK) Ltd.
// SPDX-License-Identifier: GPL-3.0-or-later WITH Classpath-exception-2.0

// This program is free software: you can redistribute it and/or modify
// it under the terms of the GNU General Public License as published by
// the Free Software Foundation, either version 3 of the License, or
// (at your option) any later version.

// This program is distributed in the hope that it will be useful,
// but WITHOUT ANY WARRANTY; without even the implied warranty of
// MERCHANTABILITY or FITNESS FOR A PARTICULAR PURPOSE. See the
// GNU General Public License for more details.

// You should have received a copy of the GNU General Public License
// along with this program. If not, see <https://www.gnu.org/licenses/>.

//! Execution extensions for runtime calls.
//!
//! This module is responsible for defining the execution
//! strategy for the runtime calls and provide the right `Externalities`
//! extensions to support APIs for particular execution context & capabilities.

use codec::Decode;
use parking_lot::RwLock;
use sc_transaction_pool_api::OffchainSubmitTransaction;
use sp_core::{
	offchain::{self, OffchainDbExt, OffchainWorkerExt, TransactionPoolExt},
	traits::{ReadRuntimeVersion, ReadRuntimeVersionExt},
	ExecutionContext,
};
use sp_externalities::{Extension, Extensions};
<<<<<<< HEAD
use sp_keystore::{KeystoreExt, SyncCryptoStorePtr};
=======
use sp_keystore::{KeystoreExt, KeystorePtr};
>>>>>>> 3bb3882c
use sp_runtime::{
	generic::BlockId,
	traits::{Block as BlockT, NumberFor},
};
pub use sp_state_machine::ExecutionStrategy;
use sp_state_machine::{DefaultHandler, ExecutionManager};
use std::{
	marker::PhantomData,
	sync::{Arc, Weak},
};

/// Execution strategies settings.
#[derive(Debug, Clone)]
pub struct ExecutionStrategies {
	/// Execution strategy used when syncing.
	pub syncing: ExecutionStrategy,
	/// Execution strategy used when importing blocks.
	pub importing: ExecutionStrategy,
	/// Execution strategy used when constructing blocks.
	pub block_construction: ExecutionStrategy,
	/// Execution strategy used for offchain workers.
	pub offchain_worker: ExecutionStrategy,
	/// Execution strategy used in other cases.
	pub other: ExecutionStrategy,
}

impl Default for ExecutionStrategies {
	fn default() -> ExecutionStrategies {
		ExecutionStrategies {
			syncing: ExecutionStrategy::NativeElseWasm,
			importing: ExecutionStrategy::NativeElseWasm,
			block_construction: ExecutionStrategy::AlwaysWasm,
			offchain_worker: ExecutionStrategy::NativeWhenPossible,
			other: ExecutionStrategy::NativeElseWasm,
		}
	}
}

/// Generate the starting set of [`Extensions`].
///
/// These [`Extensions`] are passed to the environment a runtime is executed in.
pub trait ExtensionsFactory<Block: BlockT>: Send + Sync {
	/// Create [`Extensions`] for the given input.
	///
	/// - `block_hash`: The hash of the block in the context that extensions will be used.
	/// - `block_number`: The number of the block in the context that extensions will be used.
	/// - `capabilities`: The capabilities
	fn extensions_for(
		&self,
		block_hash: Block::Hash,
		block_number: NumberFor<Block>,
		capabilities: offchain::Capabilities,
	) -> Extensions;
}

impl<Block: BlockT> ExtensionsFactory<Block> for () {
	fn extensions_for(
		&self,
		_: Block::Hash,
		_: NumberFor<Block>,
		_capabilities: offchain::Capabilities,
	) -> Extensions {
		Extensions::new()
	}
}

impl<Block: BlockT, T: ExtensionsFactory<Block>> ExtensionsFactory<Block> for Vec<T> {
	fn extensions_for(
		&self,
		block_hash: Block::Hash,
		block_number: NumberFor<Block>,
		capabilities: offchain::Capabilities,
	) -> Extensions {
		let mut exts = Extensions::new();
		exts.extend(self.iter().map(|e| e.extensions_for(block_hash, block_number, capabilities)));
		exts
	}
}

/// An [`ExtensionsFactory`] that registers an [`Extension`] before a certain block.
pub struct ExtensionBeforeBlock<Block: BlockT, Ext> {
	before: NumberFor<Block>,
	_marker: PhantomData<fn(Ext) -> Ext>,
}

impl<Block: BlockT, Ext> ExtensionBeforeBlock<Block, Ext> {
	/// Create the extension factory.
	///
	/// - `before`: The block number until the extension should be registered.
	pub fn new(before: NumberFor<Block>) -> Self {
		Self { before, _marker: PhantomData }
	}
}

impl<Block: BlockT, Ext: Default + Extension> ExtensionsFactory<Block>
	for ExtensionBeforeBlock<Block, Ext>
{
	fn extensions_for(
		&self,
		_: Block::Hash,
		block_number: NumberFor<Block>,
		_: offchain::Capabilities,
	) -> Extensions {
		let mut exts = Extensions::new();

		if block_number < self.before {
			exts.register(Ext::default());
		}

		exts
	}
}

/// Create a Offchain DB accessor object.
pub trait DbExternalitiesFactory: Send + Sync {
	/// Create [`offchain::DbExternalities`] instance.
	fn create(&self) -> Box<dyn offchain::DbExternalities>;
}

impl<T: offchain::DbExternalities + Clone + Sync + Send + 'static> DbExternalitiesFactory for T {
	fn create(&self) -> Box<dyn offchain::DbExternalities> {
		Box::new(self.clone())
	}
}

/// A producer of execution extensions for offchain calls.
///
/// This crate aggregates extensions available for the offchain calls
/// and is responsible for producing a correct `Extensions` object.
/// for each call, based on required `Capabilities`.
pub struct ExecutionExtensions<Block: BlockT> {
	strategies: ExecutionStrategies,
	keystore: Option<KeystorePtr>,
	offchain_db: Option<Box<dyn DbExternalitiesFactory>>,
	// FIXME: these two are only RwLock because of https://github.com/paritytech/substrate/issues/4587
	//        remove when fixed.
	// To break retain cycle between `Client` and `TransactionPool` we require this
	// extension to be a `Weak` reference.
	// That's also the reason why it's being registered lazily instead of
	// during initialization.
	transaction_pool: RwLock<Option<Weak<dyn OffchainSubmitTransaction<Block>>>>,
	extensions_factory: RwLock<Box<dyn ExtensionsFactory<Block>>>,
<<<<<<< HEAD
}

impl<Block: BlockT> Default for ExecutionExtensions<Block> {
	fn default() -> Self {
		Self {
			strategies: Default::default(),
			keystore: None,
			offchain_db: None,
			transaction_pool: RwLock::new(None),
			extensions_factory: RwLock::new(Box::new(())),
		}
	}
}

=======
	read_runtime_version: Arc<dyn ReadRuntimeVersion>,
}

>>>>>>> 3bb3882c
impl<Block: BlockT> ExecutionExtensions<Block> {
	/// Create new `ExecutionExtensions` given a `keystore` and `ExecutionStrategies`.
	pub fn new(
		strategies: ExecutionStrategies,
		keystore: Option<KeystorePtr>,
		offchain_db: Option<Box<dyn DbExternalitiesFactory>>,
		read_runtime_version: Arc<dyn ReadRuntimeVersion>,
	) -> Self {
		let transaction_pool = RwLock::new(None);
		let extensions_factory = Box::new(());
		Self {
			strategies,
			keystore,
			offchain_db,
			extensions_factory: RwLock::new(extensions_factory),
			transaction_pool,
			read_runtime_version,
		}
	}

	/// Get a reference to the execution strategies.
	pub fn strategies(&self) -> &ExecutionStrategies {
		&self.strategies
	}

	/// Set the new extensions_factory
	pub fn set_extensions_factory(&self, maker: impl ExtensionsFactory<Block> + 'static) {
		*self.extensions_factory.write() = Box::new(maker);
	}

	/// Register transaction pool extension.
	pub fn register_transaction_pool<T>(&self, pool: &Arc<T>)
	where
		T: OffchainSubmitTransaction<Block> + 'static,
	{
		*self.transaction_pool.write() = Some(Arc::downgrade(pool) as _);
	}

	/// Based on the execution context and capabilities it produces
	/// the extensions object to support desired set of APIs.
	pub fn extensions(
		&self,
		block_hash: Block::Hash,
		block_number: NumberFor<Block>,
		context: ExecutionContext,
	) -> Extensions {
		let capabilities = context.capabilities();

		let mut extensions =
			self.extensions_factory
				.read()
				.extensions_for(block_hash, block_number, capabilities);

		if capabilities.contains(offchain::Capabilities::KEYSTORE) {
			if let Some(ref keystore) = self.keystore {
				extensions.register(KeystoreExt(keystore.clone()));
			}
		}

		if capabilities.contains(offchain::Capabilities::TRANSACTION_POOL) {
			if let Some(pool) = self.transaction_pool.read().as_ref().and_then(|x| x.upgrade()) {
				extensions.register(TransactionPoolExt(Box::new(TransactionPoolAdapter {
					at: BlockId::Hash(block_hash),
					pool,
				}) as _));
			}
		}

		if capabilities.contains(offchain::Capabilities::OFFCHAIN_DB_READ) ||
			capabilities.contains(offchain::Capabilities::OFFCHAIN_DB_WRITE)
		{
			if let Some(offchain_db) = self.offchain_db.as_ref() {
				extensions.register(OffchainDbExt::new(offchain::LimitedExternalities::new(
					capabilities,
					offchain_db.create(),
				)));
			}
		}

		if let ExecutionContext::OffchainCall(Some(ext)) = context {
			extensions.register(OffchainWorkerExt::new(offchain::LimitedExternalities::new(
				capabilities,
				ext.0,
			)));
		}

		extensions.register(ReadRuntimeVersionExt::new(self.read_runtime_version.clone()));

		extensions
	}

	/// Create `ExecutionManager` and `Extensions` for given offchain call.
	///
	/// Based on the execution context and capabilities it produces
	/// the right manager and extensions object to support desired set of APIs.
	pub fn manager_and_extensions<E: std::fmt::Debug>(
		&self,
		block_hash: Block::Hash,
		block_number: NumberFor<Block>,
		context: ExecutionContext,
	) -> (ExecutionManager<DefaultHandler<E>>, Extensions) {
		let manager = match context {
			ExecutionContext::BlockConstruction => self.strategies.block_construction.get_manager(),
			ExecutionContext::Syncing => self.strategies.syncing.get_manager(),
			ExecutionContext::Importing => self.strategies.importing.get_manager(),
			ExecutionContext::OffchainCall(Some((_, capabilities))) if capabilities.is_all() =>
				self.strategies.offchain_worker.get_manager(),
			ExecutionContext::OffchainCall(_) => self.strategies.other.get_manager(),
		};

		(manager, self.extensions(block_hash, block_number, context))
	}
}

/// A wrapper type to pass `BlockId` to the actual transaction pool.
struct TransactionPoolAdapter<Block: BlockT> {
	at: BlockId<Block>,
	pool: Arc<dyn OffchainSubmitTransaction<Block>>,
}

impl<Block: BlockT> offchain::TransactionPool for TransactionPoolAdapter<Block> {
	fn submit_transaction(&mut self, data: Vec<u8>) -> Result<(), ()> {
		let xt = match Block::Extrinsic::decode(&mut &*data) {
			Ok(xt) => xt,
			Err(e) => {
				log::warn!("Unable to decode extrinsic: {:?}: {}", data, e);
				return Err(())
			},
		};

		self.pool.submit_at(&self.at, xt)
	}
}<|MERGE_RESOLUTION|>--- conflicted
+++ resolved
@@ -31,11 +31,7 @@
 	ExecutionContext,
 };
 use sp_externalities::{Extension, Extensions};
-<<<<<<< HEAD
-use sp_keystore::{KeystoreExt, SyncCryptoStorePtr};
-=======
 use sp_keystore::{KeystoreExt, KeystorePtr};
->>>>>>> 3bb3882c
 use sp_runtime::{
 	generic::BlockId,
 	traits::{Block as BlockT, NumberFor},
@@ -178,26 +174,9 @@
 	// during initialization.
 	transaction_pool: RwLock<Option<Weak<dyn OffchainSubmitTransaction<Block>>>>,
 	extensions_factory: RwLock<Box<dyn ExtensionsFactory<Block>>>,
-<<<<<<< HEAD
-}
-
-impl<Block: BlockT> Default for ExecutionExtensions<Block> {
-	fn default() -> Self {
-		Self {
-			strategies: Default::default(),
-			keystore: None,
-			offchain_db: None,
-			transaction_pool: RwLock::new(None),
-			extensions_factory: RwLock::new(Box::new(())),
-		}
-	}
-}
-
-=======
 	read_runtime_version: Arc<dyn ReadRuntimeVersion>,
 }
 
->>>>>>> 3bb3882c
 impl<Block: BlockT> ExecutionExtensions<Block> {
 	/// Create new `ExecutionExtensions` given a `keystore` and `ExecutionStrategies`.
 	pub fn new(
