// This file is part of Substrate.

// Copyright (C) 2017-2021 Parity Technologies (UK) Ltd.
// SPDX-License-Identifier: GPL-3.0-or-later WITH Classpath-exception-2.0

// This program is free software: you can redistribute it and/or modify
// it under the terms of the GNU General Public License as published by
// the Free Software Foundation, either version 3 of the License, or
// (at your option) any later version.

// This program is distributed in the hope that it will be useful,
// but WITHOUT ANY WARRANTY; without even the implied warranty of
// MERCHANTABILITY or FITNESS FOR A PARTICULAR PURPOSE. See the
// GNU General Public License for more details.

// You should have received a copy of the GNU General Public License
// along with this program. If not, see <https://www.gnu.org/licenses/>.

//! Storage notifications

use std::{
	collections::{HashMap, HashSet},
	sync::Arc,
};

use fnv::{FnvHashMap, FnvHashSet};
use prometheus_endpoint::{register, CounterVec, Opts, Registry, U64};
use sp_core::storage::{StorageData, StorageKey};
use sp_runtime::traits::Block as BlockT;
use sp_utils::mpsc::{tracing_unbounded, TracingUnboundedReceiver, TracingUnboundedSender};

/// Storage change set
#[derive(Debug)]
pub struct StorageChangeSet {
	changes: Arc<Vec<(StorageKey, Option<StorageData>)>>,
	child_changes: Arc<Vec<(StorageKey, Vec<(StorageKey, Option<StorageData>)>)>>,
	filter: Option<HashSet<StorageKey>>,
	child_filters: Option<HashMap<StorageKey, Option<HashSet<StorageKey>>>>,
}

impl StorageChangeSet {
	/// Convert the change set into iterator over storage items.
	pub fn iter<'a>(
		&'a self,
	) -> impl Iterator<Item = (Option<&'a StorageKey>, &'a StorageKey, Option<&'a StorageData>)> + 'a
	{
		let top = self
			.changes
			.iter()
			.filter(move |&(key, _)| match self.filter {
				Some(ref filter) => filter.contains(key),
				None => true,
			})
			.map(move |(k, v)| (None, k, v.as_ref()));
		let children = self
			.child_changes
			.iter()
			.filter_map(move |(sk, changes)| {
				self.child_filters.as_ref().and_then(|cf| {
					cf.get(sk).map(|filter| {
						changes
							.iter()
							.filter(move |&(key, _)| match filter {
								Some(ref filter) => filter.contains(key),
								None => true,
							})
							.map(move |(k, v)| (Some(sk), k, v.as_ref()))
					})
				})
			})
			.flatten();
		top.chain(children)
	}
}

/// Type that implements `futures::Stream` of storage change events.
pub type StorageEventStream<H> = TracingUnboundedReceiver<(H, StorageChangeSet)>;

type SubscriberId = u64;

type SubscribersGauge = CounterVec<U64>;

/// Manages storage listeners.
#[derive(Debug)]
pub struct StorageNotifications<Block: BlockT> {
	metrics: Option<SubscribersGauge>,
	next_id: SubscriberId,
	wildcard_listeners: FnvHashSet<SubscriberId>,
	listeners: HashMap<StorageKey, FnvHashSet<SubscriberId>>,
	child_listeners: HashMap<
		StorageKey,
		(HashMap<StorageKey, FnvHashSet<SubscriberId>>, FnvHashSet<SubscriberId>),
	>,
	sinks: FnvHashMap<
		SubscriberId,
		(
			TracingUnboundedSender<(Block::Hash, StorageChangeSet)>,
			Option<HashSet<StorageKey>>,
			Option<HashMap<StorageKey, Option<HashSet<StorageKey>>>>,
		),
	>,
}

impl<Block: BlockT> Default for StorageNotifications<Block> {
	fn default() -> Self {
		Self {
			metrics: Default::default(),
			next_id: Default::default(),
			wildcard_listeners: Default::default(),
			listeners: Default::default(),
			child_listeners: Default::default(),
			sinks: Default::default(),
		}
	}
}

impl<Block: BlockT> StorageNotifications<Block> {
	/// Initialize a new StorageNotifications
	/// optionally pass a prometheus registry to send subscriber metrics to
	pub fn new(prometheus_registry: Option<Registry>) -> Self {
		let metrics = prometheus_registry.and_then(|r| {
			CounterVec::new(
				Opts::new(
					"storage_notification_subscribers",
					"Number of subscribers in storage notification sytem",
				),
<<<<<<< HEAD
				&["action"], //added | removed
=======
				&["action"], // added | removed
>>>>>>> 1d5abf01
			)
			.and_then(|g| register(g, &r))
			.ok()
		});

		StorageNotifications {
			metrics,
			next_id: Default::default(),
			wildcard_listeners: Default::default(),
			listeners: Default::default(),
			child_listeners: Default::default(),
			sinks: Default::default(),
		}
	}
	/// Trigger notification to all listeners.
	///
	/// Note the changes are going to be filtered by listener's filter key.
	/// In fact no event might be sent if clients are not interested in the changes.
	pub fn trigger(
		&mut self,
		hash: &Block::Hash,
		changeset: impl Iterator<Item = (Vec<u8>, Option<Vec<u8>>)>,
		child_changeset: impl Iterator<
			Item = (Vec<u8>, impl Iterator<Item = (Vec<u8>, Option<Vec<u8>>)>),
		>,
	) {
		let has_wildcard = !self.wildcard_listeners.is_empty();

		// early exit if no listeners
		if !has_wildcard && self.listeners.is_empty() && self.child_listeners.is_empty() {
			return
		}

		let mut subscribers = self.wildcard_listeners.clone();
		let mut changes = Vec::new();
		let mut child_changes = Vec::new();

		// Collect subscribers and changes
		for (k, v) in changeset {
			let k = StorageKey(k);
			let listeners = self.listeners.get(&k);

			if let Some(ref listeners) = listeners {
				subscribers.extend(listeners.iter());
			}

			if has_wildcard || listeners.is_some() {
				changes.push((k, v.map(StorageData)));
			}
		}
		for (sk, changeset) in child_changeset {
			let sk = StorageKey(sk);
			if let Some((cl, cw)) = self.child_listeners.get(&sk) {
				let mut changes = Vec::new();
				for (k, v) in changeset {
					let k = StorageKey(k);
					let listeners = cl.get(&k);

					if let Some(ref listeners) = listeners {
						subscribers.extend(listeners.iter());
					}

					subscribers.extend(cw.iter());

					if !cw.is_empty() || listeners.is_some() {
						changes.push((k, v.map(StorageData)));
					}
				}
				if !changes.is_empty() {
					child_changes.push((sk, changes));
				}
			}
		}

		// Don't send empty notifications
		if changes.is_empty() && child_changes.is_empty() {
			return
		}

		let changes = Arc::new(changes);
		let child_changes = Arc::new(child_changes);
		// Trigger the events

		let to_remove = self
			.sinks
			.iter()
			.filter_map(|(subscriber, &(ref sink, ref filter, ref child_filters))| {
				let should_remove = {
					if subscribers.contains(subscriber) {
						sink.unbounded_send((
							hash.clone(),
							StorageChangeSet {
								changes: changes.clone(),
								child_changes: child_changes.clone(),
								filter: filter.clone(),
								child_filters: child_filters.clone(),
							},
						))
						.is_err()
					} else {
						sink.is_closed()
					}
				};

				if should_remove {
					Some(subscriber.clone())
				} else {
					None
				}
			})
			.collect::<Vec<_>>();

		for sub_id in to_remove {
			self.remove_subscriber(sub_id);
		}
	}

	fn remove_subscriber_from(
		subscriber: &SubscriberId,
		filters: &Option<HashSet<StorageKey>>,
		listeners: &mut HashMap<StorageKey, FnvHashSet<SubscriberId>>,
		wildcards: &mut FnvHashSet<SubscriberId>,
	) {
		match filters {
			None => {
				wildcards.remove(subscriber);
			},
			Some(filters) =>
				for key in filters.iter() {
					let remove_key = match listeners.get_mut(key) {
						Some(ref mut set) => {
							set.remove(subscriber);
							set.is_empty()
						},
						None => false,
					};

					if remove_key {
						listeners.remove(key);
					}
				},
		}
	}

	fn remove_subscriber(&mut self, subscriber: SubscriberId) {
		if let Some((_, filters, child_filters)) = self.sinks.remove(&subscriber) {
			Self::remove_subscriber_from(
				&subscriber,
				&filters,
				&mut self.listeners,
				&mut self.wildcard_listeners,
			);
			if let Some(child_filters) = child_filters.as_ref() {
				for (c_key, filters) in child_filters {
					if let Some((listeners, wildcards)) = self.child_listeners.get_mut(&c_key) {
						Self::remove_subscriber_from(
							&subscriber,
							&filters,
							&mut *listeners,
							&mut *wildcards,
						);

						if listeners.is_empty() && wildcards.is_empty() {
							self.child_listeners.remove(&c_key);
						}
					}
				}
			}
			if let Some(m) = self.metrics.as_ref() {
				m.with_label_values(&[&"removed"]).inc();
			}
		}
	}

	fn listen_from(
		current_id: SubscriberId,
		filter_keys: &Option<impl AsRef<[StorageKey]>>,
		listeners: &mut HashMap<StorageKey, FnvHashSet<SubscriberId>>,
		wildcards: &mut FnvHashSet<SubscriberId>,
	) -> Option<HashSet<StorageKey>> {
		match filter_keys {
			None => {
				wildcards.insert(current_id);
				None
			},
			Some(keys) => Some(
				keys.as_ref()
					.iter()
					.map(|key| {
						listeners
							.entry(key.clone())
							.or_insert_with(Default::default)
							.insert(current_id);
						key.clone()
					})
					.collect(),
			),
		}
	}

	/// Start listening for particular storage keys.
	pub fn listen(
		&mut self,
		filter_keys: Option<&[StorageKey]>,
		filter_child_keys: Option<&[(StorageKey, Option<Vec<StorageKey>>)]>,
	) -> StorageEventStream<Block::Hash> {
		self.next_id += 1;
		let current_id = self.next_id;

		// add subscriber for every key
		let keys = Self::listen_from(
			current_id,
			&filter_keys,
			&mut self.listeners,
			&mut self.wildcard_listeners,
		);
		let child_keys = filter_child_keys.map(|filter_child_keys| {
			filter_child_keys
				.iter()
				.map(|(c_key, o_keys)| {
					let (c_listeners, c_wildcards) =
						self.child_listeners.entry(c_key.clone()).or_insert_with(Default::default);

					(
						c_key.clone(),
						Self::listen_from(current_id, o_keys, &mut *c_listeners, &mut *c_wildcards),
					)
				})
				.collect()
		});

		// insert sink
		let (tx, rx) = tracing_unbounded("mpsc_storage_notification_items");
		self.sinks.insert(current_id, (tx, keys, child_keys));

		if let Some(m) = self.metrics.as_ref() {
			m.with_label_values(&[&"added"]).inc();
		}

		rx
	}
}

#[cfg(test)]
mod tests {
	use super::*;
	use sp_runtime::testing::{Block as RawBlock, ExtrinsicWrapper, H256 as Hash};
	use std::iter::{empty, Empty};

	type TestChangeSet = (
		Vec<(StorageKey, Option<StorageData>)>,
		Vec<(StorageKey, Vec<(StorageKey, Option<StorageData>)>)>,
	);

	#[cfg(test)]
	impl From<TestChangeSet> for StorageChangeSet {
		fn from(changes: TestChangeSet) -> Self {
			// warning hardcoded child trie wildcard to test upon
			let child_filters = Some(
				[(StorageKey(vec![4]), None), (StorageKey(vec![5]), None)]
					.iter()
					.cloned()
					.collect(),
			);
			StorageChangeSet {
				changes: Arc::new(changes.0),
				child_changes: Arc::new(changes.1),
				filter: None,
				child_filters,
			}
		}
	}

	#[cfg(test)]
	impl PartialEq for StorageChangeSet {
		fn eq(&self, other: &Self) -> bool {
			self.iter().eq(other.iter())
		}
	}

	type Block = RawBlock<ExtrinsicWrapper<Hash>>;

	#[test]
	fn triggering_change_should_notify_wildcard_listeners() {
		// given
		let mut notifications = StorageNotifications::<Block>::default();
		let child_filter = [(StorageKey(vec![4]), None)];
		let mut recv =
			futures::executor::block_on_stream(notifications.listen(None, Some(&child_filter[..])));

		// when
		let changeset = vec![(vec![2], Some(vec![3])), (vec![3], None)];
		let c_changeset_1 = vec![(vec![5], Some(vec![4])), (vec![6], None)];
		let c_changeset = vec![(vec![4], c_changeset_1)];
		notifications.trigger(
			&Hash::from_low_u64_be(1),
			changeset.into_iter(),
			c_changeset.into_iter().map(|(a, b)| (a, b.into_iter())),
		);

		// then
		assert_eq!(
			recv.next().unwrap(),
			(
				Hash::from_low_u64_be(1),
				(
					vec![
						(StorageKey(vec![2]), Some(StorageData(vec![3]))),
						(StorageKey(vec![3]), None),
					],
					vec![(
						StorageKey(vec![4]),
						vec![
							(StorageKey(vec![5]), Some(StorageData(vec![4]))),
							(StorageKey(vec![6]), None),
						]
					)]
				)
					.into()
			)
		);
	}

	#[test]
	fn should_only_notify_interested_listeners() {
		// given
		let mut notifications = StorageNotifications::<Block>::default();
		let child_filter = [(StorageKey(vec![4]), Some(vec![StorageKey(vec![5])]))];
		let mut recv1 = futures::executor::block_on_stream(
			notifications.listen(Some(&[StorageKey(vec![1])]), None),
		);
		let mut recv2 = futures::executor::block_on_stream(
			notifications.listen(Some(&[StorageKey(vec![2])]), None),
		);
		let mut recv3 = futures::executor::block_on_stream(
			notifications.listen(Some(&[]), Some(&child_filter)),
		);

		// when
		let changeset = vec![(vec![2], Some(vec![3])), (vec![1], None)];
		let c_changeset_1 = vec![(vec![5], Some(vec![4])), (vec![6], None)];

		let c_changeset = vec![(vec![4], c_changeset_1)];
		notifications.trigger(
			&Hash::from_low_u64_be(1),
			changeset.into_iter(),
			c_changeset.into_iter().map(|(a, b)| (a, b.into_iter())),
		);

		// then
		assert_eq!(
			recv1.next().unwrap(),
			(Hash::from_low_u64_be(1), (vec![(StorageKey(vec![1]), None),], vec![]).into())
		);
		assert_eq!(
			recv2.next().unwrap(),
			(
				Hash::from_low_u64_be(1),
				(vec![(StorageKey(vec![2]), Some(StorageData(vec![3]))),], vec![]).into()
			)
		);
		assert_eq!(
			recv3.next().unwrap(),
			(
				Hash::from_low_u64_be(1),
				(
					vec![],
					vec![(
						StorageKey(vec![4]),
						vec![(StorageKey(vec![5]), Some(StorageData(vec![4])))]
					),]
				)
					.into()
			)
		);
	}

	#[test]
	fn should_cleanup_subscribers_if_dropped() {
		// given
		let mut notifications = StorageNotifications::<Block>::default();
		{
			let child_filter = [(StorageKey(vec![4]), Some(vec![StorageKey(vec![5])]))];
			let _recv1 = futures::executor::block_on_stream(
				notifications.listen(Some(&[StorageKey(vec![1])]), None),
			);
			let _recv2 = futures::executor::block_on_stream(
				notifications.listen(Some(&[StorageKey(vec![2])]), None),
			);
			let _recv3 = futures::executor::block_on_stream(notifications.listen(None, None));
			let _recv4 =
				futures::executor::block_on_stream(notifications.listen(None, Some(&child_filter)));
			assert_eq!(notifications.listeners.len(), 2);
			assert_eq!(notifications.wildcard_listeners.len(), 2);
			assert_eq!(notifications.child_listeners.len(), 1);
		}

		// when
		let changeset = vec![(vec![2], Some(vec![3])), (vec![1], None)];
		let c_changeset = empty::<(_, Empty<_>)>();
		notifications.trigger(&Hash::from_low_u64_be(1), changeset.into_iter(), c_changeset);

		// then
		assert_eq!(notifications.listeners.len(), 0);
		assert_eq!(notifications.wildcard_listeners.len(), 0);
		assert_eq!(notifications.child_listeners.len(), 0);
	}

	#[test]
	fn should_not_send_empty_notifications() {
		// given
		let mut recv = {
			let mut notifications = StorageNotifications::<Block>::default();
			let recv = futures::executor::block_on_stream(notifications.listen(None, None));

			// when
			let changeset = vec![];
			let c_changeset = empty::<(_, Empty<_>)>();
			notifications.trigger(&Hash::from_low_u64_be(1), changeset.into_iter(), c_changeset);
			recv
		};

		// then
		assert_eq!(recv.next(), None);
	}
}<|MERGE_RESOLUTION|>--- conflicted
+++ resolved
@@ -124,11 +124,7 @@
 					"storage_notification_subscribers",
 					"Number of subscribers in storage notification sytem",
 				),
-<<<<<<< HEAD
-				&["action"], //added | removed
-=======
 				&["action"], // added | removed
->>>>>>> 1d5abf01
 			)
 			.and_then(|g| register(g, &r))
 			.ok()
