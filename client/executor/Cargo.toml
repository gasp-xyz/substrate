[package]
name = "sc-executor"
version = "0.10.0-dev"
authors = ["Parity Technologies <admin@parity.io>"]
edition = "2021"
license = "GPL-3.0-or-later WITH Classpath-exception-2.0"
homepage = "https://substrate.io"
repository = "https://github.com/paritytech/substrate/"
description = "A crate that provides means of executing/dispatching calls into the runtime."
documentation = "https://docs.rs/sc-executor"
readme = "README.md"

[package.metadata.docs.rs]
targets = ["x86_64-unknown-linux-gnu"]

[dependencies]
lru = "0.8.1"
parking_lot = "0.12.1"
tracing = "0.1.29"
wasmi = "0.13"

codec = { package = "parity-scale-codec", version = "3.2.2" }
sc-executor-common = { version = "0.10.0-dev", path = "common" }
sc-executor-wasmi = { version = "0.10.0-dev", path = "wasmi" }
sc-executor-wasmtime = { version = "0.10.0-dev", path = "wasmtime" }
sp-api = { version = "4.0.0-dev", path = "../../primitives/api" }
sp-core = { version = "7.0.0", path = "../../primitives/core" }
sp-externalities = { version = "0.13.0", path = "../../primitives/externalities" }
sp-io = { version = "7.0.0", path = "../../primitives/io" }
sp-panic-handler = { version = "5.0.0", path = "../../primitives/panic-handler" }
sp-runtime-interface = { version = "7.0.0", path = "../../primitives/runtime-interface" }
sp-trie = { version = "7.0.0", path = "../../primitives/trie" }
sp-version = { version = "5.0.0", path = "../../primitives/version" }
sp-wasm-interface = { version = "7.0.0", path = "../../primitives/wasm-interface" }

[dev-dependencies]
array-bytes = "4.1"
assert_matches = "1.3.0"
wat = "1.0"
sc-runtime-test = { version = "2.0.0", path = "runtime-test" }
substrate-test-runtime = { version = "2.0.0", path = "../../test-utils/runtime" }
sp-state-machine = { version = "0.13.0", path = "../../primitives/state-machine" }
sp-runtime = { version = "7.0.0", path = "../../primitives/runtime" }
sp-maybe-compressed-blob = { version = "4.1.0-dev", path = "../../primitives/maybe-compressed-blob" }
sc-tracing = { version = "4.0.0-dev", path = "../tracing" }
tracing-subscriber = "0.2.19"
paste = "1.0"
regex = "1.6.0"
<<<<<<< HEAD
criterion = "0.3"
=======
criterion = "0.4.0"
>>>>>>> 18bb7c7c
env_logger = "0.9"
num_cpus = "1.13.1"
tempfile = "3.3.0"

[[bench]]
name = "bench"
harness = false

[features]
default = ["std"]
# This crate does not have `no_std` support, we just require this for tests
std = []
wasm-extern-trace = []<|MERGE_RESOLUTION|>--- conflicted
+++ resolved
@@ -46,11 +46,7 @@
 tracing-subscriber = "0.2.19"
 paste = "1.0"
 regex = "1.6.0"
-<<<<<<< HEAD
-criterion = "0.3"
-=======
 criterion = "0.4.0"
->>>>>>> 18bb7c7c
 env_logger = "0.9"
 num_cpus = "1.13.1"
 tempfile = "3.3.0"
