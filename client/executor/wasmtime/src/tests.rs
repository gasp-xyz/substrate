--- conflicted
+++ resolved
@@ -20,11 +20,7 @@
 use sc_executor_common::{
 	error::Error,
 	runtime_blob::RuntimeBlob,
-<<<<<<< HEAD
-	wasm_runtime::{HeapAllocStrategy, WasmModule},
-=======
 	wasm_runtime::{HeapAllocStrategy, WasmModule, DEFAULT_HEAP_ALLOC_STRATEGY},
->>>>>>> 3bb3882c
 };
 use sc_runtime_test::wasm_binary_unwrap;
 
@@ -97,11 +93,7 @@
 			instantiation_strategy,
 			canonicalize_nans: false,
 			deterministic_stack: false,
-<<<<<<< HEAD
-			heap_pages: HeapAllocStrategy::Static { extra_pages: 1024 },
-=======
 			heap_pages: DEFAULT_HEAP_ALLOC_STRATEGY,
->>>>>>> 3bb3882c
 			precompile_runtime: false,
 			tmpdir: None,
 		}
@@ -163,13 +155,10 @@
 				canonicalize_nans: self.canonicalize_nans,
 				parallel_compilation: true,
 				heap_alloc_strategy: self.heap_pages,
-<<<<<<< HEAD
-=======
 				wasm_multi_value: false,
 				wasm_bulk_memory: false,
 				wasm_reference_types: false,
 				wasm_simd: false,
->>>>>>> 3bb3882c
 			},
 		};
 
@@ -488,15 +477,11 @@
 				deterministic_stack_limit: None,
 				canonicalize_nans: false,
 				parallel_compilation: true,
-<<<<<<< HEAD
-				heap_alloc_strategy: HeapAllocStrategy::Static { extra_pages: 2048 },
-=======
 				heap_alloc_strategy: DEFAULT_HEAP_ALLOC_STRATEGY,
 				wasm_multi_value: false,
 				wasm_bulk_memory: false,
 				wasm_reference_types: false,
 				wasm_simd: false,
->>>>>>> 3bb3882c
 			},
 		},
 	)
