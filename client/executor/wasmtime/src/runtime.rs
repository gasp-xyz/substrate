// This file is part of Substrate.

// Copyright (C) Parity Technologies (UK) Ltd.
// SPDX-License-Identifier: GPL-3.0-or-later WITH Classpath-exception-2.0

// This program is free software: you can redistribute it and/or modify
// it under the terms of the GNU General Public License as published by
// the Free Software Foundation, either version 3 of the License, or
// (at your option) any later version.

// This program is distributed in the hope that it will be useful,
// but WITHOUT ANY WARRANTY; without even the implied warranty of
// MERCHANTABILITY or FITNESS FOR A PARTICULAR PURPOSE. See the
// GNU General Public License for more details.

// You should have received a copy of the GNU General Public License
// along with this program. If not, see <https://www.gnu.org/licenses/>.

//! Defines the compiled Wasm runtime that uses Wasmtime internally.

use crate::{
	host::HostState,
	instance_wrapper::{EntryPoint, InstanceWrapper, MemoryWrapper},
	util::{self, replace_strategy_if_broken},
};

use sc_allocator::{AllocationStats, FreeingBumpHeapAllocator};
use sc_executor_common::{
	error::{Error, Result, WasmError},
	runtime_blob::{
		self, DataSegmentsSnapshot, ExposedMutableGlobalsSet, GlobalsSnapshot, RuntimeBlob,
	},
	util::checked_range,
	wasm_runtime::{HeapAllocStrategy, InvokeMethod, WasmInstance, WasmModule},
};
use sp_runtime_interface::unpack_ptr_and_len;
use sp_wasm_interface::{HostFunctions, Pointer, Value, WordSize};
use std::{
	path::{Path, PathBuf},
	sync::{
		atomic::{AtomicBool, Ordering},
		Arc,
	},
};
use wasmtime::{AsContext, Engine, Memory, Table};

#[derive(Default)]
pub(crate) struct StoreData {
	/// This will only be set when we call into the runtime.
	pub(crate) host_state: Option<HostState>,
	/// This will be always set once the store is initialized.
	pub(crate) memory: Option<Memory>,
	/// This will be set only if the runtime actually contains a table.
	pub(crate) table: Option<Table>,
}

impl StoreData {
	/// Returns a mutable reference to the host state.
	pub fn host_state_mut(&mut self) -> Option<&mut HostState> {
		self.host_state.as_mut()
	}

	/// Returns the host memory.
	pub fn memory(&self) -> Memory {
		self.memory.expect("memory is always set; qed")
	}
}

pub(crate) type Store = wasmtime::Store<StoreData>;

enum Strategy {
	LegacyInstanceReuse {
		instance_wrapper: InstanceWrapper,
		globals_snapshot: GlobalsSnapshot<wasmtime::Global>,
		data_segments_snapshot: Arc<DataSegmentsSnapshot>,
		heap_base: u32,
	},
	RecreateInstance(InstanceCreator),
}

struct InstanceCreator {
	engine: wasmtime::Engine,
	instance_pre: Arc<wasmtime::InstancePre<StoreData>>,
}

impl InstanceCreator {
	fn instantiate(&mut self) -> Result<InstanceWrapper> {
		InstanceWrapper::new(&self.engine, &self.instance_pre)
	}
}

struct InstanceGlobals<'a> {
	instance: &'a mut InstanceWrapper,
}

impl<'a> runtime_blob::InstanceGlobals for InstanceGlobals<'a> {
	type Global = wasmtime::Global;

	fn get_global(&mut self, export_name: &str) -> Self::Global {
		self.instance
			.get_global(export_name)
			.expect("get_global is guaranteed to be called with an export name of a global; qed")
	}

	fn get_global_value(&mut self, global: &Self::Global) -> Value {
		util::from_wasmtime_val(global.get(&mut self.instance.store_mut()))
	}

	fn set_global_value(&mut self, global: &Self::Global, value: Value) {
		global.set(&mut self.instance.store_mut(), util::into_wasmtime_val(value)).expect(
			"the value is guaranteed to be of the same value; the global is guaranteed to be mutable; qed",
		);
	}
}

/// Data required for creating instances with the fast instance reuse strategy.
struct InstanceSnapshotData {
	mutable_globals: ExposedMutableGlobalsSet,
	data_segments_snapshot: Arc<DataSegmentsSnapshot>,
}

/// A `WasmModule` implementation using wasmtime to compile the runtime module to machine code
/// and execute the compiled code.
pub struct WasmtimeRuntime {
	engine: wasmtime::Engine,
	instance_pre: Arc<wasmtime::InstancePre<StoreData>>,
	instantiation_strategy: InternalInstantiationStrategy,
}

impl WasmModule for WasmtimeRuntime {
	fn new_instance(&self) -> Result<Box<dyn WasmInstance>> {
		let strategy = match self.instantiation_strategy {
			InternalInstantiationStrategy::LegacyInstanceReuse(ref snapshot_data) => {
				let mut instance_wrapper = InstanceWrapper::new(&self.engine, &self.instance_pre)?;
				let heap_base = instance_wrapper.extract_heap_base()?;

				// This function panics if the instance was created from a runtime blob different
				// from which the mutable globals were collected. Here, it is easy to see that there
				// is only a single runtime blob and thus it's the same that was used for both
				// creating the instance and collecting the mutable globals.
				let globals_snapshot = GlobalsSnapshot::take(
					&snapshot_data.mutable_globals,
					&mut InstanceGlobals { instance: &mut instance_wrapper },
				);

				Strategy::LegacyInstanceReuse {
					instance_wrapper,
					globals_snapshot,
					data_segments_snapshot: snapshot_data.data_segments_snapshot.clone(),
					heap_base,
				}
			},
			InternalInstantiationStrategy::Builtin => Strategy::RecreateInstance(InstanceCreator {
				engine: self.engine.clone(),
				instance_pre: self.instance_pre.clone(),
			}),
		};

		Ok(Box::new(WasmtimeInstance { strategy }))
	}
}

/// A `WasmInstance` implementation that reuses compiled module and spawns instances
/// to execute the compiled code.
pub struct WasmtimeInstance {
	strategy: Strategy,
}

impl WasmtimeInstance {
	fn call_impl(
		&mut self,
		method: InvokeMethod,
		data: &[u8],
		allocation_stats: &mut Option<AllocationStats>,
	) -> Result<Vec<u8>> {
		match &mut self.strategy {
			Strategy::LegacyInstanceReuse {
				ref mut instance_wrapper,
				globals_snapshot,
				data_segments_snapshot,
				heap_base,
			} => {
				let entrypoint = instance_wrapper.resolve_entrypoint(method)?;

				data_segments_snapshot.apply(|offset, contents| {
					util::write_memory_from(
						instance_wrapper.store_mut(),
						Pointer::new(offset),
						contents,
					)
				})?;
				globals_snapshot.apply(&mut InstanceGlobals { instance: instance_wrapper });
				let allocator = FreeingBumpHeapAllocator::new(*heap_base);

				let result =
					perform_call(data, instance_wrapper, entrypoint, allocator, allocation_stats);

				// Signal to the OS that we are done with the linear memory and that it can be
				// reclaimed.
				instance_wrapper.decommit();

				result
			},
			Strategy::RecreateInstance(ref mut instance_creator) => {
				let mut instance_wrapper = instance_creator.instantiate()?;
				let heap_base = instance_wrapper.extract_heap_base()?;
				let entrypoint = instance_wrapper.resolve_entrypoint(method)?;

				let allocator = FreeingBumpHeapAllocator::new(heap_base);
				perform_call(data, &mut instance_wrapper, entrypoint, allocator, allocation_stats)
			},
		}
	}
}

impl WasmInstance for WasmtimeInstance {
	fn call_with_allocation_stats(
		&mut self,
		method: InvokeMethod,
		data: &[u8],
	) -> (Result<Vec<u8>>, Option<AllocationStats>) {
		let mut allocation_stats = None;
		let result = self.call_impl(method, data, &mut allocation_stats);
		(result, allocation_stats)
	}

	fn get_global_const(&mut self, name: &str) -> Result<Option<Value>> {
		match &mut self.strategy {
			Strategy::LegacyInstanceReuse { instance_wrapper, .. } =>
				instance_wrapper.get_global_val(name),
			Strategy::RecreateInstance(ref mut instance_creator) =>
				instance_creator.instantiate()?.get_global_val(name),
		}
	}

	fn linear_memory_base_ptr(&self) -> Option<*const u8> {
		match &self.strategy {
			Strategy::RecreateInstance(_) => {
				// We do not keep the wasm instance around, therefore there is no linear memory
				// associated with it.
				None
			},
			Strategy::LegacyInstanceReuse { instance_wrapper, .. } =>
				Some(instance_wrapper.base_ptr()),
		}
	}
}

/// Prepare a directory structure and a config file to enable wasmtime caching.
///
/// In case of an error the caching will not be enabled.
fn setup_wasmtime_caching(
	cache_path: &Path,
	config: &mut wasmtime::Config,
) -> std::result::Result<(), String> {
	use std::fs;

	let wasmtime_cache_root = cache_path.join("wasmtime");
	fs::create_dir_all(&wasmtime_cache_root)
		.map_err(|err| format!("cannot create the dirs to cache: {}", err))?;

	// Canonicalize the path after creating the directories.
	let wasmtime_cache_root = wasmtime_cache_root
		.canonicalize()
		.map_err(|err| format!("failed to canonicalize the path: {}", err))?;

	// Write the cache config file
	let cache_config_path = wasmtime_cache_root.join("cache-config.toml");
	let config_content = format!(
		"\
[cache]
enabled = true
directory = \"{cache_dir}\"
",
		cache_dir = wasmtime_cache_root.display()
	);
	fs::write(&cache_config_path, config_content)
		.map_err(|err| format!("cannot write the cache config: {}", err))?;

	config
		.cache_config_load(cache_config_path)
		.map_err(|err| format!("failed to parse the config: {:#}", err))?;

	Ok(())
}

fn common_config(semantics: &Semantics) -> std::result::Result<wasmtime::Config, WasmError> {
	let mut config = wasmtime::Config::new();
	config.cranelift_opt_level(wasmtime::OptLevel::SpeedAndSize);
	config.cranelift_nan_canonicalization(semantics.canonicalize_nans);

	// Since wasmtime 6.0.0 the default for this is `true`, but that heavily regresses
	// the contracts pallet's performance, so disable it for now.
	#[allow(deprecated)]
	config.cranelift_use_egraphs(false);

	let profiler = match std::env::var_os("WASMTIME_PROFILING_STRATEGY") {
		Some(os_string) if os_string == "jitdump" => wasmtime::ProfilingStrategy::JitDump,
		None => wasmtime::ProfilingStrategy::None,
		Some(_) => {
			// Remember if we have already logged a warning due to an unknown profiling strategy.
			static UNKNOWN_PROFILING_STRATEGY: AtomicBool = AtomicBool::new(false);
			// Make sure that the warning will not be relogged regularly.
			if !UNKNOWN_PROFILING_STRATEGY.swap(true, Ordering::Relaxed) {
				log::warn!("WASMTIME_PROFILING_STRATEGY is set to unknown value, ignored.");
			}
			wasmtime::ProfilingStrategy::None
		},
	};
	config.profiler(profiler);

	let native_stack_max = match semantics.deterministic_stack_limit {
		Some(DeterministicStackLimit { native_stack_max, .. }) => native_stack_max,

		// In `wasmtime` 0.35 the default stack size limit was changed from 1MB to 512KB.
		//
		// This broke at least one parachain which depended on the original 1MB limit,
		// so here we restore it to what it was originally.
		None => 1024 * 1024,
	};

	config.max_wasm_stack(native_stack_max as usize);

	config.parallel_compilation(semantics.parallel_compilation);

	// Be clear and specific about the extensions we support. If an update brings new features
	// they should be introduced here as well.
	config.wasm_reference_types(semantics.wasm_reference_types);
	config.wasm_simd(semantics.wasm_simd);
	config.wasm_bulk_memory(semantics.wasm_bulk_memory);
	config.wasm_multi_value(semantics.wasm_multi_value);
	config.wasm_multi_memory(false);
	config.wasm_threads(false);
	config.wasm_memory64(false);

	let (use_pooling, use_cow) = match semantics.instantiation_strategy {
		InstantiationStrategy::PoolingCopyOnWrite => (true, true),
		InstantiationStrategy::Pooling => (true, false),
		InstantiationStrategy::RecreateInstanceCopyOnWrite => (false, true),
		InstantiationStrategy::RecreateInstance => (false, false),
		InstantiationStrategy::LegacyInstanceReuse => (false, false),
	};

	const WASM_PAGE_SIZE: u64 = 65536;

	config.memory_init_cow(use_cow);
	config.memory_guaranteed_dense_image_size(match semantics.heap_alloc_strategy {
		HeapAllocStrategy::Dynamic { maximum_pages } =>
			maximum_pages.map(|p| p as u64 * WASM_PAGE_SIZE).unwrap_or(u64::MAX),
		HeapAllocStrategy::Static { .. } => u64::MAX,
	});

	if use_pooling {
		const MAX_WASM_PAGES: u64 = 0x10000;

		let memory_pages = match semantics.heap_alloc_strategy {
			HeapAllocStrategy::Dynamic { maximum_pages } =>
				maximum_pages.map(|p| p as u64).unwrap_or(MAX_WASM_PAGES),
			HeapAllocStrategy::Static { .. } => MAX_WASM_PAGES,
		};

		let mut pooling_config = wasmtime::PoolingAllocationConfig::default();
		pooling_config
			.max_unused_warm_slots(4)
			// Pooling needs a bunch of hard limits to be set; if we go over
			// any of these then the instantiation will fail.
			//
			// Current minimum values for kusama (as of 2022-04-14):
			//   size: 32384
			//   table_elements: 1249
			//   memory_pages: 2070
			.instance_size(128 * 1024)
			.instance_table_elements(8192)
			.instance_memory_pages(memory_pages)
			// We can only have a single of those.
			.instance_tables(1)
			.instance_memories(1)
			// This determines how many instances of the module can be
			// instantiated in parallel from the same `Module`.
			.instance_count(32);

		config.allocation_strategy(wasmtime::InstanceAllocationStrategy::Pooling(pooling_config));
	}

	Ok(config)
}

/// Knobs for deterministic stack height limiting.
///
/// The WebAssembly standard defines a call/value stack but it doesn't say anything about its
/// size except that it has to be finite. The implementations are free to choose their own notion
/// of limit: some may count the number of calls or values, others would rely on the host machine
/// stack and trap on reaching a guard page.
///
/// This obviously is a source of non-determinism during execution. This feature can be used
/// to instrument the code so that it will count the depth of execution in some deterministic
/// way (the machine stack limit should be so high that the deterministic limit always triggers
/// first).
///
/// The deterministic stack height limiting feature allows to instrument the code so that it will
/// count the number of items that may be on the stack. This counting will only act as an rough
/// estimate of the actual stack limit in wasmtime. This is because wasmtime measures it's stack
/// usage in bytes.
///
/// The actual number of bytes consumed by a function is not trivial to compute  without going
/// through full compilation. Therefore, it's expected that `native_stack_max` is greatly
/// overestimated and thus never reached in practice. The stack overflow check introduced by the
/// instrumentation and that relies on the logical item count should be reached first.
///
/// See [here][stack_height] for more details of the instrumentation
///
/// [stack_height]: https://github.com/paritytech/wasm-utils/blob/d9432baf/src/stack_height/mod.rs#L1-L50
#[derive(Clone)]
pub struct DeterministicStackLimit {
	/// A number of logical "values" that can be pushed on the wasm stack. A trap will be triggered
	/// if exceeded.
	///
	/// A logical value is a local, an argument or a value pushed on operand stack.
	pub logical_max: u32,
	/// The maximum number of bytes for stack used by wasmtime JITed code.
	///
	/// It's not specified how much bytes will be consumed by a stack frame for a given wasm
	/// function after translation into machine code. It is also not quite trivial.
	///
	/// Therefore, this number should be chosen conservatively. It must be so large so that it can
	/// fit the [`logical_max`](Self::logical_max) logical values on the stack, according to the
	/// current instrumentation algorithm.
	///
	/// This value cannot be 0.
	pub native_stack_max: u32,
}

/// The instantiation strategy to use for the WASM executor.
///
/// All of the CoW strategies (with `CopyOnWrite` suffix) are only supported when either:
///   a) we're running on Linux,
///   b) we're running on an Unix-like system and we're precompiling
///      our module beforehand.
///
/// If the CoW variant of a strategy is unsupported the executor will
/// fall back to the non-CoW equivalent.
#[non_exhaustive]
#[derive(Copy, Clone, PartialEq, Eq, Hash, Debug)]
pub enum InstantiationStrategy {
	/// Pool the instances to avoid initializing everything from scratch
	/// on each instantiation. Use copy-on-write memory when possible.
	///
	/// This is the fastest instantiation strategy.
	PoolingCopyOnWrite,

	/// Recreate the instance from scratch on every instantiation.
	/// Use copy-on-write memory when possible.
	RecreateInstanceCopyOnWrite,

	/// Pool the instances to avoid initializing everything from scratch
	/// on each instantiation.
	Pooling,

	/// Recreate the instance from scratch on every instantiation. Very slow.
	RecreateInstance,

	/// Legacy instance reuse mechanism. DEPRECATED. Will be removed. Do not use.
	LegacyInstanceReuse,
}

enum InternalInstantiationStrategy {
	LegacyInstanceReuse(InstanceSnapshotData),
	Builtin,
}

#[derive(Clone)]
pub struct Semantics {
	/// The instantiation strategy to use.
	pub instantiation_strategy: InstantiationStrategy,

	/// Specifying `Some` will enable deterministic stack height. That is, all executor
	/// invocations will reach stack overflow at the exactly same point across different wasmtime
	/// versions and architectures.
	///
	/// This is achieved by a combination of running an instrumentation pass on input code and
	/// configuring wasmtime accordingly.
	///
	/// Since this feature depends on instrumentation, it can be set only if runtime is
	/// instantiated using the runtime blob, e.g. using [`create_runtime`].
	// I.e. if [`CodeSupplyMode::Verbatim`] is used.
	pub deterministic_stack_limit: Option<DeterministicStackLimit>,

	/// Controls whether wasmtime should compile floating point in a way that doesn't allow for
	/// non-determinism.
	///
	/// By default, the wasm spec allows some local non-determinism wrt. certain floating point
	/// operations. Specifically, those operations that are not defined to operate on bits (e.g.
	/// fneg) can produce NaN values. The exact bit pattern for those is not specified and may
	/// depend on the particular machine that executes wasmtime generated JITed machine code. That
	/// is a source of non-deterministic values.
	///
	/// The classical runtime environment for Substrate allowed it and punted this on the runtime
	/// developers. For PVFs, we want to ensure that execution is deterministic though. Therefore,
	/// for PVF execution this flag is meant to be turned on.
	pub canonicalize_nans: bool,

	/// Configures wasmtime to use multiple threads for compiling.
	pub parallel_compilation: bool,

	/// The heap allocation strategy to use.
	pub heap_alloc_strategy: HeapAllocStrategy,
<<<<<<< HEAD
=======

	/// Enables WASM Multi-Value proposal
	pub wasm_multi_value: bool,

	/// Enables WASM Bulk Memory Operations proposal
	pub wasm_bulk_memory: bool,

	/// Enables WASM Reference Types proposal
	pub wasm_reference_types: bool,

	/// Enables WASM Fixed-Width SIMD proposal
	pub wasm_simd: bool,
>>>>>>> 3bb3882c
}

#[derive(Clone)]
pub struct Config {
	/// The WebAssembly standard requires all imports of an instantiated module to be resolved,
	/// otherwise, the instantiation fails. If this option is set to `true`, then this behavior is
	/// overriden and imports that are requested by the module and not provided by the host
	/// functions will be resolved using stubs. These stubs will trap upon a call.
	pub allow_missing_func_imports: bool,

	/// A directory in which wasmtime can store its compiled artifacts cache.
	pub cache_path: Option<PathBuf>,

	/// Tuning of various semantics of the wasmtime executor.
	pub semantics: Semantics,
}

enum CodeSupplyMode<'a> {
	/// The runtime is instantiated using the given runtime blob.
	Fresh(RuntimeBlob),

	/// The runtime is instantiated using a precompiled module.
	///
	/// This assumes that the code is already prepared for execution and the same `Config` was
	/// used.
	///
	/// We use a `Path` here instead of simply passing a byte slice to allow `wasmtime` to
	/// map the runtime's linear memory on supported platforms in a copy-on-write fashion.
	Precompiled(&'a Path),
}

/// Create a new `WasmtimeRuntime` given the code. This function performs translation from Wasm to
/// machine code, which can be computationally heavy.
///
/// The `H` generic parameter is used to statically pass a set of host functions which are exposed
/// to the runtime.
pub fn create_runtime<H>(
	blob: RuntimeBlob,
	config: Config,
) -> std::result::Result<WasmtimeRuntime, WasmError>
where
	H: HostFunctions,
{
	// SAFETY: this is safe because it doesn't use `CodeSupplyMode::Precompiled`.
	unsafe { do_create_runtime::<H>(CodeSupplyMode::Fresh(blob), config) }
}

/// The same as [`create_runtime`] but takes a path to a precompiled artifact,
/// which makes this function considerably faster than [`create_runtime`].
///
/// # Safety
///
/// The caller must ensure that the compiled artifact passed here was:
///   1) produced by [`prepare_runtime_artifact`],
///   2) written to the disk as a file,
///   3) was not modified,
///   4) will not be modified while any runtime using this artifact is alive, or is being
///      instantiated.
///
/// Failure to adhere to these requirements might lead to crashes and arbitrary code execution.
///
/// It is ok though if the compiled artifact was created by code of another version or with
/// different configuration flags. In such case the caller will receive an `Err` deterministically.
pub unsafe fn create_runtime_from_artifact<H>(
	compiled_artifact_path: &Path,
	config: Config,
) -> std::result::Result<WasmtimeRuntime, WasmError>
where
	H: HostFunctions,
{
	do_create_runtime::<H>(CodeSupplyMode::Precompiled(compiled_artifact_path), config)
}

/// # Safety
///
/// This is only unsafe if called with [`CodeSupplyMode::Artifact`]. See
/// [`create_runtime_from_artifact`] to get more details.
unsafe fn do_create_runtime<H>(
	code_supply_mode: CodeSupplyMode<'_>,
	mut config: Config,
) -> std::result::Result<WasmtimeRuntime, WasmError>
where
	H: HostFunctions,
{
	replace_strategy_if_broken(&mut config.semantics.instantiation_strategy);

	let mut wasmtime_config = common_config(&config.semantics)?;
	if let Some(ref cache_path) = config.cache_path {
		if let Err(reason) = setup_wasmtime_caching(cache_path, &mut wasmtime_config) {
			log::warn!(
				"failed to setup wasmtime cache. Performance may degrade significantly: {}.",
				reason,
			);
		}
	}

	let engine = Engine::new(&wasmtime_config)
		.map_err(|e| WasmError::Other(format!("cannot create the wasmtime engine: {:#}", e)))?;

	let (module, instantiation_strategy) = match code_supply_mode {
		CodeSupplyMode::Fresh(blob) => {
			let blob = prepare_blob_for_compilation(blob, &config.semantics)?;
			let serialized_blob = blob.clone().serialize();

			let module = wasmtime::Module::new(&engine, &serialized_blob)
				.map_err(|e| WasmError::Other(format!("cannot create module: {:#}", e)))?;

			match config.semantics.instantiation_strategy {
				InstantiationStrategy::LegacyInstanceReuse => {
					let data_segments_snapshot =
						DataSegmentsSnapshot::take(&blob).map_err(|e| {
							WasmError::Other(format!("cannot take data segments snapshot: {}", e))
						})?;
					let data_segments_snapshot = Arc::new(data_segments_snapshot);
					let mutable_globals = ExposedMutableGlobalsSet::collect(&blob);

					(
						module,
						InternalInstantiationStrategy::LegacyInstanceReuse(InstanceSnapshotData {
							data_segments_snapshot,
							mutable_globals,
						}),
					)
				},
				InstantiationStrategy::Pooling |
				InstantiationStrategy::PoolingCopyOnWrite |
				InstantiationStrategy::RecreateInstance |
				InstantiationStrategy::RecreateInstanceCopyOnWrite =>
					(module, InternalInstantiationStrategy::Builtin),
			}
		},
		CodeSupplyMode::Precompiled(compiled_artifact_path) => {
			if let InstantiationStrategy::LegacyInstanceReuse =
				config.semantics.instantiation_strategy
			{
				return Err(WasmError::Other("the legacy instance reuse instantiation strategy is incompatible with precompiled modules".into()));
			}

			// SAFETY: The unsafety of `deserialize_file` is covered by this function. The
			//         responsibilities to maintain the invariants are passed to the caller.
			//
			//         See [`create_runtime_from_artifact`] for more details.
			let module = wasmtime::Module::deserialize_file(&engine, compiled_artifact_path)
				.map_err(|e| WasmError::Other(format!("cannot deserialize module: {:#}", e)))?;

			(module, InternalInstantiationStrategy::Builtin)
		},
	};

	let mut linker = wasmtime::Linker::new(&engine);
	crate::imports::prepare_imports::<H>(&mut linker, &module, config.allow_missing_func_imports)?;

	let instance_pre = linker
		.instantiate_pre(&module)
		.map_err(|e| WasmError::Other(format!("cannot preinstantiate module: {:#}", e)))?;

	Ok(WasmtimeRuntime { engine, instance_pre: Arc::new(instance_pre), instantiation_strategy })
}

fn prepare_blob_for_compilation(
	mut blob: RuntimeBlob,
	semantics: &Semantics,
) -> std::result::Result<RuntimeBlob, WasmError> {
	if let Some(DeterministicStackLimit { logical_max, .. }) = semantics.deterministic_stack_limit {
		blob = blob.inject_stack_depth_metering(logical_max)?;
	}

	if let InstantiationStrategy::LegacyInstanceReuse = semantics.instantiation_strategy {
		// When this strategy is used this must be called after all other passes which may introduce
		// new global variables, otherwise they will not be reset when we call into the runtime
		// again.
		blob.expose_mutable_globals();
	}

	// We don't actually need the memory to be imported so we can just convert any memory
	// import into an export with impunity. This simplifies our code since `wasmtime` will
	// now automatically take care of creating the memory for us, and it is also necessary
	// to enable `wasmtime`'s instance pooling. (Imported memories are ineligible for pooling.)
	blob.convert_memory_import_into_export()?;
	blob.setup_memory_according_to_heap_alloc_strategy(semantics.heap_alloc_strategy)?;

	Ok(blob)
}

/// Takes a [`RuntimeBlob`] and precompiles it returning the serialized result of compilation. It
/// can then be used for calling [`create_runtime`] avoiding long compilation times.
pub fn prepare_runtime_artifact(
	blob: RuntimeBlob,
	semantics: &Semantics,
) -> std::result::Result<Vec<u8>, WasmError> {
	let mut semantics = semantics.clone();
	replace_strategy_if_broken(&mut semantics.instantiation_strategy);

	let blob = prepare_blob_for_compilation(blob, &semantics)?;

	let engine = Engine::new(&common_config(&semantics)?)
		.map_err(|e| WasmError::Other(format!("cannot create the engine: {:#}", e)))?;

	engine
		.precompile_module(&blob.serialize())
		.map_err(|e| WasmError::Other(format!("cannot precompile module: {:#}", e)))
}

fn perform_call(
	data: &[u8],
	instance_wrapper: &mut InstanceWrapper,
	entrypoint: EntryPoint,
	mut allocator: FreeingBumpHeapAllocator,
	allocation_stats: &mut Option<AllocationStats>,
) -> Result<Vec<u8>> {
	let (data_ptr, data_len) = inject_input_data(instance_wrapper, &mut allocator, data)?;

	let host_state = HostState::new(allocator);

	// Set the host state before calling into wasm.
	instance_wrapper.store_mut().data_mut().host_state = Some(host_state);

	let ret = entrypoint
		.call(instance_wrapper.store_mut(), data_ptr, data_len)
		.map(unpack_ptr_and_len);

	// Reset the host state
	let host_state = instance_wrapper.store_mut().data_mut().host_state.take().expect(
		"the host state is always set before calling into WASM so it can't be None here; qed",
	);
	*allocation_stats = Some(host_state.allocation_stats());

	let (output_ptr, output_len) = ret?;
	let output = extract_output_data(instance_wrapper, output_ptr, output_len)?;

	Ok(output)
}

fn inject_input_data(
	instance: &mut InstanceWrapper,
	allocator: &mut FreeingBumpHeapAllocator,
	data: &[u8],
) -> Result<(Pointer<u8>, WordSize)> {
	let mut ctx = instance.store_mut();
	let memory = ctx.data().memory();
	let data_len = data.len() as WordSize;
	let data_ptr = allocator.allocate(&mut MemoryWrapper(&memory, &mut ctx), data_len)?;
	util::write_memory_from(instance.store_mut(), data_ptr, data)?;
	Ok((data_ptr, data_len))
}

fn extract_output_data(
	instance: &InstanceWrapper,
	output_ptr: u32,
	output_len: u32,
) -> Result<Vec<u8>> {
	let ctx = instance.store();

	// Do a length check before allocating. The returned output should not be bigger than the
	// available WASM memory. Otherwise, a malicious parachain can trigger a large allocation,
	// potentially causing memory exhaustion.
	//
	// Get the size of the WASM memory in bytes.
	let memory_size = ctx.as_context().data().memory().data_size(ctx);
	if checked_range(output_ptr as usize, output_len as usize, memory_size).is_none() {
<<<<<<< HEAD
		Err(WasmError::Other("output exceeds bounds of wasm memory".into()))?
=======
		Err(Error::OutputExceedsBounds)?
>>>>>>> 3bb3882c
	}
	let mut output = vec![0; output_len as usize];

	util::read_memory_into(ctx, Pointer::new(output_ptr), &mut output)?;
	Ok(output)
}<|MERGE_RESOLUTION|>--- conflicted
+++ resolved
@@ -504,8 +504,6 @@
 
 	/// The heap allocation strategy to use.
 	pub heap_alloc_strategy: HeapAllocStrategy,
-<<<<<<< HEAD
-=======
 
 	/// Enables WASM Multi-Value proposal
 	pub wasm_multi_value: bool,
@@ -518,7 +516,6 @@
 
 	/// Enables WASM Fixed-Width SIMD proposal
 	pub wasm_simd: bool,
->>>>>>> 3bb3882c
 }
 
 #[derive(Clone)]
@@ -779,11 +776,7 @@
 	// Get the size of the WASM memory in bytes.
 	let memory_size = ctx.as_context().data().memory().data_size(ctx);
 	if checked_range(output_ptr as usize, output_len as usize, memory_size).is_none() {
-<<<<<<< HEAD
-		Err(WasmError::Other("output exceeds bounds of wasm memory".into()))?
-=======
 		Err(Error::OutputExceedsBounds)?
->>>>>>> 3bb3882c
 	}
 	let mut output = vec![0; output_len as usize];
 
