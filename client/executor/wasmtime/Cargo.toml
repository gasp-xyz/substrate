[package]
name = "sc-executor-wasmtime"
version = "0.10.0-dev"
authors = ["Parity Technologies <admin@parity.io>"]
edition = "2018"
license = "GPL-3.0-or-later WITH Classpath-exception-2.0"
homepage = "https://substrate.dev"
repository = "https://github.com/paritytech/substrate/"
description = "Defines a `WasmRuntime` that uses the Wasmtime JIT to execute."
readme = "README.md"

[package.metadata.docs.rs]
targets = ["x86_64-unknown-linux-gnu"]

[dependencies]
libc = "0.2.90"
cfg-if = "1.0"
log = "0.4.8"
scoped-tls = "1.0"
parity-wasm = "0.42.0"
codec = { package = "parity-scale-codec", version = "2.0.0" }
sc-executor-common = { version = "0.10.0-dev", path = "../common" }
sp-wasm-interface = { version = "4.0.0-dev", path = "../../../primitives/wasm-interface" }
sp-runtime-interface = { version = "4.0.0-dev", path = "../../../primitives/runtime-interface" }
sp-core = { version = "4.0.0-dev", path = "../../../primitives/core" }
sc-allocator = { version = "4.0.0-dev", path = "../../allocator" }
wasmtime = { version = "0.27.0", default-features = false, features = ["cache", "parallel-compilation"] }
pwasm-utils = { version = "0.18" }

[dev-dependencies]
assert_matches = "1.3.0"
sc-runtime-test = { version = "2.0.0", path = "../runtime-test" }
<<<<<<< HEAD
sp-io = { version = "3.0.0", path = "../../../primitives/io" }
wat = "1.0"

[features]
wasmer-sandbox = []
=======
sp-io = { version = "4.0.0-dev", path = "../../../primitives/io" }
wat = "1.0"
>>>>>>> efd54879
<|MERGE_RESOLUTION|>--- conflicted
+++ resolved
@@ -30,13 +30,8 @@
 [dev-dependencies]
 assert_matches = "1.3.0"
 sc-runtime-test = { version = "2.0.0", path = "../runtime-test" }
-<<<<<<< HEAD
-sp-io = { version = "3.0.0", path = "../../../primitives/io" }
+sp-io = { version = "4.0.0-dev", path = "../../../primitives/io" }
 wat = "1.0"
 
 [features]
-wasmer-sandbox = []
-=======
-sp-io = { version = "4.0.0-dev", path = "../../../primitives/io" }
-wat = "1.0"
->>>>>>> efd54879
+wasmer-sandbox = []