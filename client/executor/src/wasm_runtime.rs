// This file is part of Substrate.

// Copyright (C) 2019-2021 Parity Technologies (UK) Ltd.
// SPDX-License-Identifier: GPL-3.0-or-later WITH Classpath-exception-2.0

// This program is free software: you can redistribute it and/or modify
// it under the terms of the GNU General Public License as published by
// the Free Software Foundation, either version 3 of the License, or
// (at your option) any later version.

// This program is distributed in the hope that it will be useful,
// but WITHOUT ANY WARRANTY; without even the implied warranty of
// MERCHANTABILITY or FITNESS FOR A PARTICULAR PURPOSE. See the
// GNU General Public License for more details.

// You should have received a copy of the GNU General Public License
// along with this program. If not, see <https://www.gnu.org/licenses/>.

//! Traits and accessor functions for calling into the Substrate Wasm runtime.
//!
//! The primary means of accessing the runtimes is through a cache which saves the reusable
//! components of the runtime that are expensive to initialize.

use crate::error::{Error, WasmError};
use codec::Decode;
use parking_lot::Mutex;
use sc_executor_common::{
	runtime_blob::RuntimeBlob,
	wasm_runtime::{WasmInstance, WasmModule},
};
use sp_core::traits::{Externalities, FetchRuntimeCode, RuntimeCode};
use sp_version::RuntimeVersion;
use std::{
	panic::AssertUnwindSafe,
	path::{Path, PathBuf},
	sync::Arc,
};

use sp_wasm_interface::Function;

/// Specification of different methods of executing the runtime Wasm code.
#[derive(Debug, PartialEq, Eq, Hash, Copy, Clone)]
pub enum WasmExecutionMethod {
	/// Uses the Wasmi interpreter.
	Interpreted,
	/// Uses the Wasmtime compiled runtime.
	#[cfg(feature = "wasmtime")]
	Compiled,
}

impl Default for WasmExecutionMethod {
	fn default() -> WasmExecutionMethod {
		WasmExecutionMethod::Interpreted
	}
}

/// A Wasm runtime object along with its cached runtime version.
struct VersionedRuntime {
	/// Runtime code hash.
	code_hash: Vec<u8>,
	/// Wasm runtime type.
	wasm_method: WasmExecutionMethod,
	/// Shared runtime that can spawn instances.
	module: Arc<dyn WasmModule>,
	/// The number of WebAssembly heap pages this instance was created with.
	heap_pages: u64,
	/// Runtime version according to `Core_version` if any.
	version: Option<RuntimeVersion>,
	/// Cached instance pool.
	instances: Vec<Mutex<Option<Box<dyn WasmInstance>>>>,
}

impl VersionedRuntime {
	/// Run the given closure `f` with an instance of this runtime.
	fn with_instance<'c, R, F>(&self, ext: &mut dyn Externalities, f: F) -> Result<R, Error>
	where
		F: FnOnce(
			&Arc<dyn WasmModule>,
			&dyn WasmInstance,
			Option<&RuntimeVersion>,
			&mut dyn Externalities,
		) -> Result<R, Error>,
	{
		// Find a free instance
		let instance = self
			.instances
			.iter()
			.enumerate()
			.find_map(|(index, i)| i.try_lock().map(|i| (index, i)));

		match instance {
			Some((index, mut locked)) => {
				let (instance, new_inst) = locked
					.take()
					.map(|r| Ok((r, false)))
					.unwrap_or_else(|| self.module.new_instance().map(|i| (i, true)))?;

				let result = f(&self.module, &*instance, self.version.as_ref(), ext);
				if let Err(e) = &result {
					if new_inst {
						log::warn!(
							target: "wasm-runtime",
							"Fresh runtime instance failed with {:?}",
							e,
						)
					} else {
						log::warn!(
							target: "wasm-runtime",
							"Evicting failed runtime instance: {:?}",
							e,
						);
					}
				} else {
					*locked = Some(instance);

					if new_inst {
						log::debug!(
							target: "wasm-runtime",
							"Allocated WASM instance {}/{}",
							index + 1,
							self.instances.len(),
						);
					}
				}

				result
			},
			None => {
				log::warn!(target: "wasm-runtime", "Ran out of free WASM instances");

				// Allocate a new instance
				let instance = self.module.new_instance()?;

				f(&self.module, &*instance, self.version.as_ref(), ext)
			},
		}
	}
}

const MAX_RUNTIMES: usize = 2;

/// Cache for the runtimes.
///
/// When an instance is requested for the first time it is added to this cache. Metadata is kept
/// with the instance so that it can be efficiently reinitialized.
///
/// When using the Wasmi interpreter execution method, the metadata includes the initial memory and
/// values of mutable globals. Follow-up requests to fetch a runtime return this one instance with
/// the memory reset to the initial memory. So, one runtime instance is reused for every fetch
/// request.
///
/// The size of cache is equal to `MAX_RUNTIMES`.
pub struct RuntimeCache {
	/// A cache of runtimes along with metadata.
	///
	/// Runtimes sorted by recent usage. The most recently used is at the front.
	runtimes: Mutex<[Option<Arc<VersionedRuntime>>; MAX_RUNTIMES]>,
	/// The size of the instances cache for each runtime.
	max_runtime_instances: usize,
	cache_path: Option<PathBuf>,
}

impl RuntimeCache {
	/// Creates a new instance of a runtimes cache.
	///
	/// `max_runtime_instances` specifies the number of runtime instances preserved in an in-memory
	/// cache.
	///
	/// `cache_path` allows to specify an optional directory where the executor can store files
	/// for caching.
	pub fn new(max_runtime_instances: usize, cache_path: Option<PathBuf>) -> RuntimeCache {
		RuntimeCache { runtimes: Default::default(), max_runtime_instances, cache_path }
	}

	/// Prepares a WASM module instance and executes given function for it.
	///
	/// This uses internal cache to find available instance or create a new one.
	/// # Parameters
	///
	/// `code` - Provides external code or tells the executor to fetch it from storage.
	///
	/// `runtime_code` - The runtime wasm code used setup the runtime.
	///
	/// `default_heap_pages` - Number of 64KB pages to allocate for Wasm execution.
	///
	/// `wasm_method` - Type of WASM backend to use.
	///
	/// `host_functions` - The host functions that should be registered for the Wasm runtime.
	///
	/// `allow_missing_func_imports` - Ignore missing function imports.
	///
	/// `max_runtime_instances` - The size of the instances cache.
	///
	/// `f` - Function to execute.
	///
	/// # Returns result of `f` wrapped in an additional result.
	/// In case of failure one of two errors can be returned:
	///
	/// `Err::InvalidCode` is returned for runtime code issues.
	///
	/// `Error::InvalidMemoryReference` is returned if no memory export with the
	/// identifier `memory` can be found in the runtime.
	pub fn with_instance<'c, R, F>(
		&self,
		runtime_code: &'c RuntimeCode<'c>,
		ext: &mut dyn Externalities,
		wasm_method: WasmExecutionMethod,
		default_heap_pages: u64,
		host_functions: &[&'static dyn Function],
		allow_missing_func_imports: bool,
		f: F,
	) -> Result<Result<R, Error>, Error>
	where
		F: FnOnce(
			&Arc<dyn WasmModule>,
			&dyn WasmInstance,
			Option<&RuntimeVersion>,
			&mut dyn Externalities,
		) -> Result<R, Error>,
	{
		let code_hash = &runtime_code.hash;
		let heap_pages = runtime_code.heap_pages.unwrap_or(default_heap_pages);

		let mut runtimes = self.runtimes.lock(); // this must be released prior to calling f
		let pos = runtimes.iter().position(|r| {
			r.as_ref().map_or(false, |r| {
				r.wasm_method == wasm_method &&
					r.code_hash == *code_hash &&
					r.heap_pages == heap_pages
			})
		});

		let runtime = match pos {
			Some(n) => runtimes[n]
				.clone()
				.expect("`position` only returns `Some` for entries that are `Some`"),
			None => {
				let code = runtime_code.fetch_runtime_code().ok_or(WasmError::CodeNotFound)?;

				#[cfg(not(target_os = "unknown"))]
				let time = std::time::Instant::now();

				let result = create_versioned_wasm_runtime(
					&code,
					code_hash.clone(),
					ext,
					wasm_method,
					heap_pages,
					host_functions.into(),
					allow_missing_func_imports,
					self.max_runtime_instances,
					self.cache_path.as_deref(),
				);

				match result {
					Ok(ref result) => {
						#[cfg(not(target_os = "unknown"))]
						log::debug!(
							target: "wasm-runtime",
							"Prepared new runtime version {:?} in {} ms.",
							result.version,
							time.elapsed().as_millis(),
						);
					},
					Err(ref err) => {
						log::warn!(target: "wasm-runtime", "Cannot create a runtime: {:?}", err);
					},
				}

				Arc::new(result?)
			},
		};

		// Rearrange runtimes by last recently used.
		match pos {
			Some(0) => {},
			Some(n) =>
				for i in (1..n + 1).rev() {
					runtimes.swap(i, i - 1);
				},
			None => {
				runtimes[MAX_RUNTIMES - 1] = Some(runtime.clone());
				for i in (1..MAX_RUNTIMES).rev() {
					runtimes.swap(i, i - 1);
				}
			},
		}
		drop(runtimes);

		Ok(runtime.with_instance(ext, f))
	}
}

/// Create a wasm runtime with the given `code`.
pub fn create_wasm_runtime_with_code(
	wasm_method: WasmExecutionMethod,
	heap_pages: u64,
	blob: RuntimeBlob,
	host_functions: Vec<&'static dyn Function>,
	allow_missing_func_imports: bool,
	cache_path: Option<&Path>,
) -> Result<Arc<dyn WasmModule>, WasmError> {
	match wasm_method {
		WasmExecutionMethod::Interpreted => {
			// Wasmi doesn't have any need in a cache directory.
			//
			// We drop the cache_path here to silence warnings that cache_path is not used if compiling
			// without the `wasmtime` flag.
			drop(cache_path);

			sc_executor_wasmi::create_runtime(
				blob,
				heap_pages,
				host_functions,
				allow_missing_func_imports,
			)
			.map(|runtime| -> Arc<dyn WasmModule> { Arc::new(runtime) })
		},
		#[cfg(feature = "wasmtime")]
<<<<<<< HEAD
		WasmExecutionMethod::Compiled => {
			sc_executor_wasmtime::create_runtime(
				blob,
				sc_executor_wasmtime::Config {
					heap_pages: heap_pages as u32,
					max_memory_pages: None,
					allow_missing_func_imports,
					cache_path: cache_path.map(ToOwned::to_owned),
					semantics: sc_executor_wasmtime::Semantics {
						fast_instance_reuse: true,
						deterministic_stack_limit: None,
						canonicalize_nans: false,
					},
=======
		WasmExecutionMethod::Compiled => sc_executor_wasmtime::create_runtime(
			blob,
			sc_executor_wasmtime::Config {
				heap_pages: heap_pages as u32,
				allow_missing_func_imports,
				cache_path: cache_path.map(ToOwned::to_owned),
				semantics: sc_executor_wasmtime::Semantics {
					fast_instance_reuse: true,
					deterministic_stack_limit: None,
					canonicalize_nans: false,
>>>>>>> 4d28ebeb
				},
			},
			host_functions,
		)
		.map(|runtime| -> Arc<dyn WasmModule> { Arc::new(runtime) }),
	}
}

fn decode_version(mut version: &[u8]) -> Result<RuntimeVersion, WasmError> {
	let v: RuntimeVersion = sp_api::OldRuntimeVersion::decode(&mut &version[..])
		.map_err(|_| {
			WasmError::Instantiation(
				"failed to decode \"Core_version\" result using old runtime version".into(),
			)
		})?
		.into();

	let core_api_id = sp_core::hashing::blake2_64(b"Core");
	if v.has_api_with(&core_api_id, |v| v >= 3) {
		sp_api::RuntimeVersion::decode(&mut version).map_err(|_| {
			WasmError::Instantiation("failed to decode \"Core_version\" result".into())
		})
	} else {
		Ok(v)
	}
}

fn decode_runtime_apis(apis: &[u8]) -> Result<Vec<([u8; 8], u32)>, WasmError> {
	use sp_api::RUNTIME_API_INFO_SIZE;
	use std::convert::TryFrom;

	apis.chunks(RUNTIME_API_INFO_SIZE)
		.map(|chunk| {
			// `chunk` can be less than `RUNTIME_API_INFO_SIZE` if the total length of `apis` doesn't
			// completely divide by `RUNTIME_API_INFO_SIZE`.
			<[u8; RUNTIME_API_INFO_SIZE]>::try_from(chunk)
				.map(sp_api::deserialize_runtime_api_info)
				.map_err(|_| WasmError::Other("a clipped runtime api info declaration".to_owned()))
		})
		.collect::<Result<Vec<_>, WasmError>>()
}

/// Take the runtime blob and scan it for the custom wasm sections containing the version information
/// and construct the `RuntimeVersion` from them.
///
/// If there are no such sections, it returns `None`. If there is an error during decoding those
/// sections, `Err` will be returned.
pub fn read_embedded_version(blob: &RuntimeBlob) -> Result<Option<RuntimeVersion>, WasmError> {
	if let Some(mut version_section) = blob.custom_section_contents("runtime_version") {
		// We do not use `decode_version` here because the runtime_version section is not supposed
		// to ever contain a legacy version. Apart from that `decode_version` relies on presence
		// of a special API in the `apis` field to treat the input as a non-legacy version. However
		// the structure found in the `runtime_version` always contain an empty `apis` field. Therefore
		// the version read will be mistakenly treated as an legacy one.
		let mut decoded_version = sp_api::RuntimeVersion::decode(&mut version_section)
			.map_err(|_| WasmError::Instantiation("failed to decode version section".into()))?;

		// Don't stop on this and check if there is a special section that encodes all runtime APIs.
		if let Some(apis_section) = blob.custom_section_contents("runtime_apis") {
			decoded_version.apis = decode_runtime_apis(apis_section)?.into();
		}

		Ok(Some(decoded_version))
	} else {
		Ok(None)
	}
}

fn create_versioned_wasm_runtime(
	code: &[u8],
	code_hash: Vec<u8>,
	ext: &mut dyn Externalities,
	wasm_method: WasmExecutionMethod,
	heap_pages: u64,
	host_functions: Vec<&'static dyn Function>,
	allow_missing_func_imports: bool,
	max_instances: usize,
	cache_path: Option<&Path>,
) -> Result<VersionedRuntime, WasmError> {
	// The incoming code may be actually compressed. We decompress it here and then work with
	// the uncompressed code from now on.
	let blob = sc_executor_common::runtime_blob::RuntimeBlob::uncompress_if_needed(&code)?;

	// Use the runtime blob to scan if there is any metadata embedded into the wasm binary pertaining
	// to runtime version. We do it before consuming the runtime blob for creating the runtime.
	let mut version: Option<_> = read_embedded_version(&blob)?;

	let runtime = create_wasm_runtime_with_code(
		wasm_method,
		heap_pages,
		blob,
		host_functions,
		allow_missing_func_imports,
		cache_path,
	)?;

	// If the runtime blob doesn't embed the runtime version then use the legacy version query
	// mechanism: call the runtime.
	if version.is_none() {
		// Call to determine runtime version.
		let version_result = {
			// `ext` is already implicitly handled as unwind safe, as we store it in a global variable.
			let mut ext = AssertUnwindSafe(ext);

			// The following unwind safety assertion is OK because if the method call panics, the
			// runtime will be dropped.
			let runtime = AssertUnwindSafe(runtime.as_ref());
			crate::native_executor::with_externalities_safe(&mut **ext, move || {
				runtime.new_instance()?.call("Core_version".into(), &[])
			})
			.map_err(|_| WasmError::Instantiation("panic in call to get runtime version".into()))?
		};

		if let Ok(version_buf) = version_result {
			version = Some(decode_version(&version_buf)?)
		}
	}

	let mut instances = Vec::with_capacity(max_instances);
	instances.resize_with(max_instances, || Mutex::new(None));

	Ok(VersionedRuntime { code_hash, module: runtime, version, heap_pages, wasm_method, instances })
}

#[cfg(test)]
mod tests {
	use super::*;
	use codec::Encode;
	use sp_api::{Core, RuntimeApiInfo};
	use sp_wasm_interface::HostFunctions;
	use substrate_test_runtime::Block;

	#[test]
	fn host_functions_are_equal() {
		let host_functions = sp_io::SubstrateHostFunctions::host_functions();

		let equal = &host_functions[..] == &host_functions[..];
		assert!(equal, "Host functions are not equal");
	}

	#[test]
	fn old_runtime_version_decodes() {
		let old_runtime_version = sp_api::OldRuntimeVersion {
			spec_name: "test".into(),
			impl_name: "test".into(),
			authoring_version: 1,
			spec_version: 1,
			impl_version: 1,
			apis: sp_api::create_apis_vec!([(<dyn Core::<Block>>::ID, 1)]),
		};

		let version = decode_version(&old_runtime_version.encode()).unwrap();
		assert_eq!(1, version.transaction_version);
	}

	#[test]
	fn old_runtime_version_decodes_fails_with_version_3() {
		let old_runtime_version = sp_api::OldRuntimeVersion {
			spec_name: "test".into(),
			impl_name: "test".into(),
			authoring_version: 1,
			spec_version: 1,
			impl_version: 1,
			apis: sp_api::create_apis_vec!([(<dyn Core::<Block>>::ID, 3)]),
		};

		decode_version(&old_runtime_version.encode()).unwrap_err();
	}

	#[test]
	fn new_runtime_version_decodes() {
		let old_runtime_version = sp_api::RuntimeVersion {
			spec_name: "test".into(),
			impl_name: "test".into(),
			authoring_version: 1,
			spec_version: 1,
			impl_version: 1,
			apis: sp_api::create_apis_vec!([(<dyn Core::<Block>>::ID, 3)]),
			transaction_version: 3,
		};

		let version = decode_version(&old_runtime_version.encode()).unwrap();
		assert_eq!(3, version.transaction_version);
	}

	#[test]
	fn embed_runtime_version_works() {
		let wasm = sp_maybe_compressed_blob::decompress(
			substrate_test_runtime::wasm_binary_unwrap(),
			sp_maybe_compressed_blob::CODE_BLOB_BOMB_LIMIT,
		)
		.expect("Decompressing works");

		let runtime_version = RuntimeVersion {
			spec_name: "test_replace".into(),
			impl_name: "test_replace".into(),
			authoring_version: 100,
			spec_version: 100,
			impl_version: 100,
			apis: sp_api::create_apis_vec!([(<dyn Core::<Block>>::ID, 3)]),
			transaction_version: 100,
		};

		let embedded = sp_version::embed::embed_runtime_version(&wasm, runtime_version.clone())
			.expect("Embedding works");

		let blob = RuntimeBlob::new(&embedded).expect("Embedded blob is valid");
		let read_version = read_embedded_version(&blob)
			.ok()
			.flatten()
			.expect("Reading embedded version works");

		assert_eq!(runtime_version, read_version);
	}
}<|MERGE_RESOLUTION|>--- conflicted
+++ resolved
@@ -317,32 +317,17 @@
 			.map(|runtime| -> Arc<dyn WasmModule> { Arc::new(runtime) })
 		},
 		#[cfg(feature = "wasmtime")]
-<<<<<<< HEAD
-		WasmExecutionMethod::Compiled => {
-			sc_executor_wasmtime::create_runtime(
-				blob,
-				sc_executor_wasmtime::Config {
-					heap_pages: heap_pages as u32,
-					max_memory_pages: None,
-					allow_missing_func_imports,
-					cache_path: cache_path.map(ToOwned::to_owned),
-					semantics: sc_executor_wasmtime::Semantics {
-						fast_instance_reuse: true,
-						deterministic_stack_limit: None,
-						canonicalize_nans: false,
-					},
-=======
 		WasmExecutionMethod::Compiled => sc_executor_wasmtime::create_runtime(
 			blob,
 			sc_executor_wasmtime::Config {
 				heap_pages: heap_pages as u32,
+				max_memory_pages: None,
 				allow_missing_func_imports,
 				cache_path: cache_path.map(ToOwned::to_owned),
 				semantics: sc_executor_wasmtime::Semantics {
 					fast_instance_reuse: true,
 					deterministic_stack_limit: None,
 					canonicalize_nans: false,
->>>>>>> 4d28ebeb
 				},
 			},
 			host_functions,
