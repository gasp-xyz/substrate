// This file is part of Substrate.

// Copyright (C) Parity Technologies (UK) Ltd.
// SPDX-License-Identifier: GPL-3.0-or-later WITH Classpath-exception-2.0

// This program is free software: you can redistribute it and/or modify
// it under the terms of the GNU General Public License as published by
// the Free Software Foundation, either version 3 of the License, or
// (at your option) any later version.

// This program is distributed in the hope that it will be useful,
// but WITHOUT ANY WARRANTY; without even the implied warranty of
// MERCHANTABILITY or FITNESS FOR A PARTICULAR PURPOSE. See the
// GNU General Public License for more details.

// You should have received a copy of the GNU General Public License
// along with this program. If not, see <https://www.gnu.org/licenses/>.

//! A crate that provides means of executing/dispatching calls into the runtime.
//!
//! There are a few responsibilities of this crate at the moment:
//!
//! - It provides an implementation of a common entrypoint for calling into the runtime, both
//! wasm and compiled.
//! - It defines the environment for the wasm execution, namely the host functions that are to be
//! provided into the wasm runtime module.
//! - It also provides the required infrastructure for executing the current wasm runtime (specified
//! by the current value of `:code` in the provided externalities), i.e. interfacing with
//! wasm engine used, instance cache.

#![warn(missing_docs)]
#![recursion_limit = "128"]

#[macro_use]
mod executor;
#[cfg(test)]
mod integration_tests;
mod wasm_runtime;

pub use self::{
	executor::{
		with_externalities_safe, NativeElseWasmExecutor, NativeExecutionDispatch, WasmExecutor,
	},
	wasm_runtime::{read_embedded_version, WasmExecutionMethod},
};
pub use codec::Codec;
#[doc(hidden)]
pub use sp_core::traits::Externalities;
pub use sp_version::{NativeVersion, RuntimeVersion};
#[doc(hidden)]
pub use sp_wasm_interface;
pub use wasmi;

<<<<<<< HEAD
pub use sc_executor_common::error;
=======
pub use sc_executor_common::{
	error,
	wasm_runtime::{HeapAllocStrategy, DEFAULT_HEAP_ALLOC_PAGES, DEFAULT_HEAP_ALLOC_STRATEGY},
};
>>>>>>> 3bb3882c
pub use sc_executor_wasmtime::InstantiationStrategy as WasmtimeInstantiationStrategy;

/// Extracts the runtime version of a given runtime code.
pub trait RuntimeVersionOf {
	/// Extract [`RuntimeVersion`](sp_version::RuntimeVersion) of the given `runtime_code`.
	fn runtime_version(
		&self,
		ext: &mut dyn Externalities,
		runtime_code: &sp_core::traits::RuntimeCode,
	) -> error::Result<RuntimeVersion>;
}

#[cfg(test)]
mod tests {
	use super::*;
	use sc_executor_common::runtime_blob::RuntimeBlob;
	use sc_runtime_test::wasm_binary_unwrap;
	use sp_io::TestExternalities;

	#[test]
	fn call_in_interpreted_wasm_works() {
		let mut ext = TestExternalities::default();
		let mut ext = ext.ext();

		let executor = WasmExecutor::<sp_io::SubstrateHostFunctions>::builder().build();
		let res = executor
			.uncached_call(
				RuntimeBlob::uncompress_if_needed(wasm_binary_unwrap()).unwrap(),
				&mut ext,
				true,
				"test_empty_return",
				&[],
			)
			.unwrap();
		assert_eq!(res, vec![0u8; 0]);
	}
}<|MERGE_RESOLUTION|>--- conflicted
+++ resolved
@@ -51,14 +51,10 @@
 pub use sp_wasm_interface;
 pub use wasmi;
 
-<<<<<<< HEAD
-pub use sc_executor_common::error;
-=======
 pub use sc_executor_common::{
 	error,
 	wasm_runtime::{HeapAllocStrategy, DEFAULT_HEAP_ALLOC_PAGES, DEFAULT_HEAP_ALLOC_STRATEGY},
 };
->>>>>>> 3bb3882c
 pub use sc_executor_wasmtime::InstantiationStrategy as WasmtimeInstantiationStrategy;
 
 /// Extracts the runtime version of a given runtime code.
