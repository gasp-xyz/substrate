--- conflicted
+++ resolved
@@ -21,11 +21,7 @@
 use super::mk_test_runtime;
 use crate::WasmExecutionMethod;
 use codec::Encode as _;
-<<<<<<< HEAD
-use sc_executor_common::wasm_runtime::HeapAllocStrategy;
-=======
 use sc_executor_common::wasm_runtime::DEFAULT_HEAP_ALLOC_STRATEGY;
->>>>>>> 3bb3882c
 
 mod smaps;
 
@@ -78,11 +74,7 @@
 	// For that we make a series of runtime calls, probing the RSS for the VMA matching the linear
 	// memory. After the call we expect RSS to be equal to 0.
 
-<<<<<<< HEAD
-	let runtime = mk_test_runtime(wasm_method, HeapAllocStrategy::Static { extra_pages: 1024 });
-=======
 	let runtime = mk_test_runtime(wasm_method, DEFAULT_HEAP_ALLOC_STRATEGY);
->>>>>>> 3bb3882c
 
 	let mut instance = runtime.new_instance().unwrap();
 	let heap_base = instance
