// This file is part of Substrate.

// Copyright (C) Parity Technologies (UK) Ltd.
// SPDX-License-Identifier: GPL-3.0-or-later WITH Classpath-exception-2.0

// This program is free software: you can redistribute it and/or modify
// it under the terms of the GNU General Public License as published by
// the Free Software Foundation, either version 3 of the License, or
// (at your option) any later version.

// This program is distributed in the hope that it will be useful,
// but WITHOUT ANY WARRANTY; without even the implied warranty of
// MERCHANTABILITY or FITNESS FOR A PARTICULAR PURPOSE. See the
// GNU General Public License for more details.

// You should have received a copy of the GNU General Public License
// along with this program. If not, see <https://www.gnu.org/licenses/>.

#[cfg(target_os = "linux")]
mod linux;

use assert_matches::assert_matches;
use codec::{Decode, Encode};
use sc_executor_common::{
<<<<<<< HEAD
	error::{Error, WasmError},
	runtime_blob::RuntimeBlob,
	wasm_runtime::{HeapAllocStrategy, WasmModule},
=======
	error::Error,
	runtime_blob::RuntimeBlob,
	wasm_runtime::{HeapAllocStrategy, WasmModule, DEFAULT_HEAP_ALLOC_STRATEGY},
>>>>>>> 3bb3882c
};
use sc_runtime_test::wasm_binary_unwrap;
use sp_core::{
	blake2_128, blake2_256, ed25519, map,
	offchain::{testing, OffchainDbExt, OffchainWorkerExt},
	sr25519,
	traits::Externalities,
	Pair,
};
use sp_runtime::traits::BlakeTwo256;
use sp_state_machine::TestExternalities as CoreTestExternalities;
use sp_trie::{LayoutV1 as Layout, TrieConfiguration};
use std::sync::Arc;
use tracing_subscriber::layer::SubscriberExt;

use crate::WasmExecutionMethod;

pub type TestExternalities = CoreTestExternalities<BlakeTwo256>;
type HostFunctions = sp_io::SubstrateHostFunctions;

/// Simple macro that runs a given method as test with the available wasm execution methods.
#[macro_export]
macro_rules! test_wasm_execution {
	($method_name:ident) => {
		paste::item! {
			#[test]
			fn [<$method_name _interpreted>]() {
				let _ = sp_tracing::try_init_simple();
				$method_name(WasmExecutionMethod::Interpreted);
			}

			#[test]
			fn [<$method_name _compiled_recreate_instance_cow>]() {
				let _ = sp_tracing::try_init_simple();
				$method_name(WasmExecutionMethod::Compiled {
					instantiation_strategy: sc_executor_wasmtime::InstantiationStrategy::RecreateInstanceCopyOnWrite
				});
			}

			#[test]
			fn [<$method_name _compiled_recreate_instance_vanilla>]() {
				let _ = sp_tracing::try_init_simple();
				$method_name(WasmExecutionMethod::Compiled {
					instantiation_strategy: sc_executor_wasmtime::InstantiationStrategy::RecreateInstance
				});
			}

			#[test]
			fn [<$method_name _compiled_pooling_cow>]() {
				let _ = sp_tracing::try_init_simple();
				$method_name(WasmExecutionMethod::Compiled {
					instantiation_strategy: sc_executor_wasmtime::InstantiationStrategy::PoolingCopyOnWrite
				});
			}

			#[test]
			fn [<$method_name _compiled_pooling_vanilla>]() {
				let _ = sp_tracing::try_init_simple();
				$method_name(WasmExecutionMethod::Compiled {
					instantiation_strategy: sc_executor_wasmtime::InstantiationStrategy::Pooling
				});
			}

			#[test]
			fn [<$method_name _compiled_legacy_instance_reuse>]() {
				let _ = sp_tracing::try_init_simple();
				$method_name(WasmExecutionMethod::Compiled {
					instantiation_strategy: sc_executor_wasmtime::InstantiationStrategy::LegacyInstanceReuse
				});
			}
		}
	};

	(interpreted_only $method_name:ident) => {
		paste::item! {
			#[test]
			fn [<$method_name _interpreted>]() {
				$method_name(WasmExecutionMethod::Interpreted);
			}
		}
	};
}

fn call_in_wasm<E: Externalities>(
	function: &str,
	call_data: &[u8],
	execution_method: WasmExecutionMethod,
	ext: &mut E,
) -> Result<Vec<u8>, Error> {
	let executor = crate::WasmExecutor::<HostFunctions>::builder()
		.with_execution_method(execution_method)
		.build();

	executor.uncached_call(
		RuntimeBlob::uncompress_if_needed(wasm_binary_unwrap()).unwrap(),
		ext,
		true,
		function,
		call_data,
	)
}

test_wasm_execution!(returning_should_work);
fn returning_should_work(wasm_method: WasmExecutionMethod) {
	let mut ext = TestExternalities::default();
	let mut ext = ext.ext();

	let output = call_in_wasm("test_empty_return", &[], wasm_method, &mut ext).unwrap();
	assert_eq!(output, vec![0u8; 0]);
}

test_wasm_execution!(call_not_existing_function);
fn call_not_existing_function(wasm_method: WasmExecutionMethod) {
	let mut ext = TestExternalities::default();
	let mut ext = ext.ext();

	match call_in_wasm("test_calling_missing_external", &[], wasm_method, &mut ext).unwrap_err() {
		Error::AbortedDueToTrap(error) => {
			let expected = match wasm_method {
				WasmExecutionMethod::Interpreted => "Other: Function `missing_external` is only a stub. Calling a stub is not allowed.",
				WasmExecutionMethod::Compiled { .. } => "call to a missing function env:missing_external"
			};
			assert_eq!(error.message, expected);
		},
		error => panic!("unexpected error: {:?}", error),
	}
}

test_wasm_execution!(call_yet_another_not_existing_function);
fn call_yet_another_not_existing_function(wasm_method: WasmExecutionMethod) {
	let mut ext = TestExternalities::default();
	let mut ext = ext.ext();

	match call_in_wasm("test_calling_yet_another_missing_external", &[], wasm_method, &mut ext)
		.unwrap_err()
	{
		Error::AbortedDueToTrap(error) => {
			let expected = match wasm_method {
				WasmExecutionMethod::Interpreted => "Other: Function `yet_another_missing_external` is only a stub. Calling a stub is not allowed.",
				WasmExecutionMethod::Compiled { .. } => "call to a missing function env:yet_another_missing_external"
			};
			assert_eq!(error.message, expected);
		},
		error => panic!("unexpected error: {:?}", error),
	}
}

test_wasm_execution!(panicking_should_work);
fn panicking_should_work(wasm_method: WasmExecutionMethod) {
	let mut ext = TestExternalities::default();
	let mut ext = ext.ext();

	let output = call_in_wasm("test_panic", &[], wasm_method, &mut ext);
	assert!(output.is_err());

	let output = call_in_wasm("test_conditional_panic", &[0], wasm_method, &mut ext);
	assert_eq!(Decode::decode(&mut &output.unwrap()[..]), Ok(Vec::<u8>::new()));

	let output = call_in_wasm("test_conditional_panic", &vec![2].encode(), wasm_method, &mut ext);
	assert!(output.is_err());
}

test_wasm_execution!(storage_should_work);
fn storage_should_work(wasm_method: WasmExecutionMethod) {
	let mut ext = TestExternalities::default();
	// Test value must be bigger than 32 bytes
	// to test the trie versioning.
	let value = vec![7u8; 60];

	{
		let mut ext = ext.ext();
		ext.set_storage(b"foo".to_vec(), b"bar".to_vec());

		let output = call_in_wasm("test_data_in", &value.encode(), wasm_method, &mut ext).unwrap();

		assert_eq!(output, b"all ok!".to_vec().encode());
	}

	let expected = TestExternalities::new(sp_core::storage::Storage {
		top: map![
			b"input".to_vec() => value,
			b"foo".to_vec() => b"bar".to_vec(),
			b"baz".to_vec() => b"bar".to_vec()
		],
		children_default: map![],
	});
	assert_eq!(ext, expected);
}

test_wasm_execution!(clear_prefix_should_work);
fn clear_prefix_should_work(wasm_method: WasmExecutionMethod) {
	let mut ext = TestExternalities::default();
	{
		let mut ext = ext.ext();
		ext.set_storage(b"aaa".to_vec(), b"1".to_vec());
		ext.set_storage(b"aab".to_vec(), b"2".to_vec());
		ext.set_storage(b"aba".to_vec(), b"3".to_vec());
		ext.set_storage(b"abb".to_vec(), b"4".to_vec());
		ext.set_storage(b"bbb".to_vec(), b"5".to_vec());

		// This will clear all entries which prefix is "ab".
		let output =
			call_in_wasm("test_clear_prefix", &b"ab".to_vec().encode(), wasm_method, &mut ext)
				.unwrap();

		assert_eq!(output, b"all ok!".to_vec().encode());
	}

	let expected = TestExternalities::new(sp_core::storage::Storage {
		top: map![
			b"aaa".to_vec() => b"1".to_vec(),
			b"aab".to_vec() => b"2".to_vec(),
			b"bbb".to_vec() => b"5".to_vec()
		],
		children_default: map![],
	});
	assert_eq!(expected, ext);
}

test_wasm_execution!(blake2_256_should_work);
fn blake2_256_should_work(wasm_method: WasmExecutionMethod) {
	let mut ext = TestExternalities::default();
	let mut ext = ext.ext();
	assert_eq!(
		call_in_wasm("test_blake2_256", &[0], wasm_method, &mut ext,).unwrap(),
		blake2_256(&b""[..]).to_vec().encode(),
	);
	assert_eq!(
		call_in_wasm("test_blake2_256", &b"Hello world!".to_vec().encode(), wasm_method, &mut ext,)
			.unwrap(),
		blake2_256(&b"Hello world!"[..]).to_vec().encode(),
	);
}

test_wasm_execution!(blake2_128_should_work);
fn blake2_128_should_work(wasm_method: WasmExecutionMethod) {
	let mut ext = TestExternalities::default();
	let mut ext = ext.ext();
	assert_eq!(
		call_in_wasm("test_blake2_128", &[0], wasm_method, &mut ext,).unwrap(),
		blake2_128(&b""[..]).to_vec().encode(),
	);
	assert_eq!(
		call_in_wasm("test_blake2_128", &b"Hello world!".to_vec().encode(), wasm_method, &mut ext,)
			.unwrap(),
		blake2_128(&b"Hello world!"[..]).to_vec().encode(),
	);
}

test_wasm_execution!(sha2_256_should_work);
fn sha2_256_should_work(wasm_method: WasmExecutionMethod) {
	let mut ext = TestExternalities::default();
	let mut ext = ext.ext();
	assert_eq!(
		call_in_wasm("test_sha2_256", &[0], wasm_method, &mut ext,).unwrap(),
		array_bytes::hex2bytes_unchecked(
			"e3b0c44298fc1c149afbf4c8996fb92427ae41e4649b934ca495991b7852b855"
		)
		.encode(),
	);
	assert_eq!(
		call_in_wasm("test_sha2_256", &b"Hello world!".to_vec().encode(), wasm_method, &mut ext,)
			.unwrap(),
		array_bytes::hex2bytes_unchecked(
			"c0535e4be2b79ffd93291305436bf889314e4a3faec05ecffcbb7df31ad9e51a"
		)
		.encode(),
	);
}

test_wasm_execution!(twox_256_should_work);
fn twox_256_should_work(wasm_method: WasmExecutionMethod) {
	let mut ext = TestExternalities::default();
	let mut ext = ext.ext();
	assert_eq!(
		call_in_wasm("test_twox_256", &[0], wasm_method, &mut ext,).unwrap(),
		array_bytes::hex2bytes_unchecked(
			"99e9d85137db46ef4bbea33613baafd56f963c64b1f3685a4eb4abd67ff6203a"
		)
		.encode(),
	);
	assert_eq!(
		call_in_wasm("test_twox_256", &b"Hello world!".to_vec().encode(), wasm_method, &mut ext,)
			.unwrap(),
		array_bytes::hex2bytes_unchecked(
			"b27dfd7f223f177f2a13647b533599af0c07f68bda23d96d059da2b451a35a74"
		)
		.encode(),
	);
}

test_wasm_execution!(twox_128_should_work);
fn twox_128_should_work(wasm_method: WasmExecutionMethod) {
	let mut ext = TestExternalities::default();
	let mut ext = ext.ext();
	assert_eq!(
		call_in_wasm("test_twox_128", &[0], wasm_method, &mut ext,).unwrap(),
		array_bytes::hex2bytes_unchecked("99e9d85137db46ef4bbea33613baafd5").encode(),
	);
	assert_eq!(
		call_in_wasm("test_twox_128", &b"Hello world!".to_vec().encode(), wasm_method, &mut ext,)
			.unwrap(),
		array_bytes::hex2bytes_unchecked("b27dfd7f223f177f2a13647b533599af").encode(),
	);
}

test_wasm_execution!(ed25519_verify_should_work);
fn ed25519_verify_should_work(wasm_method: WasmExecutionMethod) {
	let mut ext = TestExternalities::default();
	let mut ext = ext.ext();
	let key = ed25519::Pair::from_seed(&blake2_256(b"test"));
	let sig = key.sign(b"all ok!");
	let mut calldata = vec![];
	calldata.extend_from_slice(key.public().as_ref());
	calldata.extend_from_slice(sig.as_ref());

	assert_eq!(
		call_in_wasm("test_ed25519_verify", &calldata.encode(), wasm_method, &mut ext,).unwrap(),
		true.encode(),
	);

	let other_sig = key.sign(b"all is not ok!");
	let mut calldata = vec![];
	calldata.extend_from_slice(key.public().as_ref());
	calldata.extend_from_slice(other_sig.as_ref());

	assert_eq!(
		call_in_wasm("test_ed25519_verify", &calldata.encode(), wasm_method, &mut ext,).unwrap(),
		false.encode(),
	);
}

test_wasm_execution!(sr25519_verify_should_work);
fn sr25519_verify_should_work(wasm_method: WasmExecutionMethod) {
	let mut ext = TestExternalities::default();
	let mut ext = ext.ext();
	let key = sr25519::Pair::from_seed(&blake2_256(b"test"));
	let sig = key.sign(b"all ok!");
	let mut calldata = vec![];
	calldata.extend_from_slice(key.public().as_ref());
	calldata.extend_from_slice(sig.as_ref());

	assert_eq!(
		call_in_wasm("test_sr25519_verify", &calldata.encode(), wasm_method, &mut ext,).unwrap(),
		true.encode(),
	);

	let other_sig = key.sign(b"all is not ok!");
	let mut calldata = vec![];
	calldata.extend_from_slice(key.public().as_ref());
	calldata.extend_from_slice(other_sig.as_ref());

	assert_eq!(
		call_in_wasm("test_sr25519_verify", &calldata.encode(), wasm_method, &mut ext,).unwrap(),
		false.encode(),
	);
}

test_wasm_execution!(ordered_trie_root_should_work);
fn ordered_trie_root_should_work(wasm_method: WasmExecutionMethod) {
	let mut ext = TestExternalities::default();
	let trie_input = vec![b"zero".to_vec(), b"one".to_vec(), b"two".to_vec()];
	assert_eq!(
		call_in_wasm("test_ordered_trie_root", &[0], wasm_method, &mut ext.ext(),).unwrap(),
		Layout::<BlakeTwo256>::ordered_trie_root(trie_input.iter()).as_bytes().encode(),
	);
}

test_wasm_execution!(offchain_index);
fn offchain_index(wasm_method: WasmExecutionMethod) {
	let mut ext = TestExternalities::default();
	let (offchain, _state) = testing::TestOffchainExt::new();
	ext.register_extension(OffchainWorkerExt::new(offchain));
	call_in_wasm("test_offchain_index_set", &[0], wasm_method, &mut ext.ext()).unwrap();

	use sp_core::offchain::OffchainOverlayedChange;
	let data = ext
		.overlayed_changes()
		.clone()
		.offchain_drain_committed()
		.find(|(k, _v)| k == &(sp_core::offchain::STORAGE_PREFIX.to_vec(), b"k".to_vec()));
	assert_eq!(data.map(|data| data.1), Some(OffchainOverlayedChange::SetValue(b"v".to_vec())));
}

test_wasm_execution!(offchain_local_storage_should_work);
fn offchain_local_storage_should_work(wasm_method: WasmExecutionMethod) {
	let mut ext = TestExternalities::default();
	let (offchain, state) = testing::TestOffchainExt::new();
	ext.register_extension(OffchainDbExt::new(offchain.clone()));
	ext.register_extension(OffchainWorkerExt::new(offchain));
	assert_eq!(
		call_in_wasm("test_offchain_local_storage", &[0], wasm_method, &mut ext.ext(),).unwrap(),
		true.encode(),
	);
	assert_eq!(state.read().persistent_storage.get(b"test"), Some(vec![]));
}

test_wasm_execution!(offchain_http_should_work);
fn offchain_http_should_work(wasm_method: WasmExecutionMethod) {
	let mut ext = TestExternalities::default();
	let (offchain, state) = testing::TestOffchainExt::new();
	ext.register_extension(OffchainWorkerExt::new(offchain));
	state.write().expect_request(testing::PendingRequest {
		method: "POST".into(),
		uri: "http://localhost:12345".into(),
		body: vec![1, 2, 3, 4],
		headers: vec![("X-Auth".to_owned(), "test".to_owned())],
		sent: true,
		response: Some(vec![1, 2, 3]),
		response_headers: vec![("X-Auth".to_owned(), "hello".to_owned())],
		..Default::default()
	});

	assert_eq!(
		call_in_wasm("test_offchain_http", &[0], wasm_method, &mut ext.ext(),).unwrap(),
		true.encode(),
	);
}

test_wasm_execution!(should_trap_when_heap_exhausted);
fn should_trap_when_heap_exhausted(wasm_method: WasmExecutionMethod) {
	let mut ext = TestExternalities::default();

	let executor = crate::WasmExecutor::<HostFunctions>::builder()
		.with_execution_method(wasm_method)
		// `17` is the initial number of pages compiled into the binary.
		.with_onchain_heap_alloc_strategy(HeapAllocStrategy::Static { extra_pages: 17 })
		.build();

	let err = executor
		.uncached_call(
			RuntimeBlob::uncompress_if_needed(wasm_binary_unwrap()).unwrap(),
			&mut ext.ext(),
			true,
			"test_allocate_vec",
			&16777216_u32.encode(),
		)
		.unwrap_err();

	match err {
		Error::AbortedDueToTrap(error)
			if matches!(wasm_method, WasmExecutionMethod::Compiled { .. }) =>
		{
			assert_eq!(
				error.message,
				r#"host code panicked while being called by the runtime: Failed to allocate memory: "Allocator ran out of space""#
			);
		},
		Error::RuntimePanicked(error) if wasm_method == WasmExecutionMethod::Interpreted => {
			assert_eq!(error, r#"Failed to allocate memory: "Allocator ran out of space""#);
		},
		error => panic!("unexpected error: {:?}", error),
	}
}

fn mk_test_runtime(
	wasm_method: WasmExecutionMethod,
	pages: HeapAllocStrategy,
<<<<<<< HEAD
) -> Arc<dyn WasmModule> {
=======
) -> Box<dyn WasmModule> {
>>>>>>> 3bb3882c
	let blob = RuntimeBlob::uncompress_if_needed(wasm_binary_unwrap())
		.expect("failed to create a runtime blob out of test runtime");

	crate::wasm_runtime::create_wasm_runtime_with_code::<HostFunctions>(
		wasm_method,
		pages,
		blob,
		true,
		None,
	)
	.expect("failed to instantiate wasm runtime")
}

test_wasm_execution!(returns_mutable_static);
fn returns_mutable_static(wasm_method: WasmExecutionMethod) {
	let runtime =
		mk_test_runtime(wasm_method, HeapAllocStrategy::Dynamic { maximum_pages: Some(1024) });

	let mut instance = runtime.new_instance().unwrap();
	let res = instance.call_export("returns_mutable_static", &[0]).unwrap();
	assert_eq!(33, u64::decode(&mut &res[..]).unwrap());

	// We expect that every invocation will need to return the initial
	// value plus one. If the value increases more than that then it is
	// a sign that the wasm runtime preserves the memory content.
	let res = instance.call_export("returns_mutable_static", &[0]).unwrap();
	assert_eq!(33, u64::decode(&mut &res[..]).unwrap());
}

test_wasm_execution!(returns_mutable_static_bss);
fn returns_mutable_static_bss(wasm_method: WasmExecutionMethod) {
	let runtime =
		mk_test_runtime(wasm_method, HeapAllocStrategy::Dynamic { maximum_pages: Some(1024) });

	let mut instance = runtime.new_instance().unwrap();
	let res = instance.call_export("returns_mutable_static_bss", &[0]).unwrap();
	assert_eq!(1, u64::decode(&mut &res[..]).unwrap());

	// We expect that every invocation will need to return the initial
	// value plus one. If the value increases more than that then it is
	// a sign that the wasm runtime preserves the memory content.
	let res = instance.call_export("returns_mutable_static_bss", &[0]).unwrap();
	assert_eq!(1, u64::decode(&mut &res[..]).unwrap());
}

// If we didn't restore the wasm instance properly, on a trap the stack pointer would not be
// returned to its initial value and thus the stack space is going to be leaked.
//
// See https://github.com/paritytech/substrate/issues/2967 for details
test_wasm_execution!(restoration_of_globals);
fn restoration_of_globals(wasm_method: WasmExecutionMethod) {
	// Allocate 32 pages (of 65536 bytes) which gives the runtime 2048KB of heap to operate on
	// (plus some additional space unused from the initial pages requested by the wasm runtime
	// module).
	//
	// The fixture performs 2 allocations of 768KB and this theoretically gives 1536KB, however, due
	// to our allocator algorithm there are inefficiencies.
	const REQUIRED_MEMORY_PAGES: u32 = 32;

	let runtime = mk_test_runtime(
		wasm_method,
		HeapAllocStrategy::Static { extra_pages: REQUIRED_MEMORY_PAGES },
	);
	let mut instance = runtime.new_instance().unwrap();

	// On the first invocation we allocate approx. 768KB (75%) of stack and then trap.
	let res = instance.call_export("allocates_huge_stack_array", &true.encode());
	assert!(res.is_err());

	// On the second invocation we allocate yet another 768KB (75%) of stack
	let res = instance.call_export("allocates_huge_stack_array", &false.encode());
	assert!(res.is_ok());
}

test_wasm_execution!(interpreted_only heap_is_reset_between_calls);
fn heap_is_reset_between_calls(wasm_method: WasmExecutionMethod) {
<<<<<<< HEAD
	let runtime = mk_test_runtime(wasm_method, HeapAllocStrategy::Static { extra_pages: 1024 });
=======
	let runtime = mk_test_runtime(wasm_method, DEFAULT_HEAP_ALLOC_STRATEGY);
>>>>>>> 3bb3882c
	let mut instance = runtime.new_instance().unwrap();

	let heap_base = instance
		.get_global_const("__heap_base")
		.expect("`__heap_base` is valid")
		.expect("`__heap_base` exists")
		.as_i32()
		.expect("`__heap_base` is an `i32`");

	let params = (heap_base as u32, 512u32 * 64 * 1024).encode();
	instance.call_export("check_and_set_in_heap", &params).unwrap();

	// Cal it a second time to check that the heap was freed.
	instance.call_export("check_and_set_in_heap", &params).unwrap();
}

test_wasm_execution!(parallel_execution);
fn parallel_execution(wasm_method: WasmExecutionMethod) {
	let executor = Arc::new(
		crate::WasmExecutor::<HostFunctions>::builder()
			.with_execution_method(wasm_method)
			.build(),
	);
	let threads: Vec<_> = (0..8)
		.map(|_| {
			let executor = executor.clone();
			std::thread::spawn(move || {
				let mut ext = TestExternalities::default();
				let mut ext = ext.ext();
				assert_eq!(
					executor
						.uncached_call(
							RuntimeBlob::uncompress_if_needed(wasm_binary_unwrap()).unwrap(),
							&mut ext,
							true,
							"test_twox_128",
							&[0],
						)
						.unwrap(),
					array_bytes::hex2bytes_unchecked("99e9d85137db46ef4bbea33613baafd5").encode()
				);
			})
		})
		.collect();

	for t in threads.into_iter() {
		t.join().unwrap();
	}
}

test_wasm_execution!(wasm_tracing_should_work);
fn wasm_tracing_should_work(wasm_method: WasmExecutionMethod) {
	use sc_tracing::{SpanDatum, TraceEvent};
	use std::sync::Mutex;

	struct TestTraceHandler(Arc<Mutex<Vec<SpanDatum>>>);

	impl sc_tracing::TraceHandler for TestTraceHandler {
		fn handle_span(&self, sd: &SpanDatum) {
			self.0.lock().unwrap().push(sd.clone());
		}

		fn handle_event(&self, _event: &TraceEvent) {}
	}

	let traces = Arc::new(Mutex::new(Vec::new()));
	let handler = TestTraceHandler(traces.clone());

	// Create subscriber with wasm_tracing disabled
	let test_subscriber = tracing_subscriber::fmt()
		.finish()
		.with(sc_tracing::ProfilingLayer::new_with_handler(Box::new(handler), "default"));

	let _guard = tracing::subscriber::set_default(test_subscriber);

	let mut ext = TestExternalities::default();
	let mut ext = ext.ext();

	let span_id =
		call_in_wasm("test_enter_span", Default::default(), wasm_method, &mut ext).unwrap();

	let span_id = u64::decode(&mut &span_id[..]).unwrap();

	assert!(span_id > 0);

	call_in_wasm("test_exit_span", &span_id.encode(), wasm_method, &mut ext).unwrap();

	// Check there is only the single trace
	let len = traces.lock().unwrap().len();
	assert_eq!(len, 1);

	let span_datum = traces.lock().unwrap().pop().unwrap();
	let values = span_datum.values;
	assert_eq!(span_datum.target, "default");
	assert_eq!(span_datum.name, "");
	assert_eq!(values.bool_values.get("wasm").unwrap(), &true);

	call_in_wasm("test_nested_spans", Default::default(), wasm_method, &mut ext).unwrap();
	let len = traces.lock().unwrap().len();
	assert_eq!(len, 2);
}

test_wasm_execution!(allocate_two_gigabyte);
fn allocate_two_gigabyte(wasm_method: WasmExecutionMethod) {
	let runtime = mk_test_runtime(wasm_method, HeapAllocStrategy::Dynamic { maximum_pages: None });

	let mut instance = runtime.new_instance().unwrap();
	let res = instance.call_export("allocate_two_gigabyte", &[0]).unwrap();
	assert_eq!(10 * 1024 * 1024 * 205, u32::decode(&mut &res[..]).unwrap());
}

test_wasm_execution!(memory_is_cleared_between_invocations);
fn memory_is_cleared_between_invocations(wasm_method: WasmExecutionMethod) {
	// This is based on the code generated by compiling a runtime *without*
	// the `-C link-arg=--import-memory` using the following code and then
	// disassembling the resulting blob with `wasm-dis`:
	//
	// ```
	// #[no_mangle]
	// #[cfg(not(feature = "std"))]
	// pub fn returns_no_bss_mutable_static(_: *mut u8, _: usize) -> u64 {
	//     static mut COUNTER: usize = 0;
	//     let output = unsafe {
	//        COUNTER += 1;
	//        COUNTER as u64
	//     };
	//     sp_core::to_substrate_wasm_fn_return_value(&output)
	// }
	// ```
	//
	// This results in the BSS section to *not* be emitted, hence the executor has no way
	// of knowing about the `static` variable's existence, so this test will fail if the linear
	// memory is not properly cleared between invocations.
	let binary = wat::parse_str(r#"
	(module
	 (type $i32_=>_i32 (func (param i32) (result i32)))
	 (type $i32_i32_=>_i64 (func (param i32 i32) (result i64)))
	 (import "env" "ext_allocator_malloc_version_1" (func $ext_allocator_malloc_version_1 (param i32) (result i32)))
	 (global $__stack_pointer (mut i32) (i32.const 1048576))
	 (global $global$1 i32 (i32.const 1048580))
	 (global $global$2 i32 (i32.const 1048592))
	 (memory $0 17)
	 (export "memory" (memory $0))
	 (export "returns_no_bss_mutable_static" (func $returns_no_bss_mutable_static))
	 (export "__data_end" (global $global$1))
	 (export "__heap_base" (global $global$2))
	 (func $returns_no_bss_mutable_static (param $0 i32) (param $1 i32) (result i64)
	  (local $2 i32)
	  (local $3 i32)
	  (i32.store offset=1048576
	   (i32.const 0)
	   (local.tee $2
	    (i32.add
	     (i32.load offset=1048576 (i32.const 0))
	     (i32.const 1)
	    )
	   )
	  )
	  (i64.store
	   (local.tee $3
	    (call $ext_allocator_malloc_version_1 (i32.const 8))
	   )
	   (i64.extend_i32_u (local.get $2))
	  )
	  (i64.or
	   (i64.extend_i32_u (local.get $3))
	   (i64.const 34359738368)
	  )
	 )
	)"#).unwrap();

	let runtime = crate::wasm_runtime::create_wasm_runtime_with_code::<HostFunctions>(
		wasm_method,
		HeapAllocStrategy::Dynamic { maximum_pages: Some(1024) },
		RuntimeBlob::uncompress_if_needed(&binary[..]).unwrap(),
		true,
		None,
	)
	.unwrap();

	let mut instance = runtime.new_instance().unwrap();
	let res = instance.call_export("returns_no_bss_mutable_static", &[0]).unwrap();
	assert_eq!(1, u64::decode(&mut &res[..]).unwrap());

	let res = instance.call_export("returns_no_bss_mutable_static", &[0]).unwrap();
	assert_eq!(1, u64::decode(&mut &res[..]).unwrap());
}

test_wasm_execution!(return_i8);
fn return_i8(wasm_method: WasmExecutionMethod) {
	let mut ext = TestExternalities::default();
	let mut ext = ext.ext();

	assert_eq!(
		call_in_wasm("test_return_i8", &[], wasm_method, &mut ext).unwrap(),
		(-66_i8).encode()
	);
}

test_wasm_execution!(take_i8);
fn take_i8(wasm_method: WasmExecutionMethod) {
	let mut ext = TestExternalities::default();
	let mut ext = ext.ext();

	call_in_wasm("test_take_i8", &(-66_i8).encode(), wasm_method, &mut ext).unwrap();
}

test_wasm_execution!(abort_on_panic);
fn abort_on_panic(wasm_method: WasmExecutionMethod) {
	let mut ext = TestExternalities::default();
	let mut ext = ext.ext();

	match call_in_wasm("test_abort_on_panic", &[], wasm_method, &mut ext).unwrap_err() {
		Error::AbortedDueToPanic(error) => assert_eq!(error.message, "test_abort_on_panic called"),
		error => panic!("unexpected error: {:?}", error),
	}
}

test_wasm_execution!(unreachable_intrinsic);
fn unreachable_intrinsic(wasm_method: WasmExecutionMethod) {
	let mut ext = TestExternalities::default();
	let mut ext = ext.ext();

	match call_in_wasm("test_unreachable_intrinsic", &[], wasm_method, &mut ext).unwrap_err() {
		Error::AbortedDueToTrap(error) => {
			let expected = match wasm_method {
				WasmExecutionMethod::Interpreted => "unreachable",
				WasmExecutionMethod::Compiled { .. } =>
					"wasm trap: wasm `unreachable` instruction executed",
			};
			assert_eq!(error.message, expected);
		},
		error => panic!("unexpected error: {:?}", error),
	}
}

test_wasm_execution!(return_value);
fn return_value(wasm_method: WasmExecutionMethod) {
	let mut ext = TestExternalities::default();
	let mut ext = ext.ext();

	assert_eq!(
		call_in_wasm("test_return_value", &[], wasm_method, &mut ext).unwrap(),
		(1234u64).encode()
	);
}

test_wasm_execution!(return_huge_len);
fn return_huge_len(wasm_method: WasmExecutionMethod) {
	let mut ext = TestExternalities::default();
	let mut ext = ext.ext();

	match call_in_wasm("test_return_huge_len", &[], wasm_method, &mut ext).unwrap_err() {
		Error::Runtime => {
			assert_matches!(wasm_method, WasmExecutionMethod::Interpreted);
		},
<<<<<<< HEAD
		Error::RuntimeConstruction(WasmError::Other(error)) => {
			assert_matches!(wasm_method, WasmExecutionMethod::Compiled { .. });
			assert_eq!(error, "output exceeds bounds of wasm memory");
=======
		Error::OutputExceedsBounds => {
			assert_matches!(wasm_method, WasmExecutionMethod::Compiled { .. });
>>>>>>> 3bb3882c
		},
		error => panic!("unexpected error: {:?}", error),
	}
}

test_wasm_execution!(return_max_memory_offset);
fn return_max_memory_offset(wasm_method: WasmExecutionMethod) {
	let mut ext = TestExternalities::default();
	let mut ext = ext.ext();

	assert_eq!(
		call_in_wasm("test_return_max_memory_offset", &[], wasm_method, &mut ext).unwrap(),
		(u8::MAX).encode()
	);
}

test_wasm_execution!(return_max_memory_offset_plus_one);
fn return_max_memory_offset_plus_one(wasm_method: WasmExecutionMethod) {
	let mut ext = TestExternalities::default();
	let mut ext = ext.ext();

	match call_in_wasm("test_return_max_memory_offset_plus_one", &[], wasm_method, &mut ext)
		.unwrap_err()
	{
		Error::Runtime => {
			assert_matches!(wasm_method, WasmExecutionMethod::Interpreted);
		},
<<<<<<< HEAD
		Error::RuntimeConstruction(WasmError::Other(error)) => {
			assert_matches!(wasm_method, WasmExecutionMethod::Compiled { .. });
			assert_eq!(error, "output exceeds bounds of wasm memory");
=======
		Error::OutputExceedsBounds => {
			assert_matches!(wasm_method, WasmExecutionMethod::Compiled { .. });
>>>>>>> 3bb3882c
		},
		error => panic!("unexpected error: {:?}", error),
	}
}

test_wasm_execution!(return_overflow);
fn return_overflow(wasm_method: WasmExecutionMethod) {
	let mut ext = TestExternalities::default();
	let mut ext = ext.ext();

	match call_in_wasm("test_return_overflow", &[], wasm_method, &mut ext).unwrap_err() {
		Error::Runtime => {
			assert_matches!(wasm_method, WasmExecutionMethod::Interpreted);
		},
<<<<<<< HEAD
		Error::RuntimeConstruction(WasmError::Other(error)) => {
			assert_matches!(wasm_method, WasmExecutionMethod::Compiled { .. });
			assert_eq!(error, "output exceeds bounds of wasm memory");
=======
		Error::OutputExceedsBounds => {
			assert_matches!(wasm_method, WasmExecutionMethod::Compiled { .. });
>>>>>>> 3bb3882c
		},
		error => panic!("unexpected error: {:?}", error),
	}
}<|MERGE_RESOLUTION|>--- conflicted
+++ resolved
@@ -22,15 +22,9 @@
 use assert_matches::assert_matches;
 use codec::{Decode, Encode};
 use sc_executor_common::{
-<<<<<<< HEAD
-	error::{Error, WasmError},
-	runtime_blob::RuntimeBlob,
-	wasm_runtime::{HeapAllocStrategy, WasmModule},
-=======
 	error::Error,
 	runtime_blob::RuntimeBlob,
 	wasm_runtime::{HeapAllocStrategy, WasmModule, DEFAULT_HEAP_ALLOC_STRATEGY},
->>>>>>> 3bb3882c
 };
 use sc_runtime_test::wasm_binary_unwrap;
 use sp_core::{
@@ -489,11 +483,7 @@
 fn mk_test_runtime(
 	wasm_method: WasmExecutionMethod,
 	pages: HeapAllocStrategy,
-<<<<<<< HEAD
-) -> Arc<dyn WasmModule> {
-=======
 ) -> Box<dyn WasmModule> {
->>>>>>> 3bb3882c
 	let blob = RuntimeBlob::uncompress_if_needed(wasm_binary_unwrap())
 		.expect("failed to create a runtime blob out of test runtime");
 
@@ -570,11 +560,7 @@
 
 test_wasm_execution!(interpreted_only heap_is_reset_between_calls);
 fn heap_is_reset_between_calls(wasm_method: WasmExecutionMethod) {
-<<<<<<< HEAD
-	let runtime = mk_test_runtime(wasm_method, HeapAllocStrategy::Static { extra_pages: 1024 });
-=======
 	let runtime = mk_test_runtime(wasm_method, DEFAULT_HEAP_ALLOC_STRATEGY);
->>>>>>> 3bb3882c
 	let mut instance = runtime.new_instance().unwrap();
 
 	let heap_base = instance
@@ -831,14 +817,8 @@
 		Error::Runtime => {
 			assert_matches!(wasm_method, WasmExecutionMethod::Interpreted);
 		},
-<<<<<<< HEAD
-		Error::RuntimeConstruction(WasmError::Other(error)) => {
-			assert_matches!(wasm_method, WasmExecutionMethod::Compiled { .. });
-			assert_eq!(error, "output exceeds bounds of wasm memory");
-=======
 		Error::OutputExceedsBounds => {
 			assert_matches!(wasm_method, WasmExecutionMethod::Compiled { .. });
->>>>>>> 3bb3882c
 		},
 		error => panic!("unexpected error: {:?}", error),
 	}
@@ -866,14 +846,8 @@
 		Error::Runtime => {
 			assert_matches!(wasm_method, WasmExecutionMethod::Interpreted);
 		},
-<<<<<<< HEAD
-		Error::RuntimeConstruction(WasmError::Other(error)) => {
-			assert_matches!(wasm_method, WasmExecutionMethod::Compiled { .. });
-			assert_eq!(error, "output exceeds bounds of wasm memory");
-=======
 		Error::OutputExceedsBounds => {
 			assert_matches!(wasm_method, WasmExecutionMethod::Compiled { .. });
->>>>>>> 3bb3882c
 		},
 		error => panic!("unexpected error: {:?}", error),
 	}
@@ -888,14 +862,8 @@
 		Error::Runtime => {
 			assert_matches!(wasm_method, WasmExecutionMethod::Interpreted);
 		},
-<<<<<<< HEAD
-		Error::RuntimeConstruction(WasmError::Other(error)) => {
-			assert_matches!(wasm_method, WasmExecutionMethod::Compiled { .. });
-			assert_eq!(error, "output exceeds bounds of wasm memory");
-=======
 		Error::OutputExceedsBounds => {
 			assert_matches!(wasm_method, WasmExecutionMethod::Compiled { .. });
->>>>>>> 3bb3882c
 		},
 		error => panic!("unexpected error: {:?}", error),
 	}
