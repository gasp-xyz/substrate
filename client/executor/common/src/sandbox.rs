--- conflicted
+++ resolved
@@ -20,24 +20,14 @@
 //!
 //! Sandboxing is backed by wasmi and wasmer, depending on the configuration.
 
-<<<<<<< HEAD
 use crate::{error::{Result, Error}, util};
-use std::{collections::HashMap, rc::Rc};
-=======
-use crate::error::{Error, Result};
->>>>>>> 7960c9eb
 use codec::{Decode, Encode};
 use sp_core::sandbox as sandbox_primitives;
 use sp_wasm_interface::{FunctionContext, Pointer, WordSize};
 use std::{collections::HashMap, rc::Rc};
 use wasmi::{
-<<<<<<< HEAD
-	Externals, ImportResolver, MemoryInstance, Module,
-	ModuleInstance, RuntimeArgs, RuntimeValue, Trap, TrapKind, memory_units::Pages
-=======
-	memory_units::Pages, Externals, ImportResolver, MemoryInstance, MemoryRef, Module,
-	ModuleInstance, ModuleRef, RuntimeArgs, RuntimeValue, Trap, TrapKind,
->>>>>>> 7960c9eb
+	memory_units::Pages, Externals, ImportResolver, MemoryInstance, Module,
+	ModuleInstance, RuntimeArgs, RuntimeValue, Trap, TrapKind,
 };
 
 #[cfg(feature = "wasmer-sandbox")]
@@ -117,7 +107,6 @@
 		field_name: &str,
 		signature: &::wasmi::Signature,
 	) -> std::result::Result<wasmi::FuncRef, wasmi::Error> {
-<<<<<<< HEAD
 		let idx = self.func_by_name(module_name, field_name)
 			.ok_or_else(|| {
 				wasmi::Error::Instantiation(format!(
@@ -126,12 +115,6 @@
 				))
 			})?;
 
-=======
-		let key = (module_name.as_bytes().to_owned(), field_name.as_bytes().to_owned());
-		let idx = *self.func_map.get(&key).ok_or_else(|| {
-			wasmi::Error::Instantiation(format!("Export {}:{} not found", module_name, field_name))
-		})?;
->>>>>>> 7960c9eb
 		Ok(wasmi::FuncInstance::alloc_host(signature.clone(), idx.0))
 	}
 
@@ -140,16 +123,8 @@
 		module_name: &str,
 		field_name: &str,
 		_memory_type: &::wasmi::MemoryDescriptor,
-<<<<<<< HEAD
 	) -> std::result::Result<wasmi::MemoryRef, wasmi::Error> {
 		let mem = self.memory_by_name(module_name, field_name)
-=======
-	) -> std::result::Result<MemoryRef, wasmi::Error> {
-		let key = (module_name.as_bytes().to_vec(), field_name.as_bytes().to_vec());
-		let mem = self
-			.memories_map
-			.get(&key)
->>>>>>> 7960c9eb
 			.ok_or_else(|| {
 				wasmi::Error::Instantiation(format!(
 					"Export {}:{} not found",
@@ -408,11 +383,7 @@
 	///
 	/// The `state` parameter can be used to provide custom data for
 	/// these syscall implementations.
-<<<<<<< HEAD
 	pub fn invoke<'a, FE, SCH, DTH>(
-=======
-	pub fn invoke<FE: SandboxCapabilities<SupervisorFuncRef = FR>>(
->>>>>>> 7960c9eb
 		&self,
 
 		// function to call that is exported from the module
@@ -423,7 +394,6 @@
 
 		// arbitraty context data of the call
 		state: u32,
-<<<<<<< HEAD
 	) -> std::result::Result<Option<wasmi::RuntimeValue>, wasmi::Error>
 	where
 		FE: SandboxCapabilities<SupervisorFuncRef = FR> + 'a,
@@ -489,11 +459,6 @@
 					}
 				},
 			)
-=======
-	) -> std::result::Result<Option<wasmi::RuntimeValue>, wasmi::Error> {
-		with_guest_externals(supervisor_externals, self, state, |guest_externals| {
-			self.instance.invoke_export(export_name, args, guest_externals)
->>>>>>> 7960c9eb
 		})
 	}
 
@@ -501,7 +466,6 @@
 	///
 	/// Returns `Some(_)` if the global could be found.
 	pub fn get_global_val(&self, name: &str) -> Option<sp_wasm_interface::Value> {
-<<<<<<< HEAD
 		match &self.backend_instance {
 			BackendInstance::Wasmi(wasmi_instance) => {
 				let wasmi_global = wasmi_instance
@@ -524,9 +488,6 @@
 					wasmer::Val::F64(val) => Value::F64(f64::to_bits(val)),
 					_ => None?,
 				};
-=======
-		let global = self.instance.export_by_name(name)?.as_global()?.get();
->>>>>>> 7960c9eb
 
 				Some(wasmtime_value)
 			}
@@ -601,17 +562,9 @@
 		store: &Store<FR>,
 		raw_env_def: &[u8],
 	) -> std::result::Result<Self, InstantiationError> {
-<<<<<<< HEAD
-		let (imports, guest_to_supervisor_mapping) = decode_environment_definition(raw_env_def, &store.memories)?;
-		Ok(Self {
-			imports,
-			guest_to_supervisor_mapping,
-		})
-=======
 		let (imports, guest_to_supervisor_mapping) =
 			decode_environment_definition(raw_env_def, &store.memories)?;
 		Ok(Self { imports, guest_to_supervisor_mapping })
->>>>>>> 7960c9eb
 	}
 }
 
@@ -632,52 +585,10 @@
 	}
 }
 
-<<<<<<< HEAD
 /// Helper type to provide sandbox capabilities to the inner context
 pub trait SandboxCapabilitiesHolder {
 	/// Supervisor function reference
 	type SupervisorFuncRef;
-=======
-/// Instantiate a guest module and return it's index in the store.
-///
-/// The guest module's code is specified in `wasm`. Environment that will be available to
-/// guest module is specified in `raw_env_def` (serialized version of [`EnvironmentDefinition`]).
-/// `dispatch_thunk` is used as function that handle calls from guests.
-///
-/// # Errors
-///
-/// Returns `Err` if any of the following conditions happens:
-///
-/// - `raw_env_def` can't be deserialized as a [`EnvironmentDefinition`].
-/// - Module in `wasm` is invalid or couldn't be instantiated.
-///
-/// [`EnvironmentDefinition`]: ../sandbox/struct.EnvironmentDefinition.html
-pub fn instantiate<'a, FE: SandboxCapabilities>(
-	supervisor_externals: &mut FE,
-	dispatch_thunk: FE::SupervisorFuncRef,
-	wasm: &[u8],
-	host_env: GuestEnvironment,
-	state: u32,
-) -> std::result::Result<UnregisteredInstance<FE::SupervisorFuncRef>, InstantiationError> {
-	let module = Module::from_buffer(wasm).map_err(|_| InstantiationError::ModuleDecoding)?;
-	let instance = ModuleInstance::new(&module, &host_env.imports)
-		.map_err(|_| InstantiationError::Instantiation)?;
-
-	let sandbox_instance = Rc::new(SandboxInstance {
-		// In general, it's not a very good idea to use `.not_started_instance()` for anything
-		// but for extracting memory and tables. But in this particular case, we are extracting
-		// for the purpose of running `start` function which should be ok.
-		instance: instance.not_started_instance().clone(),
-		dispatch_thunk,
-		guest_to_supervisor_mapping: host_env.guest_to_supervisor_mapping,
-	});
-
-	with_guest_externals(supervisor_externals, &sandbox_instance, state, |guest_externals| {
-		instance
-			.run_start(guest_externals)
-			.map_err(|_| InstantiationError::StartTrapped)
-	})?;
->>>>>>> 7960c9eb
 
 	/// Capabilities trait
 	type SC: SandboxCapabilities<SupervisorFuncRef = Self::SupervisorFuncRef>;
@@ -830,17 +741,12 @@
 
 impl<FR> Store<FR> {
 	/// Create a new empty sandbox store.
-<<<<<<< HEAD
 	pub fn new(backend: SandboxBackend) -> Self {
 		Store {
 			instances: Vec::new(),
 			memories: Vec::new(),
 			backend_context: BackendContext::new(backend),
 		}
-=======
-	pub fn new() -> Self {
-		Store { instances: Vec::new(), memories: Vec::new() }
->>>>>>> 7960c9eb
 	}
 
 	/// Create a new memory instance and return it's index.
@@ -863,8 +769,8 @@
 				Memory::Wasmi(
 					WasmiMemoryWrapper::new(
 						MemoryInstance::alloc(
-						Pages(initial as usize),
-						maximum.map(|m| Pages(m as usize)),
+							Pages(initial as usize),
+							maximum.map(|m| Pages(m as usize)),
 						)?
 					)
 				)
@@ -882,12 +788,8 @@
 			}
 		};
 
-<<<<<<< HEAD
 		let mem_idx = memories.len();
 		memories.push(Some(memory.clone()));
-=======
-		let mem = MemoryInstance::alloc(Pages(initial as usize), maximum)?;
->>>>>>> 7960c9eb
 
 		Ok(mem_idx as u32)
 	}
