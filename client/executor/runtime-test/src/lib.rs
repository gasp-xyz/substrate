--- conflicted
+++ resolved
@@ -29,11 +29,8 @@
 	print,
 	traits::{BlakeTwo256, Hash},
 };
-<<<<<<< HEAD
-=======
 #[cfg(not(feature = "std"))]
 use sp_runtime_interface::pack_ptr_and_len;
->>>>>>> 18bb7c7c
 
 extern "C" {
 	#[allow(dead_code)]
@@ -345,8 +342,6 @@
 		// Mainly a test that the macro is working when we have a return statement here.
 		return 1234;
 	}
-<<<<<<< HEAD
-=======
 }
 
 // Returns a huge len. It should result in an error, and not an allocation.
@@ -376,5 +371,4 @@
 #[cfg(not(feature = "std"))]
 pub extern "C" fn test_return_overflow(_params: *const u8, _len: usize) -> u64 {
 	pack_ptr_and_len(u32::MAX, 1)
->>>>>>> 18bb7c7c
 }