// This file is part of Substrate.

// Copyright (C) 2018-2021 Parity Technologies (UK) Ltd.
// SPDX-License-Identifier: GPL-3.0-or-later WITH Classpath-exception-2.0

// This program is free software: you can redistribute it and/or modify
// it under the terms of the GNU General Public License as published by
// the Free Software Foundation, either version 3 of the License, or
// (at your option) any later version.

// This program is distributed in the hope that it will be useful,
// but WITHOUT ANY WARRANTY; without even the implied warranty of
// MERCHANTABILITY or FITNESS FOR A PARTICULAR PURPOSE. See the
// GNU General Public License for more details.

// You should have received a copy of the GNU General Public License
// along with this program. If not, see <https://www.gnu.org/licenses/>.

//! A consensus proposer for "basic" chains which use the primitive inherent-data.

// FIXME #1021 move this into sp-consensus

use codec::{Decode, Encode};
<<<<<<< HEAD
use ver_api::VerApi;
use sp_encrypted_tx::EncryptedTxApi;
use std::ops::Deref;
=======
>>>>>>> 5ec0d93d
use futures::{
	channel::oneshot,
	future,
	future::{Future, FutureExt},
	select,
};
use sp_core::ExecutionContext;
use log::{debug, error, info, trace, warn};
use sc_block_builder::{BlockBuilderApi, BlockBuilderProvider, validate_transaction};
use sc_client_api::backend;
use sp_keystore::SyncCryptoStorePtr;
use sc_telemetry::{telemetry, TelemetryHandle, CONSENSUS_INFO};
use sc_transaction_pool_api::{InPoolTransaction, TransactionPool};
use sp_api::{ApiExt, ProvideRuntimeApi, TransactionOutcome};
use sp_blockchain::{ApplyExtrinsicFailed as ApplyExtrinsicFailedOther, ApplyExtrinsicFailed::Validity, Error::ApplyExtrinsicFailed, HeaderBackend};
use sp_consensus::{
	evaluation, DisableProofRecording, EnableProofRecording, ProofRecording, Proposal,
};
use sp_runtime::traits::DigestItemFor;
use sp_consensus_aura::digests::CompatibleDigestItem;
use sp_core::traits::SpawnNamed;
use sp_core::crypto::Pair;
use sp_inherents::InherentData;
use sp_runtime::{
    AccountId32,
    KeyTypeId,
	generic::BlockId,
	traits::{BlakeTwo256, Block as BlockT, DigestFor, Hash as HashT, Header as HeaderT},
};
use std::{marker::PhantomData, pin::Pin, sync::Arc, time};
use ver_api::VerApi;

use prometheus_endpoint::Registry as PrometheusRegistry;
use sc_proposer_metrics::MetricsLink as PrometheusMetrics;
use sp_inherents::InherentDataProvider;
use sp_runtime::traits::One;
<<<<<<< HEAD
use ecies::{utils::{aes_decrypt, decapsulate}, SecretKey, PublicKey};
=======
>>>>>>> 5ec0d93d
use std::ops::Add;

/// Default block size limit in bytes used by [`Proposer`].
///
/// Can be overwritten by [`ProposerFactory::set_default_block_size_limit`].
///
/// Be aware that there is also an upper packet size on what the networking code
/// will accept. If the block doesn't fit in such a package, it can not be
/// transferred to other nodes.
pub const DEFAULT_BLOCK_SIZE_LIMIT: usize = 4 * 1024 * 1024 + 512;

/// [`Proposer`] factory.
pub struct ProposerFactory<A, B, C, PR> {
	spawn_handle: Box<dyn SpawnNamed>,
	/// The client instance.
	client: Arc<C>,
	/// The transaction pool.
	transaction_pool: Arc<A>,
	/// Prometheus Link,
	metrics: PrometheusMetrics,
	/// The default block size limit.
	///
	/// If no `block_size_limit` is passed to [`sp_consensus::Proposer::propose`], this block size
	/// limit will be used.
	default_block_size_limit: usize,
	telemetry: Option<TelemetryHandle>,
	/// When estimating the block size, should the proof be included?
	include_proof_in_block_size_estimation: bool,
	/// phantom member to pin the `Backend`/`ProofRecording` type.
	_phantom: PhantomData<(B, PR)>,
	/// keystore for encrypted transactions
	keystore: SyncCryptoStorePtr,
}

impl<A, B, C> ProposerFactory<A, B, C, DisableProofRecording> {
	/// Create a new proposer factory.
	///
	/// Proof recording will be disabled when using proposers built by this instance to build
	/// blocks.
	pub fn new(
		spawn_handle: impl SpawnNamed + 'static,
		client: Arc<C>,
		transaction_pool: Arc<A>,
		prometheus: Option<&PrometheusRegistry>,
		telemetry: Option<TelemetryHandle>,
		keystore: SyncCryptoStorePtr,
	) -> Self {
		ProposerFactory {
			spawn_handle: Box::new(spawn_handle),
			transaction_pool,
			metrics: PrometheusMetrics::new(prometheus),
			default_block_size_limit: DEFAULT_BLOCK_SIZE_LIMIT,
			telemetry,
			client,
			include_proof_in_block_size_estimation: false,
			_phantom: PhantomData,
			keystore: keystore.clone(),
		}
	}
}

impl<A, B, C> ProposerFactory<A, B, C, EnableProofRecording> {
	/// Create a new proposer factory with proof recording enabled.
	///
	/// Each proposer created by this instance will record a proof while building a block.
	///
	/// This will also include the proof into the estimation of the block size. This can be disabled
	/// by calling [`ProposerFactory::disable_proof_in_block_size_estimation`].
	pub fn with_proof_recording(
		spawn_handle: impl SpawnNamed + 'static,
		client: Arc<C>,
		transaction_pool: Arc<A>,
		prometheus: Option<&PrometheusRegistry>,
		telemetry: Option<TelemetryHandle>,
		keystore: SyncCryptoStorePtr,
	) -> Self {
		ProposerFactory {
			client,
			spawn_handle: Box::new(spawn_handle),
			transaction_pool,
			metrics: PrometheusMetrics::new(prometheus),
			default_block_size_limit: DEFAULT_BLOCK_SIZE_LIMIT,
			telemetry,
			include_proof_in_block_size_estimation: true,
			_phantom: PhantomData,
			keystore: keystore.clone()
		}
	}

	/// Disable the proof inclusion when estimating the block size.
	pub fn disable_proof_in_block_size_estimation(&mut self) {
		self.include_proof_in_block_size_estimation = false;
	}
}

impl<A, B, C, PR> ProposerFactory<A, B, C, PR> {
	/// Set the default block size limit in bytes.
	///
	/// The default value for the block size limit is:
	/// [`DEFAULT_BLOCK_SIZE_LIMIT`].
	///
	/// If there is no block size limit passed to [`sp_consensus::Proposer::propose`], this value
	/// will be used.
	pub fn set_default_block_size_limit(&mut self, limit: usize) {
		self.default_block_size_limit = limit;
	}
}

impl<B, Block, C, A, PR> ProposerFactory<A, B, C, PR>
where
	A: TransactionPool<Block = Block> + 'static,
	B: backend::Backend<Block> + Send + Sync + 'static,
	Block: BlockT,
	C: BlockBuilderProvider<B, Block, C>
		+ HeaderBackend<Block>
		+ ProvideRuntimeApi<Block>
		+ Send
		+ Sync
		+ 'static,
	C::Api:
		ApiExt<Block, StateBackend = backend::StateBackendFor<B, Block>> + BlockBuilderApi<Block>,
{
	fn init_with_now(
		&mut self,
		parent_header: &<Block as BlockT>::Header,
		now: Box<dyn Fn() -> time::Instant + Send + Sync>,
	) -> Proposer<B, Block, C, A, PR> {
		let parent_hash = parent_header.hash();

		let id = BlockId::hash(parent_hash);

		info!("🙌 Starting consensus session on top of parent {:?}", parent_hash);

		let proposer = Proposer::<_, _, _, _, PR> {
			spawn_handle: self.spawn_handle.clone(),
			client: self.client.clone(),
			parent_hash,
			parent_id: id,
			parent_number: *parent_header.number(),
			transaction_pool: self.transaction_pool.clone(),
			now,
			metrics: self.metrics.clone(),
			default_block_size_limit: self.default_block_size_limit,
			telemetry: self.telemetry.clone(),
			_phantom: PhantomData,
			include_proof_in_block_size_estimation: self.include_proof_in_block_size_estimation,
			keystore: self.keystore.clone(),
		};

		proposer
	}
}

impl<A, B, Block, C, PR> sp_consensus::Environment<Block> for ProposerFactory<A, B, C, PR>
where
	A: TransactionPool<Block = Block> + 'static,
	B: backend::Backend<Block> + Send + Sync + 'static,
	Block: BlockT,
	C: BlockBuilderProvider<B, Block, C>
		+ HeaderBackend<Block>
		+ ProvideRuntimeApi<Block>
		+ Send
		+ Sync
		+ 'static,
	C::Api: ApiExt<Block, StateBackend = backend::StateBackendFor<B, Block>>
		+ BlockBuilderApi<Block>
		+ EncryptedTxApi<Block>
		+ VerApi<Block>,
	PR: ProofRecording,
{
	type CreateProposer = future::Ready<Result<Self::Proposer, Self::Error>>;
	type Proposer = Proposer<B, Block, C, A, PR>;
	type Error = sp_blockchain::Error;

	fn init(&mut self, parent_header: &<Block as BlockT>::Header) -> Self::CreateProposer {
		future::ready(Ok(self.init_with_now(parent_header, Box::new(time::Instant::now))))
	}
}

/// The proposer logic.
pub struct Proposer<B, Block: BlockT, C, A: TransactionPool, PR> {
	spawn_handle: Box<dyn SpawnNamed>,
	client: Arc<C>,
	parent_hash: <Block as BlockT>::Hash,
	parent_id: BlockId<Block>,
	parent_number: <<Block as BlockT>::Header as HeaderT>::Number,
	transaction_pool: Arc<A>,
	now: Box<dyn Fn() -> time::Instant + Send + Sync>,
	metrics: PrometheusMetrics,
	default_block_size_limit: usize,
	include_proof_in_block_size_estimation: bool,
	telemetry: Option<TelemetryHandle>,
	keystore: SyncCryptoStorePtr,
	_phantom: PhantomData<(B, PR)>,
}

impl<A, B, Block, C, PR> sp_consensus::Proposer<Block> for Proposer<B, Block, C, A, PR>
where
	A: TransactionPool<Block = Block> + 'static,
	B: backend::Backend<Block> + Send + Sync + 'static,
	Block: BlockT,
	C: BlockBuilderProvider<B, Block, C>
		+ HeaderBackend<Block>
		+ ProvideRuntimeApi<Block>
		+ Send
		+ Sync
		+ 'static,
	C::Api: ApiExt<Block, StateBackend = backend::StateBackendFor<B, Block>>
		+ BlockBuilderApi<Block>
		+ EncryptedTxApi<Block>
		+ VerApi<Block>,
	PR: ProofRecording,
{
	type Transaction = backend::TransactionFor<B, Block>;
	type Proposal = Pin<
		Box<
			dyn Future<Output = Result<Proposal<Block, Self::Transaction, PR::Proof>, Self::Error>>
				+ Send,
		>,
	>;
	type Error = sp_blockchain::Error;
	type ProofRecording = PR;
	type Proof = PR::Proof;

	fn propose(
		self,
		mut inherent_data: InherentData,
		inherent_digests: DigestFor<Block>,
		max_duration: time::Duration,
		block_size_limit: Option<usize>,
	) -> Self::Proposal {
		let (tx, rx) = oneshot::channel();
		let spawn_handle = self.spawn_handle.clone();

		if let Ok(None) = inherent_data
			.get_data::<sp_core::ShufflingSeed>(&sp_ver::RANDOM_SEED_INHERENT_IDENTIFIER)
		{
			sp_ver::RandomSeedInherentDataProvider(Default::default())
				.provide_inherent_data(&mut inherent_data)
				.unwrap();
		}

		spawn_handle.spawn_blocking(
			"basic-authorship-proposer",
			Box::pin(async move {
				// leave some time for evaluation and block finalization (33%)
				let deadline = (self.now)() + max_duration - max_duration / 3;
				let res = self
					.propose_with(inherent_data, inherent_digests, deadline, block_size_limit)
					.await;
				if tx.send(res).is_err() {
					trace!("Could not send block production result to proposer!");
				}
			}),
		);

		async move { rx.await? }.boxed()
	}
}

/// If the block is full we will attempt to push at most
/// this number of transactions before quitting for real.
/// It allows us to increase block utilization.
const MAX_SKIPPED_TRANSACTIONS: usize = 8;

impl<A, B, Block, C, PR> Proposer<B, Block, C, A, PR>
where
	A: TransactionPool<Block = Block>,
	B: backend::Backend<Block> + Send + Sync + 'static,
	Block: BlockT,
	C: BlockBuilderProvider<B, Block, C>
		+ HeaderBackend<Block>
		+ ProvideRuntimeApi<Block>
		+ Send
		+ Sync
		+ 'static,
	C::Api: ApiExt<Block, StateBackend = backend::StateBackendFor<B, Block>>
		+ BlockBuilderApi<Block>
		+ EncryptedTxApi<Block>
		+ VerApi<Block>,
	PR: ProofRecording,
{

    fn get_decryption_key(&self, account_id: &AccountId32) -> sp_blockchain::Result<[u8;32]>{

		let keystore = self.keystore.clone();

        let api = self.client.runtime_api();
		let public_key = api.get_authority_public_key(&self.parent_id, account_id)?
            .ok_or(sp_encrypted_tx::Error::MissingPublicKey(account_id.clone()))?;

		debug!(target:"basic_authorship","public_key id:  {:?}", public_key);

		let key_pair = keystore.ecdsa_get_pair(KeyTypeId(*b"xxtx"), &public_key)
            .map_err(|_| sp_encrypted_tx::Error::CannotFindDecryptionKey(public_key.clone()))?
            .ok_or(sp_encrypted_tx::Error::CannotFindDecryptionKey(public_key))?;

		let seed: [u8; 32] = key_pair.seed();
		let priv_key: SecretKey = SecretKey::parse_slice(&seed).unwrap();

		let dummy_secret_key: SecretKey = SecretKey::default();
		let pub_key: PublicKey = PublicKey::from_secret_key(&dummy_secret_key);

		decapsulate(&pub_key, &priv_key)
            .map_err(|_| sp_blockchain::Error::Backend(String::from("cannot decapsulate aes key for decryption")))
    }

	async fn propose_with(
		self,
		inherent_data: InherentData,
		inherent_digests: DigestFor<Block>,
		deadline: time::Instant,
		block_size_limit: Option<usize>,
	) -> Result<Proposal<Block, backend::TransactionFor<B, Block>, PR::Proof>, sp_blockchain::Error>
	{
		let next_block_number = self.parent_number.add(One::one()).add(One::one());


		let mut block_builder =
<<<<<<< HEAD
			self.client.new_block_at(&self.parent_id, inherent_digests.clone(), PR::ENABLED)?;

        let block_builder_id = inherent_digests.logs().iter()
            .map(|l|
                <DigestItemFor<Block> as CompatibleDigestItem::<<sp_core::ed25519::Pair as Pair>::Signature>>::as_aura_pre_digest(&l)
            )
            .find(|d| d.is_some())
            .and_then(|id| id)
            .ok_or_else(|| sp_encrypted_tx::Error::UnknownBlockBuilder)?;


		let account_id = api.get_account_id(&self.parent_id, *block_builder_id)?
            .ok_or(sp_encrypted_tx::Error::UnknownCollatorId(*block_builder_id))?;
		debug!(target:"basic_authorship", "account id:  {:?}", account_id); 

		let doubly_encrypted_txs = api.get_double_encrypted_transactions(&self.parent_id, &account_id).unwrap();
		let singly_encrypted_txs = api.get_singly_encrypted_transactions(&self.parent_id, &account_id).unwrap();

		debug!(target:"basic_authorship", "found {} double encrypted transactions", doubly_encrypted_txs.len()); 
		debug!(target:"basic_authorship", "found {} singly encrypted transactions", singly_encrypted_txs.len()); 

		let decrypted_inherents = if !omit_transactions && (!singly_encrypted_txs.is_empty() || !doubly_encrypted_txs.is_empty()) {
			let aes_key = self.get_decryption_key(&account_id)?;
			debug!(target:"basic_authorship", "aes_key {:?}", aes_key); 
			let decrypted_inherents = singly_encrypted_txs.into_iter().map(|tx| {
				log::trace!(target:"basic_authorship", "decrypting singly encrypted call INPUT : {:?}", tx.data);
				let decrypted_msg = aes_decrypt(&aes_key, &tx.data).unwrap();
				log::trace!(target:"basic_authorship", "decrypting singly encrypted call OUTPUT: {:?}", decrypted_msg);
				api.create_submit_decrypted_transaction(&self.parent_id, tx.tx_id, decrypted_msg, 500000000).unwrap()
			});

			let singly_encrypted_inherents = doubly_encrypted_txs.into_iter().map(|tx| {
				log::trace!(target:"basic_authorship", "decrypting doubly encrypted call INPUT : {:?}", tx.data);
				let decrypted_msg = aes_decrypt(&aes_key, &tx.data).unwrap();
				log::trace!(target:"basic_authorship", "decrypting doubly encrypted call OUTPUT: {:?}", decrypted_msg);
				api.create_submit_singly_encrypted_transaction(&self.parent_id, tx.tx_id, decrypted_msg).unwrap()
			});
			decrypted_inherents.chain(singly_encrypted_inherents).collect()
		}else{
			vec![]
		};
=======
			self.client.new_block_at(&self.parent_id, inherent_digests, PR::ENABLED)?;
		let api = self.client.runtime_api();
		let omit_transactions = api.is_new_session(&self.parent_id, next_block_number).unwrap();
>>>>>>> 5ec0d93d

		let (seed, inherents) = block_builder.create_inherents(inherent_data.clone())?;
		debug!(target:"block_builder", "found {} inherents", inherents.len());
		for inherent in inherents.into_iter().chain(decrypted_inherents.into_iter()) {
			debug!(target:"block_builder", "processing inherent");
			// TODO now it actually commits changes
			match block_builder.push(inherent) {
				Err(ApplyExtrinsicFailed(Validity(e))) if e.exhausted_resources() => {
					warn!("⚠️  Dropping non-mandatory inherent from overweight block.")
				},
				Err(ApplyExtrinsicFailed(Validity(e))) if e.was_mandatory() => {
					error!(
						"❌️ Mandatory inherent extrinsic returned error. Block cannot be produced."
					);
					Err(ApplyExtrinsicFailed(Validity(e)))?
				},
				Err(e) => {
					warn!("❗️ Inherent extrinsic returned unexpected error: {}. Dropping.", e);
				},
				Ok(_) => {
					trace!(target:"block_builder", "inherent EXECUTED & pushed into the block");
				},
			}
		}

		// proceed with transactions
		// We calculate soft deadline used only in case we start skipping transactions.
		let now = (self.now)();
		let soft_deadline = now + deadline.saturating_duration_since(now) / 2;
		let block_timer = time::Instant::now();
		let mut skipped = 0;
		let mut unqueue_invalid = Vec::new();
		block_builder.apply_previous_block_extrinsics(seed.clone());

		let mut t1 = self.transaction_pool.ready_at(self.parent_number).fuse();
		let mut t2 =
			futures_timer::Delay::new(deadline.saturating_duration_since((self.now)()) / 8).fuse();

		let mut pending_iterator = select! {
			res = t1 => res,
			_ = t2 => {
				log::warn!(
					"Timeout fired waiting for transaction pool at block #{}. \
					Proceeding with production.",
					self.parent_number,
				);
				self.transaction_pool.ready()
			},
		};

		let block_size_limit = block_size_limit.unwrap_or(self.default_block_size_limit);

		debug!("Attempting to push transactions from the pool.");
		debug!("Pool status: {:?}", self.transaction_pool.status());
		let mut transaction_pushed = false;
		let mut hit_block_size_limit = false;

		let block_size =
			block_builder.estimate_block_size(self.include_proof_in_block_size_estimation);

		// after previous block is applied it is possible to prevalidate incomming transaction
		// but eventually changess needs to be rolled back, as those can be executed
		// only in the following(future) block
		block_builder.record_valid_extrinsics_and_revert_changes(|api| {
            let mut valid_txs = Vec::new();
			if omit_transactions {
				debug!(target:"block_builder", "new session starts in next block, omiting transaction from the pool");
				return valid_txs;
			}

			while let Some(pending_tx) = pending_iterator.next() {
				let now = (self.now)();
				if now > deadline {
					debug!(target: "block_builder",
						"Consensus deadline reached when pushing block transactions, \
						proceeding with proposing."
					);
					break
				}

				let pending_tx_data = pending_tx.data().clone();
				let pending_tx_hash = pending_tx.hash().clone();

				if block_size + pending_tx_data.encoded_size() > block_size_limit {
					pending_iterator.report_invalid(&pending_tx);
					if skipped < MAX_SKIPPED_TRANSACTIONS {
						skipped += 1;
						debug!(target: "block_builder",
							"Transaction would overflow the block size limit, \
							 but will try {} more transactions before quitting.",
							MAX_SKIPPED_TRANSACTIONS - skipped,
						);
						continue
					} else if now < soft_deadline {
						debug!(target: "block_builder",
							"Transaction would overflow the block size limit, \
							 but we still have time before the soft deadline, so \
							 we will try a bit more."
						);
						continue
					} else {
						debug!(target: "block_builder","Reached block size limit, proceeding with proposing.");
						hit_block_size_limit = true;
						break
					}
				}

				trace!(target:"block_builder", "[{:?}] Pushing to the block.", pending_tx_hash);
				match validate_transaction::<Block, C>(&self.parent_id, &api, pending_tx_data.clone()) {
					Ok(()) => {
						transaction_pushed = true;
						valid_txs.push(pending_tx_data);
						debug!("[{:?}] Pushed to the block.", pending_tx_hash);
					},
					Err(ApplyExtrinsicFailed(Validity(e))) if e.exhausted_resources() => {
						pending_iterator.report_invalid(&pending_tx);
						if skipped < MAX_SKIPPED_TRANSACTIONS {
							skipped += 1;
							debug!(target: "block_builder",
								"Block seems full, but will try {} more transactions before quitting.",
								MAX_SKIPPED_TRANSACTIONS - skipped,
							);
						} else if (self.now)() < soft_deadline {
							debug!(target: "block_builder",
								"Block seems full, but we still have time before the soft deadline, \
								 so we will try a bit more before quitting."
							);
						} else {
							debug!(target: "block_builder","Block is full, proceed with proposing.");
							break
						}
					},
					Err(e) if skipped > 0 => {
						pending_iterator.report_invalid(&pending_tx);
						trace!(target: "block_builder",
							"[{:?}] Ignoring invalid transaction when skipping: {}",
							pending_tx_hash,
							e
						);
					},
					Err(e) => {
						pending_iterator.report_invalid(&pending_tx);
						debug!(target: "block_builder","[{:?}] Invalid transaction: {}", pending_tx_hash, e);
						unqueue_invalid.push(pending_tx_hash);
					},
				}
			}
            valid_txs
		});

		if hit_block_size_limit && !transaction_pushed {
			warn!(
				"Hit block size limit of `{}` without including any transaction!",
				block_size_limit,
			);
		}

		self.transaction_pool.remove_invalid(&unqueue_invalid);

		let (block, storage_changes, proof) = block_builder.build_with_seed(seed)?.into_inner();
		debug!(target: "block_builder","created block {:?}", block);

		self.metrics.report(|metrics| {
			metrics.number_of_transactions.set(block.extrinsics().len() as u64);
			metrics.block_constructed.observe(block_timer.elapsed().as_secs_f64());
		});

		info!(
			"🎁 Prepared block for proposing at {} [hash: {:?}; parent_hash: {}; extrinsics ({}): [{}]]",
			block.header().number(),
			<Block as BlockT>::Hash::from(block.header().hash()),
			block.header().parent_hash(),
			block.extrinsics().len(),
			block.extrinsics()
				.iter()
				.map(|xt| format!("{}", BlakeTwo256::hash_of(xt)))
				.collect::<Vec<_>>()
				.join(", ")
		);
		telemetry!(
			self.telemetry;
			CONSENSUS_INFO;
			"prepared_block_for_proposing";
			"number" => ?block.header().number(),
			"hash" => ?<Block as BlockT>::Hash::from(block.header().hash()),
		);

		if Decode::decode(&mut block.encode().as_slice()).as_ref() != Ok(&block) {
			error!("Failed to verify block encoding/decoding");
		}

		if let Err(err) =
			evaluation::evaluate_initial(&block, &self.parent_hash, self.parent_number)
		{
			error!("Failed to evaluate authored block: {:?}", err);
		}

		let proof =
			PR::into_proof(proof).map_err(|e| sp_blockchain::Error::Application(Box::new(e)))?;
		Ok(Proposal { block, proof, storage_changes })
	}
}
//
// #[cfg(test)]
// mod tests {
// 	use super::*;
//
// 	use futures::executor::block_on;
// 	use parking_lot::Mutex;
// 	use sc_client_api::Backend;
// 	use sc_transaction_pool::BasicPool;
// 	use sc_transaction_pool_api::{ChainEvent, MaintainedTransactionPool, TransactionSource};
// 	use sp_api::Core;
// 	use sp_blockchain::HeaderBackend;
// 	use sp_consensus::{BlockOrigin, Environment, Proposer};
// 	use sp_core::Pair;
// 	use sp_runtime::traits::NumberFor;
// 	use substrate_test_runtime_client::{
// 		prelude::*,
// 		runtime::{Block, Extrinsic, Transfer},
// 		TestClientBuilder, TestClientBuilderExt,
// 	};
//
// 	const SOURCE: TransactionSource = TransactionSource::External;
//
// 	fn extrinsic(nonce: u64) -> Extrinsic {
// 		Transfer {
// 			amount: Default::default(),
// 			nonce,
// 			from: AccountKeyring::Alice.into(),
// 			to: Default::default(),
// 		}
// 		.into_signed_tx()
// 	}
//
// 	fn exhausts_resources_extrinsic_from(who: usize) -> Extrinsic {
// 		let pair = AccountKeyring::numeric(who);
// 		let transfer = Transfer {
// 			// increase the amount to bump priority
// 			amount: 1,
// 			nonce: 0,
// 			from: pair.public(),
// 			to: Default::default(),
// 		};
// 		let signature = pair.sign(&transfer.encode()).into();
// 		Extrinsic::Transfer { transfer, signature, exhaust_resources_when_not_first: true }
// 	}
//
// 	fn chain_event<B: BlockT>(header: B::Header) -> ChainEvent<B>
// 	where
// 		NumberFor<B>: From<u64>,
// 	{
// 		ChainEvent::NewBestBlock { hash: header.hash(), tree_route: None }
// 	}
//
// 	#[test]
// 	fn should_cease_building_block_when_deadline_is_reached() {
// 		// given
// 		let client = Arc::new(substrate_test_runtime_client::new());
// 		let spawner = sp_core::testing::TaskExecutor::new();
// 		let txpool = BasicPool::new_full(
// 			Default::default(),
// 			true.into(),
// 			None,
// 			spawner.clone(),
// 			client.clone(),
// 		);
//
// 		block_on(txpool.submit_at(&BlockId::number(0), SOURCE, vec![extrinsic(0), extrinsic(1)]))
// 			.unwrap();
//
// 		block_on(
// 			txpool.maintain(chain_event(
// 				client
// 					.header(&BlockId::Number(0u64))
// 					.expect("header get error")
// 					.expect("there should be header"),
// 			)),
// 		);
//
// 		let mut proposer_factory =
// 			ProposerFactory::new(spawner.clone(), client.clone(), txpool.clone(), None, None);
//
// 		let cell = Mutex::new((false, time::Instant::now()));
// 		let proposer = proposer_factory.init_with_now(
// 			&client.header(&BlockId::number(0)).unwrap().unwrap(),
// 			Box::new(move || {
// 				let mut value = cell.lock();
// 				if !value.0 {
// 					value.0 = true;
// 					return value.1
// 				}
// 				let old = value.1;
// 				let new = old + time::Duration::from_secs(1);
// 				*value = (true, new);
// 				old
// 			}),
// 		);
//
// 		// when
// 		let deadline = time::Duration::from_secs(3);
// 		let block =
// 			block_on(proposer.propose(Default::default(), Default::default(), deadline, None))
// 				.map(|r| r.block)
// 				.unwrap();
//
// 		// then
// 		// block should have some extrinsics although we have some more in the pool.
// 		assert_eq!(block.extrinsics().len(), 1);
// 		assert_eq!(txpool.ready().count(), 2);
// 	}
//
// 	#[test]
// 	fn should_not_panic_when_deadline_is_reached() {
// 		let client = Arc::new(substrate_test_runtime_client::new());
// 		let spawner = sp_core::testing::TaskExecutor::new();
// 		let txpool = BasicPool::new_full(
// 			Default::default(),
// 			true.into(),
// 			None,
// 			spawner.clone(),
// 			client.clone(),
// 		);
//
// 		let mut proposer_factory =
// 			ProposerFactory::new(spawner.clone(), client.clone(), txpool.clone(), None, None);
//
// 		let cell = Mutex::new((false, time::Instant::now()));
// 		let proposer = proposer_factory.init_with_now(
// 			&client.header(&BlockId::number(0)).unwrap().unwrap(),
// 			Box::new(move || {
// 				let mut value = cell.lock();
// 				if !value.0 {
// 					value.0 = true;
// 					return value.1
// 				}
// 				let new = value.1 + time::Duration::from_secs(160);
// 				*value = (true, new);
// 				new
// 			}),
// 		);
//
// 		let deadline = time::Duration::from_secs(1);
// 		block_on(proposer.propose(Default::default(), Default::default(), deadline, None))
// 			.map(|r| r.block)
// 			.unwrap();
// 	}
//
// 	#[test]
// 	fn proposed_storage_changes_should_match_execute_block_storage_changes() {
// 		env_logger::try_init();
// 		let (client, backend) = TestClientBuilder::new().build_with_backend();
// 		let client = Arc::new(client);
// 		let spawner = sp_core::testing::TaskExecutor::new();
// 		let txpool = BasicPool::new_full(
// 			Default::default(),
// 			true.into(),
// 			None,
// 			spawner.clone(),
// 			client.clone(),
// 		);
//
// 		let genesis_hash = client.info().best_hash;
// 		let block_id = BlockId::Hash(genesis_hash);
//
// 		block_on(txpool.submit_at(&BlockId::number(0), SOURCE, vec![extrinsic(0)])).unwrap();
//
// 		block_on(
// 			txpool.maintain(chain_event(
// 				client
// 					.header(&BlockId::Number(0u64))
// 					.expect("header get error")
// 					.expect("there should be header"),
// 			)),
// 		);
//
// 		let mut proposer_factory =
// 			ProposerFactory::new(spawner.clone(), client.clone(), txpool.clone(), None, None);
//
// 		let proposer = proposer_factory.init_with_now(
// 			&client.header(&block_id).unwrap().unwrap(),
// 			Box::new(move || time::Instant::now()),
// 		);
//
// 		let deadline = time::Duration::from_secs(9);
// 		let proposal =
// 			block_on(proposer.propose(Default::default(), Default::default(), deadline, None))
// 				.unwrap();
//
// 		assert_eq!(proposal.block.extrinsics().len(), 1);
//
// 		let api = client.runtime_api();
// 		let mut header = proposal.block.header.clone();
// 		let prev_header =
// 			backend.blockchain().header(BlockId::Hash(genesis_hash)).unwrap().unwrap();
// 		header.set_extrinsics_root(*prev_header.extrinsics_root());
// 		api.execute_block(&block_id, <Block as BlockT>::new(header, vec![])).unwrap();
//
// 		let state = backend.state_at(block_id).unwrap();
// 		let changes_trie_state =
// 			backend::changes_tries_state_at_block(&block_id, backend.changes_trie_storage())
// 				.unwrap();
//
// 		let storage_changes = api
// 			.into_storage_changes(&state, changes_trie_state.as_ref(), genesis_hash)
// 			.unwrap();
//
// 		assert_eq!(
// 			proposal.storage_changes.transaction_storage_root,
// 			storage_changes.transaction_storage_root,
// 		);
// 	}
//
// 	#[test]
// 	fn should_not_remove_invalid_transactions_when_skipping() {
// 		env_logger::try_init();
// 		// given
// 		let mut client = Arc::new(substrate_test_runtime_client::new());
// 		let spawner = sp_core::testing::TaskExecutor::new();
// 		let txpool = BasicPool::new_full(
// 			Default::default(),
// 			true.into(),
// 			None,
// 			spawner.clone(),
// 			client.clone(),
// 		);
//
// 		block_on(txpool.submit_at(
// 			&BlockId::number(0),
// 			SOURCE,
// 			vec![
// 				extrinsic(0),
// 				extrinsic(1),
// 				Transfer {
// 					amount: Default::default(),
// 					nonce: 2,
// 					from: AccountKeyring::Alice.into(),
// 					to: Default::default(),
// 				}.into_resources_exhausting_tx(),
// 				extrinsic(3),
// 				Transfer {
// 					amount: Default::default(),
// 					nonce: 4,
// 					from: AccountKeyring::Alice.into(),
// 					to: Default::default(),
// 				}.into_resources_exhausting_tx(),
// 				extrinsic(5),
// 				extrinsic(6),
// 			],
// 		))
// 		.unwrap();
//
// 		let mut proposer_factory =
// 			ProposerFactory::new(spawner.clone(), client.clone(), txpool.clone(), None, None);
// 		let mut propose_block = |client: &TestClient,
// 		                         number,
// 		                         expected_block_extrinsics,
// 		                         expected_pool_transactions| {
// 			let proposer = proposer_factory.init_with_now(
// 				&client.header(&BlockId::number(number)).unwrap().unwrap(),
// 				Box::new(move || time::Instant::now()),
// 			);
//
// 			// when
// 			let deadline = time::Duration::from_secs(900);
// 			let block =
// 				block_on(proposer.propose(Default::default(), Default::default(), deadline, None))
// 					.map(|r| r.block)
// 					.unwrap();
//
// 			// then
// 			// block should have some extrinsics although we have some more in the pool.
// 			assert_eq!(block.extrinsics().len(), expected_block_extrinsics);
// 			assert_eq!(txpool.ready().count(), expected_pool_transactions);
//
// 			block
// 		};
//
// 		block_on(
// 			txpool.maintain(chain_event(
// 				client
// 					.header(&BlockId::Number(0u64))
// 					.expect("header get error")
// 					.expect("there should be header"),
// 			)),
// 		);
// 		assert_eq!(txpool.ready().count(), 7);
//
// 		// let's create one block and import it
// 		let block = propose_block(&client, 0, 2, 7);
// 		let block_hash = block.header().hash();
// 		block_on(client.import(BlockOrigin::Own, block)).unwrap();
// 		block_on(
// 			txpool.maintain(chain_event(
// 				client
// 					.header(&BlockId::Number(1))
// 					.expect("header get error")
// 					.expect("there should be header"),
// 			)),
// 		);
// 		assert_eq!(txpool.ready().count(), 5);
//
// 		// push one extra block - extrinsics in the pool makred as 'exhausted_resources'
// 		// to succeed needs to be executed as first in the processed block. Due to
// 		// modifications in block_builder all extrinsics from previous block are applied
// 		// beofre trying to validate extrinsics from the tx pool. Once we include empty
// 		// block in between 'exhausted_resources' extrinsic from the pool is exeucted as
// 		// the first one and the origin test logic is maintained
// 		let block = client
// 			.new_block_at(&BlockId::Hash(block_hash), Default::default(), false)
// 			.unwrap()
// 			.build_with_seed(Default::default())
// 			.unwrap();
// 		block_on(client.import(BlockOrigin::Own, block.block)).unwrap();
//
// 		block_on(
// 			txpool.maintain(chain_event(
// 				client
// 					.header(&BlockId::Number(2))
// 					.expect("header get error")
// 					.expect("there should be header"),
// 			)),
// 		);
// 		assert_eq!(txpool.ready().count(), 5);
//
// 		// now let's make sure that we can still make some progress
// 		let block = propose_block(&client, 2, 2, 5);
// 		// block_on(client.import(BlockOrigin::Own, block)).unwrap();
// 	}
//
// 	#[test]
// 	fn should_cease_building_block_when_block_limit_is_reached() {
// 		let client = Arc::new(substrate_test_runtime_client::new());
// 		let spawner = sp_core::testing::TaskExecutor::new();
// 		let txpool = BasicPool::new_full(
// 			Default::default(),
// 			true.into(),
// 			None,
// 			spawner.clone(),
// 			client.clone(),
// 		);
// 		let genesis_header = client
// 			.header(&BlockId::Number(0u64))
// 			.expect("header get error")
// 			.expect("there should be header");
//
// 		let extrinsics_num = 4;
// 		let extrinsics = (0..extrinsics_num)
// 			.map(|v| Extrinsic::IncludeData(vec![v as u8; 10]))
// 			.collect::<Vec<_>>();
//
// 		let block_limit = genesis_header.encoded_size() +
// 			extrinsics
// 				.iter()
// 				.take(extrinsics_num - 1)
// 				.map(Encode::encoded_size)
// 				.sum::<usize>() +
// 			Vec::<Extrinsic>::new().encoded_size();
//
// 		block_on(txpool.submit_at(&BlockId::number(0), SOURCE, extrinsics)).unwrap();
//
// 		block_on(txpool.maintain(chain_event(genesis_header.clone())));
//
// 		let mut proposer_factory =
// 			ProposerFactory::new(spawner.clone(), client.clone(), txpool.clone(), None, None);
//
// 		let proposer = block_on(proposer_factory.init(&genesis_header)).unwrap();
//
// 		// Give it enough time
// 		let deadline = time::Duration::from_secs(300);
// 		let block = block_on(proposer.propose(
// 			Default::default(),
// 			Default::default(),
// 			deadline,
// 			Some(block_limit),
// 		))
// 		.map(|r| r.block)
// 		.unwrap();
//
// 		// Based on the block limit, one transaction shouldn't be included.
// 		assert_eq!(block.extrinsics().len(), extrinsics_num - 1);
//
// 		let proposer = block_on(proposer_factory.init(&genesis_header)).unwrap();
//
// 		let block =
// 			block_on(proposer.propose(Default::default(), Default::default(), deadline, None))
// 				.map(|r| r.block)
// 				.unwrap();
//
// 		// Without a block limit we should include all of them
// 		assert_eq!(block.extrinsics().len(), extrinsics_num);
//
// 		let mut proposer_factory = ProposerFactory::with_proof_recording(
// 			spawner.clone(),
// 			client.clone(),
// 			txpool.clone(),
// 			None,
// 			None,
// 		);
//
// 		let proposer = block_on(proposer_factory.init(&genesis_header)).unwrap();
//
// 		// Give it enough time
// 		let block = block_on(proposer.propose(
// 			Default::default(),
// 			Default::default(),
// 			deadline,
// 			Some(block_limit),
// 		))
// 		.map(|r| r.block)
// 		.unwrap();
//
// 		// The block limit didn't changed, but we now include the proof in the estimation of the
// 		// block size and thus, one less transaction should fit into the limit.
// 		assert_eq!(block.extrinsics().len(), extrinsics_num - 2);
// 	}
//
// 	#[test]
// 	fn should_keep_adding_transactions_after_exhausts_resources_before_soft_deadline() {
// 		// given
// 		let client = Arc::new(substrate_test_runtime_client::new());
// 		let spawner = sp_core::testing::TaskExecutor::new();
// 		let txpool = BasicPool::new_full(
// 			Default::default(),
// 			true.into(),
// 			None,
// 			spawner.clone(),
// 			client.clone(),
// 		);
//
// 		block_on(
// 			txpool.submit_at(
// 				&BlockId::number(0),
// 				SOURCE,
// 				// add 2 * MAX_SKIPPED_TRANSACTIONS that exhaust resources
// 				(0..MAX_SKIPPED_TRANSACTIONS * 2)
// 					.into_iter()
// 					.map(|i| exhausts_resources_extrinsic_from(i))
// 					// and some transactions that are okay.
// 					.chain((0..MAX_SKIPPED_TRANSACTIONS).into_iter().map(|i| extrinsic(i as _)))
// 					.collect(),
// 			),
// 		)
// 		.unwrap();
//
// 		block_on(
// 			txpool.maintain(chain_event(
// 				client
// 					.header(&BlockId::Number(0u64))
// 					.expect("header get error")
// 					.expect("there should be header"),
// 			)),
// 		);
// 		assert_eq!(txpool.ready().count(), MAX_SKIPPED_TRANSACTIONS * 3);
//
// 		let mut proposer_factory =
// 			ProposerFactory::new(spawner.clone(), client.clone(), txpool.clone(), None, None);
//
// 		let cell = Mutex::new(time::Instant::now());
// 		let proposer = proposer_factory.init_with_now(
// 			&client.header(&BlockId::number(0)).unwrap().unwrap(),
// 			Box::new(move || {
// 				let mut value = cell.lock();
// 				let old = *value;
// 				*value = old + time::Duration::from_secs(1);
// 				old
// 			}),
// 		);
//
// 		// when
// 		// give it enough time so that deadline is never triggered.
// 		let deadline = time::Duration::from_secs(900);
// 		let block =
// 			block_on(proposer.propose(Default::default(), Default::default(), deadline, None))
// 				.map(|r| r.block)
// 				.unwrap();
//
// 		// then block should have all non-exhaust resources extrinsics (+ the first one).
// 		assert_eq!(block.extrinsics().len(), MAX_SKIPPED_TRANSACTIONS + 1);
// 	}
//
// 	#[test]
// 	fn should_only_skip_up_to_some_limit_after_soft_deadline() {
// 		// given
// 		let client = Arc::new(substrate_test_runtime_client::new());
// 		let spawner = sp_core::testing::TaskExecutor::new();
// 		let txpool = BasicPool::new_full(
// 			Default::default(),
// 			true.into(),
// 			None,
// 			spawner.clone(),
// 			client.clone(),
// 		);
//
// 		block_on(
// 			txpool.submit_at(
// 				&BlockId::number(0),
// 				SOURCE,
// 				(0..MAX_SKIPPED_TRANSACTIONS + 2)
// 					.into_iter()
// 					.map(|i| exhausts_resources_extrinsic_from(i))
// 					// and some transactions that are okay.
// 					.chain((0..MAX_SKIPPED_TRANSACTIONS).into_iter().map(|i| extrinsic(i as _)))
// 					.collect(),
// 			),
// 		)
// 		.unwrap();
//
// 		block_on(
// 			txpool.maintain(chain_event(
// 				client
// 					.header(&BlockId::Number(0u64))
// 					.expect("header get error")
// 					.expect("there should be header"),
// 			)),
// 		);
// 		assert_eq!(txpool.ready().count(), MAX_SKIPPED_TRANSACTIONS * 2 + 2);
//
// 		let mut proposer_factory =
// 			ProposerFactory::new(spawner.clone(), client.clone(), txpool.clone(), None, None);
//
// 		let deadline = time::Duration::from_secs(600);
// 		let cell = Arc::new(Mutex::new((0, time::Instant::now())));
// 		let cell2 = cell.clone();
// 		let proposer = proposer_factory.init_with_now(
// 			&client.header(&BlockId::number(0)).unwrap().unwrap(),
// 			Box::new(move || {
// 				let mut value = cell.lock();
// 				let (called, old) = *value;
// 				// add time after deadline is calculated internally (hence 1)
// 				let increase = if called == 1 {
// 					// we start after the soft_deadline should have already been reached.
// 					deadline / 2
// 				} else {
// 					// but we make sure to never reach the actual deadline
// 					time::Duration::from_millis(0)
// 				};
// 				*value = (called + 1, old + increase);
// 				old
// 			}),
// 		);
//
// 		let block =
// 			block_on(proposer.propose(Default::default(), Default::default(), deadline, None))
// 				.map(|r| r.block)
// 				.unwrap();
//
// 		// then the block should have no transactions despite some in the pool
// 		assert_eq!(block.extrinsics().len(), 1);
// 		assert!(
// 			cell2.lock().0 > MAX_SKIPPED_TRANSACTIONS,
// 			"Not enough calls to current time, which indicates the test might have ended because of deadline,
// not soft deadline" 		);
// 	}
// }<|MERGE_RESOLUTION|>--- conflicted
+++ resolved
@@ -21,12 +21,8 @@
 // FIXME #1021 move this into sp-consensus
 
 use codec::{Decode, Encode};
-<<<<<<< HEAD
-use ver_api::VerApi;
 use sp_encrypted_tx::EncryptedTxApi;
 use std::ops::Deref;
-=======
->>>>>>> 5ec0d93d
 use futures::{
 	channel::oneshot,
 	future,
@@ -63,10 +59,7 @@
 use sc_proposer_metrics::MetricsLink as PrometheusMetrics;
 use sp_inherents::InherentDataProvider;
 use sp_runtime::traits::One;
-<<<<<<< HEAD
 use ecies::{utils::{aes_decrypt, decapsulate}, SecretKey, PublicKey};
-=======
->>>>>>> 5ec0d93d
 use std::ops::Add;
 
 /// Default block size limit in bytes used by [`Proposer`].
@@ -386,8 +379,9 @@
 
 
 		let mut block_builder =
-<<<<<<< HEAD
 			self.client.new_block_at(&self.parent_id, inherent_digests.clone(), PR::ENABLED)?;
+		let api = self.client.runtime_api();
+		let omit_transactions = api.is_new_session(&self.parent_id, next_block_number).unwrap();
 
         let block_builder_id = inherent_digests.logs().iter()
             .map(|l|
@@ -428,11 +422,6 @@
 		}else{
 			vec![]
 		};
-=======
-			self.client.new_block_at(&self.parent_id, inherent_digests, PR::ENABLED)?;
-		let api = self.client.runtime_api();
-		let omit_transactions = api.is_new_session(&self.parent_id, next_block_number).unwrap();
->>>>>>> 5ec0d93d
 
 		let (seed, inherents) = block_builder.create_inherents(inherent_data.clone())?;
 		debug!(target:"block_builder", "found {} inherents", inherents.len());
@@ -466,7 +455,6 @@
 		let mut skipped = 0;
 		let mut unqueue_invalid = Vec::new();
 		block_builder.apply_previous_block_extrinsics(seed.clone());
-
 		let mut t1 = self.transaction_pool.ready_at(self.parent_number).fuse();
 		let mut t2 =
 			futures_timer::Delay::new(deadline.saturating_duration_since((self.now)()) / 8).fuse();
