--- conflicted
+++ resolved
@@ -21,13 +21,9 @@
 // FIXME #1021 move this into sp-consensus
 
 use codec::{Decode, Encode};
-<<<<<<< HEAD
-use extrinsic_info_runtime_api::runtime_api::ExtrinsicInfoRuntimeApi;
+use ver_api::VerApi;
 use sp_encrypted_tx::EncryptedTxApi;
 use std::ops::Deref;
-=======
-use ver_api::VerApi;
->>>>>>> 88be3b1b
 use futures::{
 	channel::oneshot,
 	future,
@@ -61,12 +57,9 @@
 use prometheus_endpoint::Registry as PrometheusRegistry;
 use sc_proposer_metrics::MetricsLink as PrometheusMetrics;
 use sp_inherents::InherentDataProvider;
-<<<<<<< HEAD
+use sp_runtime::traits::One;
 use ecies::{utils::{aes_decrypt, decapsulate}, SecretKey, PublicKey};
-=======
 use std::ops::Add;
-use sp_runtime::traits::One;
->>>>>>> 88be3b1b
 
 /// Default block size limit in bytes used by [`Proposer`].
 ///
@@ -232,12 +225,8 @@
 		+ 'static,
 	C::Api: ApiExt<Block, StateBackend = backend::StateBackendFor<B, Block>>
 		+ BlockBuilderApi<Block>
-<<<<<<< HEAD
 		+ EncryptedTxApi<Block>
-		+ ExtrinsicInfoRuntimeApi<Block>,
-=======
 		+ VerApi<Block>,
->>>>>>> 88be3b1b
 	PR: ProofRecording,
 {
 	type CreateProposer = future::Ready<Result<Self::Proposer, Self::Error>>;
@@ -279,12 +268,8 @@
 		+ 'static,
 	C::Api: ApiExt<Block, StateBackend = backend::StateBackendFor<B, Block>>
 		+ BlockBuilderApi<Block>
-<<<<<<< HEAD
 		+ EncryptedTxApi<Block>
-		+ ExtrinsicInfoRuntimeApi<Block>,
-=======
 		+ VerApi<Block>,
->>>>>>> 88be3b1b
 	PR: ProofRecording,
 {
 	type Transaction = backend::TransactionFor<B, Block>;
@@ -352,12 +337,8 @@
 		+ 'static,
 	C::Api: ApiExt<Block, StateBackend = backend::StateBackendFor<B, Block>>
 		+ BlockBuilderApi<Block>
-<<<<<<< HEAD
 		+ EncryptedTxApi<Block>
-		+ ExtrinsicInfoRuntimeApi<Block>,
-=======
 		+ VerApi<Block>,
->>>>>>> 88be3b1b
 	PR: ProofRecording,
 {
 
@@ -393,16 +374,11 @@
 		block_size_limit: Option<usize>,
 	) -> Result<Proposal<Block, backend::TransactionFor<B, Block>, PR::Proof>, sp_blockchain::Error>
 	{
-<<<<<<< HEAD
-		debug!(target: "block_builder", "PROPOSE_WITH");
-
-		let api = self.client.runtime_api();
-=======
 		let api = self.client.runtime_api();
         let next_block_number = self.parent_number.add(One::one()).add(One::one());
         let omit_transactions = api.is_new_session(&self.parent_id, next_block_number).unwrap();
 
->>>>>>> 88be3b1b
+
 		let mut block_builder =
 			self.client.new_block_at(&self.parent_id, inherent_digests.clone(), PR::ENABLED)?;
 
@@ -479,10 +455,6 @@
 		let mut unqueue_invalid = Vec::new();
 		block_builder.apply_previous_block_extrinsics(seed.clone());
 
-<<<<<<< HEAD
-=======
-
->>>>>>> 88be3b1b
 		let mut t1 = self.transaction_pool.ready_at(self.parent_number).fuse();
 		let mut t2 =
 			futures_timer::Delay::new(deadline.saturating_duration_since((self.now)()) / 8).fuse();
