// This file is part of Substrate.

// Copyright (C) 2017-2022 Parity Technologies (UK) Ltd.
// SPDX-License-Identifier: GPL-3.0-or-later WITH Classpath-exception-2.0

// This program is free software: you can redistribute it and/or modify
// it under the terms of the GNU General Public License as published by
// the Free Software Foundation, either version 3 of the License, or
// (at your option) any later version.

// This program is distributed in the hope that it will be useful,
// but WITHOUT ANY WARRANTY; without even the implied warranty of
// MERCHANTABILITY or FITNESS FOR A PARTICULAR PURPOSE. See the
// GNU General Public License for more details.

// You should have received a copy of the GNU General Public License
// along with this program. If not, see <https://www.gnu.org/licenses/>.

//! Testing block import logic.

use super::*;
use futures::executor::block_on;
use sc_block_builder::BlockBuilderProvider;
use sc_consensus::{
	import_single_block, BasicQueue, BlockImportError, BlockImportStatus, ImportedAux,
	IncomingBlock,
};
use sp_consensus::BlockOrigin;
use substrate_test_runtime_client::{
	self,
	prelude::*,
	runtime::{Block, Hash},
};

fn prepare_good_block() -> (TestClient, Hash, u64, PeerId, IncomingBlock<Block>) {
	let mut client = substrate_test_runtime_client::new();
	let block = client.new_block(Default::default()).unwrap().build().unwrap().block;
	block_on(client.import(BlockOrigin::File, block)).unwrap();

	let (hash, number) = (client.block_hash(1).unwrap().unwrap(), 1);
<<<<<<< HEAD
	let header = client.header(&BlockId::Number(1)).unwrap();
=======
	let header = client.header(hash).unwrap();
>>>>>>> 18bb7c7c
	let justifications = client.justifications(hash).unwrap();
	let peer_id = PeerId::random();
	(
		client,
		hash,
		number,
		peer_id,
		IncomingBlock {
			hash,
			header,
			body: Some(Vec::new()),
			indexed_body: None,
			justifications,
			origin: Some(peer_id),
			allow_missing_state: false,
			import_existing: false,
			state: None,
			skip_execution: false,
		},
	)
}

#[test]
fn import_single_good_block_works() {
	let (_, _hash, number, peer_id, block) = prepare_good_block();

	let mut expected_aux = ImportedAux::default();
	expected_aux.is_new_best = true;

	match block_on(import_single_block(
		&mut substrate_test_runtime_client::new(),
		BlockOrigin::File,
		block,
		&mut PassThroughVerifier::new(true),
	)) {
		Ok(BlockImportStatus::ImportedUnknown(ref num, ref aux, ref org))
			if *num == number && *aux == expected_aux && *org == Some(peer_id) => {},
		r @ _ => panic!("{:?}", r),
	}
}

#[test]
fn import_single_good_known_block_is_ignored() {
	let (mut client, _hash, number, _, block) = prepare_good_block();
	match block_on(import_single_block(
		&mut client,
		BlockOrigin::File,
		block,
		&mut PassThroughVerifier::new(true),
	)) {
		Ok(BlockImportStatus::ImportedKnown(ref n, _)) if *n == number => {},
		_ => panic!(),
	}
}

#[test]
fn import_single_good_block_without_header_fails() {
	let (_, _, _, peer_id, mut block) = prepare_good_block();
	block.header = None;
	match block_on(import_single_block(
		&mut substrate_test_runtime_client::new(),
		BlockOrigin::File,
		block,
		&mut PassThroughVerifier::new(true),
	)) {
		Err(BlockImportError::IncompleteHeader(ref org)) if *org == Some(peer_id) => {},
		_ => panic!(),
	}
}

#[test]
fn async_import_queue_drops() {
	let executor = sp_core::testing::TaskExecutor::new();
	// Perform this test multiple times since it exhibits non-deterministic behavior.
	for _ in 0..100 {
		let verifier = PassThroughVerifier::new(true);

		let queue = BasicQueue::new(
			verifier,
			Box::new(substrate_test_runtime_client::new()),
			None,
			&executor,
			None,
		);
		drop(queue);
	}
}<|MERGE_RESOLUTION|>--- conflicted
+++ resolved
@@ -38,11 +38,7 @@
 	block_on(client.import(BlockOrigin::File, block)).unwrap();
 
 	let (hash, number) = (client.block_hash(1).unwrap().unwrap(), 1);
-<<<<<<< HEAD
-	let header = client.header(&BlockId::Number(1)).unwrap();
-=======
 	let header = client.header(hash).unwrap();
->>>>>>> 18bb7c7c
 	let justifications = client.justifications(hash).unwrap();
 	let peer_id = PeerId::random();
 	(
