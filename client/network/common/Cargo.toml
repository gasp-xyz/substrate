--- conflicted
+++ resolved
@@ -21,10 +21,6 @@
 	"derive",
 ] }
 futures = "0.3.21"
-<<<<<<< HEAD
-libp2p = "0.45.1"
-=======
 libp2p = "0.46.1"
->>>>>>> e8a7d161
 smallvec = "1.8.0"
 sc-peerset = { version = "4.0.0-dev", path = "../../peerset" }