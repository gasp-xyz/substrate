--- conflicted
+++ resolved
@@ -22,9 +22,6 @@
 prometheus-endpoint = { package = "substrate-prometheus-endpoint", version = "0.10.0-dev", path = "../../../utils/prometheus" }
 sc-network-common = { version = "0.10.0-dev", path = "../common" }
 sc-peerset = { version = "4.0.0-dev", path = "../../peerset" }
-<<<<<<< HEAD
-=======
 sc-utils = { version = "4.0.0-dev", path = "../../utils" }
->>>>>>> 18bb7c7c
 sp-runtime = { version = "7.0.0", path = "../../../primitives/runtime" }
 sp-consensus = { version = "0.10.0-dev", path = "../../../primitives/consensus/common" }