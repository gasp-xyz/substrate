// This file is part of Substrate.

// Copyright (C) Parity Technologies (UK) Ltd.
// SPDX-License-Identifier: GPL-3.0-or-later WITH Classpath-exception-2.0

// This program is free software: you can redistribute it and/or modify
// it under the terms of the GNU General Public License as published by
// the Free Software Foundation, either version 3 of the License, or
// (at your option) any later version.

// This program is distributed in the hope that it will be useful,
// but WITHOUT ANY WARRANTY; without even the implied warranty of
// MERCHANTABILITY or FITNESS FOR A PARTICULAR PURPOSE. See the
// GNU General Public License for more details.

// You should have received a copy of the GNU General Public License
// along with this program. If not, see <https://www.gnu.org/licenses/>.

use crate::{
	protocol::notifications::handler::{
		self, NotificationsSink, NotifsHandlerIn, NotifsHandlerOut, NotifsHandlerProto,
	},
	types::ProtocolName,
};

use bytes::BytesMut;
use fnv::FnvHashMap;
use futures::prelude::*;
use libp2p::{
	core::{connection::ConnectionId, Multiaddr, PeerId},
	swarm::{
		behaviour::{ConnectionClosed, ConnectionEstablished, DialFailure, FromSwarm},
		handler::ConnectionHandler,
		DialError, IntoConnectionHandler, NetworkBehaviour, NetworkBehaviourAction, NotifyHandler,
		PollParameters,
	},
};
use log::{error, trace, warn};
use parking_lot::RwLock;
use rand::distributions::{Distribution as _, Uniform};
use sc_peerset::DropReason;
use smallvec::SmallVec;
use std::{
	cmp,
	collections::{hash_map::Entry, VecDeque},
	mem,
	pin::Pin,
	sync::Arc,
	task::{Context, Poll},
	time::{Duration, Instant},
};

/// Network behaviour that handles opening substreams for custom protocols with other peers.
///
/// # How it works
///
/// The role of the `Notifications` is to synchronize the following components:
///
/// - The libp2p swarm that opens new connections and reports disconnects.
/// - The connection handler (see `group.rs`) that handles individual connections.
/// - The peerset manager (PSM) that requests links to peers to be established or broken.
/// - The external API, that requires knowledge of the links that have been established.
///
/// In the state machine below, each `PeerId` is attributed one of these states:
///
/// - [`PeerState::Requested`]: No open connection, but requested by the peerset. Currently dialing.
/// - [`PeerState::Disabled`]: Has open TCP connection(s) unbeknownst to the peerset. No substream
///   is open.
/// - [`PeerState::Enabled`]: Has open TCP connection(s), acknowledged by the peerset.
///   - Notifications substreams are open on at least one connection, and external API has been
///     notified.
///   - Notifications substreams aren't open.
/// - [`PeerState::Incoming`]: Has open TCP connection(s) and remote would like to open substreams.
///   Peerset has been asked to attribute an inbound slot.
///
/// In addition to these states, there also exists a "banning" system. If we fail to dial a peer,
/// we back-off for a few seconds. If the PSM requests connecting to a peer that is currently
/// backed-off, the next dialing attempt is delayed until after the ban expires. However, the PSM
/// will still consider the peer to be connected. This "ban" is thus not a ban in a strict sense:
/// if a backed-off peer tries to connect, the connection is accepted. A ban only delays dialing
/// attempts.
///
/// There may be multiple connections to a peer. The status of a peer on
/// the API of this behaviour and towards the peerset manager is aggregated in
/// the following way:
///
///   1. The enabled/disabled status is the same across all connections, as
///      decided by the peerset manager.
///   2. `send_packet` and `write_notification` always send all data over
///      the same connection to preserve the ordering provided by the transport,
///      as long as that connection is open. If it closes, a second open
///      connection may take over, if one exists, but that case should be no
///      different than a single connection failing and being re-established
///      in terms of potential reordering and dropped messages. Messages can
///      be received on any connection.
///   3. The behaviour reports `NotificationsOut::CustomProtocolOpen` when the
///      first connection reports `NotifsHandlerOut::OpenResultOk`.
///   4. The behaviour reports `NotificationsOut::CustomProtocolClosed` when the
///      last connection reports `NotifsHandlerOut::ClosedResult`.
///
/// In this way, the number of actual established connections to the peer is
/// an implementation detail of this behaviour. Note that, in practice and at
/// the time of this writing, there may be at most two connections to a peer
/// and only as a result of simultaneous dialing. However, the implementation
/// accommodates for any number of connections.
pub struct Notifications {
	/// Notification protocols. Entries never change after initialization.
	notif_protocols: Vec<handler::ProtocolConfig>,

	/// Receiver for instructions about who to connect to or disconnect from.
	peerset: sc_peerset::Peerset,

	/// List of peers in our state.
	peers: FnvHashMap<(PeerId, sc_peerset::SetId), PeerState>,

	/// The elements in `peers` occasionally contain `Delay` objects that we would normally have
	/// to be polled one by one. In order to avoid doing so, as an optimization, every `Delay` is
	/// instead put inside of `delays` and reference by a [`DelayId`]. This stream
	/// yields `PeerId`s whose `DelayId` is potentially ready.
	///
	/// By design, we never remove elements from this list. Elements are removed only when the
	/// `Delay` triggers. As such, this stream may produce obsolete elements.
	delays: stream::FuturesUnordered<
		Pin<Box<dyn Future<Output = (DelayId, PeerId, sc_peerset::SetId)> + Send>>,
	>,

	/// [`DelayId`] to assign to the next delay.
	next_delay_id: DelayId,

	/// List of incoming messages we have sent to the peer set manager and that are waiting for an
	/// answer.
	incoming: SmallVec<[IncomingPeer; 6]>,

	/// We generate indices to identify incoming connections. This is the next value for the index
	/// to use when a connection is incoming.
	next_incoming_index: sc_peerset::IncomingIndex,

	/// Events to produce from `poll()`.
	events: VecDeque<NetworkBehaviourAction<NotificationsOut, NotifsHandlerProto>>,
}

/// Configuration for a notifications protocol.
#[derive(Debug, Clone)]
pub struct ProtocolConfig {
	/// Name of the protocol.
	pub name: ProtocolName,
	/// Names of the protocol to use if the main one isn't available.
	pub fallback_names: Vec<ProtocolName>,
	/// Handshake of the protocol.
	pub handshake: Vec<u8>,
	/// Maximum allowed size for a notification.
	pub max_notification_size: u64,
}

/// Identifier for a delay firing.
#[derive(Debug, Copy, Clone, PartialEq, Eq)]
struct DelayId(u64);

/// State of a peer we're connected to.
///
/// The variants correspond to the state of the peer w.r.t. the peerset.
#[derive(Debug)]
enum PeerState {
	/// State is poisoned. This is a temporary state for a peer and we should always switch back
	/// to it later. If it is found in the wild, that means there was either a panic or a bug in
	/// the state machine code.
	Poisoned,

	/// The peer misbehaved. If the PSM wants us to connect to this peer, we will add an artificial
	/// delay to the connection.
	Backoff {
		/// When the ban expires. For clean-up purposes. References an entry in `delays`.
		timer: DelayId,
		/// Until when the peer is backed-off.
		timer_deadline: Instant,
	},

	/// The peerset requested that we connect to this peer. We are currently not connected.
	PendingRequest {
		/// When to actually start dialing. References an entry in `delays`.
		timer: DelayId,
		/// When the `timer` will trigger.
		timer_deadline: Instant,
	},

	/// The peerset requested that we connect to this peer. We are currently dialing this peer.
	Requested,

	/// We are connected to this peer but the peerset hasn't requested it or has denied it.
	///
	/// The handler is either in the closed state, or a `Close` message has been sent to it and
	/// hasn't been answered yet.
	Disabled {
		/// If `Some`, any connection request from the peerset to this peer is delayed until the
		/// given `Instant`.
		backoff_until: Option<Instant>,

		/// List of connections with this peer, and their state.
		connections: SmallVec<[(ConnectionId, ConnectionState); crate::MAX_CONNECTIONS_PER_PEER]>,
	},

	/// We are connected to this peer. The peerset has requested a connection to this peer, but
	/// it is currently in a "backed-off" phase. The state will switch to `Enabled` once the timer
	/// expires.
	///
	/// The handler is either in the closed state, or a `Close` message has been sent to it and
	/// hasn't been answered yet.
	///
	/// The handler will be opened when `timer` fires.
	DisabledPendingEnable {
		/// When to enable this remote. References an entry in `delays`.
		timer: DelayId,
		/// When the `timer` will trigger.
		timer_deadline: Instant,

		/// List of connections with this peer, and their state.
		connections: SmallVec<[(ConnectionId, ConnectionState); crate::MAX_CONNECTIONS_PER_PEER]>,
	},

	/// We are connected to this peer and the peerset has accepted it.
	Enabled {
		/// List of connections with this peer, and their state.
		connections: SmallVec<[(ConnectionId, ConnectionState); crate::MAX_CONNECTIONS_PER_PEER]>,
	},

	/// We are connected to this peer. We have received an `OpenDesiredByRemote` from one of the
	/// handlers and forwarded that request to the peerset. The connection handlers are waiting for
	/// a response, i.e. to be opened or closed based on whether the peerset accepts or rejects
	/// the peer.
	Incoming {
		/// If `Some`, any dial attempts to this peer are delayed until the given `Instant`.
		backoff_until: Option<Instant>,

		/// List of connections with this peer, and their state.
		connections: SmallVec<[(ConnectionId, ConnectionState); crate::MAX_CONNECTIONS_PER_PEER]>,
	},
}

impl PeerState {
	/// True if there exists an established connection to the peer
	/// that is open for custom protocol traffic.
	fn is_open(&self) -> bool {
		self.get_open().is_some()
	}

	/// Returns the [`NotificationsSink`] of the first established connection
	/// that is open for custom protocol traffic.
	fn get_open(&self) -> Option<&NotificationsSink> {
		match self {
			Self::Enabled { connections, .. } => connections.iter().find_map(|(_, s)| match s {
				ConnectionState::Open(s) => Some(s),
				_ => None,
			}),
			_ => None,
		}
	}
}

/// State of the handler of a single connection visible from this state machine.
#[derive(Debug)]
enum ConnectionState {
	/// Connection is in the `Closed` state, meaning that the remote hasn't requested anything.
	Closed,

	/// Connection is either in the `Open` or the `Closed` state, but a
	/// [`NotifsHandlerIn::Close`] message has been sent. Waiting for this message to be
	/// acknowledged through a [`NotifsHandlerOut::CloseResult`].
	Closing,

	/// Connection is in the `Closed` state but a [`NotifsHandlerIn::Open`] message has been sent.
	/// An `OpenResultOk`/`OpenResultErr` message is expected.
	Opening,

	/// Connection is in the `Closed` state but a [`NotifsHandlerIn::Open`] message then a
	/// [`NotifsHandlerIn::Close`] message has been sent. An `OpenResultOk`/`OpenResultErr` message
	/// followed with a `CloseResult` message are expected.
	OpeningThenClosing,

	/// Connection is in the `Closed` state, but a [`NotifsHandlerOut::OpenDesiredByRemote`]
	/// message has been received, meaning that the remote wants to open a substream.
	OpenDesiredByRemote,

	/// Connection is in the `Open` state.
	///
	/// The external API is notified of a channel with this peer if any of its connection is in
	/// this state.
	Open(NotificationsSink),
}

/// State of an "incoming" message sent to the peer set manager.
#[derive(Debug)]
struct IncomingPeer {
	/// Id of the remote peer of the incoming substream.
	peer_id: PeerId,
	/// Id of the set the incoming substream would belong to.
	set_id: sc_peerset::SetId,
	/// If true, this "incoming" still corresponds to an actual connection. If false, then the
	/// connection corresponding to it has been closed or replaced already.
	alive: bool,
	/// Id that the we sent to the peerset.
	incoming_id: sc_peerset::IncomingIndex,
}

/// Event that can be emitted by the `Notifications`.
#[derive(Debug)]
pub enum NotificationsOut {
	/// Opened a custom protocol with the remote.
	CustomProtocolOpen {
		/// Id of the peer we are connected to.
		peer_id: PeerId,
		/// Peerset set ID the substream is tied to.
		set_id: sc_peerset::SetId,
		/// If `Some`, a fallback protocol name has been used rather the main protocol name.
		/// Always matches one of the fallback names passed at initialization.
		negotiated_fallback: Option<ProtocolName>,
		/// Handshake that was sent to us.
		/// This is normally a "Status" message, but this is out of the concern of this code.
		received_handshake: Vec<u8>,
		/// Object that permits sending notifications to the peer.
		notifications_sink: NotificationsSink,
	},

	/// The [`NotificationsSink`] object used to send notifications with the given peer must be
	/// replaced with a new one.
	///
	/// This event is typically emitted when a transport-level connection is closed and we fall
	/// back to a secondary connection.
	CustomProtocolReplaced {
		/// Id of the peer we are connected to.
		peer_id: PeerId,
		/// Peerset set ID the substream is tied to.
		set_id: sc_peerset::SetId,
		/// Replacement for the previous [`NotificationsSink`].
		notifications_sink: NotificationsSink,
	},

	/// Closed a custom protocol with the remote. The existing [`NotificationsSink`] should
	/// be dropped.
	CustomProtocolClosed {
		/// Id of the peer we were connected to.
		peer_id: PeerId,
		/// Peerset set ID the substream was tied to.
		set_id: sc_peerset::SetId,
	},

	/// Receives a message on a custom protocol substream.
	///
	/// Also concerns received notifications for the notifications API.
	Notification {
		/// Id of the peer the message came from.
		peer_id: PeerId,
		/// Peerset set ID the substream is tied to.
		set_id: sc_peerset::SetId,
		/// Message that has been received.
		message: BytesMut,
	},
}

impl Notifications {
	/// Creates a `CustomProtos`.
	pub fn new(
		peerset: sc_peerset::Peerset,
		notif_protocols: impl Iterator<Item = ProtocolConfig>,
	) -> Self {
		let notif_protocols = notif_protocols
			.map(|cfg| handler::ProtocolConfig {
				name: cfg.name,
				fallback_names: cfg.fallback_names,
				handshake: Arc::new(RwLock::new(cfg.handshake)),
				max_notification_size: cfg.max_notification_size,
			})
			.collect::<Vec<_>>();

		assert!(!notif_protocols.is_empty());

		Self {
			notif_protocols,
			peerset,
			peers: FnvHashMap::default(),
			delays: Default::default(),
			next_delay_id: DelayId(0),
			incoming: SmallVec::new(),
			next_incoming_index: sc_peerset::IncomingIndex(0),
			events: VecDeque::new(),
		}
	}

	/// Modifies the handshake of the given notifications protocol.
	pub fn set_notif_protocol_handshake(
		&mut self,
		set_id: sc_peerset::SetId,
		handshake_message: impl Into<Vec<u8>>,
	) {
		if let Some(p) = self.notif_protocols.get_mut(usize::from(set_id)) {
			*p.handshake.write() = handshake_message.into();
		} else {
			log::error!(target: "sub-libp2p", "Unknown handshake change set: {:?}", set_id);
			debug_assert!(false);
		}
	}

	/// Returns the number of discovered nodes that we keep in memory.
	pub fn num_discovered_peers(&self) -> usize {
		self.peerset.num_discovered_peers()
	}

	/// Returns the list of all the peers we have an open channel to.
	pub fn open_peers(&self) -> impl Iterator<Item = &PeerId> {
		self.peers.iter().filter(|(_, state)| state.is_open()).map(|((id, _), _)| id)
	}

	/// Returns true if we have an open substream to the given peer.
	pub fn is_open(&self, peer_id: &PeerId, set_id: sc_peerset::SetId) -> bool {
		self.peers.get(&(*peer_id, set_id)).map(|p| p.is_open()).unwrap_or(false)
	}

	/// Disconnects the given peer if we are connected to it.
	pub fn disconnect_peer(&mut self, peer_id: &PeerId, set_id: sc_peerset::SetId) {
		trace!(target: "sub-libp2p", "External API => Disconnect({}, {:?})", peer_id, set_id);
		self.disconnect_peer_inner(peer_id, set_id);
	}

	/// Inner implementation of `disconnect_peer`.
	fn disconnect_peer_inner(&mut self, peer_id: &PeerId, set_id: sc_peerset::SetId) {
		let mut entry = if let Entry::Occupied(entry) = self.peers.entry((*peer_id, set_id)) {
			entry
		} else {
			return
		};

		match mem::replace(entry.get_mut(), PeerState::Poisoned) {
			// We're not connected anyway.
			st @ PeerState::Disabled { .. } => *entry.into_mut() = st,
			st @ PeerState::Requested => *entry.into_mut() = st,
			st @ PeerState::PendingRequest { .. } => *entry.into_mut() = st,
			st @ PeerState::Backoff { .. } => *entry.into_mut() = st,

			// DisabledPendingEnable => Disabled.
			PeerState::DisabledPendingEnable { connections, timer_deadline, timer: _ } => {
				trace!(target: "sub-libp2p", "PSM <= Dropped({}, {:?})", peer_id, set_id);
				self.peerset.dropped(set_id, *peer_id, DropReason::Unknown);
				*entry.into_mut() =
					PeerState::Disabled { connections, backoff_until: Some(timer_deadline) }
			},

			// Enabled => Disabled.
			// All open or opening connections are sent a `Close` message.
			// If relevant, the external API is instantly notified.
			PeerState::Enabled { mut connections } => {
				trace!(target: "sub-libp2p", "PSM <= Dropped({}, {:?})", peer_id, set_id);
				self.peerset.dropped(set_id, *peer_id, DropReason::Unknown);

				if connections.iter().any(|(_, s)| matches!(s, ConnectionState::Open(_))) {
					trace!(target: "sub-libp2p", "External API <= Closed({}, {:?})", peer_id, set_id);
					let event =
						NotificationsOut::CustomProtocolClosed { peer_id: *peer_id, set_id };
					self.events.push_back(NetworkBehaviourAction::GenerateEvent(event));
				}

				for (connec_id, connec_state) in
					connections.iter_mut().filter(|(_, s)| matches!(s, ConnectionState::Open(_)))
				{
					trace!(target: "sub-libp2p", "Handler({:?}, {:?}) <= Close({:?})", peer_id, *connec_id, set_id);
					self.events.push_back(NetworkBehaviourAction::NotifyHandler {
						peer_id: *peer_id,
						handler: NotifyHandler::One(*connec_id),
						event: NotifsHandlerIn::Close { protocol_index: set_id.into() },
					});
					*connec_state = ConnectionState::Closing;
				}

				for (connec_id, connec_state) in
					connections.iter_mut().filter(|(_, s)| matches!(s, ConnectionState::Opening))
				{
					trace!(target: "sub-libp2p", "Handler({:?}, {:?}) <= Close({:?})", peer_id, *connec_id, set_id);
					self.events.push_back(NetworkBehaviourAction::NotifyHandler {
						peer_id: *peer_id,
						handler: NotifyHandler::One(*connec_id),
						event: NotifsHandlerIn::Close { protocol_index: set_id.into() },
					});
					*connec_state = ConnectionState::OpeningThenClosing;
				}

				debug_assert!(!connections
					.iter()
					.any(|(_, s)| matches!(s, ConnectionState::Open(_))));
				debug_assert!(!connections
					.iter()
					.any(|(_, s)| matches!(s, ConnectionState::Opening)));

				*entry.into_mut() = PeerState::Disabled { connections, backoff_until: None }
			},

			// Incoming => Disabled.
			// Ongoing opening requests from the remote are rejected.
			PeerState::Incoming { mut connections, backoff_until } => {
				let inc = if let Some(inc) = self
					.incoming
					.iter_mut()
					.find(|i| i.peer_id == entry.key().0 && i.set_id == set_id && i.alive)
				{
					inc
				} else {
					error!(
						target: "sub-libp2p",
						"State mismatch in libp2p: no entry in incoming for incoming peer"
					);
					return
				};

				inc.alive = false;

				for (connec_id, connec_state) in connections
					.iter_mut()
					.filter(|(_, s)| matches!(s, ConnectionState::OpenDesiredByRemote))
				{
					trace!(target: "sub-libp2p", "Handler({:?}, {:?}) <= Close({:?})", peer_id, *connec_id, set_id);
					self.events.push_back(NetworkBehaviourAction::NotifyHandler {
						peer_id: *peer_id,
						handler: NotifyHandler::One(*connec_id),
						event: NotifsHandlerIn::Close { protocol_index: set_id.into() },
					});
					*connec_state = ConnectionState::Closing;
				}

				debug_assert!(!connections
					.iter()
					.any(|(_, s)| matches!(s, ConnectionState::OpenDesiredByRemote)));
				*entry.into_mut() = PeerState::Disabled { connections, backoff_until }
			},

			PeerState::Poisoned => {
				error!(target: "sub-libp2p", "State of {:?} is poisoned", peer_id)
			},
		}
	}

	/// Returns the list of reserved peers.
	pub fn reserved_peers(&self, set_id: sc_peerset::SetId) -> impl Iterator<Item = &PeerId> {
		self.peerset.reserved_peers(set_id)
	}

	/// Returns the state of the peerset manager, for debugging purposes.
	pub fn peerset_debug_info(&mut self) -> serde_json::Value {
		self.peerset.debug_info()
	}

	/// Function that is called when the peerset wants us to connect to a peer.
	fn peerset_report_connect(&mut self, peer_id: PeerId, set_id: sc_peerset::SetId) {
		// If `PeerId` is unknown to us, insert an entry, start dialing, and return early.
		let handler = self.new_handler();
		let mut occ_entry = match self.peers.entry((peer_id, set_id)) {
			Entry::Occupied(entry) => entry,
			Entry::Vacant(entry) => {
				// If there's no entry in `self.peers`, start dialing.
				trace!(
					target: "sub-libp2p",
					"PSM => Connect({}, {:?}): Starting to connect",
					entry.key().0,
					set_id,
				);
				trace!(target: "sub-libp2p", "Libp2p <= Dial {}", entry.key().0);
				self.events.push_back(NetworkBehaviourAction::Dial {
					opts: entry.key().0.into(),
					handler,
				});
				entry.insert(PeerState::Requested);
				return
			},
		};

		let now = Instant::now();

		match mem::replace(occ_entry.get_mut(), PeerState::Poisoned) {
			// Backoff (not expired) => PendingRequest
			PeerState::Backoff { ref timer, ref timer_deadline } if *timer_deadline > now => {
				let peer_id = occ_entry.key().0;
				trace!(
					target: "sub-libp2p",
					"PSM => Connect({}, {:?}): Will start to connect at until {:?}",
					peer_id,
					set_id,
					timer_deadline,
				);
				*occ_entry.into_mut() =
					PeerState::PendingRequest { timer: *timer, timer_deadline: *timer_deadline };
			},

			// Backoff (expired) => Requested
			PeerState::Backoff { .. } => {
				trace!(
					target: "sub-libp2p",
					"PSM => Connect({}, {:?}): Starting to connect",
					occ_entry.key().0,
					set_id,
				);
				trace!(target: "sub-libp2p", "Libp2p <= Dial {:?}", occ_entry.key());
				self.events.push_back(NetworkBehaviourAction::Dial {
					opts: occ_entry.key().0.into(),
					handler,
				});
				*occ_entry.into_mut() = PeerState::Requested;
			},

			// Disabled (with non-expired ban) => DisabledPendingEnable
			PeerState::Disabled { connections, backoff_until: Some(ref backoff) }
				if *backoff > now =>
			{
				let peer_id = occ_entry.key().0;
				trace!(
					target: "sub-libp2p",
					"PSM => Connect({}, {:?}): But peer is backed-off until {:?}",
					peer_id,
					set_id,
					backoff,
				);

				let delay_id = self.next_delay_id;
				self.next_delay_id.0 += 1;
				let delay = futures_timer::Delay::new(*backoff - now);
				self.delays.push(
					async move {
						delay.await;
						(delay_id, peer_id, set_id)
					}
					.boxed(),
				);

				*occ_entry.into_mut() = PeerState::DisabledPendingEnable {
					connections,
					timer: delay_id,
					timer_deadline: *backoff,
				};
			},

			// Disabled => Enabled
			PeerState::Disabled { mut connections, backoff_until } => {
				debug_assert!(!connections
					.iter()
					.any(|(_, s)| { matches!(s, ConnectionState::Open(_)) }));

				// The first element of `closed` is chosen to open the notifications substream.
				if let Some((connec_id, connec_state)) =
					connections.iter_mut().find(|(_, s)| matches!(s, ConnectionState::Closed))
				{
					trace!(target: "sub-libp2p", "PSM => Connect({}, {:?}): Enabling connections.",
						occ_entry.key().0, set_id);
					trace!(target: "sub-libp2p", "Handler({:?}, {:?}) <= Open({:?})", peer_id, *connec_id, set_id);
					self.events.push_back(NetworkBehaviourAction::NotifyHandler {
						peer_id,
						handler: NotifyHandler::One(*connec_id),
						event: NotifsHandlerIn::Open { protocol_index: set_id.into() },
					});
					*connec_state = ConnectionState::Opening;
					*occ_entry.into_mut() = PeerState::Enabled { connections };
				} else {
					// If no connection is available, switch to `DisabledPendingEnable` in order
					// to try again later.
					debug_assert!(connections.iter().any(|(_, s)| {
						matches!(s, ConnectionState::OpeningThenClosing | ConnectionState::Closing)
					}));
					trace!(
						target: "sub-libp2p",
						"PSM => Connect({}, {:?}): No connection in proper state. Delaying.",
						occ_entry.key().0, set_id
					);

					let timer_deadline = {
						let base = now + Duration::from_secs(5);
						if let Some(backoff_until) = backoff_until {
							cmp::max(base, backoff_until)
						} else {
							base
						}
					};

					let delay_id = self.next_delay_id;
					self.next_delay_id.0 += 1;
					debug_assert!(timer_deadline > now);
					let delay = futures_timer::Delay::new(timer_deadline - now);
					self.delays.push(
						async move {
							delay.await;
							(delay_id, peer_id, set_id)
						}
						.boxed(),
					);

					*occ_entry.into_mut() = PeerState::DisabledPendingEnable {
						connections,
						timer: delay_id,
						timer_deadline,
					};
				}
			},

			// Incoming => Enabled
			PeerState::Incoming { mut connections, .. } => {
				trace!(target: "sub-libp2p", "PSM => Connect({}, {:?}): Enabling connections.",
					occ_entry.key().0, set_id);
				if let Some(inc) = self
					.incoming
					.iter_mut()
					.find(|i| i.peer_id == occ_entry.key().0 && i.set_id == set_id && i.alive)
				{
					inc.alive = false;
				} else {
					error!(
						target: "sub-libp2p",
						"State mismatch in libp2p: no entry in incoming for incoming peer",
					)
				}

				debug_assert!(connections
					.iter()
					.any(|(_, s)| matches!(s, ConnectionState::OpenDesiredByRemote)));
				for (connec_id, connec_state) in connections
					.iter_mut()
					.filter(|(_, s)| matches!(s, ConnectionState::OpenDesiredByRemote))
				{
					trace!(target: "sub-libp2p", "Handler({:?}, {:?}) <= Open({:?})",
						occ_entry.key(), *connec_id, set_id);
					self.events.push_back(NetworkBehaviourAction::NotifyHandler {
						peer_id: occ_entry.key().0,
						handler: NotifyHandler::One(*connec_id),
						event: NotifsHandlerIn::Open { protocol_index: set_id.into() },
					});
					*connec_state = ConnectionState::Opening;
				}

				*occ_entry.into_mut() = PeerState::Enabled { connections };
			},

			// Other states are kept as-is.
			st @ PeerState::Enabled { .. } => {
				warn!(target: "sub-libp2p",
					"PSM => Connect({}, {:?}): Already connected.",
					occ_entry.key().0, set_id);
				*occ_entry.into_mut() = st;
				debug_assert!(false);
			},
			st @ PeerState::DisabledPendingEnable { .. } => {
				warn!(target: "sub-libp2p",
					"PSM => Connect({}, {:?}): Already pending enabling.",
					occ_entry.key().0, set_id);
				*occ_entry.into_mut() = st;
				debug_assert!(false);
			},
			st @ PeerState::Requested { .. } | st @ PeerState::PendingRequest { .. } => {
				warn!(target: "sub-libp2p",
					"PSM => Connect({}, {:?}): Duplicate request.",
					occ_entry.key().0, set_id);
				*occ_entry.into_mut() = st;
				debug_assert!(false);
			},

			PeerState::Poisoned => {
				error!(target: "sub-libp2p", "State of {:?} is poisoned", occ_entry.key());
				debug_assert!(false);
			},
		}
	}

	/// Function that is called when the peerset wants us to disconnect from a peer.
	fn peerset_report_disconnect(&mut self, peer_id: PeerId, set_id: sc_peerset::SetId) {
		let mut entry = match self.peers.entry((peer_id, set_id)) {
			Entry::Occupied(entry) => entry,
			Entry::Vacant(entry) => {
				trace!(target: "sub-libp2p", "PSM => Drop({}, {:?}): Already disabled.",
					entry.key().0, set_id);
				return
			},
		};

		match mem::replace(entry.get_mut(), PeerState::Poisoned) {
			st @ PeerState::Disabled { .. } | st @ PeerState::Backoff { .. } => {
				trace!(target: "sub-libp2p", "PSM => Drop({}, {:?}): Already disabled.",
					entry.key().0, set_id);
				*entry.into_mut() = st;
			},

			// DisabledPendingEnable => Disabled
			PeerState::DisabledPendingEnable { connections, timer_deadline, timer: _ } => {
				debug_assert!(!connections.is_empty());
				trace!(target: "sub-libp2p",
					"PSM => Drop({}, {:?}): Interrupting pending enabling.",
					entry.key().0, set_id);
				*entry.into_mut() =
					PeerState::Disabled { connections, backoff_until: Some(timer_deadline) };
			},

			// Enabled => Disabled
			PeerState::Enabled { mut connections } => {
				trace!(target: "sub-libp2p", "PSM => Drop({}, {:?}): Disabling connections.",
					entry.key().0, set_id);

				debug_assert!(connections.iter().any(|(_, s)| matches!(
					s,
					ConnectionState::Opening | ConnectionState::Open(_)
				)));

				if connections.iter().any(|(_, s)| matches!(s, ConnectionState::Open(_))) {
					trace!(target: "sub-libp2p", "External API <= Closed({}, {:?})", entry.key().0, set_id);
					let event =
						NotificationsOut::CustomProtocolClosed { peer_id: entry.key().0, set_id };
					self.events.push_back(NetworkBehaviourAction::GenerateEvent(event));
				}

				for (connec_id, connec_state) in
					connections.iter_mut().filter(|(_, s)| matches!(s, ConnectionState::Opening))
				{
					trace!(target: "sub-libp2p", "Handler({:?}, {:?}) <= Close({:?})",
						entry.key(), *connec_id, set_id);
					self.events.push_back(NetworkBehaviourAction::NotifyHandler {
						peer_id: entry.key().0,
						handler: NotifyHandler::One(*connec_id),
						event: NotifsHandlerIn::Close { protocol_index: set_id.into() },
					});
					*connec_state = ConnectionState::OpeningThenClosing;
				}

				for (connec_id, connec_state) in
					connections.iter_mut().filter(|(_, s)| matches!(s, ConnectionState::Open(_)))
				{
					trace!(target: "sub-libp2p", "Handler({:?}, {:?}) <= Close({:?})",
						entry.key(), *connec_id, set_id);
					self.events.push_back(NetworkBehaviourAction::NotifyHandler {
						peer_id: entry.key().0,
						handler: NotifyHandler::One(*connec_id),
						event: NotifsHandlerIn::Close { protocol_index: set_id.into() },
					});
					*connec_state = ConnectionState::Closing;
				}

				*entry.into_mut() = PeerState::Disabled { connections, backoff_until: None }
			},

			// Requested => Ø
			PeerState::Requested => {
				// We don't cancel dialing. Libp2p doesn't expose that on purpose, as other
				// sub-systems (such as the discovery mechanism) may require dialing this peer as
				// well at the same time.
				trace!(target: "sub-libp2p", "PSM => Drop({}, {:?}): Not yet connected.",
					entry.key().0, set_id);
				entry.remove();
			},

			// PendingRequest => Backoff
			PeerState::PendingRequest { timer, timer_deadline } => {
				trace!(target: "sub-libp2p", "PSM => Drop({}, {:?}): Not yet connected",
					entry.key().0, set_id);
				*entry.into_mut() = PeerState::Backoff { timer, timer_deadline }
			},

			// Invalid state transitions.
			st @ PeerState::Incoming { .. } => {
				error!(target: "sub-libp2p", "PSM => Drop({}, {:?}): Not enabled (Incoming).",
					entry.key().0, set_id);
				*entry.into_mut() = st;
				debug_assert!(false);
			},
			PeerState::Poisoned => {
				error!(target: "sub-libp2p", "State of {:?} is poisoned", entry.key());
				debug_assert!(false);
			},
		}
	}

	/// Function that is called when the peerset wants us to accept a connection
	/// request from a peer.
	fn peerset_report_accept(&mut self, index: sc_peerset::IncomingIndex) {
		let incoming = if let Some(pos) = self.incoming.iter().position(|i| i.incoming_id == index)
		{
			self.incoming.remove(pos)
		} else {
			error!(target: "sub-libp2p", "PSM => Accept({:?}): Invalid index", index);
			return
		};

		if !incoming.alive {
			trace!(target: "sub-libp2p", "PSM => Accept({:?}, {}, {:?}): Obsolete incoming",
				index, incoming.peer_id, incoming.set_id);
			match self.peers.get_mut(&(incoming.peer_id, incoming.set_id)) {
				Some(PeerState::DisabledPendingEnable { .. }) | Some(PeerState::Enabled { .. }) => {
				},
				_ => {
					trace!(target: "sub-libp2p", "PSM <= Dropped({}, {:?})",
						incoming.peer_id, incoming.set_id);
					self.peerset.dropped(incoming.set_id, incoming.peer_id, DropReason::Unknown);
				},
			}
			return
		}

		let state = match self.peers.get_mut(&(incoming.peer_id, incoming.set_id)) {
			Some(s) => s,
			None => {
				debug_assert!(false);
				return
			},
		};

		match mem::replace(state, PeerState::Poisoned) {
			// Incoming => Enabled
			PeerState::Incoming { mut connections, .. } => {
				trace!(target: "sub-libp2p", "PSM => Accept({:?}, {}, {:?}): Enabling connections.",
					index, incoming.peer_id, incoming.set_id);

				debug_assert!(connections
					.iter()
					.any(|(_, s)| matches!(s, ConnectionState::OpenDesiredByRemote)));
				for (connec_id, connec_state) in connections
					.iter_mut()
					.filter(|(_, s)| matches!(s, ConnectionState::OpenDesiredByRemote))
				{
					trace!(target: "sub-libp2p", "Handler({:?}, {:?}) <= Open({:?})",
						incoming.peer_id, *connec_id, incoming.set_id);
					self.events.push_back(NetworkBehaviourAction::NotifyHandler {
						peer_id: incoming.peer_id,
						handler: NotifyHandler::One(*connec_id),
						event: NotifsHandlerIn::Open { protocol_index: incoming.set_id.into() },
					});
					*connec_state = ConnectionState::Opening;
				}

				*state = PeerState::Enabled { connections };
			},

			// Any state other than `Incoming` is invalid.
			peer => {
				error!(target: "sub-libp2p",
					"State mismatch in libp2p: Expected alive incoming. Got {:?}.",
					peer);
				debug_assert!(false);
			},
		}
	}

	/// Function that is called when the peerset wants us to reject an incoming peer.
	fn peerset_report_reject(&mut self, index: sc_peerset::IncomingIndex) {
		let incoming = if let Some(pos) = self.incoming.iter().position(|i| i.incoming_id == index)
		{
			self.incoming.remove(pos)
		} else {
			error!(target: "sub-libp2p", "PSM => Reject({:?}): Invalid index", index);
			return
		};

		if !incoming.alive {
			trace!(target: "sub-libp2p", "PSM => Reject({:?}, {}, {:?}): Obsolete incoming, \
				ignoring", index, incoming.peer_id, incoming.set_id);
			return
		}

		let state = match self.peers.get_mut(&(incoming.peer_id, incoming.set_id)) {
			Some(s) => s,
			None => {
				debug_assert!(false);
				return
			},
		};

		match mem::replace(state, PeerState::Poisoned) {
			// Incoming => Disabled
			PeerState::Incoming { mut connections, backoff_until } => {
				trace!(target: "sub-libp2p", "PSM => Reject({:?}, {}, {:?}): Rejecting connections.",
					index, incoming.peer_id, incoming.set_id);

				debug_assert!(connections
					.iter()
					.any(|(_, s)| matches!(s, ConnectionState::OpenDesiredByRemote)));
				for (connec_id, connec_state) in connections
					.iter_mut()
					.filter(|(_, s)| matches!(s, ConnectionState::OpenDesiredByRemote))
				{
					trace!(target: "sub-libp2p", "Handler({:?}, {:?}) <= Close({:?})",
						incoming.peer_id, connec_id, incoming.set_id);
					self.events.push_back(NetworkBehaviourAction::NotifyHandler {
						peer_id: incoming.peer_id,
						handler: NotifyHandler::One(*connec_id),
						event: NotifsHandlerIn::Close { protocol_index: incoming.set_id.into() },
					});
					*connec_state = ConnectionState::Closing;
				}

				*state = PeerState::Disabled { connections, backoff_until };
			},
			peer => error!(target: "sub-libp2p",
				"State mismatch in libp2p: Expected alive incoming. Got {:?}.",
				peer),
		}
	}
}

impl NetworkBehaviour for Notifications {
	type ConnectionHandler = NotifsHandlerProto;
	type OutEvent = NotificationsOut;

	fn new_handler(&mut self) -> Self::ConnectionHandler {
		NotifsHandlerProto::new(self.notif_protocols.clone())
	}

	fn addresses_of_peer(&mut self, _: &PeerId) -> Vec<Multiaddr> {
		Vec::new()
	}

	fn on_swarm_event(&mut self, event: FromSwarm<Self::ConnectionHandler>) {
		match event {
			FromSwarm::ConnectionEstablished(ConnectionEstablished {
				peer_id,
				endpoint,
				connection_id,
				..
			}) => {
				for set_id in (0..self.notif_protocols.len()).map(sc_peerset::SetId::from) {
					match self.peers.entry((peer_id, set_id)).or_insert(PeerState::Poisoned) {
						// Requested | PendingRequest => Enabled
						st @ &mut PeerState::Requested |
						st @ &mut PeerState::PendingRequest { .. } => {
							trace!(target: "sub-libp2p",
								"Libp2p => Connected({}, {:?}, {:?}): Connection was requested by PSM.",
								peer_id, set_id, endpoint
							);
							trace!(target: "sub-libp2p", "Handler({:?}, {:?}) <= Open({:?})", peer_id, connection_id, set_id);
							self.events.push_back(NetworkBehaviourAction::NotifyHandler {
								peer_id,
								handler: NotifyHandler::One(connection_id),
								event: NotifsHandlerIn::Open { protocol_index: set_id.into() },
							});

							let mut connections = SmallVec::new();
							connections.push((connection_id, ConnectionState::Opening));
							*st = PeerState::Enabled { connections };
						},

						// Poisoned gets inserted above if the entry was missing.
						// Ø | Backoff => Disabled
						st @ &mut PeerState::Poisoned | st @ &mut PeerState::Backoff { .. } => {
							let backoff_until =
								if let PeerState::Backoff { timer_deadline, .. } = st {
									Some(*timer_deadline)
								} else {
									None
								};
							trace!(target: "sub-libp2p",
								"Libp2p => Connected({}, {:?}, {:?}, {:?}): Not requested by PSM, disabling.",
								peer_id, set_id, endpoint, connection_id);

							let mut connections = SmallVec::new();
							connections.push((connection_id, ConnectionState::Closed));
							*st = PeerState::Disabled { connections, backoff_until };
						},

						// In all other states, add this new connection to the list of closed
						// inactive connections.
						PeerState::Incoming { connections, .. } |
						PeerState::Disabled { connections, .. } |
						PeerState::DisabledPendingEnable { connections, .. } |
						PeerState::Enabled { connections, .. } => {
							trace!(target: "sub-libp2p",
								"Libp2p => Connected({}, {:?}, {:?}, {:?}): Secondary connection. Leaving closed.",
								peer_id, set_id, endpoint, connection_id);
							connections.push((connection_id, ConnectionState::Closed));
						},
					}
				}
			},
			FromSwarm::ConnectionClosed(ConnectionClosed { peer_id, connection_id, .. }) => {
				for set_id in (0..self.notif_protocols.len()).map(sc_peerset::SetId::from) {
					let mut entry = if let Entry::Occupied(entry) =
						self.peers.entry((peer_id, set_id))
					{
						entry
					} else {
						error!(target: "sub-libp2p", "inject_connection_closed: State mismatch in the custom protos handler");
						debug_assert!(false);
						return
					};

					match mem::replace(entry.get_mut(), PeerState::Poisoned) {
						// Disabled => Disabled | Backoff | Ø
						PeerState::Disabled { mut connections, backoff_until } => {
							trace!(target: "sub-libp2p", "Libp2p => Disconnected({}, {:?}, {:?}): Disabled.",
								peer_id, set_id, connection_id);

							if let Some(pos) =
								connections.iter().position(|(c, _)| *c == connection_id)
							{
								connections.remove(pos);
							} else {
								debug_assert!(false);
								error!(target: "sub-libp2p",
									"inject_connection_closed: State mismatch in the custom protos handler");
							}

							if connections.is_empty() {
								if let Some(until) = backoff_until {
									let now = Instant::now();
									if until > now {
										let delay_id = self.next_delay_id;
										self.next_delay_id.0 += 1;
										let delay = futures_timer::Delay::new(until - now);
										self.delays.push(
											async move {
												delay.await;
												(delay_id, peer_id, set_id)
											}
											.boxed(),
										);

										*entry.get_mut() = PeerState::Backoff {
											timer: delay_id,
											timer_deadline: until,
										};
									} else {
										entry.remove();
									}
								} else {
									entry.remove();
								}
							} else {
								*entry.get_mut() =
									PeerState::Disabled { connections, backoff_until };
							}
						},

						// DisabledPendingEnable => DisabledPendingEnable | Backoff
						PeerState::DisabledPendingEnable {
							mut connections,
							timer_deadline,
							timer,
						} => {
							trace!(
								target: "sub-libp2p",
								"Libp2p => Disconnected({}, {:?}, {:?}): Disabled but pending enable.",
								peer_id, set_id, connection_id
							);

							if let Some(pos) =
								connections.iter().position(|(c, _)| *c == connection_id)
							{
								connections.remove(pos);
							} else {
								error!(target: "sub-libp2p",
									"inject_connection_closed: State mismatch in the custom protos handler");
								debug_assert!(false);
							}

							if connections.is_empty() {
								trace!(target: "sub-libp2p", "PSM <= Dropped({}, {:?})", peer_id, set_id);
								self.peerset.dropped(set_id, peer_id, DropReason::Unknown);
								*entry.get_mut() = PeerState::Backoff { timer, timer_deadline };
							} else {
								*entry.get_mut() = PeerState::DisabledPendingEnable {
									connections,
									timer_deadline,
									timer,
								};
							}
						},

						// Incoming => Incoming | Disabled | Backoff | Ø
						PeerState::Incoming { mut connections, backoff_until } => {
							trace!(
								target: "sub-libp2p",
								"Libp2p => Disconnected({}, {:?}, {:?}): OpenDesiredByRemote.",
								peer_id, set_id, connection_id
							);

							debug_assert!(connections
								.iter()
								.any(|(_, s)| matches!(s, ConnectionState::OpenDesiredByRemote)));

							if let Some(pos) =
								connections.iter().position(|(c, _)| *c == connection_id)
							{
								connections.remove(pos);
							} else {
								error!(target: "sub-libp2p",
									"inject_connection_closed: State mismatch in the custom protos handler");
								debug_assert!(false);
							}

							let no_desired_left = !connections
								.iter()
								.any(|(_, s)| matches!(s, ConnectionState::OpenDesiredByRemote));

							// If no connection is `OpenDesiredByRemote` anymore, clean up the
							// peerset incoming request.
							if no_desired_left {
								// In the incoming state, we don't report "Dropped". Instead we will
								// just ignore the corresponding Accept/Reject.
								if let Some(state) = self
									.incoming
									.iter_mut()
									.find(|i| i.alive && i.set_id == set_id && i.peer_id == peer_id)
								{
									state.alive = false;
								} else {
									error!(target: "sub-libp2p", "State mismatch in libp2p: no entry in \
										incoming corresponding to an incoming state in peers");
									debug_assert!(false);
								}
							}

							if connections.is_empty() {
								if let Some(until) = backoff_until {
									let now = Instant::now();
									if until > now {
										let delay_id = self.next_delay_id;
										self.next_delay_id.0 += 1;
										let delay = futures_timer::Delay::new(until - now);
										self.delays.push(
											async move {
												delay.await;
												(delay_id, peer_id, set_id)
											}
											.boxed(),
										);

										*entry.get_mut() = PeerState::Backoff {
											timer: delay_id,
											timer_deadline: until,
										};
									} else {
										entry.remove();
									}
								} else {
									entry.remove();
								}
							} else if no_desired_left {
								// If no connection is `OpenDesiredByRemote` anymore, switch to
								// `Disabled`.
								*entry.get_mut() =
									PeerState::Disabled { connections, backoff_until };
							} else {
								*entry.get_mut() =
									PeerState::Incoming { connections, backoff_until };
							}
						},

						// Enabled => Enabled | Backoff
						// Peers are always backed-off when disconnecting while Enabled.
						PeerState::Enabled { mut connections } => {
							trace!(
								target: "sub-libp2p",
								"Libp2p => Disconnected({}, {:?}, {:?}): Enabled.",
								peer_id, set_id, connection_id
							);

							debug_assert!(connections.iter().any(|(_, s)| matches!(
								s,
								ConnectionState::Opening | ConnectionState::Open(_)
							)));

							if let Some(pos) =
								connections.iter().position(|(c, _)| *c == connection_id)
							{
								let (_, state) = connections.remove(pos);
								if let ConnectionState::Open(_) = state {
									if let Some((replacement_pos, replacement_sink)) = connections
										.iter()
										.enumerate()
										.find_map(|(num, (_, s))| match s {
											ConnectionState::Open(s) => Some((num, s.clone())),
											_ => None,
										}) {
										if pos <= replacement_pos {
											trace!(
												target: "sub-libp2p",
												"External API <= Sink replaced({}, {:?})",
												peer_id, set_id
											);
											let event = NotificationsOut::CustomProtocolReplaced {
												peer_id,
												set_id,
												notifications_sink: replacement_sink,
											};
											self.events.push_back(
												NetworkBehaviourAction::GenerateEvent(event),
											);
										}
									} else {
										trace!(
											target: "sub-libp2p", "External API <= Closed({}, {:?})",
											peer_id, set_id
										);
										let event = NotificationsOut::CustomProtocolClosed {
											peer_id,
											set_id,
										};
										self.events.push_back(
											NetworkBehaviourAction::GenerateEvent(event),
										);
									}
								}
							} else {
								error!(target: "sub-libp2p",
									"inject_connection_closed: State mismatch in the custom protos handler");
								debug_assert!(false);
							}

							if connections.is_empty() {
								trace!(target: "sub-libp2p", "PSM <= Dropped({}, {:?})", peer_id, set_id);
								self.peerset.dropped(set_id, peer_id, DropReason::Unknown);
								let ban_dur = Uniform::new(5, 10).sample(&mut rand::thread_rng());

								let delay_id = self.next_delay_id;
								self.next_delay_id.0 += 1;
								let delay = futures_timer::Delay::new(Duration::from_secs(ban_dur));
								self.delays.push(
									async move {
										delay.await;
										(delay_id, peer_id, set_id)
									}
									.boxed(),
								);

								*entry.get_mut() = PeerState::Backoff {
									timer: delay_id,
									timer_deadline: Instant::now() + Duration::from_secs(ban_dur),
								};
							} else if !connections.iter().any(|(_, s)| {
								matches!(s, ConnectionState::Opening | ConnectionState::Open(_))
							}) {
								trace!(target: "sub-libp2p", "PSM <= Dropped({}, {:?})", peer_id, set_id);
								self.peerset.dropped(set_id, peer_id, DropReason::Unknown);

								*entry.get_mut() =
									PeerState::Disabled { connections, backoff_until: None };
							} else {
								*entry.get_mut() = PeerState::Enabled { connections };
							}
						},

						PeerState::Requested |
						PeerState::PendingRequest { .. } |
						PeerState::Backoff { .. } => {
							// This is a serious bug either in this state machine or in libp2p.
							error!(target: "sub-libp2p",
								"`inject_connection_closed` called for unknown peer {}",
								peer_id);
							debug_assert!(false);
						},
						PeerState::Poisoned => {
							error!(target: "sub-libp2p", "State of peer {} is poisoned", peer_id);
							debug_assert!(false);
						},
					}
				}
			},
			FromSwarm::DialFailure(DialFailure { peer_id, error, .. }) => {
				if let DialError::Transport(errors) = error {
					for (addr, error) in errors.iter() {
						trace!(target: "sub-libp2p", "Libp2p => Reach failure for {:?} through {:?}: {:?}", peer_id, addr, error);
					}
				}

				if let Some(peer_id) = peer_id {
					trace!(target: "sub-libp2p", "Libp2p => Dial failure for {:?}", peer_id);

					for set_id in (0..self.notif_protocols.len()).map(sc_peerset::SetId::from) {
						if let Entry::Occupied(mut entry) = self.peers.entry((peer_id, set_id)) {
							match mem::replace(entry.get_mut(), PeerState::Poisoned) {
								// The peer is not in our list.
								st @ PeerState::Backoff { .. } => {
									*entry.into_mut() = st;
								},

								// "Basic" situation: we failed to reach a peer that the peerset
								// requested.
								st @ PeerState::Requested |
								st @ PeerState::PendingRequest { .. } => {
									trace!(target: "sub-libp2p", "PSM <= Dropped({}, {:?})", peer_id, set_id);
									self.peerset.dropped(set_id, peer_id, DropReason::Unknown);

									let now = Instant::now();
									let ban_duration = match st {
										PeerState::PendingRequest { timer_deadline, .. }
											if timer_deadline > now =>
											cmp::max(timer_deadline - now, Duration::from_secs(5)),
										_ => Duration::from_secs(5),
									};

									let delay_id = self.next_delay_id;
									self.next_delay_id.0 += 1;
									let delay = futures_timer::Delay::new(ban_duration);
									let peer_id = peer_id;
									self.delays.push(
										async move {
											delay.await;
											(delay_id, peer_id, set_id)
										}
										.boxed(),
									);

									*entry.into_mut() = PeerState::Backoff {
										timer: delay_id,
										timer_deadline: now + ban_duration,
									};
								},

								// We can still get dial failures even if we are already connected
								// to the peer, as an extra diagnostic for an earlier attempt.
								st @ PeerState::Disabled { .. } |
								st @ PeerState::Enabled { .. } |
								st @ PeerState::DisabledPendingEnable { .. } |
								st @ PeerState::Incoming { .. } => {
									*entry.into_mut() = st;
								},

								PeerState::Poisoned => {
									error!(target: "sub-libp2p", "State of {:?} is poisoned", peer_id);
									debug_assert!(false);
								},
							}
						}
					}
				}
			},
			FromSwarm::ListenerClosed(_) => {},
			FromSwarm::ListenFailure(_) => {},
			FromSwarm::ListenerError(_) => {},
			FromSwarm::ExpiredExternalAddr(_) => {},
			FromSwarm::NewListener(_) => {},
			FromSwarm::ExpiredListenAddr(_) => {},
			FromSwarm::NewExternalAddr(_) => {},
			FromSwarm::AddressChange(_) => {},
			FromSwarm::NewListenAddr(_) => {},
		}
	}

	fn on_connection_handler_event(
		&mut self,
		peer_id: PeerId,
		connection_id: ConnectionId,
		event: <<Self::ConnectionHandler as IntoConnectionHandler>::Handler as
		ConnectionHandler>::OutEvent,
	) {
		match event {
			NotifsHandlerOut::OpenDesiredByRemote { protocol_index } => {
				let set_id = sc_peerset::SetId::from(protocol_index);

				trace!(target: "sub-libp2p",
					"Handler({:?}, {:?}]) => OpenDesiredByRemote({:?})",
					peer_id, connection_id, set_id);

				let mut entry = if let Entry::Occupied(entry) = self.peers.entry((peer_id, set_id))
				{
					entry
				} else {
					error!(
						target: "sub-libp2p",
						"OpenDesiredByRemote: State mismatch in the custom protos handler"
					);
					debug_assert!(false);
					return
				};

				match mem::replace(entry.get_mut(), PeerState::Poisoned) {
					// Incoming => Incoming
					PeerState::Incoming { mut connections, backoff_until } => {
						debug_assert!(connections
							.iter()
							.any(|(_, s)| matches!(s, ConnectionState::OpenDesiredByRemote)));
						if let Some((_, connec_state)) =
							connections.iter_mut().find(|(c, _)| *c == connection_id)
						{
							if let ConnectionState::Closed = *connec_state {
								*connec_state = ConnectionState::OpenDesiredByRemote;
							} else {
								// Connections in `OpeningThenClosing` and `Closing` state can be
								// in a Closed phase, and as such can emit `OpenDesiredByRemote`
								// messages.
								// Since an `Open` and/or a `Close` message have already been sent,
								// there is nothing much that can be done about this anyway.
								debug_assert!(matches!(
									connec_state,
									ConnectionState::OpeningThenClosing | ConnectionState::Closing
								));
							}
						} else {
							error!(
								target: "sub-libp2p",
								"OpenDesiredByRemote: State mismatch in the custom protos handler"
							);
							debug_assert!(false);
						}

						*entry.into_mut() = PeerState::Incoming { connections, backoff_until };
					},

					PeerState::Enabled { mut connections } => {
						debug_assert!(connections.iter().any(|(_, s)| matches!(
							s,
							ConnectionState::Opening | ConnectionState::Open(_)
						)));

						if let Some((_, connec_state)) =
							connections.iter_mut().find(|(c, _)| *c == connection_id)
						{
							if let ConnectionState::Closed = *connec_state {
								trace!(target: "sub-libp2p", "Handler({:?}, {:?}) <= Open({:?})",
									peer_id, connection_id, set_id);
								self.events.push_back(NetworkBehaviourAction::NotifyHandler {
									peer_id,
									handler: NotifyHandler::One(connection_id),
									event: NotifsHandlerIn::Open { protocol_index: set_id.into() },
								});
								*connec_state = ConnectionState::Opening;
							} else {
								// Connections in `OpeningThenClosing`, `Opening`, and `Closing`
								// state can be in a Closed phase, and as such can emit
								// `OpenDesiredByRemote` messages.
								// Since an `Open` message haS already been sent, there is nothing
								// more to do.
								debug_assert!(matches!(
									connec_state,
									ConnectionState::OpenDesiredByRemote |
										ConnectionState::Closing | ConnectionState::Opening
								));
							}
						} else {
							error!(
								target: "sub-libp2p",
								"OpenDesiredByRemote: State mismatch in the custom protos handler"
							);
							debug_assert!(false);
						}

						*entry.into_mut() = PeerState::Enabled { connections };
					},

					// Disabled => Disabled | Incoming
					PeerState::Disabled { mut connections, backoff_until } => {
						if let Some((_, connec_state)) =
							connections.iter_mut().find(|(c, _)| *c == connection_id)
						{
							if let ConnectionState::Closed = *connec_state {
								*connec_state = ConnectionState::OpenDesiredByRemote;

								let incoming_id = self.next_incoming_index;
								self.next_incoming_index.0 += 1;

								trace!(target: "sub-libp2p", "PSM <= Incoming({}, {:?}).",
									peer_id, incoming_id);
								self.peerset.incoming(set_id, peer_id, incoming_id);
								self.incoming.push(IncomingPeer {
									peer_id,
									set_id,
									alive: true,
									incoming_id,
								});

								*entry.into_mut() =
									PeerState::Incoming { connections, backoff_until };
							} else {
								// Connections in `OpeningThenClosing` and `Closing` state can be
								// in a Closed phase, and as such can emit `OpenDesiredByRemote`
								// messages.
								// We ignore them.
								debug_assert!(matches!(
									connec_state,
									ConnectionState::OpeningThenClosing | ConnectionState::Closing
								));
								*entry.into_mut() =
									PeerState::Disabled { connections, backoff_until };
							}
						} else {
							error!(
								target: "sub-libp2p",
								"OpenDesiredByRemote: State mismatch in the custom protos handler"
							);
							debug_assert!(false);
						}
					},

					// DisabledPendingEnable => Enabled | DisabledPendingEnable
					PeerState::DisabledPendingEnable { mut connections, timer, timer_deadline } => {
						if let Some((_, connec_state)) =
							connections.iter_mut().find(|(c, _)| *c == connection_id)
						{
							if let ConnectionState::Closed = *connec_state {
								trace!(target: "sub-libp2p", "Handler({:?}, {:?}) <= Open({:?})",
									peer_id, connection_id, set_id);
								self.events.push_back(NetworkBehaviourAction::NotifyHandler {
									peer_id,
									handler: NotifyHandler::One(connection_id),
									event: NotifsHandlerIn::Open { protocol_index: set_id.into() },
								});
								*connec_state = ConnectionState::Opening;

								*entry.into_mut() = PeerState::Enabled { connections };
							} else {
								// Connections in `OpeningThenClosing` and `Closing` state can be
								// in a Closed phase, and as such can emit `OpenDesiredByRemote`
								// messages.
								// We ignore them.
								debug_assert!(matches!(
									connec_state,
									ConnectionState::OpeningThenClosing | ConnectionState::Closing
								));
								*entry.into_mut() = PeerState::DisabledPendingEnable {
									connections,
									timer,
									timer_deadline,
								};
							}
						} else {
							error!(
								target: "sub-libp2p",
								"OpenDesiredByRemote: State mismatch in the custom protos handler"
							);
							debug_assert!(false);
						}
					},

					state => {
						error!(target: "sub-libp2p",
							   "OpenDesiredByRemote: Unexpected state in the custom protos handler: {:?}",
							   state);
						debug_assert!(false);
					},
				};
			},

			NotifsHandlerOut::CloseDesired { protocol_index } => {
				let set_id = sc_peerset::SetId::from(protocol_index);

				trace!(target: "sub-libp2p",
					"Handler({}, {:?}) => CloseDesired({:?})",
					peer_id, connection_id, set_id);

				let mut entry = if let Entry::Occupied(entry) = self.peers.entry((peer_id, set_id))
				{
					entry
				} else {
					error!(target: "sub-libp2p", "CloseDesired: State mismatch in the custom protos handler");
					debug_assert!(false);
					return
				};

				match mem::replace(entry.get_mut(), PeerState::Poisoned) {
					// Enabled => Enabled | Disabled
					PeerState::Enabled { mut connections } => {
						debug_assert!(connections.iter().any(|(_, s)| matches!(
							s,
							ConnectionState::Opening | ConnectionState::Open(_)
						)));

						let pos = if let Some(pos) =
							connections.iter().position(|(c, _)| *c == connection_id)
						{
							pos
						} else {
							error!(target: "sub-libp2p",
								"CloseDesired: State mismatch in the custom protos handler");
							debug_assert!(false);
							return
						};

						if matches!(connections[pos].1, ConnectionState::Closing) {
							*entry.into_mut() = PeerState::Enabled { connections };
							return
						}

						debug_assert!(matches!(connections[pos].1, ConnectionState::Open(_)));
						connections[pos].1 = ConnectionState::Closing;

						trace!(target: "sub-libp2p", "Handler({}, {:?}) <= Close({:?})", peer_id, connection_id, set_id);
						self.events.push_back(NetworkBehaviourAction::NotifyHandler {
							peer_id,
							handler: NotifyHandler::One(connection_id),
							event: NotifsHandlerIn::Close { protocol_index: set_id.into() },
						});

						if let Some((replacement_pos, replacement_sink)) =
							connections.iter().enumerate().find_map(|(num, (_, s))| match s {
								ConnectionState::Open(s) => Some((num, s.clone())),
								_ => None,
							}) {
							if pos <= replacement_pos {
								trace!(target: "sub-libp2p", "External API <= Sink replaced({:?})", peer_id);
								let event = NotificationsOut::CustomProtocolReplaced {
									peer_id,
									set_id,
									notifications_sink: replacement_sink,
								};
								self.events.push_back(NetworkBehaviourAction::GenerateEvent(event));
							}

							*entry.into_mut() = PeerState::Enabled { connections };
						} else {
							// List of open connections wasn't empty before but now it is.
							if !connections
								.iter()
								.any(|(_, s)| matches!(s, ConnectionState::Opening))
							{
								trace!(target: "sub-libp2p", "PSM <= Dropped({}, {:?})", peer_id, set_id);
								self.peerset.dropped(set_id, peer_id, DropReason::Refused);
								*entry.into_mut() =
									PeerState::Disabled { connections, backoff_until: None };
							} else {
								*entry.into_mut() = PeerState::Enabled { connections };
							}

							trace!(target: "sub-libp2p", "External API <= Closed({}, {:?})", peer_id, set_id);
							let event = NotificationsOut::CustomProtocolClosed { peer_id, set_id };
							self.events.push_back(NetworkBehaviourAction::GenerateEvent(event));
						}
					},

					// All connections in `Disabled` and `DisabledPendingEnable` have been sent a
					// `Close` message already, and as such ignore any `CloseDesired` message.
					state @ PeerState::Disabled { .. } |
					state @ PeerState::DisabledPendingEnable { .. } => {
						*entry.into_mut() = state;
					},
					state => {
						error!(target: "sub-libp2p",
							"Unexpected state in the custom protos handler: {:?}",
							state);
					},
				}
			},

			NotifsHandlerOut::CloseResult { protocol_index } => {
				let set_id = sc_peerset::SetId::from(protocol_index);

				trace!(target: "sub-libp2p",
					"Handler({}, {:?}) => CloseResult({:?})",
					peer_id, connection_id, set_id);

				match self.peers.get_mut(&(peer_id, set_id)) {
					// Move the connection from `Closing` to `Closed`.
					Some(PeerState::Incoming { connections, .. }) |
					Some(PeerState::DisabledPendingEnable { connections, .. }) |
					Some(PeerState::Disabled { connections, .. }) |
					Some(PeerState::Enabled { connections, .. }) => {
						if let Some((_, connec_state)) = connections.iter_mut().find(|(c, s)| {
							*c == connection_id && matches!(s, ConnectionState::Closing)
						}) {
							*connec_state = ConnectionState::Closed;
						} else {
							error!(target: "sub-libp2p",
								"CloseResult: State mismatch in the custom protos handler");
							debug_assert!(false);
						}
					},

					state => {
						error!(target: "sub-libp2p",
							   "CloseResult: Unexpected state in the custom protos handler: {:?}",
							   state);
						debug_assert!(false);
					},
				}
			},

			NotifsHandlerOut::OpenResultOk {
				protocol_index,
				negotiated_fallback,
				received_handshake,
				notifications_sink,
				..
			} => {
				let set_id = sc_peerset::SetId::from(protocol_index);
				trace!(target: "sub-libp2p",
					"Handler({}, {:?}) => OpenResultOk({:?})",
					peer_id, connection_id, set_id);

				match self.peers.get_mut(&(peer_id, set_id)) {
					Some(PeerState::Enabled { connections, .. }) => {
						debug_assert!(connections.iter().any(|(_, s)| matches!(
							s,
							ConnectionState::Opening | ConnectionState::Open(_)
						)));
						let any_open =
							connections.iter().any(|(_, s)| matches!(s, ConnectionState::Open(_)));

						if let Some((_, connec_state)) = connections.iter_mut().find(|(c, s)| {
							*c == connection_id && matches!(s, ConnectionState::Opening)
						}) {
							if !any_open {
								trace!(target: "sub-libp2p", "External API <= Open({}, {:?})", peer_id, set_id);
								let event = NotificationsOut::CustomProtocolOpen {
									peer_id,
									set_id,
									negotiated_fallback,
									received_handshake,
									notifications_sink: notifications_sink.clone(),
								};
								self.events.push_back(NetworkBehaviourAction::GenerateEvent(event));
							}
							*connec_state = ConnectionState::Open(notifications_sink);
						} else if let Some((_, connec_state)) =
							connections.iter_mut().find(|(c, s)| {
								*c == connection_id &&
									matches!(s, ConnectionState::OpeningThenClosing)
							}) {
							*connec_state = ConnectionState::Closing;
						} else {
							error!(target: "sub-libp2p",
								"OpenResultOk State mismatch in the custom protos handler");
							debug_assert!(false);
						}
					},

					Some(PeerState::Incoming { connections, .. }) |
					Some(PeerState::DisabledPendingEnable { connections, .. }) |
					Some(PeerState::Disabled { connections, .. }) => {
						if let Some((_, connec_state)) = connections.iter_mut().find(|(c, s)| {
							*c == connection_id && matches!(s, ConnectionState::OpeningThenClosing)
						}) {
							*connec_state = ConnectionState::Closing;
						} else {
							error!(target: "sub-libp2p",
								"OpenResultOk State mismatch in the custom protos handler");
							debug_assert!(false);
						}
					},

					state => {
						error!(target: "sub-libp2p",
							   "OpenResultOk: Unexpected state in the custom protos handler: {:?}",
							   state);
						debug_assert!(false);
					},
				}
			},

			NotifsHandlerOut::OpenResultErr { protocol_index } => {
				let set_id = sc_peerset::SetId::from(protocol_index);
				trace!(target: "sub-libp2p",
					"Handler({:?}, {:?}) => OpenResultErr({:?})",
					peer_id, connection_id, set_id);

				let mut entry = if let Entry::Occupied(entry) = self.peers.entry((peer_id, set_id))
				{
					entry
				} else {
					error!(target: "sub-libp2p", "OpenResultErr: State mismatch in the custom protos handler");
					debug_assert!(false);
					return
				};

				match mem::replace(entry.get_mut(), PeerState::Poisoned) {
					PeerState::Enabled { mut connections } => {
						debug_assert!(connections.iter().any(|(_, s)| matches!(
							s,
							ConnectionState::Opening | ConnectionState::Open(_)
						)));

						if let Some((_, connec_state)) = connections.iter_mut().find(|(c, s)| {
							*c == connection_id && matches!(s, ConnectionState::Opening)
						}) {
							*connec_state = ConnectionState::Closed;
						} else if let Some((_, connec_state)) =
							connections.iter_mut().find(|(c, s)| {
								*c == connection_id &&
									matches!(s, ConnectionState::OpeningThenClosing)
							}) {
							*connec_state = ConnectionState::Closing;
						} else {
							error!(target: "sub-libp2p",
								"OpenResultErr: State mismatch in the custom protos handler");
							debug_assert!(false);
						}

						if !connections.iter().any(|(_, s)| {
							matches!(s, ConnectionState::Opening | ConnectionState::Open(_))
						}) {
							trace!(target: "sub-libp2p", "PSM <= Dropped({:?})", peer_id);
							self.peerset.dropped(set_id, peer_id, DropReason::Refused);

							let ban_dur = Uniform::new(5, 10).sample(&mut rand::thread_rng());
							*entry.into_mut() = PeerState::Disabled {
								connections,
								backoff_until: Some(Instant::now() + Duration::from_secs(ban_dur)),
							};
						} else {
							*entry.into_mut() = PeerState::Enabled { connections };
						}
					},
					mut state @ PeerState::Incoming { .. } |
					mut state @ PeerState::DisabledPendingEnable { .. } |
					mut state @ PeerState::Disabled { .. } => {
						match &mut state {
							PeerState::Incoming { connections, .. } |
							PeerState::Disabled { connections, .. } |
							PeerState::DisabledPendingEnable { connections, .. } => {
								if let Some((_, connec_state)) =
									connections.iter_mut().find(|(c, s)| {
										*c == connection_id &&
											matches!(s, ConnectionState::OpeningThenClosing)
									}) {
									*connec_state = ConnectionState::Closing;
								} else {
									error!(target: "sub-libp2p",
										"OpenResultErr: State mismatch in the custom protos handler");
									debug_assert!(false);
								}
							},
							_ => unreachable!(
								"Match branches are the same as the one on which we
							enter this block; qed"
							),
						};

						*entry.into_mut() = state;
					},
					state => {
						error!(target: "sub-libp2p",
							"Unexpected state in the custom protos handler: {:?}",
							state);
						debug_assert!(false);
					},
				};
			},

			NotifsHandlerOut::Notification { protocol_index, message } => {
				let set_id = sc_peerset::SetId::from(protocol_index);
				if self.is_open(&peer_id, set_id) {
					trace!(
						target: "sub-libp2p",
						"Handler({:?}) => Notification({}, {:?}, {} bytes)",
						connection_id,
						peer_id,
						set_id,
						message.len()
					);
					trace!(
						target: "sub-libp2p",
						"External API <= Message({}, {:?})",
						peer_id,
						set_id,
					);
					let event = NotificationsOut::Notification { peer_id, set_id, message };

					self.events.push_back(NetworkBehaviourAction::GenerateEvent(event));
				} else {
					trace!(
						target: "sub-libp2p",
						"Handler({:?}) => Post-close notification({}, {:?}, {} bytes)",
						connection_id,
						peer_id,
						set_id,
						message.len()
					);
				}
			},
		}
	}

	fn poll(
		&mut self,
		cx: &mut Context,
		_params: &mut impl PollParameters,
	) -> Poll<NetworkBehaviourAction<Self::OutEvent, Self::ConnectionHandler>> {
		if let Some(event) = self.events.pop_front() {
			return Poll::Ready(event)
		}

		// Poll for instructions from the peerset.
		// Note that the peerset is a *best effort* crate, and we have to use defensive programming.
		loop {
			match futures::Stream::poll_next(Pin::new(&mut self.peerset), cx) {
				Poll::Ready(Some(sc_peerset::Message::Accept(index))) => {
					self.peerset_report_accept(index);
				},
				Poll::Ready(Some(sc_peerset::Message::Reject(index))) => {
					self.peerset_report_reject(index);
				},
				Poll::Ready(Some(sc_peerset::Message::Connect { peer_id, set_id, .. })) => {
					self.peerset_report_connect(peer_id, set_id);
				},
				Poll::Ready(Some(sc_peerset::Message::Drop { peer_id, set_id, .. })) => {
					self.peerset_report_disconnect(peer_id, set_id);
				},
				Poll::Ready(None) => {
					error!(target: "sub-libp2p", "Peerset receiver stream has returned None");
					break
				},
				Poll::Pending => break,
			}
		}

		while let Poll::Ready(Some((delay_id, peer_id, set_id))) =
			Pin::new(&mut self.delays).poll_next(cx)
		{
			let handler = self.new_handler();

			let peer_state = match self.peers.get_mut(&(peer_id, set_id)) {
				Some(s) => s,
				// We intentionally never remove elements from `delays`, and it may
				// thus contain peers which are now gone. This is a normal situation.
				None => continue,
			};

			match peer_state {
				PeerState::Backoff { timer, .. } if *timer == delay_id => {
					trace!(target: "sub-libp2p", "Libp2p <= Clean up ban of {:?} from the state", peer_id);
					self.peers.remove(&(peer_id, set_id));
				},

				PeerState::PendingRequest { timer, .. } if *timer == delay_id => {
					trace!(target: "sub-libp2p", "Libp2p <= Dial {:?} now that ban has expired", peer_id);
					self.events
						.push_back(NetworkBehaviourAction::Dial { opts: peer_id.into(), handler });
					*peer_state = PeerState::Requested;
				},

				PeerState::DisabledPendingEnable { connections, timer, timer_deadline }
					if *timer == delay_id =>
				{
					// The first element of `closed` is chosen to open the notifications substream.
					if let Some((connec_id, connec_state)) =
						connections.iter_mut().find(|(_, s)| matches!(s, ConnectionState::Closed))
					{
						trace!(target: "sub-libp2p", "Handler({}, {:?}) <= Open({:?}) (ban expired)",
							peer_id, *connec_id, set_id);
						self.events.push_back(NetworkBehaviourAction::NotifyHandler {
							peer_id,
							handler: NotifyHandler::One(*connec_id),
							event: NotifsHandlerIn::Open { protocol_index: set_id.into() },
						});
						*connec_state = ConnectionState::Opening;
						*peer_state = PeerState::Enabled { connections: mem::take(connections) };
					} else {
						*timer_deadline = Instant::now() + Duration::from_secs(5);
						let delay = futures_timer::Delay::new(Duration::from_secs(5));
						let timer = *timer;
						self.delays.push(
							async move {
								delay.await;
								(timer, peer_id, set_id)
							}
							.boxed(),
						);
					}
				},

				// We intentionally never remove elements from `delays`, and it may
				// thus contain obsolete entries. This is a normal situation.
				_ => {},
			}
		}

		if let Some(event) = self.events.pop_front() {
			return Poll::Ready(event)
		}

		Poll::Pending
	}
}

#[cfg(test)]
mod tests {
	use super::*;
	use crate::protocol::notifications::handler::tests::*;
	use libp2p::{
		core::ConnectedPoint,
		swarm::{behaviour::FromSwarm, AddressRecord},
	};
	use std::{collections::HashSet, iter};

	impl PartialEq for ConnectionState {
		fn eq(&self, other: &ConnectionState) -> bool {
			match (self, other) {
				(ConnectionState::Closed, ConnectionState::Closed) => true,
				(ConnectionState::Closing, ConnectionState::Closing) => true,
				(ConnectionState::Opening, ConnectionState::Opening) => true,
				(ConnectionState::OpeningThenClosing, ConnectionState::OpeningThenClosing) => true,
				(ConnectionState::OpenDesiredByRemote, ConnectionState::OpenDesiredByRemote) =>
					true,
				(ConnectionState::Open(_), ConnectionState::Open(_)) => true,
				_ => false,
			}
		}
	}

	#[derive(Clone)]
	struct MockPollParams {
		peer_id: PeerId,
		addr: Multiaddr,
	}

	impl PollParameters for MockPollParams {
		type SupportedProtocolsIter = std::vec::IntoIter<Vec<u8>>;
		type ListenedAddressesIter = std::vec::IntoIter<Multiaddr>;
		type ExternalAddressesIter = std::vec::IntoIter<AddressRecord>;

		fn supported_protocols(&self) -> Self::SupportedProtocolsIter {
			vec![].into_iter()
		}

		fn listened_addresses(&self) -> Self::ListenedAddressesIter {
			vec![self.addr.clone()].into_iter()
		}

		fn external_addresses(&self) -> Self::ExternalAddressesIter {
			vec![].into_iter()
		}

		fn local_peer_id(&self) -> &PeerId {
			&self.peer_id
		}
	}

	fn development_notifs() -> (Notifications, sc_peerset::PeersetHandle) {
		let (peerset, peerset_handle) = {
			let mut sets = Vec::with_capacity(1);

			sets.push(sc_peerset::SetConfig {
				in_peers: 25,
				out_peers: 25,
				bootnodes: Vec::new(),
				reserved_nodes: HashSet::new(),
				reserved_only: false,
			});

			sc_peerset::Peerset::from_config(sc_peerset::PeersetConfig { sets })
		};

		(
			Notifications::new(
				peerset,
				iter::once(ProtocolConfig {
					name: "/foo".into(),
					fallback_names: Vec::new(),
					handshake: vec![1, 2, 3, 4],
					max_notification_size: u64::MAX,
				}),
			),
			peerset_handle,
		)
	}

	#[test]
	fn update_handshake() {
		let (mut notif, _peerset) = development_notifs();

		let inner = notif.notif_protocols.get_mut(0).unwrap().handshake.read().clone();
		assert_eq!(inner, vec![1, 2, 3, 4]);

		notif.set_notif_protocol_handshake(0.into(), vec![5, 6, 7, 8]);

		let inner = notif.notif_protocols.get_mut(0).unwrap().handshake.read().clone();
		assert_eq!(inner, vec![5, 6, 7, 8]);
	}

	#[test]
	#[should_panic]
	#[cfg(debug_assertions)]
	fn update_unknown_handshake() {
		let (mut notif, _peerset) = development_notifs();

		notif.set_notif_protocol_handshake(1337.into(), vec![5, 6, 7, 8]);
	}

	#[test]
	fn disconnect_backoff_peer() {
		let (mut notif, _peerset) = development_notifs();

		let peer = PeerId::random();
		notif.peers.insert(
			(peer, 0.into()),
			PeerState::Backoff { timer: DelayId(0), timer_deadline: Instant::now() },
		);
		notif.disconnect_peer(&peer, 0.into());

		assert!(std::matches!(
			notif.peers.get(&(peer, 0.into())),
			Some(PeerState::Backoff { timer: DelayId(0), .. })
		));
	}

	#[test]
	fn disconnect_pending_request() {
		let (mut notif, _peerset) = development_notifs();
		let peer = PeerId::random();

		notif.peers.insert(
			(peer, 0.into()),
			PeerState::PendingRequest { timer: DelayId(0), timer_deadline: Instant::now() },
		);
		notif.disconnect_peer(&peer, 0.into());

		assert!(std::matches!(
			notif.peers.get(&(peer, 0.into())),
			Some(PeerState::PendingRequest { timer: DelayId(0), .. })
		));
	}

	#[test]
	fn disconnect_requested_peer() {
		let (mut notif, _peerset) = development_notifs();

		let peer = PeerId::random();
		notif.peers.insert((peer, 0.into()), PeerState::Requested);
		notif.disconnect_peer(&peer, 0.into());

		assert!(std::matches!(notif.peers.get(&(peer, 0.into())), Some(PeerState::Requested)));
	}

	#[test]
	fn disconnect_disabled_peer() {
		let (mut notif, _peerset) = development_notifs();
		let peer = PeerId::random();
		notif.peers.insert(
			(peer, 0.into()),
			PeerState::Disabled { backoff_until: None, connections: SmallVec::new() },
		);
		notif.disconnect_peer(&peer, 0.into());

		assert!(std::matches!(
			notif.peers.get(&(peer, 0.into())),
			Some(PeerState::Disabled { backoff_until: None, .. })
		));
	}

	#[test]
	fn remote_opens_connection_and_substream() {
		let (mut notif, _peerset) = development_notifs();
		let peer = PeerId::random();
		let conn = ConnectionId::new(0usize);
		let connected = ConnectedPoint::Listener {
			local_addr: Multiaddr::empty(),
			send_back_addr: Multiaddr::empty(),
		};

		notif.on_swarm_event(FromSwarm::ConnectionEstablished(
			libp2p::swarm::behaviour::ConnectionEstablished {
				peer_id: peer,
				connection_id: conn,
				endpoint: &connected,
				failed_addresses: &[],
				other_established: 0usize,
			},
		));

		if let Some(&PeerState::Disabled { ref connections, backoff_until: None }) =
			notif.peers.get(&(peer, 0.into()))
		{
			assert_eq!(connections[0], (conn, ConnectionState::Closed));
		} else {
			panic!("invalid state");
		}

		// remote opens a substream, verify that peer state is updated to `Incoming`
		notif.on_connection_handler_event(
			peer,
			conn,
			NotifsHandlerOut::OpenDesiredByRemote { protocol_index: 0 },
		);

		if let Some(&PeerState::Incoming { ref connections, backoff_until: None }) =
			notif.peers.get(&(peer, 0.into()))
		{
			assert_eq!(connections.len(), 1);
			assert_eq!(connections[0], (conn, ConnectionState::OpenDesiredByRemote));
		} else {
			panic!("invalid state");
		}

		assert!(std::matches!(
			notif.incoming.pop(),
			Some(IncomingPeer { alive: true, incoming_id: sc_peerset::IncomingIndex(0), .. }),
		));
	}

	#[tokio::test]
	async fn disconnect_remote_substream_before_handled_by_peerset() {
		let (mut notif, _peerset) = development_notifs();
		let peer = PeerId::random();
		let conn = ConnectionId::new(0usize);
		let connected = ConnectedPoint::Listener {
			local_addr: Multiaddr::empty(),
			send_back_addr: Multiaddr::empty(),
		};

		notif.on_swarm_event(FromSwarm::ConnectionEstablished(
			libp2p::swarm::behaviour::ConnectionEstablished {
				peer_id: peer,
				connection_id: conn,
				endpoint: &connected,
				failed_addresses: &[],
				other_established: 0usize,
			},
		));
		notif.on_connection_handler_event(
			peer,
			conn,
			NotifsHandlerOut::OpenDesiredByRemote { protocol_index: 0 },
		);
		notif.disconnect_peer(&peer, 0.into());

		if let Some(&PeerState::Disabled { ref connections, backoff_until: None }) =
			notif.peers.get(&(peer, 0.into()))
		{
			assert_eq!(connections.len(), 1);
			assert_eq!(connections[0], (conn, ConnectionState::Closing));
		} else {
			panic!("invalid state");
		}
	}

	#[test]
	fn peerset_report_connect_backoff() {
		let (mut notif, _peerset) = development_notifs();
		let set_id = sc_peerset::SetId::from(0);
		let peer = PeerId::random();
		let conn = ConnectionId::new(0usize);
		let connected = ConnectedPoint::Listener {
			local_addr: Multiaddr::empty(),
			send_back_addr: Multiaddr::empty(),
		};

		notif.on_swarm_event(FromSwarm::ConnectionEstablished(
			libp2p::swarm::behaviour::ConnectionEstablished {
				peer_id: peer,
				connection_id: conn,
				endpoint: &connected,
				failed_addresses: &[],
				other_established: 0usize,
			},
		));
		assert!(std::matches!(notif.peers.get(&(peer, set_id)), Some(&PeerState::Disabled { .. })));

		// manually add backoff for the entry
		//
		// there is not straight-forward way of adding backoff to `PeerState::Disabled`
		// so manually adjust the value in order to progress on to the next stage.
		// This modification together with `ConnectionClosed` will conver the peer
		// state into `PeerState::Backoff`.
		if let Some(PeerState::Disabled { ref mut backoff_until, .. }) =
			notif.peers.get_mut(&(peer, set_id))
		{
			*backoff_until =
				Some(Instant::now().checked_add(std::time::Duration::from_secs(5)).unwrap());
		}

		notif.on_swarm_event(FromSwarm::ConnectionClosed(
			libp2p::swarm::behaviour::ConnectionClosed {
				peer_id: peer,
				connection_id: conn,
				endpoint: &connected,
				handler: NotifsHandlerProto::new(vec![]).into_handler(&peer, &connected),
				remaining_established: 0usize,
			},
		));

		let timer = if let Some(&PeerState::Backoff { timer_deadline, .. }) =
			notif.peers.get(&(peer, set_id))
		{
			timer_deadline
		} else {
			panic!("invalid state");
		};

		// attempt to connect the backed-off peer and verify that the request is pending
		notif.peerset_report_connect(peer, set_id);

		if let Some(&PeerState::PendingRequest { timer_deadline, .. }) =
			notif.peers.get(&(peer, set_id))
		{
			assert_eq!(timer, timer_deadline);
		} else {
			panic!("invalid state");
		}
	}

	#[test]
	fn peerset_connect_incoming() {
		let (mut notif, _peerset) = development_notifs();
		let peer = PeerId::random();
		let conn = ConnectionId::new(0usize);
		let set_id = sc_peerset::SetId::from(0);
		let connected = ConnectedPoint::Listener {
			local_addr: Multiaddr::empty(),
			send_back_addr: Multiaddr::empty(),
		};

		notif.on_swarm_event(FromSwarm::ConnectionEstablished(
			libp2p::swarm::behaviour::ConnectionEstablished {
				peer_id: peer,
				connection_id: conn,
				endpoint: &connected,
				failed_addresses: &[],
				other_established: 0usize,
			},
		));
		assert!(std::matches!(notif.peers.get(&(peer, set_id)), Some(&PeerState::Disabled { .. })));

		// remote opens a substream, verify that peer state is updated to `Incoming`
		notif.on_connection_handler_event(
			peer,
			conn,
			NotifsHandlerOut::OpenDesiredByRemote { protocol_index: 0 },
		);

		// attempt to connect to the peer and verify that the peer state is `Enabled`
		notif.peerset_report_connect(peer, set_id);
		assert!(std::matches!(notif.peers.get(&(peer, set_id)), Some(&PeerState::Enabled { .. })));
	}

	#[test]
	fn peerset_disconnect_disable_pending_enable() {
		let (mut notif, _peerset) = development_notifs();
		let set_id = sc_peerset::SetId::from(0);
		let peer = PeerId::random();
		let conn = ConnectionId::new(0usize);
		let connected = ConnectedPoint::Listener {
			local_addr: Multiaddr::empty(),
			send_back_addr: Multiaddr::empty(),
		};

		notif.on_swarm_event(FromSwarm::ConnectionEstablished(
			libp2p::swarm::behaviour::ConnectionEstablished {
				peer_id: peer,
				connection_id: conn,
				endpoint: &connected,
				failed_addresses: &[],
				other_established: 0usize,
			},
		));
		assert!(std::matches!(notif.peers.get(&(peer, set_id)), Some(&PeerState::Disabled { .. })));

		// manually add backoff for the entry
		if let Some(PeerState::Disabled { ref mut backoff_until, .. }) =
			notif.peers.get_mut(&(peer, set_id))
		{
			*backoff_until =
				Some(Instant::now().checked_add(std::time::Duration::from_secs(5)).unwrap());
		}

		// switch state to `DisabledPendingEnable`
		notif.peerset_report_connect(peer, set_id);
		assert!(std::matches!(
			notif.peers.get(&(peer, set_id)),
			Some(&PeerState::DisabledPendingEnable { .. })
		));

		notif.peerset_report_disconnect(peer, set_id);

		if let Some(PeerState::Disabled { backoff_until, .. }) = notif.peers.get(&(peer, set_id)) {
			assert!(backoff_until.is_some());
			assert!(backoff_until.unwrap() > Instant::now());
		} else {
			panic!("invalid state");
		}
	}

	#[test]
	fn peerset_disconnect_enabled() {
		let (mut notif, _peerset) = development_notifs();
		let peer = PeerId::random();
		let conn = ConnectionId::new(0usize);
		let set_id = sc_peerset::SetId::from(0);
		let connected = ConnectedPoint::Listener {
			local_addr: Multiaddr::empty(),
			send_back_addr: Multiaddr::empty(),
		};

		// Set peer into `Enabled` state.
		notif.on_swarm_event(FromSwarm::ConnectionEstablished(
			libp2p::swarm::behaviour::ConnectionEstablished {
				peer_id: peer,
				connection_id: conn,
				endpoint: &connected,
				failed_addresses: &[],
				other_established: 0usize,
			},
		));
		notif.on_connection_handler_event(
			peer,
			conn,
			NotifsHandlerOut::OpenDesiredByRemote { protocol_index: 0 },
		);
		notif.peerset_report_connect(peer, set_id);
		assert!(std::matches!(notif.peers.get(&(peer, set_id)), Some(&PeerState::Enabled { .. })));

		// disconnect peer and verify that the state is `Disabled`
		notif.peerset_report_disconnect(peer, set_id);
		assert!(std::matches!(notif.peers.get(&(peer, set_id)), Some(&PeerState::Disabled { .. })));
	}

	#[test]
	fn peerset_disconnect_requested() {
		let (mut notif, _peerset) = development_notifs();
		let peer = PeerId::random();
		let set_id = sc_peerset::SetId::from(0);

		// Set peer into `Requested` state.
		notif.peerset_report_connect(peer, set_id);
		assert!(std::matches!(notif.peers.get(&(peer, set_id)), Some(&PeerState::Requested)));

		// disconnect peer and verify that the state is `Disabled`
		notif.peerset_report_disconnect(peer, set_id);
		assert!(notif.peers.get(&(peer, set_id)).is_none());
	}

	#[test]
	fn peerset_disconnect_pending_request() {
		let (mut notif, _peerset) = development_notifs();
		let set_id = sc_peerset::SetId::from(0);
		let peer = PeerId::random();
		let conn = ConnectionId::new(0usize);
		let connected = ConnectedPoint::Listener {
			local_addr: Multiaddr::empty(),
			send_back_addr: Multiaddr::empty(),
		};

		notif.on_swarm_event(FromSwarm::ConnectionEstablished(
			libp2p::swarm::behaviour::ConnectionEstablished {
				peer_id: peer,
				connection_id: conn,
				endpoint: &connected,
				failed_addresses: &[],
				other_established: 0usize,
			},
		));
		assert!(std::matches!(notif.peers.get(&(peer, set_id)), Some(&PeerState::Disabled { .. })));

		// manually add backoff for the entry
		if let Some(PeerState::Disabled { ref mut backoff_until, .. }) =
			notif.peers.get_mut(&(peer, set_id))
		{
			*backoff_until =
				Some(Instant::now().checked_add(std::time::Duration::from_secs(5)).unwrap());
		}

		notif.on_swarm_event(FromSwarm::ConnectionClosed(
			libp2p::swarm::behaviour::ConnectionClosed {
				peer_id: peer,
				connection_id: conn,
				endpoint: &connected,
				handler: NotifsHandlerProto::new(vec![]).into_handler(&peer, &connected),
				remaining_established: 0usize,
			},
		));
		assert!(std::matches!(notif.peers.get(&(peer, set_id)), Some(&PeerState::Backoff { .. })));

		// attempt to connect the backed-off peer and verify that the request is pending
		notif.peerset_report_connect(peer, set_id);
		assert!(std::matches!(
			notif.peers.get(&(peer, set_id)),
			Some(&PeerState::PendingRequest { .. })
		));

		// attempt to disconnect the backed-off peer and verify that the request is pending
		notif.peerset_report_disconnect(peer, set_id);
		assert!(std::matches!(notif.peers.get(&(peer, set_id)), Some(&PeerState::Backoff { .. })));
	}

	#[test]
	fn peerset_accept_peer_not_alive() {
		let (mut notif, _peerset) = development_notifs();
		let peer = PeerId::random();
		let conn = ConnectionId::new(0usize);
		let set_id = sc_peerset::SetId::from(0);
		let connected = ConnectedPoint::Listener {
			local_addr: Multiaddr::empty(),
			send_back_addr: Multiaddr::empty(),
		};

		notif.on_swarm_event(FromSwarm::ConnectionEstablished(
			libp2p::swarm::behaviour::ConnectionEstablished {
				peer_id: peer,
				connection_id: conn,
				endpoint: &connected,
				failed_addresses: &[],
				other_established: 0usize,
			},
		));
		assert!(std::matches!(notif.peers.get(&(peer, set_id)), Some(&PeerState::Disabled { .. })));

		// remote opens a substream, verify that peer state is updated to `Incoming`
		notif.on_connection_handler_event(
			peer,
			conn,
			NotifsHandlerOut::OpenDesiredByRemote { protocol_index: 0 },
		);
		assert!(std::matches!(notif.peers.get(&(peer, set_id)), Some(&PeerState::Incoming { .. })));

		assert!(std::matches!(
			notif.incoming[0],
			IncomingPeer { alive: true, incoming_id: sc_peerset::IncomingIndex(0), .. },
		));

		notif.disconnect_peer(&peer, set_id);
		assert!(std::matches!(notif.peers.get(&(peer, set_id)), Some(&PeerState::Disabled { .. })));
		assert!(std::matches!(
			notif.incoming[0],
			IncomingPeer { alive: false, incoming_id: sc_peerset::IncomingIndex(0), .. },
		));

		notif.peerset_report_accept(sc_peerset::IncomingIndex(0));
		assert_eq!(notif.incoming.len(), 0);
		assert!(std::matches!(notif.peers.get(&(peer, set_id)), Some(PeerState::Disabled { .. })));
	}

	#[test]
	fn secondary_connection_peer_state_incoming() {
		let (mut notif, _peerset) = development_notifs();
		let peer = PeerId::random();
		let conn = ConnectionId::new(0usize);
		let conn2 = ConnectionId::new(1usize);
		let set_id = sc_peerset::SetId::from(0);
		let connected = ConnectedPoint::Listener {
			local_addr: Multiaddr::empty(),
			send_back_addr: Multiaddr::empty(),
		};

		notif.on_swarm_event(FromSwarm::ConnectionEstablished(
			libp2p::swarm::behaviour::ConnectionEstablished {
				peer_id: peer,
				connection_id: conn,
				endpoint: &connected,
				failed_addresses: &[],
				other_established: 0usize,
			},
		));
		assert!(std::matches!(notif.peers.get(&(peer, set_id)), Some(&PeerState::Disabled { .. })));

		notif.on_connection_handler_event(
			peer,
			conn,
			NotifsHandlerOut::OpenDesiredByRemote { protocol_index: 0 },
		);
<<<<<<< HEAD
		if let Some(&PeerState::Incoming { ref connections, .. }) = notif.peers.get(&(peer, set_id))
		{
=======
		if let Some(PeerState::Incoming { connections, .. }) = notif.peers.get(&(peer, set_id)) {
>>>>>>> 3bb3882c
			assert_eq!(connections.len(), 1);
			assert_eq!(connections[0], (conn, ConnectionState::OpenDesiredByRemote));
		} else {
			panic!("invalid state");
		}

		// add another connection
		notif.on_swarm_event(FromSwarm::ConnectionEstablished(
			libp2p::swarm::behaviour::ConnectionEstablished {
				peer_id: peer,
				connection_id: conn2,
				endpoint: &connected,
				failed_addresses: &[],
				other_established: 0usize,
			},
		));

<<<<<<< HEAD
		if let Some(&PeerState::Incoming { ref connections, .. }) = notif.peers.get(&(peer, set_id))
		{
=======
		if let Some(PeerState::Incoming { connections, .. }) = notif.peers.get(&(peer, set_id)) {
>>>>>>> 3bb3882c
			assert_eq!(connections.len(), 2);
			assert_eq!(connections[0], (conn, ConnectionState::OpenDesiredByRemote));
			assert_eq!(connections[1], (conn2, ConnectionState::Closed));
		} else {
			panic!("invalid state");
		}
	}

	#[test]
	fn close_connection_for_disabled_peer() {
		let (mut notif, _peerset) = development_notifs();
		let peer = PeerId::random();
		let conn = ConnectionId::new(0usize);
		let set_id = sc_peerset::SetId::from(0);
		let connected = ConnectedPoint::Listener {
			local_addr: Multiaddr::empty(),
			send_back_addr: Multiaddr::empty(),
		};

		notif.on_swarm_event(FromSwarm::ConnectionEstablished(
			libp2p::swarm::behaviour::ConnectionEstablished {
				peer_id: peer,
				connection_id: conn,
				endpoint: &connected,
				failed_addresses: &[],
				other_established: 0usize,
			},
		));
		assert!(std::matches!(notif.peers.get(&(peer, set_id)), Some(&PeerState::Disabled { .. })));

		notif.on_swarm_event(FromSwarm::ConnectionClosed(
			libp2p::swarm::behaviour::ConnectionClosed {
				peer_id: peer,
				connection_id: conn,
				endpoint: &connected,
				handler: NotifsHandlerProto::new(vec![]).into_handler(&peer, &connected),
				remaining_established: 0usize,
			},
		));
		assert!(notif.peers.get(&(peer, set_id)).is_none());
	}

	#[test]
	fn close_connection_for_incoming_peer_one_connection() {
		let (mut notif, _peerset) = development_notifs();
		let peer = PeerId::random();
		let conn = ConnectionId::new(0usize);
		let set_id = sc_peerset::SetId::from(0);
		let connected = ConnectedPoint::Listener {
			local_addr: Multiaddr::empty(),
			send_back_addr: Multiaddr::empty(),
		};

		notif.on_swarm_event(FromSwarm::ConnectionEstablished(
			libp2p::swarm::behaviour::ConnectionEstablished {
				peer_id: peer,
				connection_id: conn,
				endpoint: &connected,
				failed_addresses: &[],
				other_established: 0usize,
			},
		));
		assert!(std::matches!(notif.peers.get(&(peer, set_id)), Some(&PeerState::Disabled { .. })));

		notif.on_connection_handler_event(
			peer,
			conn,
			NotifsHandlerOut::OpenDesiredByRemote { protocol_index: 0 },
		);
		assert!(std::matches!(notif.peers.get(&(peer, set_id)), Some(&PeerState::Incoming { .. })));

		notif.on_swarm_event(FromSwarm::ConnectionClosed(
			libp2p::swarm::behaviour::ConnectionClosed {
				peer_id: peer,
				connection_id: conn,
				endpoint: &connected,
				handler: NotifsHandlerProto::new(vec![]).into_handler(&peer, &connected),
				remaining_established: 0usize,
			},
		));
		assert!(notif.peers.get(&(peer, set_id)).is_none());
		assert!(std::matches!(
			notif.incoming[0],
			IncomingPeer { alive: false, incoming_id: sc_peerset::IncomingIndex(0), .. },
		));
	}

	#[test]
	fn close_connection_for_incoming_peer_two_connections() {
		let (mut notif, _peerset) = development_notifs();
		let peer = PeerId::random();
		let conn = ConnectionId::new(0usize);
		let conn1 = ConnectionId::new(1usize);
		let set_id = sc_peerset::SetId::from(0);
		let connected = ConnectedPoint::Listener {
			local_addr: Multiaddr::empty(),
			send_back_addr: Multiaddr::empty(),
		};
		let mut conns = SmallVec::<
			[(ConnectionId, ConnectionState); crate::MAX_CONNECTIONS_PER_PEER],
		>::from(vec![(conn, ConnectionState::Closed)]);

		notif.on_swarm_event(FromSwarm::ConnectionEstablished(
			libp2p::swarm::behaviour::ConnectionEstablished {
				peer_id: peer,
				connection_id: conn,
				endpoint: &connected,
				failed_addresses: &[],
				other_established: 0usize,
			},
		));
		assert!(std::matches!(notif.peers.get(&(peer, set_id)), Some(&PeerState::Disabled { .. })));

		notif.on_connection_handler_event(
			peer,
			conn,
			NotifsHandlerOut::OpenDesiredByRemote { protocol_index: 0 },
		);
		assert!(std::matches!(notif.peers.get(&(peer, set_id)), Some(&PeerState::Incoming { .. })));

		notif.on_swarm_event(FromSwarm::ConnectionEstablished(
			libp2p::swarm::behaviour::ConnectionEstablished {
				peer_id: peer,
				connection_id: conn1,
				endpoint: &connected,
				failed_addresses: &[],
				other_established: 0usize,
			},
		));
		conns.push((conn1, ConnectionState::Closed));

		if let Some(PeerState::Incoming { ref connections, .. }) = notif.peers.get(&(peer, set_id))
		{
			assert_eq!(connections.len(), 2);
			assert_eq!(connections[0], (conn, ConnectionState::OpenDesiredByRemote));
			assert_eq!(connections[1], (conn1, ConnectionState::Closed));
		}

		notif.on_swarm_event(FromSwarm::ConnectionClosed(
			libp2p::swarm::behaviour::ConnectionClosed {
				peer_id: peer,
				connection_id: conn,
				endpoint: &connected,
				handler: NotifsHandlerProto::new(vec![]).into_handler(&peer, &connected),
				remaining_established: 0usize,
			},
		));

<<<<<<< HEAD
		if let Some(&PeerState::Disabled { ref connections, .. }) = notif.peers.get(&(peer, set_id))
		{
=======
		if let Some(PeerState::Disabled { connections, .. }) = notif.peers.get(&(peer, set_id)) {
>>>>>>> 3bb3882c
			assert_eq!(connections.len(), 1);
			assert_eq!(connections[0], (conn1, ConnectionState::Closed));
		} else {
			panic!("invalid state");
		}
	}

	#[test]
	fn connection_and_substream_open() {
		let (mut notif, _peerset) = development_notifs();
		let peer = PeerId::random();
		let conn = ConnectionId::new(0usize);
		let set_id = sc_peerset::SetId::from(0);
		let connected = ConnectedPoint::Listener {
			local_addr: Multiaddr::empty(),
			send_back_addr: Multiaddr::empty(),
		};
		let mut conn_yielder = ConnectionYielder::new();

		// move the peer to `Enabled` state
		notif.on_swarm_event(FromSwarm::ConnectionEstablished(
			libp2p::swarm::behaviour::ConnectionEstablished {
				peer_id: peer,
				connection_id: conn,
				endpoint: &connected,
				failed_addresses: &[],
				other_established: 0usize,
			},
		));
		assert!(std::matches!(notif.peers.get(&(peer, set_id)), Some(&PeerState::Disabled { .. })));

		notif.on_connection_handler_event(
			peer,
			conn,
			NotifsHandlerOut::OpenDesiredByRemote { protocol_index: 0 },
		);
		assert!(std::matches!(notif.peers.get(&(peer, set_id)), Some(&PeerState::Incoming { .. })));

		notif.peerset_report_connect(peer, set_id);
		assert!(std::matches!(notif.peers.get(&(peer, set_id)), Some(&PeerState::Enabled { .. })));

		// open new substream
		let event = conn_yielder.open_substream(peer, 0, connected, vec![1, 2, 3, 4]);

		notif.on_connection_handler_event(peer, conn, event);
		assert!(std::matches!(notif.peers.get(&(peer, set_id)), Some(&PeerState::Enabled { .. })));

		if let Some(PeerState::Enabled { ref connections, .. }) = notif.peers.get(&(peer, set_id)) {
			assert_eq!(connections.len(), 1);
			assert_eq!(connections[0].0, conn);
			assert!(std::matches!(connections[0].1, ConnectionState::Open(_)));
		}

		assert!(std::matches!(
			notif.events[notif.events.len() - 1],
			NetworkBehaviourAction::GenerateEvent(NotificationsOut::CustomProtocolOpen { .. })
		));
	}

	#[test]
	fn connection_closed_sink_replaced() {
		let (mut notif, _peerset) = development_notifs();
		let peer = PeerId::random();
		let conn1 = ConnectionId::new(0usize);
		let conn2 = ConnectionId::new(1usize);
		let set_id = sc_peerset::SetId::from(0);
		let connected = ConnectedPoint::Listener {
			local_addr: Multiaddr::empty(),
			send_back_addr: Multiaddr::empty(),
		};
		let mut conn_yielder = ConnectionYielder::new();

		// open two connections
		for conn_id in vec![conn1, conn2] {
			notif.on_swarm_event(FromSwarm::ConnectionEstablished(
				libp2p::swarm::behaviour::ConnectionEstablished {
					peer_id: peer,
					connection_id: conn_id,
					endpoint: &connected,
					failed_addresses: &[],
					other_established: 0usize,
				},
			));
		}

<<<<<<< HEAD
		if let Some(&PeerState::Disabled { ref connections, .. }) = notif.peers.get(&(peer, set_id))
		{
=======
		if let Some(PeerState::Disabled { connections, .. }) = notif.peers.get(&(peer, set_id)) {
>>>>>>> 3bb3882c
			assert_eq!(connections[0], (conn1, ConnectionState::Closed));
			assert_eq!(connections[1], (conn2, ConnectionState::Closed));
		} else {
			panic!("invalid state");
		}

		// open substreams on both active connections
		notif.peerset_report_connect(peer, set_id);
		notif.on_connection_handler_event(
			peer,
			conn2,
			NotifsHandlerOut::OpenDesiredByRemote { protocol_index: 0 },
		);

<<<<<<< HEAD
		if let Some(&PeerState::Enabled { ref connections, .. }) = notif.peers.get(&(peer, set_id))
		{
=======
		if let Some(PeerState::Enabled { connections, .. }) = notif.peers.get(&(peer, set_id)) {
>>>>>>> 3bb3882c
			assert_eq!(connections[0], (conn1, ConnectionState::Opening));
			assert_eq!(connections[1], (conn2, ConnectionState::Opening));
		} else {
			panic!("invalid state");
		}

		// add two new substreams, one for each connection and verify that both are in open state
		for conn in vec![conn1, conn2].iter() {
			notif.on_connection_handler_event(
				peer,
				*conn,
				conn_yielder.open_substream(peer, 0, connected.clone(), vec![1, 2, 3, 4]),
			);
		}

		if let Some(PeerState::Enabled { ref connections, .. }) = notif.peers.get(&(peer, set_id)) {
			assert_eq!(connections[0].0, conn1);
			assert!(std::matches!(connections[0].1, ConnectionState::Open(_)));
			assert_eq!(connections[1].0, conn2);
			assert!(std::matches!(connections[1].1, ConnectionState::Open(_)));
		} else {
			panic!("invalid state");
		}

		// check peer information
		assert_eq!(notif.open_peers().collect::<Vec<_>>(), vec![&peer],);
		assert_eq!(notif.reserved_peers(set_id).collect::<Vec<_>>(), Vec::<&PeerId>::new(),);
		assert_eq!(notif.num_discovered_peers(), 0usize);

		// close the other connection and verify that notification replacement event is emitted
		notif.on_swarm_event(FromSwarm::ConnectionClosed(
			libp2p::swarm::behaviour::ConnectionClosed {
				peer_id: peer,
				connection_id: conn1,
				endpoint: &connected,
				handler: NotifsHandlerProto::new(vec![]).into_handler(&peer, &connected),
				remaining_established: 0usize,
			},
		));

		if let Some(PeerState::Enabled { ref connections, .. }) = notif.peers.get(&(peer, set_id)) {
			assert_eq!(connections.len(), 1);
			assert_eq!(connections[0].0, conn2);
			assert!(std::matches!(connections[0].1, ConnectionState::Open(_)));
		} else {
			panic!("invalid state");
		}

		assert!(std::matches!(
			notif.events[notif.events.len() - 1],
			NetworkBehaviourAction::GenerateEvent(NotificationsOut::CustomProtocolReplaced { .. })
		));
	}

	#[test]
	fn dial_failure_for_requested_peer() {
		let (mut notif, _peerset) = development_notifs();
		let peer = PeerId::random();
		let set_id = sc_peerset::SetId::from(0);

		// Set peer into `Requested` state.
		notif.peerset_report_connect(peer, set_id);
		assert!(std::matches!(notif.peers.get(&(peer, set_id)), Some(&PeerState::Requested)));

		notif.on_swarm_event(FromSwarm::DialFailure(libp2p::swarm::behaviour::DialFailure {
			peer_id: Some(peer),
			handler: NotifsHandlerProto::new(vec![]),
			error: &libp2p::swarm::DialError::Banned,
		}));

		if let Some(PeerState::Backoff { timer_deadline, .. }) = notif.peers.get(&(peer, set_id)) {
			assert!(timer_deadline > &Instant::now());
		} else {
			panic!("invalid state");
		}
	}

	#[tokio::test]
	async fn write_notification() {
		let (mut notif, _peerset) = development_notifs();
		let peer = PeerId::random();
		let conn = ConnectionId::new(0usize);
		let set_id = sc_peerset::SetId::from(0);
		let connected = ConnectedPoint::Listener {
			local_addr: Multiaddr::empty(),
			send_back_addr: Multiaddr::empty(),
		};
		let mut conn_yielder = ConnectionYielder::new();

		notif.on_swarm_event(FromSwarm::ConnectionEstablished(
			libp2p::swarm::behaviour::ConnectionEstablished {
				peer_id: peer,
				connection_id: conn,
				endpoint: &connected,
				failed_addresses: &[],
				other_established: 0usize,
			},
		));
		assert!(std::matches!(notif.peers.get(&(peer, set_id)), Some(&PeerState::Disabled { .. })));

		notif.peerset_report_connect(peer, set_id);
		assert!(std::matches!(notif.peers.get(&(peer, set_id)), Some(&PeerState::Enabled { .. })));

		notif.on_connection_handler_event(
			peer,
			conn,
			conn_yielder.open_substream(peer, 0, connected, vec![1, 2, 3, 4]),
		);

		if let Some(PeerState::Enabled { ref connections, .. }) = notif.peers.get(&(peer, set_id)) {
			assert_eq!(connections[0].0, conn);
			assert!(std::matches!(connections[0].1, ConnectionState::Open(_)));
		} else {
			panic!("invalid state");
		}

		notif
			.peers
			.get(&(peer, set_id))
			.unwrap()
			.get_open()
			.unwrap()
			.send_sync_notification(vec![1, 3, 3, 7]);
		assert_eq!(conn_yielder.get_next_event(peer, set_id.into()).await, Some(vec![1, 3, 3, 7]));
	}

	#[test]
	fn peerset_report_connect_backoff_expired() {
		let (mut notif, _peerset) = development_notifs();
		let set_id = sc_peerset::SetId::from(0);
		let peer = PeerId::random();
		let conn = ConnectionId::new(0usize);
		let connected = ConnectedPoint::Listener {
			local_addr: Multiaddr::empty(),
			send_back_addr: Multiaddr::empty(),
		};
		let backoff_duration = Duration::from_millis(100);

		notif.on_swarm_event(FromSwarm::ConnectionEstablished(
			libp2p::swarm::behaviour::ConnectionEstablished {
				peer_id: peer,
				connection_id: conn,
				endpoint: &connected,
				failed_addresses: &[],
				other_established: 0usize,
			},
		));
		assert!(std::matches!(notif.peers.get(&(peer, set_id)), Some(&PeerState::Disabled { .. })));

		// manually add backoff for the entry
		if let Some(PeerState::Disabled { ref mut backoff_until, .. }) =
			notif.peers.get_mut(&(peer, set_id))
		{
			*backoff_until = Some(Instant::now().checked_add(backoff_duration).unwrap());
		}

		notif.on_swarm_event(FromSwarm::ConnectionClosed(
			libp2p::swarm::behaviour::ConnectionClosed {
				peer_id: peer,
				connection_id: conn,
				endpoint: &connected,
				handler: NotifsHandlerProto::new(vec![]).into_handler(&peer, &connected),
				remaining_established: 0usize,
			},
		));

		// wait until the backoff time has passed
		std::thread::sleep(backoff_duration * 2);

		// attempt to connect the backed-off peer and verify that the request is pending
		notif.peerset_report_connect(peer, set_id);
		assert!(std::matches!(notif.peers.get(&(peer, set_id)), Some(&PeerState::Requested { .. })))
	}

	#[test]
	fn peerset_report_disconnect_disabled() {
		let (mut notif, _peerset) = development_notifs();
		let peer = PeerId::random();
		let set_id = sc_peerset::SetId::from(0);
		let conn = ConnectionId::new(0usize);
		let connected = ConnectedPoint::Listener {
			local_addr: Multiaddr::empty(),
			send_back_addr: Multiaddr::empty(),
		};

		notif.on_swarm_event(FromSwarm::ConnectionEstablished(
			libp2p::swarm::behaviour::ConnectionEstablished {
				peer_id: peer,
				connection_id: conn,
				endpoint: &connected,
				failed_addresses: &[],
				other_established: 0usize,
			},
		));
		assert!(std::matches!(notif.peers.get(&(peer, set_id)), Some(&PeerState::Disabled { .. })));

		notif.peerset_report_disconnect(peer, set_id);
		assert!(std::matches!(notif.peers.get(&(peer, set_id)), Some(&PeerState::Disabled { .. })));
	}

	#[test]
	fn peerset_report_disconnect_backoff() {
		let (mut notif, _peerset) = development_notifs();
		let set_id = sc_peerset::SetId::from(0);
		let peer = PeerId::random();
		let conn = ConnectionId::new(0usize);
		let connected = ConnectedPoint::Listener {
			local_addr: Multiaddr::empty(),
			send_back_addr: Multiaddr::empty(),
		};
		let backoff_duration = Duration::from_secs(2);

		notif.on_swarm_event(FromSwarm::ConnectionEstablished(
			libp2p::swarm::behaviour::ConnectionEstablished {
				peer_id: peer,
				connection_id: conn,
				endpoint: &connected,
				failed_addresses: &[],
				other_established: 0usize,
			},
		));
		assert!(std::matches!(notif.peers.get(&(peer, set_id)), Some(&PeerState::Disabled { .. })));

		// manually add backoff for the entry
		if let Some(PeerState::Disabled { ref mut backoff_until, .. }) =
			notif.peers.get_mut(&(peer, set_id))
		{
			*backoff_until = Some(Instant::now().checked_add(backoff_duration).unwrap());
		}

		notif.on_swarm_event(FromSwarm::ConnectionClosed(
			libp2p::swarm::behaviour::ConnectionClosed {
				peer_id: peer,
				connection_id: conn,
				endpoint: &connected,
				handler: NotifsHandlerProto::new(vec![]).into_handler(&peer, &connected),
				remaining_established: 0usize,
			},
		));

		assert!(std::matches!(notif.peers.get(&(peer, set_id)), Some(&PeerState::Backoff { .. })));

		notif.peerset_report_disconnect(peer, set_id);
		assert!(std::matches!(notif.peers.get(&(peer, set_id)), Some(&PeerState::Backoff { .. })));
	}

	#[test]
	fn peer_is_backed_off_if_both_connections_get_closed_while_peer_is_disabled_with_back_off() {
		let (mut notif, _peerset) = development_notifs();
		let set_id = sc_peerset::SetId::from(0);
		let peer = PeerId::random();
		let conn1 = ConnectionId::new(0usize);
		let conn2 = ConnectionId::new(0usize);
		let connected = ConnectedPoint::Listener {
			local_addr: Multiaddr::empty(),
			send_back_addr: Multiaddr::empty(),
		};

		notif.on_swarm_event(FromSwarm::ConnectionEstablished(
			libp2p::swarm::behaviour::ConnectionEstablished {
				peer_id: peer,
				connection_id: conn1,
				endpoint: &connected,
				failed_addresses: &[],
				other_established: 0usize,
			},
		));
		notif.on_swarm_event(FromSwarm::ConnectionEstablished(
			libp2p::swarm::behaviour::ConnectionEstablished {
				peer_id: peer,
				connection_id: conn2,
				endpoint: &connected,
				failed_addresses: &[],
				other_established: 0usize,
			},
		));
		assert!(std::matches!(notif.peers.get(&(peer, set_id)), Some(&PeerState::Disabled { .. })));

		// manually add backoff for the entry
		if let Some(PeerState::Disabled { ref mut backoff_until, .. }) =
			notif.peers.get_mut(&(peer, set_id))
		{
			*backoff_until =
				Some(Instant::now().checked_add(std::time::Duration::from_secs(5)).unwrap());
		}

		// switch state to `DisabledPendingEnable`
		notif.peerset_report_connect(peer, set_id);
		assert!(std::matches!(
			notif.peers.get(&(peer, set_id)),
			Some(&PeerState::DisabledPendingEnable { .. })
		));

		notif.on_swarm_event(FromSwarm::ConnectionClosed(
			libp2p::swarm::behaviour::ConnectionClosed {
				peer_id: peer,
				connection_id: conn1,
				endpoint: &connected,
				handler: NotifsHandlerProto::new(vec![]).into_handler(&peer, &connected),
				remaining_established: 0usize,
			},
		));
		assert!(std::matches!(
			notif.peers.get(&(peer, set_id)),
			Some(&PeerState::DisabledPendingEnable { .. })
		));

		notif.on_swarm_event(FromSwarm::ConnectionClosed(
			libp2p::swarm::behaviour::ConnectionClosed {
				peer_id: peer,
				connection_id: conn2,
				endpoint: &connected,
				handler: NotifsHandlerProto::new(vec![]).into_handler(&peer, &connected),
				remaining_established: 0usize,
			},
		));
		assert!(std::matches!(notif.peers.get(&(peer, set_id)), Some(&PeerState::Backoff { .. })));
	}

	#[test]
	fn inject_connection_closed_incoming_with_backoff() {
		let (mut notif, _peerset) = development_notifs();
		let peer = PeerId::random();
		let set_id = sc_peerset::SetId::from(0);
		let conn = ConnectionId::new(0usize);
		let connected = ConnectedPoint::Listener {
			local_addr: Multiaddr::empty(),
			send_back_addr: Multiaddr::empty(),
		};

		notif.on_swarm_event(FromSwarm::ConnectionEstablished(
			libp2p::swarm::behaviour::ConnectionEstablished {
				peer_id: peer,
				connection_id: conn,
				endpoint: &connected,
				failed_addresses: &[],
				other_established: 0usize,
			},
		));
		assert!(std::matches!(notif.peers.get(&(peer, set_id)), Some(&PeerState::Disabled { .. })));

		// remote opens a substream, verify that peer state is updated to `Incoming`
		notif.on_connection_handler_event(
			peer,
			conn,
			NotifsHandlerOut::OpenDesiredByRemote { protocol_index: 0 },
		);

		// manually add backoff for the entry
		if let Some(&mut PeerState::Incoming { ref mut backoff_until, .. }) =
			notif.peers.get_mut(&(peer, 0.into()))
		{
			*backoff_until =
				Some(Instant::now().checked_add(std::time::Duration::from_secs(5)).unwrap());
		} else {
			panic!("invalid state");
		}

		notif.on_swarm_event(FromSwarm::ConnectionClosed(
			libp2p::swarm::behaviour::ConnectionClosed {
				peer_id: peer,
				connection_id: conn,
				endpoint: &connected,
				handler: NotifsHandlerProto::new(vec![]).into_handler(&peer, &connected),
				remaining_established: 0usize,
			},
		));
		assert!(std::matches!(notif.peers.get(&(peer, set_id)), Some(&PeerState::Backoff { .. })));
	}

	#[test]
	fn two_connections_inactive_connection_gets_closed_peer_state_is_still_incoming() {
		let (mut notif, _peerset) = development_notifs();
		let peer = PeerId::random();
		let conn1 = ConnectionId::new(0usize);
		let conn2 = ConnectionId::new(1usize);
		let set_id = sc_peerset::SetId::from(0);
		let connected = ConnectedPoint::Listener {
			local_addr: Multiaddr::empty(),
			send_back_addr: Multiaddr::empty(),
		};

		// open two connections
		for conn_id in vec![conn1, conn2] {
			notif.on_swarm_event(FromSwarm::ConnectionEstablished(
				libp2p::swarm::behaviour::ConnectionEstablished {
					peer_id: peer,
					connection_id: conn_id,
					endpoint: &connected,
					failed_addresses: &[],
					other_established: 0usize,
				},
			));
		}

<<<<<<< HEAD
		if let Some(&PeerState::Disabled { ref connections, .. }) = notif.peers.get(&(peer, set_id))
		{
=======
		if let Some(PeerState::Disabled { connections, .. }) = notif.peers.get(&(peer, set_id)) {
>>>>>>> 3bb3882c
			assert_eq!(connections[0], (conn1, ConnectionState::Closed));
			assert_eq!(connections[1], (conn2, ConnectionState::Closed));
		} else {
			panic!("invalid state");
		}

		// remote opens a substream, verify that peer state is updated to `Incoming`
		notif.on_connection_handler_event(
			peer,
			conn1,
			NotifsHandlerOut::OpenDesiredByRemote { protocol_index: 0 },
		);
		assert!(std::matches!(
			notif.peers.get_mut(&(peer, 0.into())),
			Some(&mut PeerState::Incoming { .. })
		));

		notif.on_swarm_event(FromSwarm::ConnectionClosed(
			libp2p::swarm::behaviour::ConnectionClosed {
				peer_id: peer,
				connection_id: conn2,
				endpoint: &connected,
				handler: NotifsHandlerProto::new(vec![]).into_handler(&peer, &connected),
				remaining_established: 0usize,
			},
		));
		assert!(std::matches!(notif.peers.get(&(peer, set_id)), Some(&PeerState::Incoming { .. })));
	}

	#[test]
	fn two_connections_active_connection_gets_closed_peer_state_is_disabled() {
		let (mut notif, _peerset) = development_notifs();
		let peer = PeerId::random();
		let conn1 = ConnectionId::new(0usize);
		let conn2 = ConnectionId::new(1usize);
		let set_id = sc_peerset::SetId::from(0);
		let connected = ConnectedPoint::Listener {
			local_addr: Multiaddr::empty(),
			send_back_addr: Multiaddr::empty(),
		};

		// open two connections
		for conn_id in vec![conn1, conn2] {
			notif.on_swarm_event(FromSwarm::ConnectionEstablished(
				libp2p::swarm::behaviour::ConnectionEstablished {
					peer_id: peer,
					connection_id: conn_id,
					endpoint: &ConnectedPoint::Listener {
						local_addr: Multiaddr::empty(),
						send_back_addr: Multiaddr::empty(),
					},
					failed_addresses: &[],
					other_established: 0usize,
				},
			));
		}

<<<<<<< HEAD
		if let Some(&PeerState::Disabled { ref connections, .. }) = notif.peers.get(&(peer, set_id))
		{
=======
		if let Some(PeerState::Disabled { connections, .. }) = notif.peers.get(&(peer, set_id)) {
>>>>>>> 3bb3882c
			assert_eq!(connections[0], (conn1, ConnectionState::Closed));
			assert_eq!(connections[1], (conn2, ConnectionState::Closed));
		} else {
			panic!("invalid state");
		}

		// remote opens a substream, verify that peer state is updated to `Incoming`
		notif.on_connection_handler_event(
			peer,
			conn1,
			NotifsHandlerOut::OpenDesiredByRemote { protocol_index: 0 },
		);
		assert!(std::matches!(
			notif.peers.get_mut(&(peer, 0.into())),
			Some(PeerState::Incoming { .. })
		));

		notif.on_swarm_event(FromSwarm::ConnectionClosed(
			libp2p::swarm::behaviour::ConnectionClosed {
				peer_id: peer,
				connection_id: conn1,
				endpoint: &connected,
				handler: NotifsHandlerProto::new(vec![]).into_handler(&peer, &connected),
				remaining_established: 0usize,
			},
		));
		assert!(std::matches!(notif.peers.get(&(peer, set_id)), Some(&PeerState::Disabled { .. })));
	}

	#[test]
	fn inject_connection_closed_for_active_connection() {
		let (mut notif, _peerset) = development_notifs();
		let peer = PeerId::random();
		let conn1 = ConnectionId::new(0usize);
		let conn2 = ConnectionId::new(1usize);
		let set_id = sc_peerset::SetId::from(0);
		let connected = ConnectedPoint::Listener {
			local_addr: Multiaddr::empty(),
			send_back_addr: Multiaddr::empty(),
		};
		let mut conn_yielder = ConnectionYielder::new();

		// open two connections
		for conn_id in vec![conn1, conn2] {
			notif.on_swarm_event(FromSwarm::ConnectionEstablished(
				libp2p::swarm::behaviour::ConnectionEstablished {
					peer_id: peer,
					connection_id: conn_id,
					endpoint: &connected,
					failed_addresses: &[],
					other_established: 0usize,
				},
			));
		}

<<<<<<< HEAD
		if let Some(&PeerState::Disabled { ref connections, .. }) = notif.peers.get(&(peer, set_id))
		{
=======
		if let Some(PeerState::Disabled { connections, .. }) = notif.peers.get(&(peer, set_id)) {
>>>>>>> 3bb3882c
			assert_eq!(connections[0], (conn1, ConnectionState::Closed));
			assert_eq!(connections[1], (conn2, ConnectionState::Closed));
		} else {
			panic!("invalid state");
		}

		// open substreams on both active connections
		notif.peerset_report_connect(peer, set_id);

<<<<<<< HEAD
		if let Some(&PeerState::Enabled { ref connections, .. }) = notif.peers.get(&(peer, set_id))
		{
=======
		if let Some(PeerState::Enabled { connections, .. }) = notif.peers.get(&(peer, set_id)) {
>>>>>>> 3bb3882c
			assert_eq!(connections[0], (conn1, ConnectionState::Opening));
			assert_eq!(connections[1], (conn2, ConnectionState::Closed));
		} else {
			panic!("invalid state");
		}

		notif.on_connection_handler_event(
			peer,
			conn1,
			conn_yielder.open_substream(peer, 0, connected.clone(), vec![1, 2, 3, 4]),
		);

		if let Some(PeerState::Enabled { ref connections, .. }) = notif.peers.get(&(peer, set_id)) {
			assert!(std::matches!(connections[0].1, ConnectionState::Open(_)));
			assert_eq!(connections[0].0, conn1);
			assert_eq!(connections[1], (conn2, ConnectionState::Closed));
		} else {
			panic!("invalid state");
		}

		notif.on_swarm_event(FromSwarm::ConnectionClosed(
			libp2p::swarm::behaviour::ConnectionClosed {
				peer_id: peer,
				connection_id: conn1,
				endpoint: &connected,
				handler: NotifsHandlerProto::new(vec![]).into_handler(&peer, &connected),
				remaining_established: 0usize,
			},
		));
	}

	#[test]
	fn inject_dial_failure_for_pending_request() {
		let (mut notif, _peerset) = development_notifs();
		let set_id = sc_peerset::SetId::from(0);
		let peer = PeerId::random();
		let conn = ConnectionId::new(0usize);
		let connected = ConnectedPoint::Listener {
			local_addr: Multiaddr::empty(),
			send_back_addr: Multiaddr::empty(),
		};

		notif.on_swarm_event(FromSwarm::ConnectionEstablished(
			libp2p::swarm::behaviour::ConnectionEstablished {
				peer_id: peer,
				connection_id: conn,
				endpoint: &connected,
				failed_addresses: &[],
				other_established: 0usize,
			},
		));
		assert!(std::matches!(notif.peers.get(&(peer, set_id)), Some(&PeerState::Disabled { .. })));

		// manually add backoff for the entry
		if let Some(PeerState::Disabled { ref mut backoff_until, .. }) =
			notif.peers.get_mut(&(peer, set_id))
		{
			*backoff_until =
				Some(Instant::now().checked_add(std::time::Duration::from_secs(5)).unwrap());
		}

		notif.on_swarm_event(FromSwarm::ConnectionClosed(
			libp2p::swarm::behaviour::ConnectionClosed {
				peer_id: peer,
				connection_id: conn,
				endpoint: &connected,
				handler: NotifsHandlerProto::new(vec![]).into_handler(&peer, &connected),
				remaining_established: 0usize,
			},
		));

		assert!(std::matches!(notif.peers.get(&(peer, set_id)), Some(&PeerState::Backoff { .. })));

		// attempt to connect the backed-off peer and verify that the request is pending
		notif.peerset_report_connect(peer, set_id);
		assert!(std::matches!(
			notif.peers.get(&(peer, set_id)),
			Some(&PeerState::PendingRequest { .. })
		));

		let now = Instant::now();
		notif.on_swarm_event(FromSwarm::DialFailure(libp2p::swarm::behaviour::DialFailure {
			peer_id: Some(peer),
			handler: NotifsHandlerProto::new(vec![]),
			error: &libp2p::swarm::DialError::Banned,
		}));

		if let Some(PeerState::PendingRequest { ref timer_deadline, .. }) =
			notif.peers.get(&(peer, set_id))
		{
			assert!(timer_deadline > &(now + std::time::Duration::from_secs(5)));
		}
	}

	#[test]
	fn peerstate_incoming_open_desired_by_remote() {
		let (mut notif, _peerset) = development_notifs();
		let peer = PeerId::random();
		let set_id = sc_peerset::SetId::from(0);
		let conn1 = ConnectionId::new(0usize);
		let conn2 = ConnectionId::new(1usize);
		let connected = ConnectedPoint::Listener {
			local_addr: Multiaddr::empty(),
			send_back_addr: Multiaddr::empty(),
		};

		notif.on_swarm_event(FromSwarm::ConnectionEstablished(
			libp2p::swarm::behaviour::ConnectionEstablished {
				peer_id: peer,
				connection_id: conn1,
				endpoint: &connected,
				failed_addresses: &[],
				other_established: 0usize,
			},
		));
		notif.on_swarm_event(FromSwarm::ConnectionEstablished(
			libp2p::swarm::behaviour::ConnectionEstablished {
				peer_id: peer,
				connection_id: conn2,
				endpoint: &connected,
				failed_addresses: &[],
				other_established: 0usize,
			},
		));
		assert!(std::matches!(notif.peers.get(&(peer, set_id)), Some(&PeerState::Disabled { .. })));

		// remote opens a substream, verify that peer state is updated to `Incoming`
		notif.on_connection_handler_event(
			peer,
			conn1,
			NotifsHandlerOut::OpenDesiredByRemote { protocol_index: 0 },
		);
		assert!(std::matches!(notif.peers.get(&(peer, set_id)), Some(&PeerState::Incoming { .. })));

		// add another open event from remote
		notif.on_connection_handler_event(
			peer,
			conn2,
			NotifsHandlerOut::OpenDesiredByRemote { protocol_index: 0 },
		);

		if let Some(PeerState::Incoming { ref connections, .. }) = notif.peers.get(&(peer, set_id))
		{
			assert_eq!(connections[0], (conn1, ConnectionState::OpenDesiredByRemote));
			assert_eq!(connections[1], (conn2, ConnectionState::OpenDesiredByRemote));
		}
	}

	#[tokio::test]
	async fn remove_backoff_peer_after_timeout() {
		let (mut notif, _peerset) = development_notifs();
		let peer = PeerId::random();
		let set_id = sc_peerset::SetId::from(0);
		let conn = ConnectionId::new(0usize);
		let connected = ConnectedPoint::Listener {
			local_addr: Multiaddr::empty(),
			send_back_addr: Multiaddr::empty(),
		};

		notif.on_swarm_event(FromSwarm::ConnectionEstablished(
			libp2p::swarm::behaviour::ConnectionEstablished {
				peer_id: peer,
				connection_id: conn,
				endpoint: &connected,
				failed_addresses: &[],
				other_established: 0usize,
			},
		));

		if let Some(&mut PeerState::Disabled { ref mut backoff_until, .. }) =
			notif.peers.get_mut(&(peer, 0.into()))
		{
			*backoff_until =
				Some(Instant::now().checked_add(std::time::Duration::from_millis(100)).unwrap());
		} else {
			panic!("invalid state");
		}

		notif.on_swarm_event(FromSwarm::ConnectionClosed(
			libp2p::swarm::behaviour::ConnectionClosed {
				peer_id: peer,
				connection_id: conn,
				endpoint: &connected,
				handler: NotifsHandlerProto::new(vec![]).into_handler(&peer, &connected),
				remaining_established: 0usize,
			},
		));

		let until = if let Some(&PeerState::Backoff { timer_deadline, .. }) =
			notif.peers.get(&(peer, set_id))
		{
			timer_deadline
		} else {
			panic!("invalid state");
		};

		if until > Instant::now() {
			std::thread::sleep(until - Instant::now());
		}

		assert!(notif.peers.get(&(peer, set_id)).is_some());

		if tokio::time::timeout(Duration::from_secs(5), async {
			let mut params = MockPollParams { peer_id: PeerId::random(), addr: Multiaddr::empty() };

			loop {
				futures::future::poll_fn(|cx| {
					let _ = notif.poll(cx, &mut params);
					Poll::Ready(())
				})
				.await;

				if notif.peers.get(&(peer, set_id)).is_none() {
					break
				}
			}
		})
		.await
		.is_err()
		{
			panic!("backoff peer was not removed in time");
		}

		assert!(notif.peers.get(&(peer, set_id)).is_none());
	}

	#[tokio::test]
	async fn reschedule_disabled_pending_enable_when_connection_not_closed() {
		let (mut notif, _peerset) = development_notifs();
		let peer = PeerId::random();
		let conn = ConnectionId::new(0usize);
		let set_id = sc_peerset::SetId::from(0);
		let connected = ConnectedPoint::Listener {
			local_addr: Multiaddr::empty(),
			send_back_addr: Multiaddr::empty(),
		};
		let mut conn_yielder = ConnectionYielder::new();

		// move the peer to `Enabled` state
		notif.on_swarm_event(FromSwarm::ConnectionEstablished(
			libp2p::swarm::behaviour::ConnectionEstablished {
				peer_id: peer,
				connection_id: conn,
				endpoint: &ConnectedPoint::Listener {
					local_addr: Multiaddr::empty(),
					send_back_addr: Multiaddr::empty(),
				},
				failed_addresses: &[],
				other_established: 0usize,
			},
		));
		assert!(std::matches!(notif.peers.get(&(peer, set_id)), Some(&PeerState::Disabled { .. })));

		// open substream
		notif.on_connection_handler_event(
			peer,
			conn,
			NotifsHandlerOut::OpenDesiredByRemote { protocol_index: 0 },
		);
		assert!(std::matches!(notif.peers.get(&(peer, set_id)), Some(&PeerState::Incoming { .. })));

		notif.peerset_report_connect(peer, set_id);
		assert!(std::matches!(notif.peers.get(&(peer, set_id)), Some(&PeerState::Enabled { .. })));

		let event = conn_yielder.open_substream(peer, 0, connected, vec![1, 2, 3, 4]);

		notif.on_connection_handler_event(peer, conn, event);
		assert!(std::matches!(notif.peers.get(&(peer, set_id)), Some(&PeerState::Enabled { .. })));

		if let Some(PeerState::Enabled { ref connections, .. }) = notif.peers.get(&(peer, set_id)) {
			assert!(std::matches!(connections[0], (_, ConnectionState::Open(_))));
			assert_eq!(connections[0].0, conn);
		} else {
			panic!("invalid state");
		}

		notif.peerset_report_disconnect(peer, set_id);

		if let Some(PeerState::Disabled { ref connections, ref mut backoff_until }) =
			notif.peers.get_mut(&(peer, set_id))
		{
			assert!(std::matches!(connections[0], (_, ConnectionState::Closing)));
			assert_eq!(connections[0].0, conn);

			*backoff_until =
				Some(Instant::now().checked_add(std::time::Duration::from_secs(2)).unwrap());
		} else {
			panic!("invalid state");
		}

		notif.peerset_report_connect(peer, set_id);

		let prev_instant =
			if let Some(PeerState::DisabledPendingEnable {
				ref connections, timer_deadline, ..
			}) = notif.peers.get(&(peer, set_id))
			{
				assert!(std::matches!(connections[0], (_, ConnectionState::Closing)));
				assert_eq!(connections[0].0, conn);

				*timer_deadline
			} else {
				panic!("invalid state");
			};

		// one of the peers has an active backoff timer so poll the notifications code until
		// the timer has expired. Because the connection is still in the state of `Closing`,
		// verify that the code continues to keep the peer disabled by resetting the timer
		// after the first one expired.
		if tokio::time::timeout(Duration::from_secs(5), async {
			let mut params = MockPollParams { peer_id: PeerId::random(), addr: Multiaddr::empty() };

			loop {
				futures::future::poll_fn(|cx| {
					let _ = notif.poll(cx, &mut params);
					Poll::Ready(())
				})
				.await;

				if let Some(PeerState::DisabledPendingEnable {
					timer_deadline, connections, ..
				}) = notif.peers.get(&(peer, set_id))
				{
					assert!(std::matches!(connections[0], (_, ConnectionState::Closing)));

					if timer_deadline != &prev_instant {
						break
					}
				} else {
					panic!("invalid state");
				}
			}
		})
		.await
		.is_err()
		{
			panic!("backoff peer was not removed in time");
		}
	}

	#[test]
	#[should_panic]
	#[cfg(debug_assertions)]
	fn peerset_report_connect_with_enabled_peer() {
		let (mut notif, _peerset) = development_notifs();
		let peer = PeerId::random();
		let conn = ConnectionId::new(0usize);
		let set_id = sc_peerset::SetId::from(0);
		let connected = ConnectedPoint::Listener {
			local_addr: Multiaddr::empty(),
			send_back_addr: Multiaddr::empty(),
		};
		let mut conn_yielder = ConnectionYielder::new();

		// move the peer to `Enabled` state
		notif.on_swarm_event(FromSwarm::ConnectionEstablished(
			libp2p::swarm::behaviour::ConnectionEstablished {
				peer_id: peer,
				connection_id: conn,
				endpoint: &connected,
				failed_addresses: &[],
				other_established: 0usize,
			},
		));
		assert!(std::matches!(notif.peers.get(&(peer, set_id)), Some(&PeerState::Disabled { .. })));

		notif.on_connection_handler_event(
			peer,
			conn,
			NotifsHandlerOut::OpenDesiredByRemote { protocol_index: 0 },
		);
		assert!(std::matches!(notif.peers.get(&(peer, set_id)), Some(&PeerState::Incoming { .. })));

		notif.peerset_report_connect(peer, set_id);
		assert!(std::matches!(notif.peers.get(&(peer, set_id)), Some(&PeerState::Enabled { .. })));

		let event = conn_yielder.open_substream(peer, 0, connected, vec![1, 2, 3, 4]);

		notif.on_connection_handler_event(peer, conn, event);
		assert!(std::matches!(notif.peers.get(&(peer, set_id)), Some(&PeerState::Enabled { .. })));

		if let Some(PeerState::Enabled { ref connections, .. }) = notif.peers.get(&(peer, set_id)) {
			assert!(std::matches!(connections[0], (_, ConnectionState::Open(_))));
			assert_eq!(connections[0].0, conn);
		} else {
			panic!("invalid state");
		}

		notif.peerset_report_connect(peer, set_id);
	}

	#[test]
	#[should_panic]
	#[cfg(debug_assertions)]
	fn peerset_report_connect_with_disabled_pending_enable_peer() {
		let (mut notif, _peerset) = development_notifs();
		let set_id = sc_peerset::SetId::from(0);
		let peer = PeerId::random();
		let conn = ConnectionId::new(0usize);
		let connected = ConnectedPoint::Listener {
			local_addr: Multiaddr::empty(),
			send_back_addr: Multiaddr::empty(),
		};

		notif.on_swarm_event(FromSwarm::ConnectionEstablished(
			libp2p::swarm::behaviour::ConnectionEstablished {
				peer_id: peer,
				connection_id: conn,
				endpoint: &connected,
				failed_addresses: &[],
				other_established: 0usize,
			},
		));
		assert!(std::matches!(notif.peers.get(&(peer, set_id)), Some(&PeerState::Disabled { .. })));

		// manually add backoff for the entry
		if let Some(PeerState::Disabled { ref mut backoff_until, .. }) =
			notif.peers.get_mut(&(peer, set_id))
		{
			*backoff_until =
				Some(Instant::now().checked_add(std::time::Duration::from_secs(5)).unwrap());
		}

		// switch state to `DisabledPendingEnable`
		notif.peerset_report_connect(peer, set_id);
		assert!(std::matches!(
			notif.peers.get(&(peer, set_id)),
			Some(&PeerState::DisabledPendingEnable { .. })
		));

		notif.peerset_report_connect(peer, set_id);
	}

	#[test]
	#[should_panic]
	#[cfg(debug_assertions)]
	fn peerset_report_connect_with_requested_peer() {
		let (mut notif, _peerset) = development_notifs();
		let peer = PeerId::random();
		let set_id = sc_peerset::SetId::from(0);

		// Set peer into `Requested` state.
		notif.peerset_report_connect(peer, set_id);
		assert!(std::matches!(notif.peers.get(&(peer, set_id)), Some(&PeerState::Requested)));

		notif.peerset_report_connect(peer, set_id);
	}

	#[test]
	#[should_panic]
	#[cfg(debug_assertions)]
	fn peerset_report_connect_with_pending_requested() {
		let (mut notif, _peerset) = development_notifs();
		let set_id = sc_peerset::SetId::from(0);
		let peer = PeerId::random();
		let conn = ConnectionId::new(0usize);
		let connected = ConnectedPoint::Listener {
			local_addr: Multiaddr::empty(),
			send_back_addr: Multiaddr::empty(),
		};

		notif.on_swarm_event(FromSwarm::ConnectionEstablished(
			libp2p::swarm::behaviour::ConnectionEstablished {
				peer_id: peer,
				connection_id: conn,
				endpoint: &connected,
				failed_addresses: &[],
				other_established: 0usize,
			},
		));
		assert!(std::matches!(notif.peers.get(&(peer, set_id)), Some(&PeerState::Disabled { .. })));

		// manually add backoff for the entry
		if let Some(PeerState::Disabled { ref mut backoff_until, .. }) =
			notif.peers.get_mut(&(peer, set_id))
		{
			*backoff_until =
				Some(Instant::now().checked_add(std::time::Duration::from_secs(5)).unwrap());
		}

		notif.on_swarm_event(FromSwarm::ConnectionClosed(
			libp2p::swarm::behaviour::ConnectionClosed {
				peer_id: peer,
				connection_id: conn,
				endpoint: &connected,
				handler: NotifsHandlerProto::new(vec![]).into_handler(&peer, &connected),
				remaining_established: 0usize,
			},
		));
		assert!(std::matches!(notif.peers.get(&(peer, set_id)), Some(&PeerState::Backoff { .. })));

		// attempt to connect the backed-off peer and verify that the request is pending
		notif.peerset_report_connect(peer, set_id);
		assert!(std::matches!(
			notif.peers.get(&(peer, set_id)),
			Some(&PeerState::PendingRequest { .. })
		));

		notif.peerset_report_connect(peer, set_id);
	}

	#[test]
	#[should_panic]
	#[cfg(debug_assertions)]
	fn peerset_report_disconnect_with_incoming_peer() {
		let (mut notif, _peerset) = development_notifs();
		let peer = PeerId::random();
		let set_id = sc_peerset::SetId::from(0);
		let conn = ConnectionId::new(0usize);
		let connected = ConnectedPoint::Listener {
			local_addr: Multiaddr::empty(),
			send_back_addr: Multiaddr::empty(),
		};

		notif.on_swarm_event(FromSwarm::ConnectionEstablished(
			libp2p::swarm::behaviour::ConnectionEstablished {
				peer_id: peer,
				connection_id: conn,
				endpoint: &connected,
				failed_addresses: &[],
				other_established: 0usize,
			},
		));
		assert!(std::matches!(notif.peers.get(&(peer, set_id)), Some(&PeerState::Disabled { .. })));

		// remote opens a substream, verify that peer state is updated to `Incoming`
		notif.on_connection_handler_event(
			peer,
			conn,
			NotifsHandlerOut::OpenDesiredByRemote { protocol_index: 0 },
		);

		assert!(std::matches!(notif.peers.get(&(peer, set_id)), Some(&PeerState::Incoming { .. })));

		notif.peerset_report_disconnect(peer, set_id);
	}

	#[test]
	#[should_panic]
	#[cfg(debug_assertions)]
	fn peerset_report_accept_incoming_peer() {
		let (mut notif, _peerset) = development_notifs();
		let peer = PeerId::random();
		let conn = ConnectionId::new(0usize);
		let set_id = sc_peerset::SetId::from(0);
		let connected = ConnectedPoint::Listener {
			local_addr: Multiaddr::empty(),
			send_back_addr: Multiaddr::empty(),
		};

		notif.on_swarm_event(FromSwarm::ConnectionEstablished(
			libp2p::swarm::behaviour::ConnectionEstablished {
				peer_id: peer,
				connection_id: conn,
				endpoint: &connected,
				failed_addresses: &[],
				other_established: 0usize,
			},
		));
		assert!(std::matches!(notif.peers.get(&(peer, set_id)), Some(&PeerState::Disabled { .. })));

		// remote opens a substream, verify that peer state is updated to `Incoming`
		notif.on_connection_handler_event(
			peer,
			conn,
			NotifsHandlerOut::OpenDesiredByRemote { protocol_index: 0 },
		);
		assert!(std::matches!(notif.peers.get(&(peer, set_id)), Some(&PeerState::Incoming { .. })));

		assert!(std::matches!(
			notif.incoming[0],
			IncomingPeer { alive: true, incoming_id: sc_peerset::IncomingIndex(0), .. },
		));

		notif.peers.remove(&(peer, set_id));
		notif.peerset_report_accept(sc_peerset::IncomingIndex(0));
	}

	#[test]
	#[should_panic]
	#[cfg(debug_assertions)]
	fn peerset_report_accept_not_incoming_peer() {
		let (mut notif, _peerset) = development_notifs();
		let peer = PeerId::random();
		let conn = ConnectionId::new(0usize);
		let set_id = sc_peerset::SetId::from(0);
		let connected = ConnectedPoint::Listener {
			local_addr: Multiaddr::empty(),
			send_back_addr: Multiaddr::empty(),
		};
		let mut conn_yielder = ConnectionYielder::new();

		notif.on_swarm_event(FromSwarm::ConnectionEstablished(
			libp2p::swarm::behaviour::ConnectionEstablished {
				peer_id: peer,
				connection_id: conn,
				endpoint: &connected,
				failed_addresses: &[],
				other_established: 0usize,
			},
		));
		assert!(std::matches!(notif.peers.get(&(peer, set_id)), Some(&PeerState::Disabled { .. })));

		// remote opens a substream, verify that peer state is updated to `Incoming`
		notif.on_connection_handler_event(
			peer,
			conn,
			NotifsHandlerOut::OpenDesiredByRemote { protocol_index: 0 },
		);
		assert!(std::matches!(notif.peers.get(&(peer, set_id)), Some(&PeerState::Incoming { .. })));

		assert!(std::matches!(
			notif.incoming[0],
			IncomingPeer { alive: true, incoming_id: sc_peerset::IncomingIndex(0), .. },
		));

		notif.peerset_report_connect(peer, set_id);
		assert!(std::matches!(notif.peers.get(&(peer, set_id)), Some(&PeerState::Enabled { .. })));

		let event = conn_yielder.open_substream(peer, 0, connected, vec![1, 2, 3, 4]);
		notif.on_connection_handler_event(peer, conn, event);

		assert!(std::matches!(notif.peers.get(&(peer, set_id)), Some(&PeerState::Enabled { .. })));
		notif.incoming[0].alive = true;
		notif.peerset_report_accept(sc_peerset::IncomingIndex(0));
	}

	#[test]
	#[should_panic]
	#[cfg(debug_assertions)]
	fn inject_connection_closed_non_existent_peer() {
		let (mut notif, _peerset) = development_notifs();
		let peer = PeerId::random();
		let endpoint = ConnectedPoint::Listener {
			local_addr: Multiaddr::empty(),
			send_back_addr: Multiaddr::empty(),
		};

		notif.on_swarm_event(FromSwarm::ConnectionClosed(
			libp2p::swarm::behaviour::ConnectionClosed {
				peer_id: peer,
				connection_id: ConnectionId::new(0usize),
				endpoint: &endpoint,
				handler: NotifsHandlerProto::new(vec![]).into_handler(&peer, &endpoint),
				remaining_established: 0usize,
			},
		));
	}

	#[test]
	fn disconnect_non_existent_peer() {
		let (mut notif, _peerset) = development_notifs();
		let peer = PeerId::random();
		let set_id = sc_peerset::SetId::from(0);

		notif.peerset_report_disconnect(peer, set_id);

		assert!(notif.peers.is_empty());
		assert!(notif.incoming.is_empty());
	}

	#[test]
	fn accept_non_existent_connection() {
		let (mut notif, _peerset) = development_notifs();

		notif.peerset_report_accept(0.into());

		assert!(notif.peers.is_empty());
		assert!(notif.incoming.is_empty());
	}

	#[test]
	fn reject_non_existent_connection() {
		let (mut notif, _peerset) = development_notifs();

		notif.peerset_report_reject(0.into());

		assert!(notif.peers.is_empty());
		assert!(notif.incoming.is_empty());
	}

	#[test]
	fn reject_non_active_connection() {
		let (mut notif, _peerset) = development_notifs();
		let peer = PeerId::random();
		let conn = ConnectionId::new(0usize);
		let set_id = sc_peerset::SetId::from(0);
		let connected = ConnectedPoint::Listener {
			local_addr: Multiaddr::empty(),
			send_back_addr: Multiaddr::empty(),
		};

		notif.on_swarm_event(FromSwarm::ConnectionEstablished(
			libp2p::swarm::behaviour::ConnectionEstablished {
				peer_id: peer,
				connection_id: conn,
				endpoint: &connected,
				failed_addresses: &[],
				other_established: 0usize,
			},
		));
		assert!(std::matches!(notif.peers.get(&(peer, set_id)), Some(&PeerState::Disabled { .. })));

		// remote opens a substream, verify that peer state is updated to `Incoming`
		notif.on_connection_handler_event(
			peer,
			conn,
			NotifsHandlerOut::OpenDesiredByRemote { protocol_index: 0 },
		);
		assert!(std::matches!(notif.peers.get(&(peer, set_id)), Some(&PeerState::Incoming { .. })));

		notif.incoming[0].alive = false;
		notif.peerset_report_reject(0.into());

		assert!(std::matches!(notif.peers.get(&(peer, set_id)), Some(&PeerState::Incoming { .. })));
	}

	#[test]
	#[should_panic]
	#[cfg(debug_assertions)]
	fn reject_non_existent_peer_but_alive_connection() {
		let (mut notif, _peerset) = development_notifs();
		let peer = PeerId::random();
		let conn = ConnectionId::new(0usize);
		let set_id = sc_peerset::SetId::from(0);
		let connected = ConnectedPoint::Listener {
			local_addr: Multiaddr::empty(),
			send_back_addr: Multiaddr::empty(),
		};

		notif.on_swarm_event(FromSwarm::ConnectionEstablished(
			libp2p::swarm::behaviour::ConnectionEstablished {
				peer_id: peer,
				connection_id: conn,
				endpoint: &connected,
				failed_addresses: &[],
				other_established: 0usize,
			},
		));
		assert!(std::matches!(notif.peers.get(&(peer, set_id)), Some(&PeerState::Disabled { .. })));

		// remote opens a substream, verify that peer state is updated to `Incoming`
		notif.on_connection_handler_event(
			peer,
			conn,
			NotifsHandlerOut::OpenDesiredByRemote { protocol_index: 0 },
		);
		assert!(std::matches!(notif.peers.get(&(peer, set_id)), Some(&PeerState::Incoming { .. })));
		assert!(std::matches!(
			notif.incoming[0],
			IncomingPeer { alive: true, incoming_id: sc_peerset::IncomingIndex(0), .. },
		));

		notif.peers.remove(&(peer, set_id));
		notif.peerset_report_reject(0.into());
	}

	#[test]
	#[should_panic]
	#[cfg(debug_assertions)]
	fn inject_non_existent_connection_closed_for_incoming_peer() {
		let (mut notif, _peerset) = development_notifs();
		let peer = PeerId::random();
		let conn = ConnectionId::new(0usize);
		let set_id = sc_peerset::SetId::from(0);
		let connected = ConnectedPoint::Listener {
			local_addr: Multiaddr::empty(),
			send_back_addr: Multiaddr::empty(),
		};

		notif.on_swarm_event(FromSwarm::ConnectionEstablished(
			libp2p::swarm::behaviour::ConnectionEstablished {
				peer_id: peer,
				connection_id: conn,
				endpoint: &connected,
				failed_addresses: &[],
				other_established: 0usize,
			},
		));
		assert!(std::matches!(notif.peers.get(&(peer, set_id)), Some(&PeerState::Disabled { .. })));

		// remote opens a substream, verify that peer state is updated to `Incoming`
		notif.on_connection_handler_event(
			peer,
			conn,
			NotifsHandlerOut::OpenDesiredByRemote { protocol_index: 0 },
		);
		assert!(std::matches!(notif.peers.get(&(peer, set_id)), Some(&PeerState::Incoming { .. })));

		notif.on_swarm_event(FromSwarm::ConnectionClosed(
			libp2p::swarm::behaviour::ConnectionClosed {
				peer_id: peer,
				connection_id: ConnectionId::new(1337usize),
				endpoint: &connected,
				handler: NotifsHandlerProto::new(vec![]).into_handler(&peer, &connected),
				remaining_established: 0usize,
			},
		));
	}

	#[test]
	#[should_panic]
	#[cfg(debug_assertions)]
	fn inject_non_existent_connection_closed_for_disabled_peer() {
		let (mut notif, _peerset) = development_notifs();
		let set_id = sc_peerset::SetId::from(0);
		let peer = PeerId::random();
		let conn = ConnectionId::new(0usize);
		let connected = ConnectedPoint::Listener {
			local_addr: Multiaddr::empty(),
			send_back_addr: Multiaddr::empty(),
		};

		notif.on_swarm_event(FromSwarm::ConnectionEstablished(
			libp2p::swarm::behaviour::ConnectionEstablished {
				peer_id: peer,
				connection_id: conn,
				endpoint: &connected,
				failed_addresses: &[],
				other_established: 0usize,
			},
		));
		assert!(std::matches!(notif.peers.get(&(peer, set_id)), Some(&PeerState::Disabled { .. })));

		notif.on_swarm_event(FromSwarm::ConnectionClosed(
			libp2p::swarm::behaviour::ConnectionClosed {
				peer_id: peer,
				connection_id: ConnectionId::new(1337usize),
				endpoint: &connected,
				handler: NotifsHandlerProto::new(vec![]).into_handler(&peer, &connected),
				remaining_established: 0usize,
			},
		));
	}

	#[test]
	#[should_panic]
	#[cfg(debug_assertions)]
	fn inject_non_existent_connection_closed_for_disabled_pending_enable() {
		let (mut notif, _peerset) = development_notifs();
		let set_id = sc_peerset::SetId::from(0);
		let peer = PeerId::random();
		let conn = ConnectionId::new(0usize);
		let connected = ConnectedPoint::Listener {
			local_addr: Multiaddr::empty(),
			send_back_addr: Multiaddr::empty(),
		};

		notif.on_swarm_event(FromSwarm::ConnectionEstablished(
			libp2p::swarm::behaviour::ConnectionEstablished {
				peer_id: peer,
				connection_id: conn,
				endpoint: &connected,
				failed_addresses: &[],
				other_established: 0usize,
			},
		));
		assert!(std::matches!(notif.peers.get(&(peer, set_id)), Some(&PeerState::Disabled { .. })));

		// manually add backoff for the entry
		if let Some(PeerState::Disabled { ref mut backoff_until, .. }) =
			notif.peers.get_mut(&(peer, set_id))
		{
			*backoff_until =
				Some(Instant::now().checked_add(std::time::Duration::from_secs(5)).unwrap());
		}

		// switch state to `DisabledPendingEnable`
		notif.peerset_report_connect(peer, set_id);

		assert!(std::matches!(
			notif.peers.get(&(peer, set_id)),
			Some(&PeerState::DisabledPendingEnable { .. })
		));

		notif.on_swarm_event(FromSwarm::ConnectionClosed(
			libp2p::swarm::behaviour::ConnectionClosed {
				peer_id: peer,
				connection_id: ConnectionId::new(1337usize),
				endpoint: &connected,
				handler: NotifsHandlerProto::new(vec![]).into_handler(&peer, &connected),
				remaining_established: 0usize,
			},
		));
	}

	#[test]
	#[should_panic]
	#[cfg(debug_assertions)]
	fn inject_connection_closed_for_incoming_peer_state_mismatch() {
		let (mut notif, _peerset) = development_notifs();
		let peer = PeerId::random();
		let conn = ConnectionId::new(0usize);
		let set_id = sc_peerset::SetId::from(0);
		let connected = ConnectedPoint::Listener {
			local_addr: Multiaddr::empty(),
			send_back_addr: Multiaddr::empty(),
		};

		notif.on_swarm_event(FromSwarm::ConnectionEstablished(
			libp2p::swarm::behaviour::ConnectionEstablished {
				peer_id: peer,
				connection_id: conn,
				endpoint: &connected,
				failed_addresses: &[],
				other_established: 0usize,
			},
		));
		assert!(std::matches!(notif.peers.get(&(peer, set_id)), Some(&PeerState::Disabled { .. })));

		// remote opens a substream, verify that peer state is updated to `Incoming`
		notif.on_connection_handler_event(
			peer,
			conn,
			NotifsHandlerOut::OpenDesiredByRemote { protocol_index: 0 },
		);
		assert!(std::matches!(notif.peers.get(&(peer, set_id)), Some(&PeerState::Incoming { .. })));
		notif.incoming[0].alive = false;

		notif.on_swarm_event(FromSwarm::ConnectionClosed(
			libp2p::swarm::behaviour::ConnectionClosed {
				peer_id: peer,
				connection_id: conn,
				endpoint: &connected,
				handler: NotifsHandlerProto::new(vec![]).into_handler(&peer, &connected),
				remaining_established: 0usize,
			},
		));
	}

	#[test]
	#[should_panic]
	#[cfg(debug_assertions)]
	fn inject_connection_closed_for_enabled_state_mismatch() {
		let (mut notif, _peerset) = development_notifs();
		let peer = PeerId::random();
		let conn = ConnectionId::new(0usize);
		let set_id = sc_peerset::SetId::from(0);
		let connected = ConnectedPoint::Listener {
			local_addr: Multiaddr::empty(),
			send_back_addr: Multiaddr::empty(),
		};

		notif.on_swarm_event(FromSwarm::ConnectionEstablished(
			libp2p::swarm::behaviour::ConnectionEstablished {
				peer_id: peer,
				connection_id: conn,
				endpoint: &connected,
				failed_addresses: &[],
				other_established: 0usize,
			},
		));
		assert!(std::matches!(notif.peers.get(&(peer, set_id)), Some(&PeerState::Disabled { .. })));

		// remote opens a substream, verify that peer state is updated to `Incoming`
		notif.on_connection_handler_event(
			peer,
			conn,
			NotifsHandlerOut::OpenDesiredByRemote { protocol_index: 0 },
		);
		assert!(std::matches!(notif.peers.get(&(peer, set_id)), Some(&PeerState::Incoming { .. })));

		// attempt to connect to the peer and verify that the peer state is `Enabled`
		notif.peerset_report_connect(peer, set_id);
		assert!(std::matches!(notif.peers.get(&(peer, set_id)), Some(&PeerState::Enabled { .. })));

		notif.on_swarm_event(FromSwarm::ConnectionClosed(
			libp2p::swarm::behaviour::ConnectionClosed {
				peer_id: peer,
				connection_id: ConnectionId::new(1337usize),
				endpoint: &connected,
				handler: NotifsHandlerProto::new(vec![]).into_handler(&peer, &connected),
				remaining_established: 0usize,
			},
		));
	}

	#[test]
	#[should_panic]
	#[cfg(debug_assertions)]
	fn inject_connection_closed_for_backoff_peer() {
		let (mut notif, _peerset) = development_notifs();
		let set_id = sc_peerset::SetId::from(0);
		let peer = PeerId::random();
		let conn = ConnectionId::new(0usize);
		let connected = ConnectedPoint::Listener {
			local_addr: Multiaddr::empty(),
			send_back_addr: Multiaddr::empty(),
		};

		notif.on_swarm_event(FromSwarm::ConnectionEstablished(
			libp2p::swarm::behaviour::ConnectionEstablished {
				peer_id: peer,
				connection_id: conn,
				endpoint: &connected,
				failed_addresses: &[],
				other_established: 0usize,
			},
		));
		assert!(std::matches!(notif.peers.get(&(peer, set_id)), Some(&PeerState::Disabled { .. })));

		// manually add backoff for the entry
		if let Some(PeerState::Disabled { ref mut backoff_until, .. }) =
			notif.peers.get_mut(&(peer, set_id))
		{
			*backoff_until =
				Some(Instant::now().checked_add(std::time::Duration::from_secs(5)).unwrap());
		}

		notif.on_swarm_event(FromSwarm::ConnectionClosed(
			libp2p::swarm::behaviour::ConnectionClosed {
				peer_id: peer,
				connection_id: conn,
				endpoint: &connected,
				handler: NotifsHandlerProto::new(vec![]).into_handler(&peer, &connected),
				remaining_established: 0usize,
			},
		));
		assert!(std::matches!(notif.peers.get(&(peer, set_id)), Some(&PeerState::Backoff { .. })));

		notif.on_swarm_event(FromSwarm::ConnectionClosed(
			libp2p::swarm::behaviour::ConnectionClosed {
				peer_id: peer,
				connection_id: conn,
				endpoint: &connected,
				handler: NotifsHandlerProto::new(vec![]).into_handler(&peer, &connected),
				remaining_established: 0usize,
			},
		));
	}

	#[test]
	#[should_panic]
	#[cfg(debug_assertions)]
	fn open_result_ok_non_existent_peer() {
		let (mut notif, _peerset) = development_notifs();
		let conn = ConnectionId::new(0usize);
		let connected = ConnectedPoint::Listener {
			local_addr: Multiaddr::empty(),
			send_back_addr: Multiaddr::empty(),
		};
		let mut conn_yielder = ConnectionYielder::new();

		notif.on_connection_handler_event(
			PeerId::random(),
			conn,
			conn_yielder.open_substream(PeerId::random(), 0, connected, vec![1, 2, 3, 4]),
		);
	}
}<|MERGE_RESOLUTION|>--- conflicted
+++ resolved
@@ -2628,12 +2628,7 @@
 			conn,
 			NotifsHandlerOut::OpenDesiredByRemote { protocol_index: 0 },
 		);
-<<<<<<< HEAD
-		if let Some(&PeerState::Incoming { ref connections, .. }) = notif.peers.get(&(peer, set_id))
-		{
-=======
 		if let Some(PeerState::Incoming { connections, .. }) = notif.peers.get(&(peer, set_id)) {
->>>>>>> 3bb3882c
 			assert_eq!(connections.len(), 1);
 			assert_eq!(connections[0], (conn, ConnectionState::OpenDesiredByRemote));
 		} else {
@@ -2651,12 +2646,7 @@
 			},
 		));
 
-<<<<<<< HEAD
-		if let Some(&PeerState::Incoming { ref connections, .. }) = notif.peers.get(&(peer, set_id))
-		{
-=======
 		if let Some(PeerState::Incoming { connections, .. }) = notif.peers.get(&(peer, set_id)) {
->>>>>>> 3bb3882c
 			assert_eq!(connections.len(), 2);
 			assert_eq!(connections[0], (conn, ConnectionState::OpenDesiredByRemote));
 			assert_eq!(connections[1], (conn2, ConnectionState::Closed));
@@ -2805,12 +2795,7 @@
 			},
 		));
 
-<<<<<<< HEAD
-		if let Some(&PeerState::Disabled { ref connections, .. }) = notif.peers.get(&(peer, set_id))
-		{
-=======
 		if let Some(PeerState::Disabled { connections, .. }) = notif.peers.get(&(peer, set_id)) {
->>>>>>> 3bb3882c
 			assert_eq!(connections.len(), 1);
 			assert_eq!(connections[0], (conn1, ConnectionState::Closed));
 		} else {
@@ -2896,12 +2881,7 @@
 			));
 		}
 
-<<<<<<< HEAD
-		if let Some(&PeerState::Disabled { ref connections, .. }) = notif.peers.get(&(peer, set_id))
-		{
-=======
 		if let Some(PeerState::Disabled { connections, .. }) = notif.peers.get(&(peer, set_id)) {
->>>>>>> 3bb3882c
 			assert_eq!(connections[0], (conn1, ConnectionState::Closed));
 			assert_eq!(connections[1], (conn2, ConnectionState::Closed));
 		} else {
@@ -2916,12 +2896,7 @@
 			NotifsHandlerOut::OpenDesiredByRemote { protocol_index: 0 },
 		);
 
-<<<<<<< HEAD
-		if let Some(&PeerState::Enabled { ref connections, .. }) = notif.peers.get(&(peer, set_id))
-		{
-=======
 		if let Some(PeerState::Enabled { connections, .. }) = notif.peers.get(&(peer, set_id)) {
->>>>>>> 3bb3882c
 			assert_eq!(connections[0], (conn1, ConnectionState::Opening));
 			assert_eq!(connections[1], (conn2, ConnectionState::Opening));
 		} else {
@@ -3317,12 +3292,7 @@
 			));
 		}
 
-<<<<<<< HEAD
-		if let Some(&PeerState::Disabled { ref connections, .. }) = notif.peers.get(&(peer, set_id))
-		{
-=======
 		if let Some(PeerState::Disabled { connections, .. }) = notif.peers.get(&(peer, set_id)) {
->>>>>>> 3bb3882c
 			assert_eq!(connections[0], (conn1, ConnectionState::Closed));
 			assert_eq!(connections[1], (conn2, ConnectionState::Closed));
 		} else {
@@ -3380,12 +3350,7 @@
 			));
 		}
 
-<<<<<<< HEAD
-		if let Some(&PeerState::Disabled { ref connections, .. }) = notif.peers.get(&(peer, set_id))
-		{
-=======
 		if let Some(PeerState::Disabled { connections, .. }) = notif.peers.get(&(peer, set_id)) {
->>>>>>> 3bb3882c
 			assert_eq!(connections[0], (conn1, ConnectionState::Closed));
 			assert_eq!(connections[1], (conn2, ConnectionState::Closed));
 		} else {
@@ -3441,12 +3406,7 @@
 			));
 		}
 
-<<<<<<< HEAD
-		if let Some(&PeerState::Disabled { ref connections, .. }) = notif.peers.get(&(peer, set_id))
-		{
-=======
 		if let Some(PeerState::Disabled { connections, .. }) = notif.peers.get(&(peer, set_id)) {
->>>>>>> 3bb3882c
 			assert_eq!(connections[0], (conn1, ConnectionState::Closed));
 			assert_eq!(connections[1], (conn2, ConnectionState::Closed));
 		} else {
@@ -3456,12 +3416,7 @@
 		// open substreams on both active connections
 		notif.peerset_report_connect(peer, set_id);
 
-<<<<<<< HEAD
-		if let Some(&PeerState::Enabled { ref connections, .. }) = notif.peers.get(&(peer, set_id))
-		{
-=======
 		if let Some(PeerState::Enabled { connections, .. }) = notif.peers.get(&(peer, set_id)) {
->>>>>>> 3bb3882c
 			assert_eq!(connections[0], (conn1, ConnectionState::Opening));
 			assert_eq!(connections[1], (conn2, ConnectionState::Closed));
 		} else {
