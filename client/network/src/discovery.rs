// This file is part of Substrate.

// Copyright (C) 2019-2022 Parity Technologies (UK) Ltd.
// SPDX-License-Identifier: GPL-3.0-or-later WITH Classpath-exception-2.0

// This program is free software: you can redistribute it and/or modify
// it under the terms of the GNU General Public License as published by
// the Free Software Foundation, either version 3 of the License, or
// (at your option) any later version.

// This program is distributed in the hope that it will be useful,
// but WITHOUT ANY WARRANTY; without even the implied warranty of
// MERCHANTABILITY or FITNESS FOR A PARTICULAR PURPOSE. See the
// GNU General Public License for more details.

// You should have received a copy of the GNU General Public License
// along with this program. If not, see <https://www.gnu.org/licenses/>.

//! Discovery mechanisms of Substrate.
//!
//! The `DiscoveryBehaviour` struct implements the `NetworkBehaviour` trait of libp2p and is
//! responsible for discovering other nodes that are part of the network.
//!
//! Substrate uses the following mechanisms in order to discover nodes that are part of the network:
//!
//! - Bootstrap nodes. These are hard-coded node identities and addresses passed in the constructor
//! of the `DiscoveryBehaviour`. You can also call `add_known_address` later to add an entry.
//!
//! - mDNS. Discovers nodes on the local network by broadcasting UDP packets.
//!
//! - Kademlia random walk. Once connected, we perform random Kademlia `FIND_NODE` requests on the
//! configured Kademlia DHTs in order for nodes to propagate to us their view of the network. This
//! is performed automatically by the `DiscoveryBehaviour`.
//!
//! Additionally, the `DiscoveryBehaviour` is also capable of storing and loading value in the
//! configured DHTs.
//!
//! ## Usage
//!
//! The `DiscoveryBehaviour` generates events of type `DiscoveryOut`, most notably
//! `DiscoveryOut::Discovered` that is generated whenever we discover a node.
//! Only the identity of the node is returned. The node's addresses are stored within the
//! `DiscoveryBehaviour` and can be queried through the `NetworkBehaviour` trait.
//!
//! **Important**: In order for the discovery mechanism to work properly, there needs to be an
//! active mechanism that asks nodes for the addresses they are listening on. Whenever we learn
//! of a node's address, you must call `add_self_reported_address`.

use array_bytes::bytes2hex;
use futures::prelude::*;
use futures_timer::Delay;
use ip_network::IpNetwork;
use libp2p::{
	core::{connection::ConnectionId, Multiaddr, PeerId, PublicKey},
	kad::{
		handler::KademliaHandlerProto,
		record::{
			self,
			store::{MemoryStore, RecordStore},
		},
		GetClosestPeersError, GetRecordOk, Kademlia, KademliaBucketInserts, KademliaConfig,
		KademliaEvent, QueryId, QueryResult, Quorum, Record,
	},
<<<<<<< HEAD
	mdns::{MdnsConfig, MdnsEvent, TokioMdns},
	multiaddr::Protocol,
	swarm::{
		behaviour::toggle::{Toggle, ToggleIntoConnectionHandler},
=======
	mdns::{self, tokio::Behaviour as TokioMdns},
	multiaddr::Protocol,
	swarm::{
		behaviour::{
			toggle::{Toggle, ToggleIntoConnectionHandler},
			DialFailure, FromSwarm, NewExternalAddr,
		},
>>>>>>> 18bb7c7c
		ConnectionHandler, DialError, IntoConnectionHandler, NetworkBehaviour,
		NetworkBehaviourAction, PollParameters,
	},
};
use log::{debug, info, trace, warn};
use sc_network_common::{config::ProtocolId, utils::LruHashSet};
use sp_core::hexdisplay::HexDisplay;
use std::{
	cmp,
	collections::{HashMap, HashSet, VecDeque},
	num::NonZeroUsize,
	task::{Context, Poll},
	time::Duration,
};

/// Maximum number of known external addresses that we will cache.
/// This only affects whether we will log whenever we (re-)discover
/// a given address.
const MAX_KNOWN_EXTERNAL_ADDRESSES: usize = 32;

/// `DiscoveryBehaviour` configuration.
///
/// Note: In order to discover nodes or load and store values via Kademlia one has to add
///       Kademlia protocol via [`DiscoveryConfig::with_kademlia`].
pub struct DiscoveryConfig {
	local_peer_id: PeerId,
	permanent_addresses: Vec<(PeerId, Multiaddr)>,
	dht_random_walk: bool,
	allow_private_ip: bool,
	allow_non_globals_in_dht: bool,
	discovery_only_if_under_num: u64,
	enable_mdns: bool,
	kademlia_disjoint_query_paths: bool,
	kademlia_protocols: Vec<Vec<u8>>,
}

impl DiscoveryConfig {
	/// Create a default configuration with the given public key.
	pub fn new(local_public_key: PublicKey) -> Self {
		Self {
			local_peer_id: local_public_key.to_peer_id(),
			permanent_addresses: Vec::new(),
			dht_random_walk: true,
			allow_private_ip: true,
			allow_non_globals_in_dht: false,
			discovery_only_if_under_num: std::u64::MAX,
			enable_mdns: false,
			kademlia_disjoint_query_paths: false,
			kademlia_protocols: Vec::new(),
		}
	}

	/// Set the number of active connections at which we pause discovery.
	pub fn discovery_limit(&mut self, limit: u64) -> &mut Self {
		self.discovery_only_if_under_num = limit;
		self
	}

	/// Set custom nodes which never expire, e.g. bootstrap or reserved nodes.
	pub fn with_permanent_addresses<I>(&mut self, permanent_addresses: I) -> &mut Self
	where
		I: IntoIterator<Item = (PeerId, Multiaddr)>,
	{
		self.permanent_addresses.extend(permanent_addresses);
		self
	}

	/// Whether the discovery behaviour should periodically perform a random
	/// walk on the DHT to discover peers.
	pub fn with_dht_random_walk(&mut self, value: bool) -> &mut Self {
		self.dht_random_walk = value;
		self
	}

	/// Should private IPv4/IPv6 addresses be reported?
	pub fn allow_private_ip(&mut self, value: bool) -> &mut Self {
		self.allow_private_ip = value;
		self
	}

	/// Should non-global addresses be inserted to the DHT?
	pub fn allow_non_globals_in_dht(&mut self, value: bool) -> &mut Self {
		self.allow_non_globals_in_dht = value;
		self
	}

	/// Should MDNS discovery be supported?
	pub fn with_mdns(&mut self, value: bool) -> &mut Self {
		self.enable_mdns = value;
		self
	}

	/// Add discovery via Kademlia for the given protocol.
	///
	/// Currently accepts `protocol_id`. This should be removed once all the nodes
	/// are upgraded to genesis hash- and fork ID-based Kademlia protocol name.
	pub fn with_kademlia<Hash: AsRef<[u8]>>(
		&mut self,
		genesis_hash: Hash,
		fork_id: Option<&str>,
		protocol_id: &ProtocolId,
	) -> &mut Self {
		self.kademlia_protocols = Vec::new();
		self.kademlia_protocols.push(kademlia_protocol_name(genesis_hash, fork_id));
		self.kademlia_protocols.push(legacy_kademlia_protocol_name(protocol_id));
		self
	}

	/// Require iterative Kademlia DHT queries to use disjoint paths for increased resiliency in the
	/// presence of potentially adversarial nodes.
	pub fn use_kademlia_disjoint_query_paths(&mut self, value: bool) -> &mut Self {
		self.kademlia_disjoint_query_paths = value;
		self
	}

	/// Create a `DiscoveryBehaviour` from this config.
	pub fn finish(self) -> DiscoveryBehaviour {
		let Self {
			local_peer_id,
			permanent_addresses,
			dht_random_walk,
			allow_private_ip,
			allow_non_globals_in_dht,
			discovery_only_if_under_num,
			enable_mdns,
			kademlia_disjoint_query_paths,
			kademlia_protocols,
		} = self;

		let kademlia = if !kademlia_protocols.is_empty() {
			let mut config = KademliaConfig::default();
			config.set_protocol_names(kademlia_protocols.into_iter().map(Into::into).collect());
			// By default Kademlia attempts to insert all peers into its routing table once a
			// dialing attempt succeeds. In order to control which peer is added, disable the
			// auto-insertion and instead add peers manually.
			config.set_kbucket_inserts(KademliaBucketInserts::Manual);
			config.disjoint_query_paths(kademlia_disjoint_query_paths);

			let store = MemoryStore::new(local_peer_id);
			let mut kad = Kademlia::with_config(local_peer_id, store, config);

			for (peer_id, addr) in &permanent_addresses {
				kad.add_address(peer_id, addr.clone());
			}

			Some(kad)
		} else {
			None
		};

		DiscoveryBehaviour {
			permanent_addresses,
			ephemeral_addresses: HashMap::new(),
			kademlia: Toggle::from(kademlia),
			next_kad_random_query: if dht_random_walk {
				Some(Delay::new(Duration::new(0, 0)))
			} else {
				None
			},
			duration_to_next_kad: Duration::from_secs(1),
			pending_events: VecDeque::new(),
			local_peer_id,
			num_connections: 0,
			allow_private_ip,
			discovery_only_if_under_num,
			mdns: if enable_mdns {
<<<<<<< HEAD
				match TokioMdns::new(MdnsConfig::default()) {
=======
				match TokioMdns::new(mdns::Config::default()) {
>>>>>>> 18bb7c7c
					Ok(mdns) => Some(mdns),
					Err(err) => {
						warn!(target: "sub-libp2p", "Failed to initialize mDNS: {:?}", err);
						None
					},
				}
			} else {
				None
			},
			allow_non_globals_in_dht,
			known_external_addresses: LruHashSet::new(
				NonZeroUsize::new(MAX_KNOWN_EXTERNAL_ADDRESSES)
					.expect("value is a constant; constant is non-zero; qed."),
			),
			records_to_publish: Default::default(),
		}
	}
}

/// Implementation of `NetworkBehaviour` that discovers the nodes on the network.
pub struct DiscoveryBehaviour {
	/// User-defined list of nodes and their addresses. Typically includes bootstrap nodes and
	/// reserved nodes.
	permanent_addresses: Vec<(PeerId, Multiaddr)>,
	/// Same as `permanent_addresses`, except that addresses that fail to reach a peer are
	/// removed.
	ephemeral_addresses: HashMap<PeerId, Vec<Multiaddr>>,
	/// Kademlia requests and answers. Even though it's wrapped in `Toggle`, currently
	/// it's always enabled in `NetworkWorker::new()`.
	kademlia: Toggle<Kademlia<MemoryStore>>,
	/// Discovers nodes on the local network.
	mdns: Option<TokioMdns>,
	/// Stream that fires when we need to perform the next random Kademlia query. `None` if
	/// random walking is disabled.
	next_kad_random_query: Option<Delay>,
	/// After `next_kad_random_query` triggers, the next one triggers after this duration.
	duration_to_next_kad: Duration,
	/// Events to return in priority when polled.
	pending_events: VecDeque<DiscoveryOut>,
	/// Identity of our local node.
	local_peer_id: PeerId,
	/// Number of nodes we're currently connected to.
	num_connections: u64,
	/// If false, `addresses_of_peer` won't return any private IPv4/IPv6 address, except for the
	/// ones stored in `permanent_addresses` or `ephemeral_addresses`.
	allow_private_ip: bool,
	/// Number of active connections over which we interrupt the discovery process.
	discovery_only_if_under_num: u64,
	/// Should non-global addresses be added to the DHT?
	allow_non_globals_in_dht: bool,
	/// A cache of discovered external addresses. Only used for logging purposes.
	known_external_addresses: LruHashSet<Multiaddr>,
	/// Records to publish per QueryId.
	///
	/// After finishing a Kademlia query, libp2p will return us a list of the closest peers that
	/// did not return the record(in `FinishedWithNoAdditionalRecord`). We will then put the record
	/// to these peers.
	records_to_publish: HashMap<QueryId, Record>,
}

impl DiscoveryBehaviour {
	/// Returns the list of nodes that we know exist in the network.
	pub fn known_peers(&mut self) -> HashSet<PeerId> {
		let mut peers = HashSet::new();
		if let Some(k) = self.kademlia.as_mut() {
			for b in k.kbuckets() {
				for e in b.iter() {
					if !peers.contains(e.node.key.preimage()) {
						peers.insert(*e.node.key.preimage());
					}
				}
			}
		}
		peers
	}

	/// Adds a hard-coded address for the given peer, that never expires.
	///
	/// This adds an entry to the parameter that was passed to `new`.
	///
	/// If we didn't know this address before, also generates a `Discovered` event.
	pub fn add_known_address(&mut self, peer_id: PeerId, addr: Multiaddr) {
		let addrs_list = self.ephemeral_addresses.entry(peer_id).or_default();
		if !addrs_list.iter().any(|a| *a == addr) {
			if let Some(k) = self.kademlia.as_mut() {
				k.add_address(&peer_id, addr.clone());
			}

			self.pending_events.push_back(DiscoveryOut::Discovered(peer_id));
			addrs_list.push(addr);
		}
	}

	/// Add a self-reported address of a remote peer to the k-buckets of the DHT
	/// if it has compatible `supported_protocols`.
	///
	/// **Note**: It is important that you call this method. The discovery mechanism will not
	/// automatically add connecting peers to the Kademlia k-buckets.
	pub fn add_self_reported_address(
		&mut self,
		peer_id: &PeerId,
		supported_protocols: &[impl AsRef<[u8]>],
		addr: Multiaddr,
	) {
		if let Some(kademlia) = self.kademlia.as_mut() {
			if !self.allow_non_globals_in_dht && !Self::can_add_to_dht(&addr) {
				trace!(
					target: "sub-libp2p",
					"Ignoring self-reported non-global address {} from {}.", addr, peer_id
				);
				return
			}

			if let Some(matching_protocol) = supported_protocols
				.iter()
				.find(|p| kademlia.protocol_names().iter().any(|k| k.as_ref() == p.as_ref()))
			{
				trace!(
					target: "sub-libp2p",
					"Adding self-reported address {} from {} to Kademlia DHT {}.",
					addr, peer_id, String::from_utf8_lossy(matching_protocol.as_ref()),
				);
				kademlia.add_address(peer_id, addr.clone());
			} else {
				trace!(
					target: "sub-libp2p",
					"Ignoring self-reported address {} from {} as remote node is not part of the \
					 Kademlia DHT supported by the local node.", addr, peer_id,
				);
			}
		}
	}

	/// Start fetching a record from the DHT.
	///
	/// A corresponding `ValueFound` or `ValueNotFound` event will later be generated.
	pub fn get_value(&mut self, key: record::Key) {
		if let Some(k) = self.kademlia.as_mut() {
<<<<<<< HEAD
			k.get_record(key.clone(), Quorum::One);
=======
			k.get_record(key.clone());
>>>>>>> 18bb7c7c
		}
	}

	/// Start putting a record into the DHT. Other nodes can later fetch that value with
	/// `get_value`.
	///
	/// A corresponding `ValuePut` or `ValuePutFailed` event will later be generated.
	pub fn put_value(&mut self, key: record::Key, value: Vec<u8>) {
		if let Some(k) = self.kademlia.as_mut() {
			if let Err(e) = k.put_record(Record::new(key.clone(), value.clone()), Quorum::All) {
				warn!(target: "sub-libp2p", "Libp2p => Failed to put record: {:?}", e);
				self.pending_events
					.push_back(DiscoveryOut::ValuePutFailed(key.clone(), Duration::from_secs(0)));
			}
		}
	}

	/// Returns the number of nodes in each Kademlia kbucket for each Kademlia instance.
	///
	/// Identifies Kademlia instances by their [`ProtocolId`] and kbuckets by the base 2 logarithm
	/// of their lower bound.
	pub fn num_entries_per_kbucket(&mut self) -> Option<Vec<(u32, usize)>> {
		self.kademlia.as_mut().map(|kad| {
			kad.kbuckets()
				.map(|bucket| (bucket.range().0.ilog2().unwrap_or(0), bucket.iter().count()))
				.collect()
		})
	}

	/// Returns the number of records in the Kademlia record stores.
	pub fn num_kademlia_records(&mut self) -> Option<usize> {
		// Note that this code is ok only because we use a `MemoryStore`.
		self.kademlia.as_mut().map(|kad| kad.store_mut().records().count())
	}

	/// Returns the total size in bytes of all the records in the Kademlia record stores.
	pub fn kademlia_records_total_size(&mut self) -> Option<usize> {
		// Note that this code is ok only because we use a `MemoryStore`. If the records were
		// for example stored on disk, this would load every single one of them every single time.
		self.kademlia
			.as_mut()
			.map(|kad| kad.store_mut().records().fold(0, |tot, rec| tot + rec.value.len()))
	}

	/// Can the given `Multiaddr` be put into the DHT?
	///
	/// This test is successful only for global IP addresses and DNS names.
	// NB: Currently all DNS names are allowed and no check for TLD suffixes is done
	// because the set of valid domains is highly dynamic and would require frequent
	// updates, for example by utilising publicsuffix.org or IANA.
	pub fn can_add_to_dht(addr: &Multiaddr) -> bool {
		let ip = match addr.iter().next() {
			Some(Protocol::Ip4(ip)) => IpNetwork::from(ip),
			Some(Protocol::Ip6(ip)) => IpNetwork::from(ip),
			Some(Protocol::Dns(_)) | Some(Protocol::Dns4(_)) | Some(Protocol::Dns6(_)) =>
				return true,
			_ => return false,
		};
		ip.is_global()
	}
}

/// Event generated by the `DiscoveryBehaviour`.
#[derive(Debug)]
pub enum DiscoveryOut {
	/// A connection to a peer has been established but the peer has not been
	/// added to the routing table because [`KademliaBucketInserts::Manual`] is
	/// configured. If the peer is to be included in the routing table, it must
	/// be explicitly added via
	/// [`DiscoveryBehaviour::add_self_reported_address`].
	Discovered(PeerId),

	/// A peer connected to this node for whom no listen address is known.
	///
	/// In order for the peer to be added to the Kademlia routing table, a known
	/// listen address must be added via
	/// [`DiscoveryBehaviour::add_self_reported_address`], e.g. obtained through
	/// the `identify` protocol.
	UnroutablePeer(PeerId),

	/// The DHT yielded results for the record request.
	///
	/// Returning the result grouped in (key, value) pairs as well as the request duration..
	ValueFound(Vec<(record::Key, Vec<u8>)>, Duration),

	/// The record requested was not found in the DHT.
	///
	/// Returning the corresponding key as well as the request duration.
	ValueNotFound(record::Key, Duration),

	/// The record with a given key was successfully inserted into the DHT.
	///
	/// Returning the corresponding key as well as the request duration.
	ValuePut(record::Key, Duration),

	/// Inserting a value into the DHT failed.
	///
	/// Returning the corresponding key as well as the request duration.
	ValuePutFailed(record::Key, Duration),

	/// Started a random Kademlia query.
	///
	/// Only happens if [`DiscoveryConfig::with_dht_random_walk`] has been configured to `true`.
	RandomKademliaStarted,
}

impl NetworkBehaviour for DiscoveryBehaviour {
	type ConnectionHandler = ToggleIntoConnectionHandler<KademliaHandlerProto<QueryId>>;
	type OutEvent = DiscoveryOut;

	fn new_handler(&mut self) -> Self::ConnectionHandler {
		self.kademlia.new_handler()
	}

	fn addresses_of_peer(&mut self, peer_id: &PeerId) -> Vec<Multiaddr> {
		let mut list = self
			.permanent_addresses
			.iter()
			.filter_map(|(p, a)| if p == peer_id { Some(a.clone()) } else { None })
			.collect::<Vec<_>>();

		if let Some(ephemeral_addresses) = self.ephemeral_addresses.get(peer_id) {
			list.extend(ephemeral_addresses.clone());
		}

		{
			let mut list_to_filter = self.kademlia.addresses_of_peer(peer_id);

			if let Some(ref mut mdns) = self.mdns {
				list_to_filter.extend(mdns.addresses_of_peer(peer_id));
			}

			if !self.allow_private_ip {
				list_to_filter.retain(|addr| match addr.iter().next() {
					Some(Protocol::Ip4(addr)) if !IpNetwork::from(addr).is_global() => false,
					Some(Protocol::Ip6(addr)) if !IpNetwork::from(addr).is_global() => false,
					_ => true,
				});
			}

			list.extend(list_to_filter);
		}

		trace!(target: "sub-libp2p", "Addresses of {:?}: {:?}", peer_id, list);

		list
	}

<<<<<<< HEAD
	fn inject_address_change(
		&mut self,
		peer_id: &PeerId,
		connection_id: &ConnectionId,
		old: &ConnectedPoint,
		new: &ConnectedPoint,
	) {
		self.kademlia.inject_address_change(peer_id, connection_id, old, new)
	}

	fn inject_connection_established(
		&mut self,
		peer_id: &PeerId,
		conn: &ConnectionId,
		endpoint: &ConnectedPoint,
		failed_addresses: Option<&Vec<Multiaddr>>,
		other_established: usize,
	) {
		self.num_connections += 1;
		self.kademlia.inject_connection_established(
			peer_id,
			conn,
			endpoint,
			failed_addresses,
			other_established,
		)
	}

	fn inject_connection_closed(
		&mut self,
		peer_id: &PeerId,
		conn: &ConnectionId,
		endpoint: &ConnectedPoint,
		handler: <Self::ConnectionHandler as IntoConnectionHandler>::Handler,
		remaining_established: usize,
	) {
		self.num_connections -= 1;
		self.kademlia.inject_connection_closed(
			peer_id,
			conn,
			endpoint,
			handler,
			remaining_established,
		)
	}

	fn inject_dial_failure(
		&mut self,
		peer_id: Option<PeerId>,
		handler: Self::ConnectionHandler,
		error: &DialError,
	) {
		if let Some(peer_id) = peer_id {
			if let DialError::Transport(errors) = error {
				if let Some(list) = self.ephemeral_addresses.get_mut(&peer_id) {
					for (addr, _error) in errors {
						list.retain(|a| a != addr);
=======
	fn on_swarm_event(&mut self, event: FromSwarm<Self::ConnectionHandler>) {
		match event {
			FromSwarm::ConnectionEstablished(e) => {
				self.num_connections += 1;
				self.kademlia.on_swarm_event(FromSwarm::ConnectionEstablished(e));
			},
			FromSwarm::ConnectionClosed(e) => {
				self.num_connections -= 1;
				self.kademlia.on_swarm_event(FromSwarm::ConnectionClosed(e));
			},
			FromSwarm::DialFailure(e @ DialFailure { peer_id, error, .. }) => {
				if let Some(peer_id) = peer_id {
					if let DialError::Transport(errors) = error {
						if let Some(list) = self.ephemeral_addresses.get_mut(&peer_id) {
							for (addr, _error) in errors {
								list.retain(|a| a != addr);
							}
						}
					}
				}

				self.kademlia.on_swarm_event(FromSwarm::DialFailure(e));
			},
			FromSwarm::ListenerClosed(e) => {
				self.kademlia.on_swarm_event(FromSwarm::ListenerClosed(e));
			},
			FromSwarm::ListenFailure(e) => {
				self.kademlia.on_swarm_event(FromSwarm::ListenFailure(e));
			},
			FromSwarm::ListenerError(e) => {
				self.kademlia.on_swarm_event(FromSwarm::ListenerError(e));
			},
			FromSwarm::ExpiredExternalAddr(e) => {
				// We intentionally don't remove the element from `known_external_addresses` in
				// order to not print the log line again.

				self.kademlia.on_swarm_event(FromSwarm::ExpiredExternalAddr(e));
			},
			FromSwarm::NewListener(e) => {
				self.kademlia.on_swarm_event(FromSwarm::NewListener(e));
			},
			FromSwarm::ExpiredListenAddr(e) => {
				self.kademlia.on_swarm_event(FromSwarm::ExpiredListenAddr(e));
			},
			FromSwarm::NewExternalAddr(e @ NewExternalAddr { addr }) => {
				let new_addr = addr.clone().with(Protocol::P2p(self.local_peer_id.into()));

				if Self::can_add_to_dht(addr) {
					// NOTE: we might re-discover the same address multiple times
					// in which case we just want to refrain from logging.
					if self.known_external_addresses.insert(new_addr.clone()) {
						info!(
						  target: "sub-libp2p",
						  "🔍 Discovered new external address for our node: {}",
						  new_addr,
						);
>>>>>>> 18bb7c7c
					}
				}

<<<<<<< HEAD
		self.kademlia.inject_dial_failure(peer_id, handler, error)
=======
				self.kademlia.on_swarm_event(FromSwarm::NewExternalAddr(e));
			},
			FromSwarm::AddressChange(e) => {
				self.kademlia.on_swarm_event(FromSwarm::AddressChange(e));
			},
			FromSwarm::NewListenAddr(e) => {
				self.kademlia.on_swarm_event(FromSwarm::NewListenAddr(e));
			},
		}
>>>>>>> 18bb7c7c
	}

	fn on_connection_handler_event(
		&mut self,
		peer_id: PeerId,
<<<<<<< HEAD
		connection: ConnectionId,
		event: <<Self::ConnectionHandler as IntoConnectionHandler>::Handler as ConnectionHandler>::OutEvent,
	) {
		self.kademlia.inject_event(peer_id, connection, event)
	}

	fn inject_new_external_addr(&mut self, addr: &Multiaddr) {
		let new_addr = addr.clone().with(Protocol::P2p(self.local_peer_id.into()));

		if Self::can_add_to_dht(addr) {
			// NOTE: we might re-discover the same address multiple times
			// in which case we just want to refrain from logging.
			if self.known_external_addresses.insert(new_addr.clone()) {
				info!(
					target: "sub-libp2p",
					"🔍 Discovered new external address for our node: {}",
					new_addr,
				);
			}
		}

		self.kademlia.inject_new_external_addr(addr)
	}

	fn inject_expired_external_addr(&mut self, addr: &Multiaddr) {
		// We intentionally don't remove the element from `known_external_addresses` in order
		// to not print the log line again.

		self.kademlia.inject_expired_external_addr(addr)
	}

	fn inject_expired_listen_addr(&mut self, id: ListenerId, addr: &Multiaddr) {
		self.kademlia.inject_expired_listen_addr(id, addr)
	}

	fn inject_new_listener(&mut self, id: ListenerId) {
		self.kademlia.inject_new_listener(id)
	}

	fn inject_new_listen_addr(&mut self, id: ListenerId, addr: &Multiaddr) {
		self.kademlia.inject_new_listen_addr(id, addr)
	}

	fn inject_listen_failure(&mut self, _: &Multiaddr, _: &Multiaddr, _: Self::ConnectionHandler) {
		// NetworkBehaviour::inject_listen_failure on Kademlia<MemoryStore> does nothing.
	}

	fn inject_listener_error(&mut self, id: ListenerId, err: &(dyn std::error::Error + 'static)) {
		self.kademlia.inject_listener_error(id, err)
	}

	fn inject_listener_closed(&mut self, id: ListenerId, reason: Result<(), &io::Error>) {
		self.kademlia.inject_listener_closed(id, reason)
=======
		connection_id: ConnectionId,
		event: <<Self::ConnectionHandler as IntoConnectionHandler>::Handler as
      ConnectionHandler>::OutEvent,
	) {
		self.kademlia.on_connection_handler_event(peer_id, connection_id, event);
>>>>>>> 18bb7c7c
	}

	fn poll(
		&mut self,
		cx: &mut Context,
		params: &mut impl PollParameters,
	) -> Poll<NetworkBehaviourAction<Self::OutEvent, Self::ConnectionHandler>> {
		// Immediately process the content of `discovered`.
		if let Some(ev) = self.pending_events.pop_front() {
			return Poll::Ready(NetworkBehaviourAction::GenerateEvent(ev))
		}

		// Poll the stream that fires when we need to start a random Kademlia query.
		if let Some(kademlia) = self.kademlia.as_mut() {
			if let Some(next_kad_random_query) = self.next_kad_random_query.as_mut() {
				while next_kad_random_query.poll_unpin(cx).is_ready() {
					let actually_started =
						if self.num_connections < self.discovery_only_if_under_num {
							let random_peer_id = PeerId::random();
							debug!(
								target: "sub-libp2p",
								"Libp2p <= Starting random Kademlia request for {:?}",
								random_peer_id,
							);
							kademlia.get_closest_peers(random_peer_id);
							true
						} else {
							debug!(
								target: "sub-libp2p",
								"Kademlia paused due to high number of connections ({})",
								self.num_connections
							);
							false
						};

					// Schedule the next random query with exponentially increasing delay,
					// capped at 60 seconds.
					*next_kad_random_query = Delay::new(self.duration_to_next_kad);
					self.duration_to_next_kad =
						cmp::min(self.duration_to_next_kad * 2, Duration::from_secs(60));

					if actually_started {
						let ev = DiscoveryOut::RandomKademliaStarted;
						return Poll::Ready(NetworkBehaviourAction::GenerateEvent(ev))
					}
				}
			}
		}

		while let Poll::Ready(ev) = self.kademlia.poll(cx, params) {
			match ev {
				NetworkBehaviourAction::GenerateEvent(ev) => match ev {
					KademliaEvent::RoutingUpdated { peer, .. } => {
						let ev = DiscoveryOut::Discovered(peer);
						return Poll::Ready(NetworkBehaviourAction::GenerateEvent(ev))
					},
					KademliaEvent::UnroutablePeer { peer, .. } => {
						let ev = DiscoveryOut::UnroutablePeer(peer);
						return Poll::Ready(NetworkBehaviourAction::GenerateEvent(ev))
					},
					KademliaEvent::RoutablePeer { peer, .. } => {
						let ev = DiscoveryOut::Discovered(peer);
						return Poll::Ready(NetworkBehaviourAction::GenerateEvent(ev))
					},
					KademliaEvent::PendingRoutablePeer { .. } |
					KademliaEvent::InboundRequest { .. } => {
						// We are not interested in this event at the moment.
					},
<<<<<<< HEAD
					KademliaEvent::OutboundQueryCompleted {
=======
					KademliaEvent::OutboundQueryProgressed {
>>>>>>> 18bb7c7c
						result: QueryResult::GetClosestPeers(res),
						..
					} => match res {
						Err(GetClosestPeersError::Timeout { key, peers }) => {
							debug!(
								target: "sub-libp2p",
								"Libp2p => Query for {:?} timed out with {} results",
								HexDisplay::from(&key), peers.len(),
							);
<<<<<<< HEAD
						},
						Ok(ok) => {
							trace!(
								target: "sub-libp2p",
								"Libp2p => Query for {:?} yielded {:?} results",
								HexDisplay::from(&ok.key), ok.peers.len(),
							);
							if ok.peers.is_empty() && self.num_connections != 0 {
								debug!(
									target: "sub-libp2p",
									"Libp2p => Random Kademlia query has yielded empty results",
								);
							}
						},
					},
					KademliaEvent::OutboundQueryCompleted {
						result: QueryResult::GetRecord(res),
						stats,
						..
					} => {
						let ev = match res {
							Ok(ok) => {
								let results = ok
									.records
									.into_iter()
									.map(|r| (r.record.key, r.record.value))
									.collect();

								DiscoveryOut::ValueFound(
									results,
									stats.duration().unwrap_or_default(),
								)
							},
=======
						},
						Ok(ok) => {
							trace!(
								target: "sub-libp2p",
								"Libp2p => Query for {:?} yielded {:?} results",
								HexDisplay::from(&ok.key), ok.peers.len(),
							);
							if ok.peers.is_empty() && self.num_connections != 0 {
								debug!(
									target: "sub-libp2p",
									"Libp2p => Random Kademlia query has yielded empty results",
								);
							}
						},
					},
					KademliaEvent::OutboundQueryProgressed {
						result: QueryResult::GetRecord(res),
						stats,
						id,
						..
					} => {
						let ev = match res {
							Ok(GetRecordOk::FoundRecord(r)) => {
								debug!(
									target: "sub-libp2p",
									"Libp2p => Found record ({:?}) with value: {:?}",
									r.record.key,
									r.record.value,
								);

								// Let's directly finish the query, as we are only interested in a
								// quorum of 1.
								if let Some(kad) = self.kademlia.as_mut() {
									if let Some(mut query) = kad.query_mut(&id) {
										query.finish();
									}
								}

								// Will be removed below when we receive
								// `FinishedWithNoAdditionalRecord`.
								self.records_to_publish.insert(id, r.record.clone());

								DiscoveryOut::ValueFound(
									vec![(r.record.key, r.record.value)],
									stats.duration().unwrap_or_default(),
								)
							},
							Ok(GetRecordOk::FinishedWithNoAdditionalRecord {
								cache_candidates,
							}) => {
								// We always need to remove the record to not leak any data!
								if let Some(record) = self.records_to_publish.remove(&id) {
									if cache_candidates.is_empty() {
										continue
									}

									// Put the record to the `cache_candidates` that are nearest to
									// the record key from our point of view of the network.
									if let Some(kad) = self.kademlia.as_mut() {
										kad.put_record_to(
											record,
											cache_candidates.into_iter().map(|v| v.1),
											Quorum::One,
										);
									}
								}

								continue
							},
>>>>>>> 18bb7c7c
							Err(e @ libp2p::kad::GetRecordError::NotFound { .. }) => {
								trace!(
									target: "sub-libp2p",
									"Libp2p => Failed to get record: {:?}",
									e,
								);
								DiscoveryOut::ValueNotFound(
									e.into_key(),
									stats.duration().unwrap_or_default(),
								)
							},
							Err(e) => {
								debug!(
									target: "sub-libp2p",
									"Libp2p => Failed to get record: {:?}",
									e,
								);
								DiscoveryOut::ValueNotFound(
									e.into_key(),
									stats.duration().unwrap_or_default(),
								)
							},
						};
						return Poll::Ready(NetworkBehaviourAction::GenerateEvent(ev))
					},
<<<<<<< HEAD
					KademliaEvent::OutboundQueryCompleted {
=======
					KademliaEvent::OutboundQueryProgressed {
>>>>>>> 18bb7c7c
						result: QueryResult::PutRecord(res),
						stats,
						..
					} => {
						let ev = match res {
							Ok(ok) =>
								DiscoveryOut::ValuePut(ok.key, stats.duration().unwrap_or_default()),
							Err(e) => {
								debug!(
									target: "sub-libp2p",
									"Libp2p => Failed to put record: {:?}",
									e,
								);
								DiscoveryOut::ValuePutFailed(
									e.into_key(),
									stats.duration().unwrap_or_default(),
								)
							},
						};
						return Poll::Ready(NetworkBehaviourAction::GenerateEvent(ev))
					},
<<<<<<< HEAD
					KademliaEvent::OutboundQueryCompleted {
=======
					KademliaEvent::OutboundQueryProgressed {
>>>>>>> 18bb7c7c
						result: QueryResult::RepublishRecord(res),
						..
					} => match res {
						Ok(ok) => debug!(
							target: "sub-libp2p",
							"Libp2p => Record republished: {:?}",
							ok.key,
						),
						Err(e) => debug!(
							target: "sub-libp2p",
							"Libp2p => Republishing of record {:?} failed with: {:?}",
							e.key(), e,
						),
					},
					// We never start any other type of query.
<<<<<<< HEAD
					KademliaEvent::OutboundQueryCompleted { result: e, .. } => {
=======
					KademliaEvent::OutboundQueryProgressed { result: e, .. } => {
>>>>>>> 18bb7c7c
						warn!(target: "sub-libp2p", "Libp2p => Unhandled Kademlia event: {:?}", e)
					},
				},
				NetworkBehaviourAction::Dial { opts, handler } =>
					return Poll::Ready(NetworkBehaviourAction::Dial { opts, handler }),
				NetworkBehaviourAction::NotifyHandler { peer_id, handler, event } =>
					return Poll::Ready(NetworkBehaviourAction::NotifyHandler {
						peer_id,
						handler,
						event,
					}),
				NetworkBehaviourAction::ReportObservedAddr { address, score } =>
					return Poll::Ready(NetworkBehaviourAction::ReportObservedAddr {
						address,
						score,
					}),
				NetworkBehaviourAction::CloseConnection { peer_id, connection } =>
					return Poll::Ready(NetworkBehaviourAction::CloseConnection {
						peer_id,
						connection,
					}),
			}
		}

		// Poll mDNS.
		if let Some(ref mut mdns) = self.mdns {
			while let Poll::Ready(ev) = mdns.poll(cx, params) {
				match ev {
					NetworkBehaviourAction::GenerateEvent(event) => match event {
						mdns::Event::Discovered(list) => {
							if self.num_connections >= self.discovery_only_if_under_num {
								continue
							}

							self.pending_events
								.extend(list.map(|(peer_id, _)| DiscoveryOut::Discovered(peer_id)));
							if let Some(ev) = self.pending_events.pop_front() {
								return Poll::Ready(NetworkBehaviourAction::GenerateEvent(ev))
							}
						},
						mdns::Event::Expired(_) => {},
					},
					NetworkBehaviourAction::Dial { .. } => {
						unreachable!("mDNS never dials!");
					},
					NetworkBehaviourAction::NotifyHandler { event, .. } => match event {}, /* `event` is an enum with no variant */
					NetworkBehaviourAction::ReportObservedAddr { address, score } =>
						return Poll::Ready(NetworkBehaviourAction::ReportObservedAddr {
							address,
							score,
						}),
					NetworkBehaviourAction::CloseConnection { peer_id, connection } =>
						return Poll::Ready(NetworkBehaviourAction::CloseConnection {
							peer_id,
							connection,
						}),
				}
			}
		}

		Poll::Pending
	}
}

/// Legacy (fallback) Kademlia protocol name based on `protocol_id`.
fn legacy_kademlia_protocol_name(id: &ProtocolId) -> Vec<u8> {
	let mut v = vec![b'/'];
	v.extend_from_slice(id.as_ref().as_bytes());
	v.extend_from_slice(b"/kad");
	v
}

/// Kademlia protocol name based on `genesis_hash` and `fork_id`.
fn kademlia_protocol_name<Hash: AsRef<[u8]>>(genesis_hash: Hash, fork_id: Option<&str>) -> Vec<u8> {
	let genesis_hash_hex = bytes2hex("", genesis_hash.as_ref());
	if let Some(fork_id) = fork_id {
		format!("/{}/{}/kad", genesis_hash_hex, fork_id).as_bytes().into()
	} else {
		format!("/{}/kad", genesis_hash_hex).as_bytes().into()
	}
}

#[cfg(test)]
mod tests {
	use super::{
		kademlia_protocol_name, legacy_kademlia_protocol_name, DiscoveryConfig, DiscoveryOut,
	};
	use futures::prelude::*;
	use libp2p::{
		core::{
			transport::{MemoryTransport, Transport},
			upgrade,
		},
		identity::{ed25519, Keypair},
		noise,
<<<<<<< HEAD
		swarm::{Swarm, SwarmEvent},
=======
		swarm::{Executor, Swarm, SwarmEvent},
>>>>>>> 18bb7c7c
		yamux, Multiaddr,
	};
	use sc_network_common::config::ProtocolId;
	use sp_core::hash::H256;
<<<<<<< HEAD
	use std::{collections::HashSet, task::Poll};
=======
	use std::{collections::HashSet, pin::Pin, task::Poll};

	struct TokioExecutor(tokio::runtime::Runtime);
	impl Executor for TokioExecutor {
		fn exec(&self, f: Pin<Box<dyn Future<Output = ()> + Send>>) {
			let _ = self.0.spawn(f);
		}
	}
>>>>>>> 18bb7c7c

	#[test]
	fn discovery_working() {
		let mut first_swarm_peer_id_and_addr = None;

		let genesis_hash = H256::from_low_u64_be(1);
		let fork_id = Some("test-fork-id");
		let protocol_id = ProtocolId::from("dot");

		// Build swarms whose behaviour is `DiscoveryBehaviour`, each aware of
		// the first swarm via `with_permanent_addresses`.
		let mut swarms = (0..25)
			.map(|i| {
				let keypair = Keypair::generate_ed25519();

				let noise_keys =
					noise::Keypair::<noise::X25519Spec>::new().into_authentic(&keypair).unwrap();

				let transport = MemoryTransport::new()
					.upgrade(upgrade::Version::V1)
					.authenticate(noise::NoiseConfig::xx(noise_keys).into_authenticated())
					.multiplex(yamux::YamuxConfig::default())
					.boxed();

				let behaviour = {
					let mut config = DiscoveryConfig::new(keypair.public());
					config
						.with_permanent_addresses(first_swarm_peer_id_and_addr.clone())
						.allow_private_ip(true)
						.allow_non_globals_in_dht(true)
						.discovery_limit(50)
						.with_kademlia(genesis_hash, fork_id, &protocol_id);

					config.finish()
				};

				let runtime = tokio::runtime::Runtime::new().unwrap();
				let mut swarm = Swarm::with_executor(
					transport,
					behaviour,
					keypair.public().to_peer_id(),
					TokioExecutor(runtime),
				);
				let listen_addr: Multiaddr =
					format!("/memory/{}", rand::random::<u64>()).parse().unwrap();

				if i == 0 {
					first_swarm_peer_id_and_addr =
						Some((keypair.public().to_peer_id(), listen_addr.clone()))
				}

				swarm.listen_on(listen_addr.clone()).unwrap();
				(swarm, listen_addr)
			})
			.collect::<Vec<_>>();

		// Build a `Vec<HashSet<PeerId>>` with the list of nodes remaining to be discovered.
		let mut to_discover = (0..swarms.len())
			.map(|n| {
				(0..swarms.len())
					// Skip the first swarm as all other swarms already know it.
					.skip(1)
					.filter(|p| *p != n)
					.map(|p| *Swarm::local_peer_id(&swarms[p].0))
					.collect::<HashSet<_>>()
			})
			.collect::<Vec<_>>();

		let fut = futures::future::poll_fn(move |cx| {
			'polling: loop {
				for swarm_n in 0..swarms.len() {
					match swarms[swarm_n].0.poll_next_unpin(cx) {
						Poll::Ready(Some(e)) => {
							match e {
								SwarmEvent::Behaviour(behavior) => {
									match behavior {
										DiscoveryOut::UnroutablePeer(other) |
										DiscoveryOut::Discovered(other) => {
											// Call `add_self_reported_address` to simulate identify
											// happening.
											let addr = swarms
												.iter()
												.find_map(|(s, a)| {
													if s.behaviour().local_peer_id == other {
														Some(a.clone())
													} else {
														None
													}
												})
												.unwrap();
											// Test both genesis hash-based and legacy
											// protocol names.
											let protocol_name = if swarm_n % 2 == 0 {
												kademlia_protocol_name(genesis_hash, fork_id)
											} else {
												legacy_kademlia_protocol_name(&protocol_id)
											};
											swarms[swarm_n]
												.0
												.behaviour_mut()
												.add_self_reported_address(
													&other,
													&[protocol_name],
													addr,
												);

											to_discover[swarm_n].remove(&other);
										},
										DiscoveryOut::RandomKademliaStarted => {},
										e => {
											panic!("Unexpected event: {:?}", e)
										},
									}
								},
								// ignore non Behaviour events
								_ => {},
							}
							continue 'polling
						},
						_ => {},
					}
				}
				break
			}

			if to_discover.iter().all(|l| l.is_empty()) {
				Poll::Ready(())
			} else {
				Poll::Pending
			}
		});

		futures::executor::block_on(fut);
	}

	#[test]
	fn discovery_ignores_peers_with_unknown_protocols() {
		let supported_genesis_hash = H256::from_low_u64_be(1);
		let unsupported_genesis_hash = H256::from_low_u64_be(2);
		let supported_protocol_id = ProtocolId::from("a");
		let unsupported_protocol_id = ProtocolId::from("b");

		let mut discovery = {
			let keypair = Keypair::generate_ed25519();
			let mut config = DiscoveryConfig::new(keypair.public());
			config
				.allow_private_ip(true)
				.allow_non_globals_in_dht(true)
				.discovery_limit(50)
				.with_kademlia(supported_genesis_hash, None, &supported_protocol_id);
			config.finish()
		};

		let predictable_peer_id = |bytes: &[u8; 32]| {
			Keypair::Ed25519(ed25519::Keypair::from(
				ed25519::SecretKey::from_bytes(bytes.to_owned()).unwrap(),
			))
			.public()
			.to_peer_id()
		};

		let remote_peer_id = predictable_peer_id(b"00000000000000000000000000000001");
		let remote_addr: Multiaddr = "/memory/1".parse().unwrap();
		let another_peer_id = predictable_peer_id(b"00000000000000000000000000000002");
		let another_addr: Multiaddr = "/memory/2".parse().unwrap();

		// Try adding remote peers with unsupported protocols.
		discovery.add_self_reported_address(
			&remote_peer_id,
			&[kademlia_protocol_name(unsupported_genesis_hash, None)],
			remote_addr.clone(),
		);
		discovery.add_self_reported_address(
			&another_peer_id,
			&[legacy_kademlia_protocol_name(&unsupported_protocol_id)],
			another_addr.clone(),
		);

		{
			let kademlia = discovery.kademlia.as_mut().unwrap();
			assert!(
				kademlia
					.kbucket(remote_peer_id)
					.expect("Remote peer id not to be equal to local peer id.")
					.is_empty(),
				"Expect peer with unsupported protocol not to be added."
			);
			assert!(
				kademlia
					.kbucket(another_peer_id)
					.expect("Remote peer id not to be equal to local peer id.")
					.is_empty(),
				"Expect peer with unsupported protocol not to be added."
			);
		}

		// Add remote peers with supported protocols.
		discovery.add_self_reported_address(
			&remote_peer_id,
			&[kademlia_protocol_name(supported_genesis_hash, None)],
			remote_addr.clone(),
		);
		discovery.add_self_reported_address(
			&another_peer_id,
			&[legacy_kademlia_protocol_name(&supported_protocol_id)],
			another_addr.clone(),
		);

		{
			let kademlia = discovery.kademlia.as_mut().unwrap();
			assert_eq!(
				2,
				kademlia.kbuckets().fold(0, |acc, bucket| acc + bucket.num_entries()),
				"Expect peers with supported protocol to be added."
			);
		}
	}
}<|MERGE_RESOLUTION|>--- conflicted
+++ resolved
@@ -61,12 +61,6 @@
 		GetClosestPeersError, GetRecordOk, Kademlia, KademliaBucketInserts, KademliaConfig,
 		KademliaEvent, QueryId, QueryResult, Quorum, Record,
 	},
-<<<<<<< HEAD
-	mdns::{MdnsConfig, MdnsEvent, TokioMdns},
-	multiaddr::Protocol,
-	swarm::{
-		behaviour::toggle::{Toggle, ToggleIntoConnectionHandler},
-=======
 	mdns::{self, tokio::Behaviour as TokioMdns},
 	multiaddr::Protocol,
 	swarm::{
@@ -74,7 +68,6 @@
 			toggle::{Toggle, ToggleIntoConnectionHandler},
 			DialFailure, FromSwarm, NewExternalAddr,
 		},
->>>>>>> 18bb7c7c
 		ConnectionHandler, DialError, IntoConnectionHandler, NetworkBehaviour,
 		NetworkBehaviourAction, PollParameters,
 	},
@@ -241,11 +234,7 @@
 			allow_private_ip,
 			discovery_only_if_under_num,
 			mdns: if enable_mdns {
-<<<<<<< HEAD
-				match TokioMdns::new(MdnsConfig::default()) {
-=======
 				match TokioMdns::new(mdns::Config::default()) {
->>>>>>> 18bb7c7c
 					Ok(mdns) => Some(mdns),
 					Err(err) => {
 						warn!(target: "sub-libp2p", "Failed to initialize mDNS: {:?}", err);
@@ -384,11 +373,7 @@
 	/// A corresponding `ValueFound` or `ValueNotFound` event will later be generated.
 	pub fn get_value(&mut self, key: record::Key) {
 		if let Some(k) = self.kademlia.as_mut() {
-<<<<<<< HEAD
-			k.get_record(key.clone(), Quorum::One);
-=======
 			k.get_record(key.clone());
->>>>>>> 18bb7c7c
 		}
 	}
 
@@ -537,65 +522,6 @@
 		list
 	}
 
-<<<<<<< HEAD
-	fn inject_address_change(
-		&mut self,
-		peer_id: &PeerId,
-		connection_id: &ConnectionId,
-		old: &ConnectedPoint,
-		new: &ConnectedPoint,
-	) {
-		self.kademlia.inject_address_change(peer_id, connection_id, old, new)
-	}
-
-	fn inject_connection_established(
-		&mut self,
-		peer_id: &PeerId,
-		conn: &ConnectionId,
-		endpoint: &ConnectedPoint,
-		failed_addresses: Option<&Vec<Multiaddr>>,
-		other_established: usize,
-	) {
-		self.num_connections += 1;
-		self.kademlia.inject_connection_established(
-			peer_id,
-			conn,
-			endpoint,
-			failed_addresses,
-			other_established,
-		)
-	}
-
-	fn inject_connection_closed(
-		&mut self,
-		peer_id: &PeerId,
-		conn: &ConnectionId,
-		endpoint: &ConnectedPoint,
-		handler: <Self::ConnectionHandler as IntoConnectionHandler>::Handler,
-		remaining_established: usize,
-	) {
-		self.num_connections -= 1;
-		self.kademlia.inject_connection_closed(
-			peer_id,
-			conn,
-			endpoint,
-			handler,
-			remaining_established,
-		)
-	}
-
-	fn inject_dial_failure(
-		&mut self,
-		peer_id: Option<PeerId>,
-		handler: Self::ConnectionHandler,
-		error: &DialError,
-	) {
-		if let Some(peer_id) = peer_id {
-			if let DialError::Transport(errors) = error {
-				if let Some(list) = self.ephemeral_addresses.get_mut(&peer_id) {
-					for (addr, _error) in errors {
-						list.retain(|a| a != addr);
-=======
 	fn on_swarm_event(&mut self, event: FromSwarm<Self::ConnectionHandler>) {
 		match event {
 			FromSwarm::ConnectionEstablished(e) => {
@@ -652,13 +578,9 @@
 						  "🔍 Discovered new external address for our node: {}",
 						  new_addr,
 						);
->>>>>>> 18bb7c7c
 					}
 				}
 
-<<<<<<< HEAD
-		self.kademlia.inject_dial_failure(peer_id, handler, error)
-=======
 				self.kademlia.on_swarm_event(FromSwarm::NewExternalAddr(e));
 			},
 			FromSwarm::AddressChange(e) => {
@@ -668,73 +590,16 @@
 				self.kademlia.on_swarm_event(FromSwarm::NewListenAddr(e));
 			},
 		}
->>>>>>> 18bb7c7c
 	}
 
 	fn on_connection_handler_event(
 		&mut self,
 		peer_id: PeerId,
-<<<<<<< HEAD
-		connection: ConnectionId,
-		event: <<Self::ConnectionHandler as IntoConnectionHandler>::Handler as ConnectionHandler>::OutEvent,
-	) {
-		self.kademlia.inject_event(peer_id, connection, event)
-	}
-
-	fn inject_new_external_addr(&mut self, addr: &Multiaddr) {
-		let new_addr = addr.clone().with(Protocol::P2p(self.local_peer_id.into()));
-
-		if Self::can_add_to_dht(addr) {
-			// NOTE: we might re-discover the same address multiple times
-			// in which case we just want to refrain from logging.
-			if self.known_external_addresses.insert(new_addr.clone()) {
-				info!(
-					target: "sub-libp2p",
-					"🔍 Discovered new external address for our node: {}",
-					new_addr,
-				);
-			}
-		}
-
-		self.kademlia.inject_new_external_addr(addr)
-	}
-
-	fn inject_expired_external_addr(&mut self, addr: &Multiaddr) {
-		// We intentionally don't remove the element from `known_external_addresses` in order
-		// to not print the log line again.
-
-		self.kademlia.inject_expired_external_addr(addr)
-	}
-
-	fn inject_expired_listen_addr(&mut self, id: ListenerId, addr: &Multiaddr) {
-		self.kademlia.inject_expired_listen_addr(id, addr)
-	}
-
-	fn inject_new_listener(&mut self, id: ListenerId) {
-		self.kademlia.inject_new_listener(id)
-	}
-
-	fn inject_new_listen_addr(&mut self, id: ListenerId, addr: &Multiaddr) {
-		self.kademlia.inject_new_listen_addr(id, addr)
-	}
-
-	fn inject_listen_failure(&mut self, _: &Multiaddr, _: &Multiaddr, _: Self::ConnectionHandler) {
-		// NetworkBehaviour::inject_listen_failure on Kademlia<MemoryStore> does nothing.
-	}
-
-	fn inject_listener_error(&mut self, id: ListenerId, err: &(dyn std::error::Error + 'static)) {
-		self.kademlia.inject_listener_error(id, err)
-	}
-
-	fn inject_listener_closed(&mut self, id: ListenerId, reason: Result<(), &io::Error>) {
-		self.kademlia.inject_listener_closed(id, reason)
-=======
 		connection_id: ConnectionId,
 		event: <<Self::ConnectionHandler as IntoConnectionHandler>::Handler as
       ConnectionHandler>::OutEvent,
 	) {
 		self.kademlia.on_connection_handler_event(peer_id, connection_id, event);
->>>>>>> 18bb7c7c
 	}
 
 	fn poll(
@@ -803,11 +668,7 @@
 					KademliaEvent::InboundRequest { .. } => {
 						// We are not interested in this event at the moment.
 					},
-<<<<<<< HEAD
-					KademliaEvent::OutboundQueryCompleted {
-=======
 					KademliaEvent::OutboundQueryProgressed {
->>>>>>> 18bb7c7c
 						result: QueryResult::GetClosestPeers(res),
 						..
 					} => match res {
@@ -817,41 +678,6 @@
 								"Libp2p => Query for {:?} timed out with {} results",
 								HexDisplay::from(&key), peers.len(),
 							);
-<<<<<<< HEAD
-						},
-						Ok(ok) => {
-							trace!(
-								target: "sub-libp2p",
-								"Libp2p => Query for {:?} yielded {:?} results",
-								HexDisplay::from(&ok.key), ok.peers.len(),
-							);
-							if ok.peers.is_empty() && self.num_connections != 0 {
-								debug!(
-									target: "sub-libp2p",
-									"Libp2p => Random Kademlia query has yielded empty results",
-								);
-							}
-						},
-					},
-					KademliaEvent::OutboundQueryCompleted {
-						result: QueryResult::GetRecord(res),
-						stats,
-						..
-					} => {
-						let ev = match res {
-							Ok(ok) => {
-								let results = ok
-									.records
-									.into_iter()
-									.map(|r| (r.record.key, r.record.value))
-									.collect();
-
-								DiscoveryOut::ValueFound(
-									results,
-									stats.duration().unwrap_or_default(),
-								)
-							},
-=======
 						},
 						Ok(ok) => {
 							trace!(
@@ -921,7 +747,6 @@
 
 								continue
 							},
->>>>>>> 18bb7c7c
 							Err(e @ libp2p::kad::GetRecordError::NotFound { .. }) => {
 								trace!(
 									target: "sub-libp2p",
@@ -947,11 +772,7 @@
 						};
 						return Poll::Ready(NetworkBehaviourAction::GenerateEvent(ev))
 					},
-<<<<<<< HEAD
-					KademliaEvent::OutboundQueryCompleted {
-=======
 					KademliaEvent::OutboundQueryProgressed {
->>>>>>> 18bb7c7c
 						result: QueryResult::PutRecord(res),
 						stats,
 						..
@@ -973,11 +794,7 @@
 						};
 						return Poll::Ready(NetworkBehaviourAction::GenerateEvent(ev))
 					},
-<<<<<<< HEAD
-					KademliaEvent::OutboundQueryCompleted {
-=======
 					KademliaEvent::OutboundQueryProgressed {
->>>>>>> 18bb7c7c
 						result: QueryResult::RepublishRecord(res),
 						..
 					} => match res {
@@ -993,11 +810,7 @@
 						),
 					},
 					// We never start any other type of query.
-<<<<<<< HEAD
-					KademliaEvent::OutboundQueryCompleted { result: e, .. } => {
-=======
 					KademliaEvent::OutboundQueryProgressed { result: e, .. } => {
->>>>>>> 18bb7c7c
 						warn!(target: "sub-libp2p", "Libp2p => Unhandled Kademlia event: {:?}", e)
 					},
 				},
@@ -1093,18 +906,11 @@
 		},
 		identity::{ed25519, Keypair},
 		noise,
-<<<<<<< HEAD
-		swarm::{Swarm, SwarmEvent},
-=======
 		swarm::{Executor, Swarm, SwarmEvent},
->>>>>>> 18bb7c7c
 		yamux, Multiaddr,
 	};
 	use sc_network_common::config::ProtocolId;
 	use sp_core::hash::H256;
-<<<<<<< HEAD
-	use std::{collections::HashSet, task::Poll};
-=======
 	use std::{collections::HashSet, pin::Pin, task::Poll};
 
 	struct TokioExecutor(tokio::runtime::Runtime);
@@ -1113,7 +919,6 @@
 			let _ = self.0.spawn(f);
 		}
 	}
->>>>>>> 18bb7c7c
 
 	#[test]
 	fn discovery_working() {
