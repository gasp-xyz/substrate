// This file is part of Substrate.

// Copyright (C) Parity Technologies (UK) Ltd.
// SPDX-License-Identifier: GPL-3.0-or-later WITH Classpath-exception-2.0

// This program is free software: you can redistribute it and/or modify
// it under the terms of the GNU General Public License as published by
// the Free Software Foundation, either version 3 of the License, or
// (at your option) any later version.

// This program is distributed in the hope that it will be useful,
// but WITHOUT ANY WARRANTY; without even the implied warranty of
// MERCHANTABILITY or FITNESS FOR A PARTICULAR PURPOSE. See the
// GNU General Public License for more details.

// You should have received a copy of the GNU General Public License
// along with this program. If not, see <https://www.gnu.org/licenses/>.

//! Main entry point of the sc-network crate.
//!
//! There are two main structs in this module: [`NetworkWorker`] and [`NetworkService`].
//! The [`NetworkWorker`] *is* the network. Network is driven by [`NetworkWorker::run`] future that
//! terminates only when all instances of the control handles [`NetworkService`] were dropped.
//! The [`NetworkService`] is merely a shared version of the [`NetworkWorker`]. You can obtain an
//! `Arc<NetworkService>` by calling [`NetworkWorker::service`].
//!
//! The methods of the [`NetworkService`] are implemented by sending a message over a channel,
//! which is then processed by [`NetworkWorker::next_action`].

use crate::{
	behaviour::{self, Behaviour, BehaviourOut},
	config::{MultiaddrWithPeerId, Params, TransportConfig},
	discovery::DiscoveryConfig,
	error::Error,
	event::{DhtEvent, Event},
	network_state::{
		NetworkState, NotConnectedPeer as NetworkStateNotConnectedPeer, Peer as NetworkStatePeer,
	},
<<<<<<< HEAD
	protocol::{self, NotificationsSink, NotifsHandlerError, Protocol, Ready},
=======
	protocol::{self, NotifsHandlerError, Protocol, Ready},
>>>>>>> 3bb3882c
	request_responses::{IfDisconnected, RequestFailure},
	service::{
		signature::{Signature, SigningError},
		traits::{
			NetworkDHTProvider, NetworkEventStream, NetworkNotification, NetworkPeers,
			NetworkRequest, NetworkSigner, NetworkStateInfo, NetworkStatus, NetworkStatusProvider,
			NotificationSender as NotificationSenderT, NotificationSenderError,
			NotificationSenderReady as NotificationSenderReadyT,
		},
	},
	transport,
	types::ProtocolName,
	ReputationChange,
};

use futures::{channel::oneshot, prelude::*};
use libp2p::{
	core::{either::EitherError, upgrade, ConnectedPoint},
	identify::Info as IdentifyInfo,
	kad::record::Key as KademliaKey,
	multiaddr,
	ping::Failure as PingFailure,
	swarm::{
		AddressScore, ConnectionError, ConnectionHandler, ConnectionLimits, DialError, Executor,
		IntoConnectionHandler, NetworkBehaviour, PendingConnectionError, Swarm, SwarmBuilder,
		SwarmEvent,
	},
	Multiaddr, PeerId,
};
use log::{debug, error, info, trace, warn};
use metrics::{Histogram, HistogramVec, MetricSources, Metrics};
use parking_lot::Mutex;

use sc_network_common::ExHashT;
use sc_peerset::PeersetHandle;
use sc_utils::mpsc::{tracing_unbounded, TracingUnboundedReceiver, TracingUnboundedSender};
<<<<<<< HEAD
use sp_blockchain::HeaderBackend;
use sp_runtime::traits::{Block as BlockT, Zero};
=======
use sp_runtime::traits::Block as BlockT;
>>>>>>> 3bb3882c

use std::{
	cmp,
	collections::{HashMap, HashSet},
	fs, iter,
	marker::PhantomData,
	num::NonZeroUsize,
	pin::Pin,
	str,
	sync::{
		atomic::{AtomicUsize, Ordering},
		Arc,
	},
};

pub use behaviour::{InboundFailure, OutboundFailure, ResponseFailure};
pub use libp2p::identity::{error::DecodingError, Keypair, PublicKey};
<<<<<<< HEAD
=======
pub use protocol::NotificationsSink;
>>>>>>> 3bb3882c

mod metrics;
mod out_events;

pub mod signature;
pub mod traits;

/// Custom error that can be produced by the [`ConnectionHandler`] of the [`NetworkBehaviour`].
/// Used as a template parameter of [`SwarmEvent`] below.
type ConnectionHandlerErr<TBehaviour> =
	<<<TBehaviour as NetworkBehaviour>::ConnectionHandler as IntoConnectionHandler>
		::Handler as ConnectionHandler>::Error;

/// Substrate network service. Handles network IO and manages connectivity.
pub struct NetworkService<B: BlockT + 'static, H: ExHashT> {
	/// Number of peers we're connected to.
	num_connected: Arc<AtomicUsize>,
	/// The local external addresses.
	external_addresses: Arc<Mutex<Vec<Multiaddr>>>,
	/// Listen addresses. Do **NOT** include a trailing `/p2p/` with our `PeerId`.
	listen_addresses: Arc<Mutex<Vec<Multiaddr>>>,
	/// Local copy of the `PeerId` of the local node.
	local_peer_id: PeerId,
	/// The `KeyPair` that defines the `PeerId` of the local node.
	local_identity: Keypair,
	/// Bandwidth logging system. Can be queried to know the average bandwidth consumed.
	bandwidth: Arc<transport::BandwidthSinks>,
	/// Peerset manager (PSM); manages the reputation of nodes and indicates the network which
	/// nodes it should be connected to or not.
	peerset: PeersetHandle,
	/// Channel that sends messages to the actual worker.
	to_worker: TracingUnboundedSender<ServiceToWorkerMsg>,
	/// For each peer and protocol combination, an object that allows sending notifications to
	/// that peer. Updated by the [`NetworkWorker`].
	peers_notifications_sinks: Arc<Mutex<HashMap<(PeerId, ProtocolName), NotificationsSink>>>,
	/// Field extracted from the [`Metrics`] struct and necessary to report the
	/// notifications-related metrics.
	notifications_sizes_metric: Option<HistogramVec>,
	/// Marker to pin the `H` generic. Serves no purpose except to not break backwards
	/// compatibility.
	_marker: PhantomData<H>,
	/// Marker for block type
	_block: PhantomData<B>,
}

impl<B, H> NetworkWorker<B, H>
where
	B: BlockT + 'static,
	H: ExHashT,
{
	/// Creates the network service.
	///
	/// Returns a `NetworkWorker` that implements `Future` and must be regularly polled in order
	/// for the network processing to advance. From it, you can extract a `NetworkService` using
	/// `worker.service()`. The `NetworkService` can be shared through the codebase.
<<<<<<< HEAD
	pub fn new<Client: HeaderBackend<B> + 'static>(
		mut params: Params<Client>,
	) -> Result<Self, Error> {
=======
	pub fn new(mut params: Params<B>) -> Result<Self, Error> {
>>>>>>> 3bb3882c
		// Private and public keys configuration.
		let local_identity = params.network_config.node_key.clone().into_keypair()?;
		let local_public = local_identity.public();
		let local_peer_id = local_public.to_peer_id();

		params
			.network_config
			.request_response_protocols
			.extend(params.request_response_protocol_configs);

		params.network_config.boot_nodes = params
			.network_config
			.boot_nodes
			.into_iter()
			.filter(|boot_node| boot_node.peer_id != local_peer_id)
			.collect();
		params.network_config.default_peers_set.reserved_nodes = params
			.network_config
			.default_peers_set
			.reserved_nodes
			.into_iter()
			.filter(|reserved_node| {
				if reserved_node.peer_id == local_peer_id {
					warn!(
						target: "sub-libp2p",
						"Local peer ID used in reserved node, ignoring: {}",
						reserved_node,
					);
					false
				} else {
					true
				}
			})
			.collect();

		// Ensure the listen addresses are consistent with the transport.
		ensure_addresses_consistent_with_transport(
			params.network_config.listen_addresses.iter(),
			&params.network_config.transport,
		)?;
		ensure_addresses_consistent_with_transport(
			params.network_config.boot_nodes.iter().map(|x| &x.multiaddr),
			&params.network_config.transport,
		)?;
		ensure_addresses_consistent_with_transport(
			params
				.network_config
				.default_peers_set
				.reserved_nodes
				.iter()
				.map(|x| &x.multiaddr),
			&params.network_config.transport,
		)?;
		for extra_set in &params.network_config.extra_sets {
			ensure_addresses_consistent_with_transport(
				extra_set.set_config.reserved_nodes.iter().map(|x| &x.multiaddr),
				&params.network_config.transport,
			)?;
		}
		ensure_addresses_consistent_with_transport(
			params.network_config.public_addresses.iter(),
			&params.network_config.transport,
		)?;

		let (to_worker, from_service) = tracing_unbounded("mpsc_network_worker", 100_000);

		if let Some(path) = &params.network_config.net_config_path {
			fs::create_dir_all(path)?;
		}

		info!(
			target: "sub-libp2p",
			"🏷  Local node identity is: {}",
			local_peer_id.to_base58(),
		);

		let (protocol, peerset_handle, mut known_addresses) = Protocol::new(
			From::from(&params.role),
			&params.network_config,
			params.block_announce_config,
			params.tx,
		)?;

		// List of multiaddresses that we know in the network.
		let mut boot_node_ids = HashSet::new();

		// Process the bootnodes.
		for bootnode in params.network_config.boot_nodes.iter() {
			boot_node_ids.insert(bootnode.peer_id);
			known_addresses.push((bootnode.peer_id, bootnode.multiaddr.clone()));
		}

		let boot_node_ids = Arc::new(boot_node_ids);

		// Check for duplicate bootnodes.
		params.network_config.boot_nodes.iter().try_for_each(|bootnode| {
			if let Some(other) = params
				.network_config
				.boot_nodes
				.iter()
				.filter(|o| o.multiaddr == bootnode.multiaddr)
				.find(|o| o.peer_id != bootnode.peer_id)
			{
				Err(Error::DuplicateBootnode {
					address: bootnode.multiaddr.clone(),
					first_id: bootnode.peer_id,
					second_id: other.peer_id,
				})
			} else {
				Ok(())
			}
		})?;

		let num_connected = Arc::new(AtomicUsize::new(0));

		// Build the swarm.
		let (mut swarm, bandwidth): (Swarm<Behaviour<B>>, _) = {
			let user_agent = format!(
				"{} ({})",
				params.network_config.client_version, params.network_config.node_name
			);

			let discovery_config = {
				let mut config = DiscoveryConfig::new(local_public.clone());
				config.with_permanent_addresses(known_addresses);
				config.discovery_limit(
					u64::from(params.network_config.default_peers_set.out_peers) + 15,
				);
<<<<<<< HEAD
				let genesis_hash = params
					.chain
					.hash(Zero::zero())
					.ok()
					.flatten()
					.expect("Genesis block exists; qed");
				config.with_kademlia(genesis_hash, params.fork_id.as_deref(), &params.protocol_id);
=======
				config.with_kademlia(
					params.genesis_hash,
					params.fork_id.as_deref(),
					&params.protocol_id,
				);
>>>>>>> 3bb3882c
				config.with_dht_random_walk(params.network_config.enable_dht_random_walk);
				config.allow_non_globals_in_dht(params.network_config.allow_non_globals_in_dht);
				config.use_kademlia_disjoint_query_paths(
					params.network_config.kademlia_disjoint_query_paths,
				);

				match params.network_config.transport {
					TransportConfig::MemoryOnly => {
						config.with_mdns(false);
						config.allow_private_ip(false);
					},
					TransportConfig::Normal {
						enable_mdns,
						allow_private_ip: allow_private_ipv4,
						..
					} => {
						config.with_mdns(enable_mdns);
						config.allow_private_ip(allow_private_ipv4);
					},
				}

				config
			};

			let (transport, bandwidth) = {
				let config_mem = match params.network_config.transport {
					TransportConfig::MemoryOnly => true,
					TransportConfig::Normal { .. } => false,
				};

				// The yamux buffer size limit is configured to be equal to the maximum frame size
				// of all protocols. 10 bytes are added to each limit for the length prefix that
				// is not included in the upper layer protocols limit but is still present in the
				// yamux buffer. These 10 bytes correspond to the maximum size required to encode
				// a variable-length-encoding 64bits number. In other words, we make the
				// assumption that no notification larger than 2^64 will ever be sent.
				let yamux_maximum_buffer_size = {
					let requests_max = params
						.network_config
						.request_response_protocols
						.iter()
						.map(|cfg| usize::try_from(cfg.max_request_size).unwrap_or(usize::MAX));
					let responses_max =
						params.network_config.request_response_protocols.iter().map(|cfg| {
							usize::try_from(cfg.max_response_size).unwrap_or(usize::MAX)
						});
					let notifs_max = params.network_config.extra_sets.iter().map(|cfg| {
						usize::try_from(cfg.max_notification_size).unwrap_or(usize::MAX)
					});

					// A "default" max is added to cover all the other protocols: ping, identify,
					// kademlia, block announces, and transactions.
					let default_max = cmp::max(
						1024 * 1024,
						usize::try_from(protocol::BLOCK_ANNOUNCES_TRANSACTIONS_SUBSTREAM_SIZE)
							.unwrap_or(usize::MAX),
					);

					iter::once(default_max)
						.chain(requests_max)
						.chain(responses_max)
						.chain(notifs_max)
						.max()
						.expect("iterator known to always yield at least one element; qed")
						.saturating_add(10)
				};

				transport::build_transport(
					local_identity.clone(),
					config_mem,
					params.network_config.yamux_window_size,
					yamux_maximum_buffer_size,
				)
			};

			let behaviour = {
				let result = Behaviour::new(
					protocol,
					user_agent,
					local_public,
					discovery_config,
					params.network_config.request_response_protocols,
					peerset_handle.clone(),
				);

				match result {
					Ok(b) => b,
					Err(crate::request_responses::RegisterError::DuplicateProtocol(proto)) =>
						return Err(Error::DuplicateRequestResponseProtocol { protocol: proto }),
				}
			};

			let builder = {
				struct SpawnImpl<F>(F);
				impl<F: Fn(Pin<Box<dyn Future<Output = ()> + Send>>)> Executor for SpawnImpl<F> {
					fn exec(&self, f: Pin<Box<dyn Future<Output = ()> + Send>>) {
						(self.0)(f)
					}
				}
				SwarmBuilder::with_executor(
					transport,
					behaviour,
					local_peer_id,
					SpawnImpl(params.executor),
				)
			};
			let builder = builder
				.connection_limits(
					ConnectionLimits::default()
						.with_max_established_per_peer(Some(crate::MAX_CONNECTIONS_PER_PEER as u32))
						.with_max_established_incoming(Some(
							crate::MAX_CONNECTIONS_ESTABLISHED_INCOMING,
						)),
				)
				.substream_upgrade_protocol_override(upgrade::Version::V1Lazy)
				.notify_handler_buffer_size(NonZeroUsize::new(32).expect("32 != 0; qed"))
				.connection_event_buffer_size(1024)
				.max_negotiating_inbound_streams(2048);

			(builder.build(), bandwidth)
		};

		// Initialize the metrics.
		let metrics = match &params.metrics_registry {
			Some(registry) => Some(metrics::register(
				registry,
				MetricSources {
					bandwidth: bandwidth.clone(),
					connected_peers: num_connected.clone(),
				},
			)?),
			None => None,
		};

		// Listen on multiaddresses.
		for addr in &params.network_config.listen_addresses {
			if let Err(err) = Swarm::<Behaviour<B>>::listen_on(&mut swarm, addr.clone()) {
				warn!(target: "sub-libp2p", "Can't listen on {} because: {:?}", addr, err)
			}
		}

		// Add external addresses.
		for addr in &params.network_config.public_addresses {
			Swarm::<Behaviour<B>>::add_external_address(
				&mut swarm,
				addr.clone(),
				AddressScore::Infinite,
			);
		}

		let external_addresses = Arc::new(Mutex::new(Vec::new()));
		let listen_addresses = Arc::new(Mutex::new(Vec::new()));
		let peers_notifications_sinks = Arc::new(Mutex::new(HashMap::new()));

		let service = Arc::new(NetworkService {
			bandwidth,
			external_addresses: external_addresses.clone(),
			listen_addresses: listen_addresses.clone(),
			num_connected: num_connected.clone(),
			peerset: peerset_handle,
			local_peer_id,
			local_identity,
			to_worker,
			peers_notifications_sinks: peers_notifications_sinks.clone(),
			notifications_sizes_metric: metrics
				.as_ref()
				.map(|metrics| metrics.notifications_sizes.clone()),
			_marker: PhantomData,
			_block: Default::default(),
		});

		Ok(NetworkWorker {
			external_addresses,
			listen_addresses,
			num_connected,
			network_service: swarm,
			service,
			from_service,
			event_streams: out_events::OutChannels::new(params.metrics_registry.as_ref())?,
			peers_notifications_sinks,
			metrics,
			boot_node_ids,
			_marker: Default::default(),
			_block: Default::default(),
		})
	}

	/// High-level network status information.
	pub fn status(&self) -> NetworkStatus {
		NetworkStatus {
			num_connected_peers: self.num_connected_peers(),
			total_bytes_inbound: self.total_bytes_inbound(),
			total_bytes_outbound: self.total_bytes_outbound(),
		}
	}

	/// Returns the total number of bytes received so far.
	pub fn total_bytes_inbound(&self) -> u64 {
		self.service.bandwidth.total_inbound()
	}

	/// Returns the total number of bytes sent so far.
	pub fn total_bytes_outbound(&self) -> u64 {
		self.service.bandwidth.total_outbound()
	}

	/// Returns the number of peers we're connected to.
	pub fn num_connected_peers(&self) -> usize {
		self.network_service.behaviour().user_protocol().num_connected_peers()
	}

	/// Adds an address for a node.
	pub fn add_known_address(&mut self, peer_id: PeerId, addr: Multiaddr) {
		self.network_service.behaviour_mut().add_known_address(peer_id, addr);
	}

	/// Return a `NetworkService` that can be shared through the code base and can be used to
	/// manipulate the worker.
	pub fn service(&self) -> &Arc<NetworkService<B, H>> {
		&self.service
	}

	/// Returns the local `PeerId`.
	pub fn local_peer_id(&self) -> &PeerId {
		Swarm::<Behaviour<B>>::local_peer_id(&self.network_service)
	}

	/// Returns the list of addresses we are listening on.
	///
	/// Does **NOT** include a trailing `/p2p/` with our `PeerId`.
	pub fn listen_addresses(&self) -> impl Iterator<Item = &Multiaddr> {
		Swarm::<Behaviour<B>>::listeners(&self.network_service)
	}

	/// Get network state.
	///
	/// **Note**: Use this only for debugging. This API is unstable. There are warnings literally
	/// everywhere about this. Please don't use this function to retrieve actual information.
	pub fn network_state(&mut self) -> NetworkState {
		let swarm = &mut self.network_service;
		let open = swarm.behaviour_mut().user_protocol().open_peers().cloned().collect::<Vec<_>>();

		let connected_peers = {
			let swarm = &mut *swarm;
			open.iter()
				.filter_map(move |peer_id| {
					let known_addresses =
						NetworkBehaviour::addresses_of_peer(swarm.behaviour_mut(), peer_id)
							.into_iter()
							.collect();

					let endpoint = if let Some(e) =
						swarm.behaviour_mut().node(peer_id).and_then(|i| i.endpoint())
					{
						e.clone().into()
					} else {
						error!(target: "sub-libp2p", "Found state inconsistency between custom protocol \
						and debug information about {:?}", peer_id);
						return None
					};

					Some((
						peer_id.to_base58(),
						NetworkStatePeer {
							endpoint,
							version_string: swarm
								.behaviour_mut()
								.node(peer_id)
								.and_then(|i| i.client_version().map(|s| s.to_owned())),
							latest_ping_time: swarm
								.behaviour_mut()
								.node(peer_id)
								.and_then(|i| i.latest_ping()),
							known_addresses,
						},
					))
				})
				.collect()
		};

		let not_connected_peers = {
			let swarm = &mut *swarm;
			swarm
				.behaviour_mut()
				.known_peers()
				.into_iter()
				.filter(|p| open.iter().all(|n| n != p))
				.map(move |peer_id| {
					(
						peer_id.to_base58(),
						NetworkStateNotConnectedPeer {
							version_string: swarm
								.behaviour_mut()
								.node(&peer_id)
								.and_then(|i| i.client_version().map(|s| s.to_owned())),
							latest_ping_time: swarm
								.behaviour_mut()
								.node(&peer_id)
								.and_then(|i| i.latest_ping()),
							known_addresses: NetworkBehaviour::addresses_of_peer(
								swarm.behaviour_mut(),
								&peer_id,
							)
							.into_iter()
							.collect(),
						},
					)
				})
				.collect()
		};

		let peer_id = Swarm::<Behaviour<B>>::local_peer_id(swarm).to_base58();
		let listened_addresses = swarm.listeners().cloned().collect();
		let external_addresses = swarm.external_addresses().map(|r| &r.addr).cloned().collect();

		NetworkState {
			peer_id,
			listened_addresses,
			external_addresses,
			connected_peers,
			not_connected_peers,
			peerset: swarm.behaviour_mut().user_protocol_mut().peerset_debug_info(),
		}
	}

	/// Removes a `PeerId` from the list of reserved peers.
	pub fn remove_reserved_peer(&self, peer: PeerId) {
		self.service.remove_reserved_peer(peer);
	}

	/// Adds a `PeerId` and its `Multiaddr` as reserved.
	pub fn add_reserved_peer(&self, peer: MultiaddrWithPeerId) -> Result<(), String> {
		self.service.add_reserved_peer(peer)
	}

	/// Returns the list of reserved peers.
	pub fn reserved_peers(&self) -> impl Iterator<Item = &PeerId> {
		self.network_service.behaviour().user_protocol().reserved_peers()
	}
}

impl<B: BlockT + 'static, H: ExHashT> NetworkService<B, H> {
	/// Get network state.
	///
	/// **Note**: Use this only for debugging. This API is unstable. There are warnings literally
	/// everywhere about this. Please don't use this function to retrieve actual information.
	///
	/// Returns an error if the `NetworkWorker` is no longer running.
	pub async fn network_state(&self) -> Result<NetworkState, ()> {
		let (tx, rx) = oneshot::channel();

		let _ = self
			.to_worker
			.unbounded_send(ServiceToWorkerMsg::NetworkState { pending_response: tx });

		match rx.await {
			Ok(v) => v.map_err(|_| ()),
			// The channel can only be closed if the network worker no longer exists.
			Err(_) => Err(()),
		}
	}

	/// Get the list of reserved peers.
	///
	/// Returns an error if the `NetworkWorker` is no longer running.
	pub async fn reserved_peers(&self) -> Result<Vec<PeerId>, ()> {
		let (tx, rx) = oneshot::channel();

		let _ = self
			.to_worker
			.unbounded_send(ServiceToWorkerMsg::ReservedPeers { pending_response: tx });

		// The channel can only be closed if the network worker no longer exists.
		rx.await.map_err(|_| ())
	}

	/// Utility function to extract `PeerId` from each `Multiaddr` for peer set updates.
	///
	/// Returns an `Err` if one of the given addresses is invalid or contains an
	/// invalid peer ID (which includes the local peer ID).
	fn split_multiaddr_and_peer_id(
		&self,
		peers: HashSet<Multiaddr>,
	) -> Result<Vec<(PeerId, Multiaddr)>, String> {
		peers
			.into_iter()
			.map(|mut addr| {
				let peer = match addr.pop() {
					Some(multiaddr::Protocol::P2p(key)) => PeerId::from_multihash(key)
						.map_err(|_| "Invalid PeerId format".to_string())?,
					_ => return Err("Missing PeerId from address".to_string()),
				};

				// Make sure the local peer ID is never added to the PSM
				// or added as a "known address", even if given.
				if peer == self.local_peer_id {
					Err("Local peer ID in peer set.".to_string())
				} else {
					Ok((peer, addr))
				}
			})
			.collect::<Result<Vec<(PeerId, Multiaddr)>, String>>()
	}
}

impl<B, H> NetworkStateInfo for NetworkService<B, H>
where
	B: sp_runtime::traits::Block,
	H: ExHashT,
{
	/// Returns the local external addresses.
	fn external_addresses(&self) -> Vec<Multiaddr> {
		self.external_addresses.lock().clone()
	}

	/// Returns the listener addresses (without trailing `/p2p/` with our `PeerId`).
	fn listen_addresses(&self) -> Vec<Multiaddr> {
		self.listen_addresses.lock().clone()
	}

	/// Returns the local Peer ID.
	fn local_peer_id(&self) -> PeerId {
		self.local_peer_id
	}
}

impl<B, H> NetworkSigner for NetworkService<B, H>
where
	B: sp_runtime::traits::Block,
	H: ExHashT,
{
	fn sign_with_local_identity(&self, msg: impl AsRef<[u8]>) -> Result<Signature, SigningError> {
		Signature::sign_message(msg.as_ref(), &self.local_identity)
	}
}

impl<B, H> NetworkDHTProvider for NetworkService<B, H>
where
	B: BlockT + 'static,
	H: ExHashT,
{
	/// Start getting a value from the DHT.
	///
	/// This will generate either a `ValueFound` or a `ValueNotFound` event and pass it as an
	/// item on the [`NetworkWorker`] stream.
	fn get_value(&self, key: &KademliaKey) {
		let _ = self.to_worker.unbounded_send(ServiceToWorkerMsg::GetValue(key.clone()));
	}

	/// Start putting a value in the DHT.
	///
	/// This will generate either a `ValuePut` or a `ValuePutFailed` event and pass it as an
	/// item on the [`NetworkWorker`] stream.
	fn put_value(&self, key: KademliaKey, value: Vec<u8>) {
		let _ = self.to_worker.unbounded_send(ServiceToWorkerMsg::PutValue(key, value));
	}
}

#[async_trait::async_trait]
impl<B, H> NetworkStatusProvider for NetworkService<B, H>
where
	B: BlockT + 'static,
	H: ExHashT,
{
	async fn status(&self) -> Result<NetworkStatus, ()> {
		let (tx, rx) = oneshot::channel();

		let _ = self
			.to_worker
			.unbounded_send(ServiceToWorkerMsg::NetworkStatus { pending_response: tx });

		match rx.await {
			Ok(v) => v.map_err(|_| ()),
			// The channel can only be closed if the network worker no longer exists.
			Err(_) => Err(()),
		}
	}
}

impl<B, H> NetworkPeers for NetworkService<B, H>
where
	B: BlockT + 'static,
	H: ExHashT,
{
	fn set_authorized_peers(&self, peers: HashSet<PeerId>) {
		let _ = self.to_worker.unbounded_send(ServiceToWorkerMsg::SetReserved(peers));
	}

	fn set_authorized_only(&self, reserved_only: bool) {
		let _ = self
			.to_worker
			.unbounded_send(ServiceToWorkerMsg::SetReservedOnly(reserved_only));
	}

	fn add_known_address(&self, peer_id: PeerId, addr: Multiaddr) {
		let _ = self
			.to_worker
			.unbounded_send(ServiceToWorkerMsg::AddKnownAddress(peer_id, addr));
	}

	fn report_peer(&self, who: PeerId, cost_benefit: ReputationChange) {
		self.peerset.report_peer(who, cost_benefit);
	}

	fn disconnect_peer(&self, who: PeerId, protocol: ProtocolName) {
		let _ = self.to_worker.unbounded_send(ServiceToWorkerMsg::DisconnectPeer(who, protocol));
	}

	fn accept_unreserved_peers(&self) {
		let _ = self.to_worker.unbounded_send(ServiceToWorkerMsg::SetReservedOnly(false));
	}

	fn deny_unreserved_peers(&self) {
		let _ = self.to_worker.unbounded_send(ServiceToWorkerMsg::SetReservedOnly(true));
	}

	fn add_reserved_peer(&self, peer: MultiaddrWithPeerId) -> Result<(), String> {
		// Make sure the local peer ID is never added to the PSM.
		if peer.peer_id == self.local_peer_id {
			return Err("Local peer ID cannot be added as a reserved peer.".to_string())
		}

		let _ = self
			.to_worker
			.unbounded_send(ServiceToWorkerMsg::AddKnownAddress(peer.peer_id, peer.multiaddr));
		let _ = self.to_worker.unbounded_send(ServiceToWorkerMsg::AddReserved(peer.peer_id));
		Ok(())
	}

	fn remove_reserved_peer(&self, peer_id: PeerId) {
		let _ = self.to_worker.unbounded_send(ServiceToWorkerMsg::RemoveReserved(peer_id));
	}

	fn set_reserved_peers(
		&self,
		protocol: ProtocolName,
		peers: HashSet<Multiaddr>,
	) -> Result<(), String> {
		let peers_addrs = self.split_multiaddr_and_peer_id(peers)?;

		let mut peers: HashSet<PeerId> = HashSet::with_capacity(peers_addrs.len());

		for (peer_id, addr) in peers_addrs.into_iter() {
			// Make sure the local peer ID is never added to the PSM.
			if peer_id == self.local_peer_id {
				return Err("Local peer ID cannot be added as a reserved peer.".to_string())
			}

			peers.insert(peer_id);

			if !addr.is_empty() {
				let _ = self
					.to_worker
					.unbounded_send(ServiceToWorkerMsg::AddKnownAddress(peer_id, addr));
			}
		}

		let _ = self
			.to_worker
			.unbounded_send(ServiceToWorkerMsg::SetPeersetReserved(protocol, peers));

		Ok(())
	}

	fn add_peers_to_reserved_set(
		&self,
		protocol: ProtocolName,
		peers: HashSet<Multiaddr>,
	) -> Result<(), String> {
		let peers = self.split_multiaddr_and_peer_id(peers)?;

		for (peer_id, addr) in peers.into_iter() {
			// Make sure the local peer ID is never added to the PSM.
			if peer_id == self.local_peer_id {
				return Err("Local peer ID cannot be added as a reserved peer.".to_string())
			}

			if !addr.is_empty() {
				let _ = self
					.to_worker
					.unbounded_send(ServiceToWorkerMsg::AddKnownAddress(peer_id, addr));
			}
			let _ = self
				.to_worker
				.unbounded_send(ServiceToWorkerMsg::AddSetReserved(protocol.clone(), peer_id));
		}

		Ok(())
	}

	fn remove_peers_from_reserved_set(&self, protocol: ProtocolName, peers: Vec<PeerId>) {
		for peer_id in peers.into_iter() {
			let _ = self
				.to_worker
				.unbounded_send(ServiceToWorkerMsg::RemoveSetReserved(protocol.clone(), peer_id));
		}
	}

	fn add_to_peers_set(
		&self,
		protocol: ProtocolName,
		peers: HashSet<Multiaddr>,
	) -> Result<(), String> {
		let peers = self.split_multiaddr_and_peer_id(peers)?;

		for (peer_id, addr) in peers.into_iter() {
			// Make sure the local peer ID is never added to the PSM.
			if peer_id == self.local_peer_id {
				return Err("Local peer ID cannot be added as a reserved peer.".to_string())
			}

			if !addr.is_empty() {
				let _ = self
					.to_worker
					.unbounded_send(ServiceToWorkerMsg::AddKnownAddress(peer_id, addr));
			}
			let _ = self
				.to_worker
				.unbounded_send(ServiceToWorkerMsg::AddToPeersSet(protocol.clone(), peer_id));
		}

		Ok(())
	}

	fn remove_from_peers_set(&self, protocol: ProtocolName, peers: Vec<PeerId>) {
		for peer_id in peers.into_iter() {
			let _ = self
				.to_worker
				.unbounded_send(ServiceToWorkerMsg::RemoveFromPeersSet(protocol.clone(), peer_id));
		}
	}

	fn sync_num_connected(&self) -> usize {
		self.num_connected.load(Ordering::Relaxed)
	}
}

impl<B, H> NetworkEventStream for NetworkService<B, H>
where
	B: BlockT + 'static,
	H: ExHashT,
{
	fn event_stream(&self, name: &'static str) -> Pin<Box<dyn Stream<Item = Event> + Send>> {
		let (tx, rx) = out_events::channel(name, 100_000);
		let _ = self.to_worker.unbounded_send(ServiceToWorkerMsg::EventStream(tx));
		Box::pin(rx)
	}
}

impl<B, H> NetworkNotification for NetworkService<B, H>
where
	B: BlockT + 'static,
	H: ExHashT,
{
	fn write_notification(&self, target: PeerId, protocol: ProtocolName, message: Vec<u8>) {
		// We clone the `NotificationsSink` in order to be able to unlock the network-wide
		// `peers_notifications_sinks` mutex as soon as possible.
		let sink = {
			let peers_notifications_sinks = self.peers_notifications_sinks.lock();
			if let Some(sink) = peers_notifications_sinks.get(&(target, protocol.clone())) {
				sink.clone()
			} else {
				// Notification silently discarded, as documented.
				debug!(
					target: "sub-libp2p",
					"Attempted to send notification on missing or closed substream: {}, {:?}",
					target, protocol,
				);
				return
			}
		};

		if let Some(notifications_sizes_metric) = self.notifications_sizes_metric.as_ref() {
			notifications_sizes_metric
				.with_label_values(&["out", &protocol])
				.observe(message.len() as f64);
		}

		// Sending is communicated to the `NotificationsSink`.
		trace!(
			target: "sub-libp2p",
			"External API => Notification({:?}, {:?}, {} bytes)",
			target, protocol, message.len()
		);
		trace!(target: "sub-libp2p", "Handler({:?}) <= Sync notification", target);
		sink.send_sync_notification(message);
	}

	fn notification_sender(
		&self,
		target: PeerId,
		protocol: ProtocolName,
	) -> Result<Box<dyn NotificationSenderT>, NotificationSenderError> {
		// We clone the `NotificationsSink` in order to be able to unlock the network-wide
		// `peers_notifications_sinks` mutex as soon as possible.
		let sink = {
			let peers_notifications_sinks = self.peers_notifications_sinks.lock();
			if let Some(sink) = peers_notifications_sinks.get(&(target, protocol.clone())) {
				sink.clone()
			} else {
				return Err(NotificationSenderError::Closed)
			}
		};

		let notification_size_metric = self
			.notifications_sizes_metric
			.as_ref()
			.map(|histogram| histogram.with_label_values(&["out", &protocol]));

		Ok(Box::new(NotificationSender { sink, protocol_name: protocol, notification_size_metric }))
	}

	fn set_notification_handshake(&self, protocol: ProtocolName, handshake: Vec<u8>) {
		let _ = self
			.to_worker
			.unbounded_send(ServiceToWorkerMsg::SetNotificationHandshake(protocol, handshake));
	}
}

#[async_trait::async_trait]
impl<B, H> NetworkRequest for NetworkService<B, H>
where
	B: BlockT + 'static,
	H: ExHashT,
{
	async fn request(
		&self,
		target: PeerId,
		protocol: ProtocolName,
		request: Vec<u8>,
		connect: IfDisconnected,
	) -> Result<Vec<u8>, RequestFailure> {
		let (tx, rx) = oneshot::channel();

		self.start_request(target, protocol, request, tx, connect);

		match rx.await {
			Ok(v) => v,
			// The channel can only be closed if the network worker no longer exists. If the
			// network worker no longer exists, then all connections to `target` are necessarily
			// closed, and we legitimately report this situation as a "ConnectionClosed".
			Err(_) => Err(RequestFailure::Network(OutboundFailure::ConnectionClosed)),
		}
	}

	fn start_request(
		&self,
		target: PeerId,
		protocol: ProtocolName,
		request: Vec<u8>,
		tx: oneshot::Sender<Result<Vec<u8>, RequestFailure>>,
		connect: IfDisconnected,
	) {
		let _ = self.to_worker.unbounded_send(ServiceToWorkerMsg::Request {
			target,
			protocol: protocol.into(),
			request,
			pending_response: tx,
			connect,
		});
	}
}

/// A `NotificationSender` allows for sending notifications to a peer with a chosen protocol.
#[must_use]
pub struct NotificationSender {
	sink: NotificationsSink,

	/// Name of the protocol on the wire.
	protocol_name: ProtocolName,

	/// Field extracted from the [`Metrics`] struct and necessary to report the
	/// notifications-related metrics.
	notification_size_metric: Option<Histogram>,
}

#[async_trait::async_trait]
impl NotificationSenderT for NotificationSender {
	async fn ready(
		&self,
	) -> Result<Box<dyn NotificationSenderReadyT + '_>, NotificationSenderError> {
		Ok(Box::new(NotificationSenderReady {
			ready: match self.sink.reserve_notification().await {
				Ok(r) => Some(r),
				Err(()) => return Err(NotificationSenderError::Closed),
			},
			peer_id: self.sink.peer_id(),
			protocol_name: &self.protocol_name,
			notification_size_metric: self.notification_size_metric.clone(),
		}))
	}
}

/// Reserved slot in the notifications buffer, ready to accept data.
#[must_use]
pub struct NotificationSenderReady<'a> {
	ready: Option<Ready<'a>>,

	/// Target of the notification.
	peer_id: &'a PeerId,

	/// Name of the protocol on the wire.
	protocol_name: &'a ProtocolName,

	/// Field extracted from the [`Metrics`] struct and necessary to report the
	/// notifications-related metrics.
	notification_size_metric: Option<Histogram>,
}

impl<'a> NotificationSenderReadyT for NotificationSenderReady<'a> {
	fn send(&mut self, notification: Vec<u8>) -> Result<(), NotificationSenderError> {
		if let Some(notification_size_metric) = &self.notification_size_metric {
			notification_size_metric.observe(notification.len() as f64);
		}

		trace!(
			target: "sub-libp2p",
			"External API => Notification({:?}, {}, {} bytes)",
			self.peer_id, self.protocol_name, notification.len(),
		);
		trace!(target: "sub-libp2p", "Handler({:?}) <= Async notification", self.peer_id);

		self.ready
			.take()
			.ok_or(NotificationSenderError::Closed)?
			.send(notification)
			.map_err(|()| NotificationSenderError::Closed)
	}
}

/// Messages sent from the `NetworkService` to the `NetworkWorker`.
///
/// Each entry corresponds to a method of `NetworkService`.
enum ServiceToWorkerMsg {
	GetValue(KademliaKey),
	PutValue(KademliaKey, Vec<u8>),
	AddKnownAddress(PeerId, Multiaddr),
	SetReservedOnly(bool),
	AddReserved(PeerId),
	RemoveReserved(PeerId),
	SetReserved(HashSet<PeerId>),
	SetPeersetReserved(ProtocolName, HashSet<PeerId>),
	AddSetReserved(ProtocolName, PeerId),
	RemoveSetReserved(ProtocolName, PeerId),
	AddToPeersSet(ProtocolName, PeerId),
	RemoveFromPeersSet(ProtocolName, PeerId),
	EventStream(out_events::Sender),
	Request {
		target: PeerId,
		protocol: ProtocolName,
		request: Vec<u8>,
		pending_response: oneshot::Sender<Result<Vec<u8>, RequestFailure>>,
		connect: IfDisconnected,
	},
	NetworkStatus {
		pending_response: oneshot::Sender<Result<NetworkStatus, RequestFailure>>,
	},
	NetworkState {
		pending_response: oneshot::Sender<Result<NetworkState, RequestFailure>>,
	},
	DisconnectPeer(PeerId, ProtocolName),
	SetNotificationHandshake(ProtocolName, Vec<u8>),
	ReservedPeers {
		pending_response: oneshot::Sender<Vec<PeerId>>,
	},
}

/// Main network worker. Must be polled in order for the network to advance.
///
/// You are encouraged to poll this in a separate background thread or task.
#[must_use = "The NetworkWorker must be polled in order for the network to advance"]
pub struct NetworkWorker<B, H>
where
	B: BlockT + 'static,
	H: ExHashT,
{
	/// Updated by the `NetworkWorker` and loaded by the `NetworkService`.
	external_addresses: Arc<Mutex<Vec<Multiaddr>>>,
	/// Updated by the `NetworkWorker` and loaded by the `NetworkService`.
	listen_addresses: Arc<Mutex<Vec<Multiaddr>>>,
	/// Updated by the `NetworkWorker` and loaded by the `NetworkService`.
	num_connected: Arc<AtomicUsize>,
	/// The network service that can be extracted and shared through the codebase.
	service: Arc<NetworkService<B, H>>,
	/// The *actual* network.
	network_service: Swarm<Behaviour<B>>,
	/// Messages from the [`NetworkService`] that must be processed.
	from_service: TracingUnboundedReceiver<ServiceToWorkerMsg>,
	/// Senders for events that happen on the network.
	event_streams: out_events::OutChannels,
	/// Prometheus network metrics.
	metrics: Option<Metrics>,
	/// The `PeerId`'s of all boot nodes.
	boot_node_ids: Arc<HashSet<PeerId>>,
	/// For each peer and protocol combination, an object that allows sending notifications to
	/// that peer. Shared with the [`NetworkService`].
	peers_notifications_sinks: Arc<Mutex<HashMap<(PeerId, ProtocolName), NotificationsSink>>>,
	/// Marker to pin the `H` generic. Serves no purpose except to not break backwards
	/// compatibility.
	_marker: PhantomData<H>,
	/// Marker for block type
	_block: PhantomData<B>,
}

impl<B, H> NetworkWorker<B, H>
where
	B: BlockT + 'static,
	H: ExHashT,
{
	/// Run the network.
	pub async fn run(mut self) {
		while self.next_action().await {}
	}

	/// Perform one action on the network.
	///
	/// Returns `false` when the worker should be shutdown.
	/// Use in tests only.
	pub async fn next_action(&mut self) -> bool {
		futures::select! {
			// Next message from the service.
			msg = self.from_service.next() => {
				if let Some(msg) = msg {
					self.handle_worker_message(msg);
				} else {
					return false
				}
			},
			// Next event from `Swarm` (the stream guaranteed to never terminate).
			event = self.network_service.select_next_some() => {
				self.handle_swarm_event(event);
			},
		};

		// Update the variables shared with the `NetworkService`.
		let num_connected_peers =
			self.network_service.behaviour_mut().user_protocol_mut().num_connected_peers();
		self.num_connected.store(num_connected_peers, Ordering::Relaxed);
		{
			let external_addresses =
				self.network_service.external_addresses().map(|r| &r.addr).cloned().collect();
			*self.external_addresses.lock() = external_addresses;

			let listen_addresses =
				self.network_service.listeners().map(ToOwned::to_owned).collect();
			*self.listen_addresses.lock() = listen_addresses;
		}

		if let Some(metrics) = self.metrics.as_ref() {
			if let Some(buckets) = self.network_service.behaviour_mut().num_entries_per_kbucket() {
				for (lower_ilog2_bucket_bound, num_entries) in buckets {
					metrics
						.kbuckets_num_nodes
						.with_label_values(&[&lower_ilog2_bucket_bound.to_string()])
						.set(num_entries as u64);
				}
			}
			if let Some(num_entries) = self.network_service.behaviour_mut().num_kademlia_records() {
				metrics.kademlia_records_count.set(num_entries as u64);
<<<<<<< HEAD
			}
			if let Some(num_entries) =
				self.network_service.behaviour_mut().kademlia_records_total_size()
			{
				metrics.kademlia_records_sizes_total.set(num_entries as u64);
			}
=======
			}
			if let Some(num_entries) =
				self.network_service.behaviour_mut().kademlia_records_total_size()
			{
				metrics.kademlia_records_sizes_total.set(num_entries as u64);
			}
>>>>>>> 3bb3882c
			metrics
				.peerset_num_discovered
				.set(self.network_service.behaviour_mut().user_protocol().num_discovered_peers()
					as u64);
			metrics.pending_connections.set(
				Swarm::network_info(&self.network_service).connection_counters().num_pending()
					as u64,
			);
		}

		true
	}

	/// Process the next message coming from the `NetworkService`.
	fn handle_worker_message(&mut self, msg: ServiceToWorkerMsg) {
		match msg {
			ServiceToWorkerMsg::GetValue(key) =>
				self.network_service.behaviour_mut().get_value(key),
			ServiceToWorkerMsg::PutValue(key, value) =>
				self.network_service.behaviour_mut().put_value(key, value),
			ServiceToWorkerMsg::SetReservedOnly(reserved_only) => self
				.network_service
				.behaviour_mut()
				.user_protocol_mut()
				.set_reserved_only(reserved_only),
			ServiceToWorkerMsg::SetReserved(peers) => self
				.network_service
				.behaviour_mut()
				.user_protocol_mut()
				.set_reserved_peers(peers),
			ServiceToWorkerMsg::SetPeersetReserved(protocol, peers) => self
				.network_service
				.behaviour_mut()
				.user_protocol_mut()
				.set_reserved_peerset_peers(protocol, peers),
			ServiceToWorkerMsg::AddReserved(peer_id) => self
				.network_service
				.behaviour_mut()
				.user_protocol_mut()
				.add_reserved_peer(peer_id),
			ServiceToWorkerMsg::RemoveReserved(peer_id) => self
				.network_service
				.behaviour_mut()
				.user_protocol_mut()
				.remove_reserved_peer(peer_id),
			ServiceToWorkerMsg::AddSetReserved(protocol, peer_id) => self
				.network_service
				.behaviour_mut()
				.user_protocol_mut()
				.add_set_reserved_peer(protocol, peer_id),
			ServiceToWorkerMsg::RemoveSetReserved(protocol, peer_id) => self
				.network_service
				.behaviour_mut()
				.user_protocol_mut()
				.remove_set_reserved_peer(protocol, peer_id),
			ServiceToWorkerMsg::AddKnownAddress(peer_id, addr) =>
				self.network_service.behaviour_mut().add_known_address(peer_id, addr),
			ServiceToWorkerMsg::AddToPeersSet(protocol, peer_id) => self
				.network_service
				.behaviour_mut()
				.user_protocol_mut()
				.add_to_peers_set(protocol, peer_id),
			ServiceToWorkerMsg::RemoveFromPeersSet(protocol, peer_id) => self
				.network_service
				.behaviour_mut()
				.user_protocol_mut()
				.remove_from_peers_set(protocol, peer_id),
			ServiceToWorkerMsg::EventStream(sender) => self.event_streams.push(sender),
			ServiceToWorkerMsg::Request {
				target,
				protocol,
				request,
				pending_response,
				connect,
			} => {
				self.network_service.behaviour_mut().send_request(
					&target,
					&protocol,
					request,
					pending_response,
					connect,
				);
			},
			ServiceToWorkerMsg::NetworkStatus { pending_response } => {
				let _ = pending_response.send(Ok(self.status()));
			},
			ServiceToWorkerMsg::NetworkState { pending_response } => {
				let _ = pending_response.send(Ok(self.network_state()));
			},
			ServiceToWorkerMsg::DisconnectPeer(who, protocol_name) => self
				.network_service
				.behaviour_mut()
				.user_protocol_mut()
				.disconnect_peer(&who, protocol_name),
			ServiceToWorkerMsg::SetNotificationHandshake(protocol, handshake) => self
				.network_service
				.behaviour_mut()
				.user_protocol_mut()
				.set_notification_handshake(protocol, handshake),
			ServiceToWorkerMsg::ReservedPeers { pending_response } => {
				let _ =
					pending_response.send(self.reserved_peers().map(ToOwned::to_owned).collect());
			},
		}
	}

	/// Process the next event coming from `Swarm`.
	fn handle_swarm_event(
		&mut self,
		event: SwarmEvent<BehaviourOut, ConnectionHandlerErr<Behaviour<B>>>,
	) {
		match event {
			SwarmEvent::Behaviour(BehaviourOut::InboundRequest { protocol, result, .. }) => {
				if let Some(metrics) = self.metrics.as_ref() {
					match result {
						Ok(serve_time) => {
							metrics
								.requests_in_success_total
								.with_label_values(&[&protocol])
								.observe(serve_time.as_secs_f64());
						},
						Err(err) => {
							let reason = match err {
								ResponseFailure::Network(InboundFailure::Timeout) =>
									Some("timeout"),
								ResponseFailure::Network(InboundFailure::UnsupportedProtocols) =>
								// `UnsupportedProtocols` is reported for every single
								// inbound request whenever a request with an unsupported
								// protocol is received. This is not reported in order to
								// avoid confusions.
									None,
								ResponseFailure::Network(InboundFailure::ResponseOmission) =>
									Some("busy-omitted"),
								ResponseFailure::Network(InboundFailure::ConnectionClosed) =>
									Some("connection-closed"),
							};

							if let Some(reason) = reason {
								metrics
									.requests_in_failure_total
									.with_label_values(&[&protocol, reason])
									.inc();
							}
						},
					}
				}
			},
			SwarmEvent::Behaviour(BehaviourOut::RequestFinished {
				protocol,
				duration,
				result,
				..
			}) =>
				if let Some(metrics) = self.metrics.as_ref() {
					match result {
						Ok(_) => {
							metrics
								.requests_out_success_total
								.with_label_values(&[&protocol])
								.observe(duration.as_secs_f64());
						},
						Err(err) => {
							let reason = match err {
								RequestFailure::NotConnected => "not-connected",
								RequestFailure::UnknownProtocol => "unknown-protocol",
								RequestFailure::Refused => "refused",
								RequestFailure::Obsolete => "obsolete",
								RequestFailure::Network(OutboundFailure::DialFailure) =>
									"dial-failure",
								RequestFailure::Network(OutboundFailure::Timeout) => "timeout",
								RequestFailure::Network(OutboundFailure::ConnectionClosed) =>
									"connection-closed",
								RequestFailure::Network(OutboundFailure::UnsupportedProtocols) =>
									"unsupported",
							};

							metrics
								.requests_out_failure_total
								.with_label_values(&[&protocol, reason])
								.inc();
						},
					}
				},
			SwarmEvent::Behaviour(BehaviourOut::ReputationChanges { peer, changes }) => {
				for change in changes {
					self.network_service.behaviour().user_protocol().report_peer(peer, change);
				}
			},
			SwarmEvent::Behaviour(BehaviourOut::PeerIdentify {
				peer_id,
				info:
					IdentifyInfo {
						protocol_version, agent_version, mut listen_addrs, protocols, ..
					},
			}) => {
				if listen_addrs.len() > 30 {
					debug!(
						target: "sub-libp2p",
						"Node {:?} has reported more than 30 addresses; it is identified by {:?} and {:?}",
						peer_id, protocol_version, agent_version
					);
					listen_addrs.truncate(30);
				}
				for addr in listen_addrs {
					self.network_service
						.behaviour_mut()
						.add_self_reported_address_to_dht(&peer_id, &protocols, addr);
				}
				self.network_service
					.behaviour_mut()
					.user_protocol_mut()
					.add_default_set_discovered_nodes(iter::once(peer_id));
			},
			SwarmEvent::Behaviour(BehaviourOut::Discovered(peer_id)) => {
				self.network_service
					.behaviour_mut()
					.user_protocol_mut()
					.add_default_set_discovered_nodes(iter::once(peer_id));
			},
			SwarmEvent::Behaviour(BehaviourOut::RandomKademliaStarted) => {
				if let Some(metrics) = self.metrics.as_ref() {
					metrics.kademlia_random_queries_total.inc();
				}
			},
			SwarmEvent::Behaviour(BehaviourOut::NotificationStreamOpened {
				remote,
				protocol,
				negotiated_fallback,
				notifications_sink,
				role,
				received_handshake,
			}) => {
				if let Some(metrics) = self.metrics.as_ref() {
					metrics
						.notifications_streams_opened_total
						.with_label_values(&[&protocol])
						.inc();
				}
				{
					let mut peers_notifications_sinks = self.peers_notifications_sinks.lock();
					let _previous_value = peers_notifications_sinks
						.insert((remote, protocol.clone()), notifications_sink);
					debug_assert!(_previous_value.is_none());
				}
				self.event_streams.send(Event::NotificationStreamOpened {
					remote,
					protocol,
					negotiated_fallback,
					role,
					received_handshake,
				});
			},
			SwarmEvent::Behaviour(BehaviourOut::NotificationStreamReplaced {
				remote,
				protocol,
				notifications_sink,
			}) => {
				let mut peers_notifications_sinks = self.peers_notifications_sinks.lock();
				if let Some(s) = peers_notifications_sinks.get_mut(&(remote, protocol)) {
					*s = notifications_sink;
				} else {
					error!(
						target: "sub-libp2p",
						"NotificationStreamReplaced for non-existing substream"
					);
					debug_assert!(false);
				}

				// TODO: Notifications might have been lost as a result of the previous
				// connection being dropped, and as a result it would be preferable to notify
				// the users of this fact by simulating the substream being closed then
				// reopened.
				// The code below doesn't compile because `role` is unknown. Propagating the
				// handshake of the secondary connections is quite an invasive change and
				// would conflict with https://github.com/paritytech/substrate/issues/6403.
				// Considering that dropping notifications is generally regarded as
				// acceptable, this bug is at the moment intentionally left there and is
				// intended to be fixed at the same time as
				// https://github.com/paritytech/substrate/issues/6403.
				// self.event_streams.send(Event::NotificationStreamClosed {
				// remote,
				// protocol,
				// });
				// self.event_streams.send(Event::NotificationStreamOpened {
				// remote,
				// protocol,
				// role,
				// });
			},
			SwarmEvent::Behaviour(BehaviourOut::NotificationStreamClosed { remote, protocol }) => {
				if let Some(metrics) = self.metrics.as_ref() {
					metrics
						.notifications_streams_closed_total
						.with_label_values(&[&protocol[..]])
						.inc();
				}
				self.event_streams
					.send(Event::NotificationStreamClosed { remote, protocol: protocol.clone() });
				{
					let mut peers_notifications_sinks = self.peers_notifications_sinks.lock();
					let _previous_value = peers_notifications_sinks.remove(&(remote, protocol));
					debug_assert!(_previous_value.is_some());
				}
			},
			SwarmEvent::Behaviour(BehaviourOut::NotificationsReceived { remote, messages }) => {
				if let Some(metrics) = self.metrics.as_ref() {
					for (protocol, message) in &messages {
						metrics
							.notifications_sizes
							.with_label_values(&["in", protocol])
							.observe(message.len() as f64);
					}
				}
				self.event_streams.send(Event::NotificationsReceived { remote, messages });
			},
			SwarmEvent::Behaviour(BehaviourOut::Dht(event, duration)) => {
				if let Some(metrics) = self.metrics.as_ref() {
					let query_type = match event {
						DhtEvent::ValueFound(_) => "value-found",
						DhtEvent::ValueNotFound(_) => "value-not-found",
						DhtEvent::ValuePut(_) => "value-put",
						DhtEvent::ValuePutFailed(_) => "value-put-failed",
					};
					metrics
						.kademlia_query_duration
						.with_label_values(&[query_type])
						.observe(duration.as_secs_f64());
				}

				self.event_streams.send(Event::Dht(event));
			},
			SwarmEvent::Behaviour(BehaviourOut::None) => {
				// Ignored event from lower layers.
			},
			SwarmEvent::ConnectionEstablished {
				peer_id,
				endpoint,
				num_established,
				concurrent_dial_errors,
			} => {
				if let Some(errors) = concurrent_dial_errors {
					debug!(target: "sub-libp2p", "Libp2p => Connected({:?}) with errors: {:?}", peer_id, errors);
				} else {
					debug!(target: "sub-libp2p", "Libp2p => Connected({:?})", peer_id);
				}

				if let Some(metrics) = self.metrics.as_ref() {
					let direction = match endpoint {
						ConnectedPoint::Dialer { .. } => "out",
						ConnectedPoint::Listener { .. } => "in",
					};
					metrics.connections_opened_total.with_label_values(&[direction]).inc();

					if num_established.get() == 1 {
						metrics.distinct_peers_connections_opened_total.inc();
					}
				}
			},
			SwarmEvent::ConnectionClosed { peer_id, cause, endpoint, num_established } => {
				debug!(target: "sub-libp2p", "Libp2p => Disconnected({:?}, {:?})", peer_id, cause);
				if let Some(metrics) = self.metrics.as_ref() {
					let direction = match endpoint {
						ConnectedPoint::Dialer { .. } => "out",
						ConnectedPoint::Listener { .. } => "in",
					};
					let reason = match cause {
						Some(ConnectionError::IO(_)) => "transport-error",
						Some(ConnectionError::Handler(EitherError::A(EitherError::A(
							EitherError::B(EitherError::A(PingFailure::Timeout)),
						)))) => "ping-timeout",
						Some(ConnectionError::Handler(EitherError::A(EitherError::A(
							EitherError::A(NotifsHandlerError::SyncNotificationsClogged),
						)))) => "sync-notifications-clogged",
						Some(ConnectionError::Handler(_)) => "protocol-error",
						Some(ConnectionError::KeepAliveTimeout) => "keep-alive-timeout",
						None => "actively-closed",
					};
					metrics.connections_closed_total.with_label_values(&[direction, reason]).inc();

					// `num_established` represents the number of *remaining* connections.
					if num_established == 0 {
						metrics.distinct_peers_connections_closed_total.inc();
					}
				}
			},
			SwarmEvent::NewListenAddr { address, .. } => {
				trace!(target: "sub-libp2p", "Libp2p => NewListenAddr({})", address);
				if let Some(metrics) = self.metrics.as_ref() {
					metrics.listeners_local_addresses.inc();
				}
			},
			SwarmEvent::ExpiredListenAddr { address, .. } => {
				info!(target: "sub-libp2p", "📪 No longer listening on {}", address);
				if let Some(metrics) = self.metrics.as_ref() {
					metrics.listeners_local_addresses.dec();
				}
			},
			SwarmEvent::OutgoingConnectionError { peer_id, error } => {
				if let Some(peer_id) = peer_id {
					trace!(
						target: "sub-libp2p",
						"Libp2p => Failed to reach {:?}: {}",
						peer_id, error,
					);

					if self.boot_node_ids.contains(&peer_id) {
						if let DialError::WrongPeerId { obtained, endpoint } = &error {
							if let ConnectedPoint::Dialer { address, role_override: _ } = endpoint {
								warn!(
									"💔 The bootnode you want to connect to at `{}` provided a different peer ID `{}` than the one you expect `{}`.",
									address,
									obtained,
									peer_id,
								);
							}
						}
					}
				}

				if let Some(metrics) = self.metrics.as_ref() {
					let reason = match error {
						DialError::ConnectionLimit(_) => Some("limit-reached"),
						DialError::InvalidPeerId(_) => Some("invalid-peer-id"),
						DialError::Transport(_) | DialError::ConnectionIo(_) =>
							Some("transport-error"),
						DialError::Banned |
						DialError::LocalPeerId |
						DialError::NoAddresses |
						DialError::DialPeerConditionFalse(_) |
						DialError::WrongPeerId { .. } |
						DialError::Aborted => None, // ignore them
					};
					if let Some(reason) = reason {
						metrics.pending_connections_errors_total.with_label_values(&[reason]).inc();
					}
				}
			},
			SwarmEvent::Dialing(peer_id) => {
				trace!(target: "sub-libp2p", "Libp2p => Dialing({:?})", peer_id)
			},
			SwarmEvent::IncomingConnection { local_addr, send_back_addr } => {
				trace!(target: "sub-libp2p", "Libp2p => IncomingConnection({},{}))",
					local_addr, send_back_addr);
				if let Some(metrics) = self.metrics.as_ref() {
					metrics.incoming_connections_total.inc();
				}
			},
			SwarmEvent::IncomingConnectionError { local_addr, send_back_addr, error } => {
				debug!(
					target: "sub-libp2p",
					"Libp2p => IncomingConnectionError({},{}): {}",
					local_addr, send_back_addr, error,
				);
				if let Some(metrics) = self.metrics.as_ref() {
					let reason = match error {
						PendingConnectionError::ConnectionLimit(_) => Some("limit-reached"),
						PendingConnectionError::WrongPeerId { .. } => Some("invalid-peer-id"),
						PendingConnectionError::Transport(_) | PendingConnectionError::IO(_) =>
							Some("transport-error"),
						PendingConnectionError::Aborted => None, // ignore it
					};

					if let Some(reason) = reason {
						metrics
							.incoming_connections_errors_total
							.with_label_values(&[reason])
							.inc();
					}
				}
			},
			SwarmEvent::BannedPeer { peer_id, endpoint } => {
				debug!(
					target: "sub-libp2p",
					"Libp2p => BannedPeer({}). Connected via {:?}.",
					peer_id, endpoint,
				);
				if let Some(metrics) = self.metrics.as_ref() {
					metrics.incoming_connections_errors_total.with_label_values(&["banned"]).inc();
				}
			},
			SwarmEvent::ListenerClosed { reason, addresses, .. } => {
				if let Some(metrics) = self.metrics.as_ref() {
					metrics.listeners_local_addresses.sub(addresses.len() as u64);
				}
				let addrs =
					addresses.into_iter().map(|a| a.to_string()).collect::<Vec<_>>().join(", ");
				match reason {
					Ok(()) => error!(
						target: "sub-libp2p",
						"📪 Libp2p listener ({}) closed gracefully",
						addrs
					),
					Err(e) => error!(
						target: "sub-libp2p",
						"📪 Libp2p listener ({}) closed: {}",
						addrs, e
					),
				}
			},
			SwarmEvent::ListenerError { error, .. } => {
				debug!(target: "sub-libp2p", "Libp2p => ListenerError: {}", error);
				if let Some(metrics) = self.metrics.as_ref() {
					metrics.listeners_errors_total.inc();
				}
			},
		}
	}
}

impl<B, H> Unpin for NetworkWorker<B, H>
where
	B: BlockT + 'static,
	H: ExHashT,
{
}

fn ensure_addresses_consistent_with_transport<'a>(
	addresses: impl Iterator<Item = &'a Multiaddr>,
	transport: &TransportConfig,
) -> Result<(), Error> {
	if matches!(transport, TransportConfig::MemoryOnly) {
		let addresses: Vec<_> = addresses
			.filter(|x| {
				x.iter().any(|y| !matches!(y, libp2p::core::multiaddr::Protocol::Memory(_)))
			})
			.cloned()
			.collect();

		if !addresses.is_empty() {
			return Err(Error::AddressesForAnotherTransport {
				transport: transport.clone(),
				addresses,
			})
		}
	} else {
		let addresses: Vec<_> = addresses
			.filter(|x| x.iter().any(|y| matches!(y, libp2p::core::multiaddr::Protocol::Memory(_))))
			.cloned()
			.collect();

		if !addresses.is_empty() {
			return Err(Error::AddressesForAnotherTransport {
				transport: transport.clone(),
				addresses,
			})
		}
	}

	Ok(())
}<|MERGE_RESOLUTION|>--- conflicted
+++ resolved
@@ -36,11 +36,7 @@
 	network_state::{
 		NetworkState, NotConnectedPeer as NetworkStateNotConnectedPeer, Peer as NetworkStatePeer,
 	},
-<<<<<<< HEAD
-	protocol::{self, NotificationsSink, NotifsHandlerError, Protocol, Ready},
-=======
 	protocol::{self, NotifsHandlerError, Protocol, Ready},
->>>>>>> 3bb3882c
 	request_responses::{IfDisconnected, RequestFailure},
 	service::{
 		signature::{Signature, SigningError},
@@ -77,12 +73,7 @@
 use sc_network_common::ExHashT;
 use sc_peerset::PeersetHandle;
 use sc_utils::mpsc::{tracing_unbounded, TracingUnboundedReceiver, TracingUnboundedSender};
-<<<<<<< HEAD
-use sp_blockchain::HeaderBackend;
-use sp_runtime::traits::{Block as BlockT, Zero};
-=======
 use sp_runtime::traits::Block as BlockT;
->>>>>>> 3bb3882c
 
 use std::{
 	cmp,
@@ -100,10 +91,7 @@
 
 pub use behaviour::{InboundFailure, OutboundFailure, ResponseFailure};
 pub use libp2p::identity::{error::DecodingError, Keypair, PublicKey};
-<<<<<<< HEAD
-=======
 pub use protocol::NotificationsSink;
->>>>>>> 3bb3882c
 
 mod metrics;
 mod out_events;
@@ -159,13 +147,7 @@
 	/// Returns a `NetworkWorker` that implements `Future` and must be regularly polled in order
 	/// for the network processing to advance. From it, you can extract a `NetworkService` using
 	/// `worker.service()`. The `NetworkService` can be shared through the codebase.
-<<<<<<< HEAD
-	pub fn new<Client: HeaderBackend<B> + 'static>(
-		mut params: Params<Client>,
-	) -> Result<Self, Error> {
-=======
 	pub fn new(mut params: Params<B>) -> Result<Self, Error> {
->>>>>>> 3bb3882c
 		// Private and public keys configuration.
 		let local_identity = params.network_config.node_key.clone().into_keypair()?;
 		let local_public = local_identity.public();
@@ -294,21 +276,11 @@
 				config.discovery_limit(
 					u64::from(params.network_config.default_peers_set.out_peers) + 15,
 				);
-<<<<<<< HEAD
-				let genesis_hash = params
-					.chain
-					.hash(Zero::zero())
-					.ok()
-					.flatten()
-					.expect("Genesis block exists; qed");
-				config.with_kademlia(genesis_hash, params.fork_id.as_deref(), &params.protocol_id);
-=======
 				config.with_kademlia(
 					params.genesis_hash,
 					params.fork_id.as_deref(),
 					&params.protocol_id,
 				);
->>>>>>> 3bb3882c
 				config.with_dht_random_walk(params.network_config.enable_dht_random_walk);
 				config.allow_non_globals_in_dht(params.network_config.allow_non_globals_in_dht);
 				config.use_kademlia_disjoint_query_paths(
@@ -1268,21 +1240,12 @@
 			}
 			if let Some(num_entries) = self.network_service.behaviour_mut().num_kademlia_records() {
 				metrics.kademlia_records_count.set(num_entries as u64);
-<<<<<<< HEAD
 			}
 			if let Some(num_entries) =
 				self.network_service.behaviour_mut().kademlia_records_total_size()
 			{
 				metrics.kademlia_records_sizes_total.set(num_entries as u64);
 			}
-=======
-			}
-			if let Some(num_entries) =
-				self.network_service.behaviour_mut().kademlia_records_total_size()
-			{
-				metrics.kademlia_records_sizes_total.set(num_entries as u64);
-			}
->>>>>>> 3bb3882c
 			metrics
 				.peerset_num_discovered
 				.set(self.network_service.behaviour_mut().user_protocol().num_discovered_peers()
