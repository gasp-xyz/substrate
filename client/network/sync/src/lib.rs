// This file is part of Substrate.

// Copyright (C) 2017-2022 Parity Technologies (UK) Ltd.
// SPDX-License-Identifier: GPL-3.0-or-later WITH Classpath-exception-2.0

// This program is free software: you can redistribute it and/or modify
// it under the terms of the GNU General Public License as published by
// the Free Software Foundation, either version 3 of the License, or
// (at your option) any later version.

// This program is distributed in the hope that it will be useful,
// but WITHOUT ANY WARRANTY; without even the implied warranty of
// MERCHANTABILITY or FITNESS FOR A PARTICULAR PURPOSE. See the
// GNU General Public License for more details.

// You should have received a copy of the GNU General Public License
// along with this program. If not, see <https://www.gnu.org/licenses/>.

//! Contains the state of the chain synchronization process
//!
//! At any given point in time, a running node tries as much as possible to be at the head of the
//! chain. This module handles the logic of which blocks to request from remotes, and processing
//! responses. It yields blocks to check and potentially move to the database.
//!
//! # Usage
//!
//! The `ChainSync` struct maintains the state of the block requests. Whenever something happens on
//! the network, or whenever a block has been successfully verified, call the appropriate method in
//! order to update it.

pub mod block_request_handler;
pub mod blocks;
pub mod mock;
mod schema;
pub mod service;
pub mod state;
pub mod state_request_handler;
#[cfg(test)]
mod tests;
pub mod warp;
pub mod warp_request_handler;

use crate::{
	blocks::BlockCollection,
	schema::v1::{StateRequest, StateResponse},
	service::chain_sync::{ChainSyncInterfaceHandle, ToServiceCommand},
	state::StateSync,
	warp::{WarpProofImportResult, WarpSync},
};
use codec::{Decode, DecodeAll, Encode};
use extra_requests::ExtraRequests;
use futures::{
	channel::oneshot, stream::FuturesUnordered, task::Poll, Future, FutureExt, StreamExt,
};
use libp2p::{request_response::OutboundFailure, PeerId};
use log::{debug, error, info, trace, warn};
use prometheus_endpoint::{register, Counter, PrometheusError, Registry, U64};
use prost::Message;
use sc_client_api::{BlockBackend, ProofProvider};
use sc_consensus::{
	import_queue::ImportQueueService, BlockImportError, BlockImportStatus, IncomingBlock,
};
use sc_network_common::{
	config::{
		NonDefaultSetConfig, NonReservedPeerMode, NotificationHandshake, ProtocolId, SetConfig,
	},
	protocol::{role::Roles, ProtocolName},
	request_responses::{IfDisconnected, RequestFailure},
	sync::{
		message::{
			BlockAnnounce, BlockAnnouncesHandshake, BlockAttributes, BlockData, BlockRequest,
			BlockResponse, Direction, FromBlock,
		},
		warp::{EncodedProof, WarpProofRequest, WarpSyncPhase, WarpSyncProgress, WarpSyncProvider},
		BadPeer, ChainSync as ChainSyncT, ImportResult, Metrics, OnBlockData, OnBlockJustification,
		OnStateData, OpaqueBlockRequest, OpaqueBlockResponse, OpaqueStateRequest,
		OpaqueStateResponse, PeerInfo, PeerRequest, PollBlockAnnounceValidation, SyncMode,
		SyncState, SyncStatus,
	},
};
use sc_utils::mpsc::{tracing_unbounded, TracingUnboundedReceiver};
use sp_arithmetic::traits::Saturating;
use sp_blockchain::{Error as ClientError, HeaderBackend, HeaderMetadata};
use sp_consensus::{
	block_validation::{BlockAnnounceValidator, Validation},
	BlockOrigin, BlockStatus,
};
use sp_runtime::{
	traits::{
		Block as BlockT, CheckedSub, Hash, HashFor, Header as HeaderT, NumberFor, One,
		SaturatedConversion, Zero,
	},
	EncodedJustification, Justifications,
};
use std::{
	collections::{hash_map::Entry, HashMap, HashSet},
	iter,
	ops::Range,
	pin::Pin,
	sync::Arc,
};
use warp::TargetBlockImportResult;

mod extra_requests;

/// Maximum blocks to request in a single packet.
const MAX_BLOCKS_TO_REQUEST: usize = 64;

/// Maximum blocks to store in the import queue.
const MAX_IMPORTING_BLOCKS: usize = 2048;

/// Maximum blocks to download ahead of any gap.
const MAX_DOWNLOAD_AHEAD: u32 = 2048;

/// Maximum blocks to look backwards. The gap is the difference between the highest block and the
/// common block of a node.
const MAX_BLOCKS_TO_LOOK_BACKWARDS: u32 = MAX_DOWNLOAD_AHEAD / 2;

/// Maximum number of concurrent block announce validations.
///
/// If the queue reaches the maximum, we drop any new block
/// announcements.
const MAX_CONCURRENT_BLOCK_ANNOUNCE_VALIDATIONS: usize = 256;

/// Maximum number of concurrent block announce validations per peer.
///
/// See [`MAX_CONCURRENT_BLOCK_ANNOUNCE_VALIDATIONS`] for more information.
const MAX_CONCURRENT_BLOCK_ANNOUNCE_VALIDATIONS_PER_PEER: usize = 4;

/// Pick the state to sync as the latest finalized number minus this.
const STATE_SYNC_FINALITY_THRESHOLD: u32 = 8;

/// We use a heuristic that with a high likelihood, by the time
/// `MAJOR_SYNC_BLOCKS` have been imported we'll be on the same
/// chain as (or at least closer to) the peer so we want to delay
/// the ancestor search to not waste time doing that when we are
/// so far behind.
const MAJOR_SYNC_BLOCKS: u8 = 5;

/// Number of peers that need to be connected before warp sync is started.
const MIN_PEERS_TO_START_WARP_SYNC: usize = 3;

/// Maximum allowed size for a block announce.
const MAX_BLOCK_ANNOUNCE_SIZE: u64 = 1024 * 1024;

mod rep {
	use sc_peerset::ReputationChange as Rep;
	/// Reputation change when a peer sent us a message that led to a
	/// database read error.
	pub const BLOCKCHAIN_READ_ERROR: Rep = Rep::new(-(1 << 16), "DB Error");

	/// Reputation change when a peer sent us a status message with a different
	/// genesis than us.
	pub const GENESIS_MISMATCH: Rep = Rep::new(i32::MIN, "Genesis mismatch");

	/// Reputation change for peers which send us a block with an incomplete header.
	pub const INCOMPLETE_HEADER: Rep = Rep::new(-(1 << 20), "Incomplete header");

	/// Reputation change for peers which send us a block which we fail to verify.
	pub const VERIFICATION_FAIL: Rep = Rep::new(-(1 << 29), "Block verification failed");

	/// Reputation change for peers which send us a known bad block.
	pub const BAD_BLOCK: Rep = Rep::new(-(1 << 29), "Bad block");

	/// Peer did not provide us with advertised block data.
	pub const NO_BLOCK: Rep = Rep::new(-(1 << 29), "No requested block data");

	/// Reputation change for peers which send us non-requested block data.
	pub const NOT_REQUESTED: Rep = Rep::new(-(1 << 29), "Not requested block data");

	/// Reputation change for peers which send us a block with bad justifications.
	pub const BAD_JUSTIFICATION: Rep = Rep::new(-(1 << 16), "Bad justification");

	/// Reputation change when a peer sent us invlid ancestry result.
	pub const UNKNOWN_ANCESTOR: Rep = Rep::new(-(1 << 16), "DB Error");

	/// Peer response data does not have requested bits.
	pub const BAD_RESPONSE: Rep = Rep::new(-(1 << 12), "Incomplete response");

	/// Reputation change when a peer doesn't respond in time to our messages.
	pub const TIMEOUT: Rep = Rep::new(-(1 << 10), "Request timeout");

	/// Peer is on unsupported protocol version.
	pub const BAD_PROTOCOL: Rep = Rep::new_fatal("Unsupported protocol");

	/// Reputation change when a peer refuses a request.
	pub const REFUSED: Rep = Rep::new(-(1 << 10), "Request refused");

	/// We received a message that failed to decode.
	pub const BAD_MESSAGE: Rep = Rep::new(-(1 << 12), "Bad message");
}

enum AllowedRequests {
	Some(HashSet<PeerId>),
	All,
}

impl AllowedRequests {
	fn add(&mut self, id: &PeerId) {
		if let Self::Some(ref mut set) = self {
			set.insert(*id);
		}
	}

	fn take(&mut self) -> Self {
		std::mem::take(self)
	}

	fn set_all(&mut self) {
		*self = Self::All;
	}

	fn contains(&self, id: &PeerId) -> bool {
		match self {
			Self::Some(set) => set.contains(id),
			Self::All => true,
		}
	}

	fn is_empty(&self) -> bool {
		match self {
			Self::Some(set) => set.is_empty(),
			Self::All => false,
		}
	}

	fn clear(&mut self) {
		std::mem::take(self);
	}
}

impl Default for AllowedRequests {
	fn default() -> Self {
		Self::Some(HashSet::default())
	}
}

struct SyncingMetrics {
	pub import_queue_blocks_submitted: Counter<U64>,
	pub import_queue_justifications_submitted: Counter<U64>,
}

impl SyncingMetrics {
	fn register(registry: &Registry) -> Result<Self, PrometheusError> {
		Ok(Self {
			import_queue_blocks_submitted: register(
				Counter::new(
					"substrate_sync_import_queue_blocks_submitted",
					"Number of blocks submitted to the import queue.",
				)?,
				registry,
			)?,
			import_queue_justifications_submitted: register(
				Counter::new(
					"substrate_sync_import_queue_justifications_submitted",
					"Number of justifications submitted to the import queue.",
				)?,
				registry,
			)?,
		})
	}
}

struct GapSync<B: BlockT> {
	blocks: BlockCollection<B>,
	best_queued_number: NumberFor<B>,
	target: NumberFor<B>,
}

type PendingResponse<B> = Pin<
	Box<
		dyn Future<
				Output = (
					PeerId,
					PeerRequest<B>,
					Result<Result<Vec<u8>, RequestFailure>, oneshot::Canceled>,
				),
			> + Send,
	>,
>;

/// The main data structure which contains all the state for a chains
/// active syncing strategy.
pub struct ChainSync<B: BlockT, Client> {
	/// Chain client.
	client: Arc<Client>,
	/// The active peers that we are using to sync and their PeerSync status
	peers: HashMap<PeerId, PeerSync<B>>,
	/// A `BlockCollection` of blocks that are being downloaded from peers
	blocks: BlockCollection<B>,
	/// The best block number in our queue of blocks to import
	best_queued_number: NumberFor<B>,
	/// The best block hash in our queue of blocks to import
	best_queued_hash: B::Hash,
	/// Current mode (full/light)
	mode: SyncMode,
	/// Any extra justification requests.
	extra_justifications: ExtraRequests<B>,
	/// A set of hashes of blocks that are being downloaded or have been
	/// downloaded and are queued for import.
	queue_blocks: HashSet<B::Hash>,
	/// Fork sync targets.
	fork_targets: HashMap<B::Hash, ForkTarget<B>>,
	/// A set of peers for which there might be potential block requests
	allowed_requests: AllowedRequests,
	/// A type to check incoming block announcements.
	block_announce_validator: Box<dyn BlockAnnounceValidator<B> + Send>,
	/// Maximum number of peers to ask the same blocks in parallel.
	max_parallel_downloads: u32,
	/// Total number of downloaded blocks.
	downloaded_blocks: usize,
	/// All block announcement that are currently being validated.
	block_announce_validation:
		FuturesUnordered<Pin<Box<dyn Future<Output = PreValidateBlockAnnounce<B::Header>> + Send>>>,
	/// Stats per peer about the number of concurrent block announce validations.
	block_announce_validation_per_peer_stats: HashMap<PeerId, usize>,
	/// State sync in progress, if any.
	state_sync: Option<StateSync<B, Client>>,
	/// Warp sync in progress, if any.
	warp_sync: Option<WarpSync<B, Client>>,
	/// Warp sync provider.
	warp_sync_provider: Option<Arc<dyn WarpSyncProvider<B>>>,
	/// Enable importing existing blocks. This is used used after the state download to
	/// catch up to the latest state while re-importing blocks.
	import_existing: bool,
	/// Gap download process.
	gap_sync: Option<GapSync<B>>,
	/// Channel for receiving service commands
	service_rx: TracingUnboundedReceiver<ToServiceCommand<B>>,
	/// Handle for communicating with `NetworkService`
	network_service: service::network::NetworkServiceHandle,
	/// Protocol name used for block announcements
	block_announce_protocol_name: ProtocolName,
	/// Protocol name used to send out block requests
	block_request_protocol_name: ProtocolName,
	/// Protocol name used to send out state requests
	state_request_protocol_name: ProtocolName,
	/// Protocol name used to send out warp sync requests
	warp_sync_protocol_name: Option<ProtocolName>,
	/// Pending responses
	pending_responses: FuturesUnordered<PendingResponse<B>>,
	/// Handle to import queue.
	import_queue: Box<dyn ImportQueueService<B>>,
	/// Metrics.
	metrics: Option<SyncingMetrics>,
}

/// All the data we have about a Peer that we are trying to sync with
#[derive(Debug, Clone)]
pub struct PeerSync<B: BlockT> {
	/// Peer id of this peer.
	pub peer_id: PeerId,
	/// The common number is the block number that is a common point of
	/// ancestry for both our chains (as far as we know).
	pub common_number: NumberFor<B>,
	/// The hash of the best block that we've seen for this peer.
	pub best_hash: B::Hash,
	/// The number of the best block that we've seen for this peer.
	pub best_number: NumberFor<B>,
	/// The state of syncing this peer is in for us, generally categories
	/// into `Available` or "busy" with something as defined by `PeerSyncState`.
	pub state: PeerSyncState<B>,
}

impl<B: BlockT> PeerSync<B> {
	/// Update the `common_number` iff `new_common > common_number`.
	fn update_common_number(&mut self, new_common: NumberFor<B>) {
		if self.common_number < new_common {
			trace!(
				target: "sync",
				"Updating peer {} common number from={} => to={}.",
				self.peer_id,
				self.common_number,
				new_common,
			);
			self.common_number = new_common;
		}
	}
}

struct ForkTarget<B: BlockT> {
	number: NumberFor<B>,
	parent_hash: Option<B::Hash>,
	peers: HashSet<PeerId>,
}

/// The state of syncing between a Peer and ourselves.
///
/// Generally two categories, "busy" or `Available`. If busy, the enum
/// defines what we are busy with.
#[derive(Copy, Clone, Eq, PartialEq, Debug)]
pub enum PeerSyncState<B: BlockT> {
	/// Available for sync requests.
	Available,
	/// Searching for ancestors the Peer has in common with us.
	AncestorSearch { start: NumberFor<B>, current: NumberFor<B>, state: AncestorSearchState<B> },
	/// Actively downloading new blocks, starting from the given Number.
	DownloadingNew(NumberFor<B>),
	/// Downloading a stale block with given Hash. Stale means that it is a
	/// block with a number that is lower than our best number. It might be
	/// from a fork and not necessarily already imported.
	DownloadingStale(B::Hash),
	/// Downloading justification for given block hash.
	DownloadingJustification(B::Hash),
	/// Downloading state.
	DownloadingState,
	/// Downloading warp proof.
	DownloadingWarpProof,
	/// Downloading warp sync target block.
	DownloadingWarpTargetBlock,
	/// Actively downloading block history after warp sync.
	DownloadingGap(NumberFor<B>),
}

impl<B: BlockT> PeerSyncState<B> {
	pub fn is_available(&self) -> bool {
		matches!(self, Self::Available)
	}
}

/// Result of [`ChainSync::block_announce_validation`].
#[derive(Debug, Clone, PartialEq, Eq)]
enum PreValidateBlockAnnounce<H> {
	/// The announcement failed at validation.
	///
	/// The peer reputation should be decreased.
	Failure {
		/// Who sent the processed block announcement?
		who: PeerId,
		/// Should the peer be disconnected?
		disconnect: bool,
	},
	/// The pre-validation was sucessful and the announcement should be
	/// further processed.
	Process {
		/// Is this the new best block of the peer?
		is_new_best: bool,
		/// The id of the peer that send us the announcement.
		who: PeerId,
		/// The announcement.
		announce: BlockAnnounce<H>,
	},
	/// The announcement validation returned an error.
	///
	/// An error means that *this* node failed to validate it because some internal error happened.
	/// If the block announcement was invalid, [`Self::Failure`] is the correct variant to express
	/// this.
	Error { who: PeerId },
	/// The block announcement should be skipped.
	///
	/// This should *only* be returned when there wasn't a slot registered
	/// for this block announcement validation.
	Skip,
}

/// Result of [`ChainSync::has_slot_for_block_announce_validation`].
enum HasSlotForBlockAnnounceValidation {
	/// Yes, there is a slot for the block announce validation.
	Yes,
	/// We reached the total maximum number of validation slots.
	TotalMaximumSlotsReached,
	/// We reached the maximum number of validation slots for the given peer.
	MaximumPeerSlotsReached,
}

impl<B, Client> ChainSyncT<B> for ChainSync<B, Client>
where
	B: BlockT,
	Client: HeaderBackend<B>
		+ BlockBackend<B>
		+ HeaderMetadata<B, Error = sp_blockchain::Error>
		+ ProofProvider<B>
		+ Send
		+ Sync
		+ 'static,
{
	fn peer_info(&self, who: &PeerId) -> Option<PeerInfo<B>> {
		self.peers
			.get(who)
			.map(|p| PeerInfo { best_hash: p.best_hash, best_number: p.best_number })
	}

	/// Returns the current sync status.
	fn status(&self) -> SyncStatus<B> {
		let median_seen = self.median_seen();
		let best_seen_block =
			median_seen.and_then(|median| (median > self.best_queued_number).then_some(median));
		let sync_state = if let Some(target) = median_seen {
			// A chain is classified as downloading if the provided best block is
			// more than `MAJOR_SYNC_BLOCKS` behind the best block or as importing
			// if the same can be said about queued blocks.
			let best_block = self.client.info().best_number;
			if target > best_block && target - best_block > MAJOR_SYNC_BLOCKS.into() {
				// If target is not queued, we're downloading, otherwise importing.
				if target > self.best_queued_number {
					SyncState::Downloading { target }
				} else {
					SyncState::Importing { target }
				}
			} else {
				SyncState::Idle
			}
		} else {
			SyncState::Idle
		};

		let warp_sync_progress = match (&self.warp_sync, &self.mode, &self.gap_sync) {
			(_, _, Some(gap_sync)) => Some(WarpSyncProgress {
				phase: WarpSyncPhase::DownloadingBlocks(gap_sync.best_queued_number),
				total_bytes: 0,
			}),
			(None, SyncMode::Warp, _) =>
				Some(WarpSyncProgress { phase: WarpSyncPhase::AwaitingPeers, total_bytes: 0 }),
			(Some(sync), _, _) => Some(sync.progress()),
			_ => None,
		};

		SyncStatus {
			state: sync_state,
			best_seen_block,
			num_peers: self.peers.len() as u32,
			queued_blocks: self.queue_blocks.len() as u32,
			state_sync: self.state_sync.as_ref().map(|s| s.progress()),
			warp_sync: warp_sync_progress,
		}
	}

	fn num_sync_requests(&self) -> usize {
		self.fork_targets
			.values()
			.filter(|f| f.number <= self.best_queued_number)
			.count()
	}

	fn num_downloaded_blocks(&self) -> usize {
		self.downloaded_blocks
	}

	fn num_peers(&self) -> usize {
		self.peers.len()
	}

	fn num_active_peers(&self) -> usize {
		self.pending_responses.len()
	}

	fn new_peer(
		&mut self,
		who: PeerId,
		best_hash: B::Hash,
		best_number: NumberFor<B>,
	) -> Result<Option<BlockRequest<B>>, BadPeer> {
		// There is nothing sync can get from the node that has no blockchain data.
		match self.block_status(&best_hash) {
			Err(e) => {
				debug!(target:"sync", "Error reading blockchain: {}", e);
				Err(BadPeer(who, rep::BLOCKCHAIN_READ_ERROR))
			},
			Ok(BlockStatus::KnownBad) => {
				info!("💔 New peer with known bad best block {} ({}).", best_hash, best_number);
				Err(BadPeer(who, rep::BAD_BLOCK))
			},
			Ok(BlockStatus::Unknown) => {
				if best_number.is_zero() {
					info!("💔 New peer with unknown genesis hash {} ({}).", best_hash, best_number);
					return Err(BadPeer(who, rep::GENESIS_MISMATCH))
				}
				// If there are more than `MAJOR_SYNC_BLOCKS` in the import queue then we have
				// enough to do in the import queue that it's not worth kicking off
				// an ancestor search, which is what we do in the next match case below.
				if self.queue_blocks.len() > MAJOR_SYNC_BLOCKS.into() {
					debug!(
						target:"sync",
						"New peer with unknown best hash {} ({}), assuming common block.",
						self.best_queued_hash,
						self.best_queued_number
					);
					self.peers.insert(
						who,
						PeerSync {
							peer_id: who,
							common_number: self.best_queued_number,
							best_hash,
							best_number,
							state: PeerSyncState::Available,
						},
					);
					return Ok(None)
				}

				// If we are at genesis, just start downloading.
				let (state, req) = if self.best_queued_number.is_zero() {
					debug!(
						target:"sync",
						"New peer with best hash {} ({}).",
						best_hash,
						best_number,
					);

					(PeerSyncState::Available, None)
				} else {
					let common_best = std::cmp::min(self.best_queued_number, best_number);

					debug!(
						target:"sync",
						"New peer with unknown best hash {} ({}), searching for common ancestor.",
						best_hash,
						best_number
					);

					(
						PeerSyncState::AncestorSearch {
							current: common_best,
							start: self.best_queued_number,
							state: AncestorSearchState::ExponentialBackoff(One::one()),
						},
						Some(ancestry_request::<B>(common_best)),
					)
				};

				self.allowed_requests.add(&who);
				self.peers.insert(
					who,
					PeerSync {
						peer_id: who,
						common_number: Zero::zero(),
						best_hash,
						best_number,
						state,
					},
				);

				if let SyncMode::Warp = &self.mode {
					if self.peers.len() >= MIN_PEERS_TO_START_WARP_SYNC && self.warp_sync.is_none()
					{
						log::debug!(target: "sync", "Starting warp state sync.");
						if let Some(provider) = &self.warp_sync_provider {
							self.warp_sync =
								Some(WarpSync::new(self.client.clone(), provider.clone()));
						}
					}
				}

				Ok(req)
			},
			Ok(BlockStatus::Queued) |
			Ok(BlockStatus::InChainWithState) |
			Ok(BlockStatus::InChainPruned) => {
				debug!(
					target: "sync",
					"New peer with known best hash {} ({}).",
					best_hash,
					best_number,
				);
				self.peers.insert(
					who,
					PeerSync {
						peer_id: who,
						common_number: std::cmp::min(self.best_queued_number, best_number),
						best_hash,
						best_number,
						state: PeerSyncState::Available,
					},
				);
				self.allowed_requests.add(&who);
				Ok(None)
			},
		}
	}

	fn update_chain_info(&mut self, best_hash: &B::Hash, best_number: NumberFor<B>) {
		self.on_block_queued(best_hash, best_number);
	}

	fn request_justification(&mut self, hash: &B::Hash, number: NumberFor<B>) {
		let client = &self.client;
		self.extra_justifications
			.schedule((*hash, number), |base, block| is_descendent_of(&**client, base, block))
	}

	fn clear_justification_requests(&mut self) {
		self.extra_justifications.reset();
	}

	// The implementation is similar to on_block_announce with unknown parent hash.
	fn set_sync_fork_request(
		&mut self,
		mut peers: Vec<PeerId>,
		hash: &B::Hash,
		number: NumberFor<B>,
	) {
		if peers.is_empty() {
			peers = self
				.peers
				.iter()
				// Only request blocks from peers who are ahead or on a par.
				.filter(|(_, peer)| peer.best_number >= number)
				.map(|(id, _)| *id)
				.collect();

			debug!(
				target: "sync",
				"Explicit sync request for block {:?} with no peers specified. \
				Syncing from these peers {:?} instead.",
				hash, peers,
			);
		} else {
			debug!(target: "sync", "Explicit sync request for block {:?} with {:?}", hash, peers);
		}

		if self.is_known(hash) {
			debug!(target: "sync", "Refusing to sync known hash {:?}", hash);
			return
		}

		trace!(target: "sync", "Downloading requested old fork {:?}", hash);
		for peer_id in &peers {
			if let Some(peer) = self.peers.get_mut(peer_id) {
				if let PeerSyncState::AncestorSearch { .. } = peer.state {
					continue
				}

				if number > peer.best_number {
					peer.best_number = number;
					peer.best_hash = *hash;
				}
				self.allowed_requests.add(peer_id);
			}
		}

		self.fork_targets
			.entry(*hash)
			.or_insert_with(|| ForkTarget { number, peers: Default::default(), parent_hash: None })
			.peers
			.extend(peers);
	}

	fn on_block_data(
		&mut self,
		who: &PeerId,
		request: Option<BlockRequest<B>>,
		response: BlockResponse<B>,
	) -> Result<OnBlockData<B>, BadPeer> {
		self.downloaded_blocks += response.blocks.len();
		let mut gap = false;
		let new_blocks: Vec<IncomingBlock<B>> = if let Some(peer) = self.peers.get_mut(who) {
			let mut blocks = response.blocks;
			if request.as_ref().map_or(false, |r| r.direction == Direction::Descending) {
				trace!(target: "sync", "Reversing incoming block list");
				blocks.reverse()
			}
			self.allowed_requests.add(who);
			if let Some(request) = request {
				match &mut peer.state {
					PeerSyncState::DownloadingNew(_) => {
						self.blocks.clear_peer_download(who);
						peer.state = PeerSyncState::Available;
						if let Some(start_block) =
							validate_blocks::<B>(&blocks, who, Some(request))?
						{
							self.blocks.insert(start_block, blocks, *who);
						}
						self.ready_blocks()
					},
					PeerSyncState::DownloadingGap(_) => {
						peer.state = PeerSyncState::Available;
						if let Some(gap_sync) = &mut self.gap_sync {
							gap_sync.blocks.clear_peer_download(who);
							if let Some(start_block) =
								validate_blocks::<B>(&blocks, who, Some(request))?
							{
								gap_sync.blocks.insert(start_block, blocks, *who);
							}
							gap = true;
							let blocks: Vec<_> = gap_sync
								.blocks
								.ready_blocks(gap_sync.best_queued_number + One::one())
								.into_iter()
								.map(|block_data| {
									let justifications =
										block_data.block.justifications.or_else(|| {
											legacy_justification_mapping(
												block_data.block.justification,
											)
										});
									IncomingBlock {
										hash: block_data.block.hash,
										header: block_data.block.header,
										body: block_data.block.body,
										indexed_body: block_data.block.indexed_body,
										justifications,
										origin: block_data.origin,
										allow_missing_state: true,
										import_existing: self.import_existing,
										skip_execution: true,
										state: None,
									}
								})
								.collect();
							debug!(target: "sync", "Drained {} gap blocks from {}", blocks.len(), gap_sync.best_queued_number);
							blocks
						} else {
							debug!(target: "sync", "Unexpected gap block response from {}", who);
							return Err(BadPeer(*who, rep::NO_BLOCK))
						}
					},
					PeerSyncState::DownloadingStale(_) => {
						peer.state = PeerSyncState::Available;
						if blocks.is_empty() {
							debug!(target: "sync", "Empty block response from {}", who);
							return Err(BadPeer(*who, rep::NO_BLOCK))
						}
						validate_blocks::<B>(&blocks, who, Some(request))?;
						blocks
							.into_iter()
							.map(|b| {
								let justifications = b
									.justifications
									.or_else(|| legacy_justification_mapping(b.justification));
								IncomingBlock {
									hash: b.hash,
									header: b.header,
									body: b.body,
									indexed_body: None,
									justifications,
									origin: Some(*who),
									allow_missing_state: true,
									import_existing: self.import_existing,
									skip_execution: self.skip_execution(),
									state: None,
								}
							})
							.collect()
					},
					PeerSyncState::AncestorSearch { current, start, state } => {
						let matching_hash = match (blocks.get(0), self.client.hash(*current)) {
							(Some(block), Ok(maybe_our_block_hash)) => {
								trace!(
									target: "sync",
									"Got ancestry block #{} ({}) from peer {}",
									current,
									block.hash,
									who,
								);
								maybe_our_block_hash.filter(|x| x == &block.hash)
							},
							(None, _) => {
								debug!(
									target: "sync",
									"Invalid response when searching for ancestor from {}",
									who,
								);
								return Err(BadPeer(*who, rep::UNKNOWN_ANCESTOR))
							},
							(_, Err(e)) => {
								info!(
									target: "sync",
									"❌ Error answering legitimate blockchain query: {}",
									e,
								);
								return Err(BadPeer(*who, rep::BLOCKCHAIN_READ_ERROR))
							},
						};
						if matching_hash.is_some() {
							if *start < self.best_queued_number &&
								self.best_queued_number <= peer.best_number
							{
								// We've made progress on this chain since the search was started.
								// Opportunistically set common number to updated number
								// instead of the one that started the search.
								peer.common_number = self.best_queued_number;
							} else if peer.common_number < *current {
								peer.common_number = *current;
							}
						}
						if matching_hash.is_none() && current.is_zero() {
							trace!(target:"sync", "Ancestry search: genesis mismatch for peer {}", who);
							return Err(BadPeer(*who, rep::GENESIS_MISMATCH))
						}
						if let Some((next_state, next_num)) =
							handle_ancestor_search_state(state, *current, matching_hash.is_some())
						{
							peer.state = PeerSyncState::AncestorSearch {
								current: next_num,
								start: *start,
								state: next_state,
							};
							return Ok(OnBlockData::Request(*who, ancestry_request::<B>(next_num)))
						} else {
							// Ancestry search is complete. Check if peer is on a stale fork unknown
							// to us and add it to sync targets if necessary.
							trace!(
								target: "sync",
								"Ancestry search complete. Ours={} ({}), Theirs={} ({}), Common={:?} ({})",
								self.best_queued_hash,
								self.best_queued_number,
								peer.best_hash,
								peer.best_number,
								matching_hash,
								peer.common_number,
							);
							if peer.common_number < peer.best_number &&
								peer.best_number < self.best_queued_number
							{
								trace!(
									target: "sync",
									"Added fork target {} for {}",
									peer.best_hash,
									who,
								);
								self.fork_targets
									.entry(peer.best_hash)
									.or_insert_with(|| ForkTarget {
										number: peer.best_number,
										parent_hash: None,
										peers: Default::default(),
									})
									.peers
									.insert(*who);
							}
							peer.state = PeerSyncState::Available;
							Vec::new()
						}
					},
					PeerSyncState::DownloadingWarpTargetBlock => {
						peer.state = PeerSyncState::Available;
						if let Some(warp_sync) = &mut self.warp_sync {
							if blocks.len() == 1 {
								validate_blocks::<B>(&blocks, who, Some(request))?;
								match warp_sync.import_target_block(
									blocks.pop().expect("`blocks` len checked above."),
								) {
									TargetBlockImportResult::Success =>
										return Ok(OnBlockData::Continue),
									TargetBlockImportResult::BadResponse =>
										return Err(BadPeer(*who, rep::VERIFICATION_FAIL)),
								}
							} else if blocks.is_empty() {
								debug!(target: "sync", "Empty block response from {}", who);
								return Err(BadPeer(*who, rep::NO_BLOCK))
							} else {
								debug!(
									target: "sync",
									"Too many blocks ({}) in warp target block response from {}",
									blocks.len(),
									who,
								);
								return Err(BadPeer(*who, rep::NOT_REQUESTED))
							}
						} else {
							debug!(
								target: "sync",
								"Logic error: we think we are downloading warp target block from {}, but no warp sync is happening.",
								who,
							);
							return Ok(OnBlockData::Continue)
						}
					},
					PeerSyncState::Available |
					PeerSyncState::DownloadingJustification(..) |
					PeerSyncState::DownloadingState |
					PeerSyncState::DownloadingWarpProof => Vec::new(),
				}
			} else {
				// When request.is_none() this is a block announcement. Just accept blocks.
				validate_blocks::<B>(&blocks, who, None)?;
				blocks
					.into_iter()
					.map(|b| {
						let justifications = b
							.justifications
							.or_else(|| legacy_justification_mapping(b.justification));
						IncomingBlock {
							hash: b.hash,
							header: b.header,
							body: b.body,
							indexed_body: None,
							justifications,
							origin: Some(*who),
							allow_missing_state: true,
							import_existing: false,
							skip_execution: true,
							state: None,
						}
					})
					.collect()
			}
		} else {
			// We don't know of this peer, so we also did not request anything from it.
			return Err(BadPeer(*who, rep::NOT_REQUESTED))
		};

		Ok(self.validate_and_queue_blocks(new_blocks, gap))
	}

	fn process_block_response_data(&mut self, blocks_to_import: Result<OnBlockData<B>, BadPeer>) {
		match blocks_to_import {
			Ok(OnBlockData::Import(origin, blocks)) => self.import_blocks(origin, blocks),
			Ok(OnBlockData::Request(peer, req)) => self.send_block_request(peer, req),
			Ok(OnBlockData::Continue) => {},
			Err(BadPeer(id, repu)) => {
				self.network_service
					.disconnect_peer(id, self.block_announce_protocol_name.clone());
				self.network_service.report_peer(id, repu);
			},
		}
	}

	fn on_block_justification(
		&mut self,
		who: PeerId,
		response: BlockResponse<B>,
	) -> Result<OnBlockJustification<B>, BadPeer> {
		let peer = if let Some(peer) = self.peers.get_mut(&who) {
			peer
		} else {
			error!(target: "sync", "💔 Called on_block_justification with a bad peer ID");
			return Ok(OnBlockJustification::Nothing)
		};

		self.allowed_requests.add(&who);
		if let PeerSyncState::DownloadingJustification(hash) = peer.state {
			peer.state = PeerSyncState::Available;

			// We only request one justification at a time
			let justification = if let Some(block) = response.blocks.into_iter().next() {
				if hash != block.hash {
					warn!(
						target: "sync",
						"💔 Invalid block justification provided by {}: requested: {:?} got: {:?}",
						who,
						hash,
						block.hash,
					);
					return Err(BadPeer(who, rep::BAD_JUSTIFICATION))
				}

				block
					.justifications
					.or_else(|| legacy_justification_mapping(block.justification))
			} else {
				// we might have asked the peer for a justification on a block that we assumed it
				// had but didn't (regardless of whether it had a justification for it or not).
				trace!(
					target: "sync",
					"Peer {:?} provided empty response for justification request {:?}",
					who,
					hash,
				);

				None
			};

			if let Some((peer, hash, number, j)) =
				self.extra_justifications.on_response(who, justification)
			{
				return Ok(OnBlockJustification::Import { peer, hash, number, justifications: j })
			}
		}

		Ok(OnBlockJustification::Nothing)
	}

	fn on_justification_import(&mut self, hash: B::Hash, number: NumberFor<B>, success: bool) {
		let finalization_result = if success { Ok((hash, number)) } else { Err(()) };
		self.extra_justifications
			.try_finalize_root((hash, number), finalization_result, true);
		self.allowed_requests.set_all();
	}

	fn on_block_finalized(&mut self, hash: &B::Hash, number: NumberFor<B>) {
		let client = &self.client;
		let r = self.extra_justifications.on_block_finalized(hash, number, |base, block| {
			is_descendent_of(&**client, base, block)
		});

		if let SyncMode::LightState { skip_proofs, .. } = &self.mode {
			if self.state_sync.is_none() && !self.peers.is_empty() && self.queue_blocks.is_empty() {
				// Finalized a recent block.
				let mut heads: Vec<_> = self.peers.values().map(|peer| peer.best_number).collect();
				heads.sort();
				let median = heads[heads.len() / 2];
				if number + STATE_SYNC_FINALITY_THRESHOLD.saturated_into() >= median {
					if let Ok(Some(header)) = self.client.header(*hash) {
						log::debug!(
							target: "sync",
							"Starting state sync for #{} ({})",
							number,
							hash,
						);
						self.state_sync = Some(StateSync::new(
							self.client.clone(),
							header,
							None,
							None,
							*skip_proofs,
						));
						self.allowed_requests.set_all();
					}
				}
			}
		}

		if let Err(err) = r {
			warn!(
				target: "sync",
				"💔 Error cleaning up pending extra justification data requests: {}",
				err,
			);
		}
	}

	fn push_block_announce_validation(
		&mut self,
		who: PeerId,
		hash: B::Hash,
		announce: BlockAnnounce<B::Header>,
		is_best: bool,
	) {
		let header = &announce.header;
		let number = *header.number();
		debug!(
			target: "sync",
			"Pre-validating received block announcement {:?} with number {:?} from {}",
			hash,
			number,
			who,
		);

		if number.is_zero() {
			self.block_announce_validation.push(
				async move {
					warn!(
						target: "sync",
						"💔 Ignored genesis block (#0) announcement from {}: {}",
						who,
						hash,
					);
					PreValidateBlockAnnounce::Skip
				}
				.boxed(),
			);
			return
		}

		// Check if there is a slot for this block announce validation.
		match self.has_slot_for_block_announce_validation(&who) {
			HasSlotForBlockAnnounceValidation::Yes => {},
			HasSlotForBlockAnnounceValidation::TotalMaximumSlotsReached => {
				self.block_announce_validation.push(
					async move {
						warn!(
							target: "sync",
							"💔 Ignored block (#{} -- {}) announcement from {} because all validation slots are occupied.",
							number,
							hash,
							who,
						);
						PreValidateBlockAnnounce::Skip
					}
					.boxed(),
				);
				return
			},
			HasSlotForBlockAnnounceValidation::MaximumPeerSlotsReached => {
				self.block_announce_validation.push(async move {
					warn!(
						target: "sync",
						"💔 Ignored block (#{} -- {}) announcement from {} because all validation slots for this peer are occupied.",
						number,
						hash,
						who,
					);
					PreValidateBlockAnnounce::Skip
				}.boxed());
				return
			},
		}

		// Let external validator check the block announcement.
		let assoc_data = announce.data.as_ref().map_or(&[][..], |v| v.as_slice());
		let future = self.block_announce_validator.validate(header, assoc_data);

		self.block_announce_validation.push(
			async move {
				match future.await {
					Ok(Validation::Success { is_new_best }) => PreValidateBlockAnnounce::Process {
						is_new_best: is_new_best || is_best,
						announce,
						who,
					},
					Ok(Validation::Failure { disconnect }) => {
						debug!(
							target: "sync",
							"Block announcement validation of block {:?} from {} failed",
							hash,
							who,
						);
						PreValidateBlockAnnounce::Failure { who, disconnect }
					},
					Err(e) => {
						debug!(
							target: "sync",
							"💔 Block announcement validation of block {:?} errored: {}",
							hash,
							e,
						);
						PreValidateBlockAnnounce::Error { who }
					},
				}
			}
			.boxed(),
		);
	}

	fn poll_block_announce_validation(
		&mut self,
		cx: &mut std::task::Context,
	) -> Poll<PollBlockAnnounceValidation<B::Header>> {
		match self.block_announce_validation.poll_next_unpin(cx) {
			Poll::Ready(Some(res)) => {
				self.peer_block_announce_validation_finished(&res);
				Poll::Ready(self.finish_block_announce_validation(res))
			},
			_ => Poll::Pending,
		}
	}

	fn peer_disconnected(&mut self, who: &PeerId) {
		self.blocks.clear_peer_download(who);
		if let Some(gap_sync) = &mut self.gap_sync {
			gap_sync.blocks.clear_peer_download(who)
		}
		self.peers.remove(who);
		self.extra_justifications.peer_disconnected(who);
		self.allowed_requests.set_all();
		self.fork_targets.retain(|_, target| {
			target.peers.remove(who);
			!target.peers.is_empty()
		});

		let blocks = self.ready_blocks();
		if let Some(OnBlockData::Import(origin, blocks)) =
			(!blocks.is_empty()).then(|| self.validate_and_queue_blocks(blocks, false))
		{
			self.import_blocks(origin, blocks);
		}
	}

	fn metrics(&self) -> Metrics {
		Metrics {
			queued_blocks: self.queue_blocks.len().try_into().unwrap_or(std::u32::MAX),
			fork_targets: self.fork_targets.len().try_into().unwrap_or(std::u32::MAX),
			justifications: self.extra_justifications.metrics(),
		}
	}

	fn block_response_into_blocks(
		&self,
		request: &BlockRequest<B>,
		response: OpaqueBlockResponse,
	) -> Result<Vec<BlockData<B>>, String> {
		let response: Box<schema::v1::BlockResponse> = response.0.downcast().map_err(|_error| {
			"Failed to downcast opaque block response during encoding, this is an \
				implementation bug."
				.to_string()
		})?;

		response
			.blocks
			.into_iter()
			.map(|block_data| {
				Ok(BlockData::<B> {
					hash: Decode::decode(&mut block_data.hash.as_ref())?,
					header: if !block_data.header.is_empty() {
						Some(Decode::decode(&mut block_data.header.as_ref())?)
					} else {
						None
					},
					body: if request.fields.contains(BlockAttributes::BODY) {
						Some(
							block_data
								.body
								.iter()
								.map(|body| Decode::decode(&mut body.as_ref()))
								.collect::<Result<Vec<_>, _>>()?,
						)
					} else {
						None
					},
					indexed_body: if request.fields.contains(BlockAttributes::INDEXED_BODY) {
						Some(block_data.indexed_body)
					} else {
						None
					},
					receipt: if !block_data.receipt.is_empty() {
						Some(block_data.receipt)
					} else {
						None
					},
					message_queue: if !block_data.message_queue.is_empty() {
						Some(block_data.message_queue)
					} else {
						None
					},
					justification: if !block_data.justification.is_empty() {
						Some(block_data.justification)
					} else if block_data.is_empty_justification {
						Some(Vec::new())
					} else {
						None
					},
					justifications: if !block_data.justifications.is_empty() {
						Some(DecodeAll::decode_all(&mut block_data.justifications.as_ref())?)
					} else {
						None
					},
				})
			})
			.collect::<Result<_, _>>()
			.map_err(|error: codec::Error| error.to_string())
	}

	fn poll(
		&mut self,
		cx: &mut std::task::Context,
	) -> Poll<PollBlockAnnounceValidation<B::Header>> {
		while let Poll::Ready(Some(event)) = self.service_rx.poll_next_unpin(cx) {
			match event {
				ToServiceCommand::SetSyncForkRequest(peers, hash, number) => {
					self.set_sync_fork_request(peers, &hash, number);
				},
				ToServiceCommand::RequestJustification(hash, number) =>
					self.request_justification(&hash, number),
				ToServiceCommand::ClearJustificationRequests => self.clear_justification_requests(),
				ToServiceCommand::BlocksProcessed(imported, count, results) => {
					for result in self.on_blocks_processed(imported, count, results) {
						match result {
							Ok((id, req)) => self.send_block_request(id, req),
							Err(BadPeer(id, repu)) => {
								self.network_service
									.disconnect_peer(id, self.block_announce_protocol_name.clone());
								self.network_service.report_peer(id, repu)
							},
						}
					}
				},
				ToServiceCommand::JustificationImported(peer, hash, number, success) => {
					self.on_justification_import(hash, number, success);
					if !success {
						info!(target: "sync", "💔 Invalid justification provided by {} for #{}", peer, hash);
						self.network_service
							.disconnect_peer(peer, self.block_announce_protocol_name.clone());
						self.network_service.report_peer(
							peer,
							sc_peerset::ReputationChange::new_fatal("Invalid justification"),
						);
					}
				},
			}
		}
		self.process_outbound_requests();

		while let Poll::Ready(result) = self.poll_pending_responses(cx) {
			match result {
				ImportResult::BlockImport(origin, blocks) => self.import_blocks(origin, blocks),
				ImportResult::JustificationImport(who, hash, number, justifications) =>
					self.import_justifications(who, hash, number, justifications),
			}
		}

		if let Poll::Ready(announce) = self.poll_block_announce_validation(cx) {
			return Poll::Ready(announce)
		}

		Poll::Pending
	}

	fn send_block_request(&mut self, who: PeerId, request: BlockRequest<B>) {
		let (tx, rx) = oneshot::channel();
		let opaque_req = self.create_opaque_block_request(&request);

		if self.peers.contains_key(&who) {
			self.pending_responses
				.push(Box::pin(async move { (who, PeerRequest::Block(request), rx.await) }));
		}

		match self.encode_block_request(&opaque_req) {
			Ok(data) => {
				self.network_service.start_request(
					who,
					self.block_request_protocol_name.clone(),
					data,
					tx,
					IfDisconnected::ImmediateError,
				);
			},
			Err(err) => {
				log::warn!(
					target: "sync",
					"Failed to encode block request {:?}: {:?}",
					opaque_req, err
				);
			},
		}
	}
}

impl<B, Client> ChainSync<B, Client>
where
	Self: ChainSyncT<B>,
	B: BlockT,
	Client: HeaderBackend<B>
		+ BlockBackend<B>
		+ HeaderMetadata<B, Error = sp_blockchain::Error>
		+ ProofProvider<B>
		+ Send
		+ Sync
		+ 'static,
{
	/// Create a new instance.
	pub fn new(
		mode: SyncMode,
		client: Arc<Client>,
		protocol_id: ProtocolId,
		fork_id: &Option<String>,
		roles: Roles,
		block_announce_validator: Box<dyn BlockAnnounceValidator<B> + Send>,
		max_parallel_downloads: u32,
		warp_sync_provider: Option<Arc<dyn WarpSyncProvider<B>>>,
		metrics_registry: Option<&Registry>,
		network_service: service::network::NetworkServiceHandle,
		import_queue: Box<dyn ImportQueueService<B>>,
		block_request_protocol_name: ProtocolName,
		state_request_protocol_name: ProtocolName,
		warp_sync_protocol_name: Option<ProtocolName>,
	) -> Result<(Self, ChainSyncInterfaceHandle<B>, NonDefaultSetConfig), ClientError> {
<<<<<<< HEAD
		let (tx, service_rx) = tracing_unbounded("mpsc_chain_sync");
=======
		let (tx, service_rx) = tracing_unbounded("mpsc_chain_sync", 100_000);
>>>>>>> 18bb7c7c
		let block_announce_config = Self::get_block_announce_proto_config(
			protocol_id,
			fork_id,
			roles,
			client.info().best_number,
			client.info().best_hash,
			client
				.block_hash(Zero::zero())
				.ok()
				.flatten()
				.expect("Genesis block exists; qed"),
		);

		let mut sync = Self {
			client,
			peers: HashMap::new(),
			blocks: BlockCollection::new(),
			best_queued_hash: Default::default(),
			best_queued_number: Zero::zero(),
			extra_justifications: ExtraRequests::new("justification"),
			mode,
			queue_blocks: Default::default(),
			fork_targets: Default::default(),
			allowed_requests: Default::default(),
			block_announce_validator,
			max_parallel_downloads,
			downloaded_blocks: 0,
			block_announce_validation: Default::default(),
			block_announce_validation_per_peer_stats: Default::default(),
			state_sync: None,
			warp_sync: None,
			warp_sync_provider,
			import_existing: false,
			gap_sync: None,
			service_rx,
			network_service,
			block_request_protocol_name,
			state_request_protocol_name,
			warp_sync_protocol_name,
			block_announce_protocol_name: block_announce_config
				.notifications_protocol
				.clone()
				.into(),
			pending_responses: Default::default(),
			import_queue,
			metrics: if let Some(r) = &metrics_registry {
				match SyncingMetrics::register(r) {
					Ok(metrics) => Some(metrics),
					Err(err) => {
						error!(target: "sync", "Failed to register metrics for ChainSync: {err:?}");
						None
					},
				}
			} else {
				None
			},
		};

		sync.reset_sync_start_point()?;
		Ok((sync, ChainSyncInterfaceHandle::new(tx), block_announce_config))
	}

	/// Returns the median seen block number.
	fn median_seen(&self) -> Option<NumberFor<B>> {
		let mut best_seens = self.peers.values().map(|p| p.best_number).collect::<Vec<_>>();

		if best_seens.is_empty() {
			None
		} else {
			let middle = best_seens.len() / 2;

			// Not the "perfect median" when we have an even number of peers.
			Some(*best_seens.select_nth_unstable(middle).1)
		}
	}

	fn required_block_attributes(&self) -> BlockAttributes {
		match self.mode {
			SyncMode::Full =>
				BlockAttributes::HEADER | BlockAttributes::JUSTIFICATION | BlockAttributes::BODY,
			SyncMode::Light => BlockAttributes::HEADER | BlockAttributes::JUSTIFICATION,
			SyncMode::LightState { storage_chain_mode: false, .. } | SyncMode::Warp =>
				BlockAttributes::HEADER | BlockAttributes::JUSTIFICATION | BlockAttributes::BODY,
			SyncMode::LightState { storage_chain_mode: true, .. } =>
				BlockAttributes::HEADER |
					BlockAttributes::JUSTIFICATION |
					BlockAttributes::INDEXED_BODY,
		}
	}

	fn skip_execution(&self) -> bool {
		match self.mode {
			SyncMode::Full => false,
			SyncMode::Light => true,
			SyncMode::LightState { .. } => true,
			SyncMode::Warp => true,
		}
	}

	fn validate_and_queue_blocks(
		&mut self,
		mut new_blocks: Vec<IncomingBlock<B>>,
		gap: bool,
	) -> OnBlockData<B> {
		let orig_len = new_blocks.len();
		new_blocks.retain(|b| !self.queue_blocks.contains(&b.hash));
		if new_blocks.len() != orig_len {
			debug!(
				target: "sync",
				"Ignoring {} blocks that are already queued",
				orig_len - new_blocks.len(),
			);
		}

		let origin = if !gap && !self.status().state.is_major_syncing() {
			BlockOrigin::NetworkBroadcast
		} else {
			BlockOrigin::NetworkInitialSync
		};

		if let Some((h, n)) = new_blocks
			.last()
			.and_then(|b| b.header.as_ref().map(|h| (&b.hash, *h.number())))
		{
			trace!(
				target:"sync",
				"Accepted {} blocks ({:?}) with origin {:?}",
				new_blocks.len(),
				h,
				origin,
			);
			self.on_block_queued(h, n)
		}
		self.queue_blocks.extend(new_blocks.iter().map(|b| b.hash));
		OnBlockData::Import(origin, new_blocks)
	}

	fn update_peer_common_number(&mut self, peer_id: &PeerId, new_common: NumberFor<B>) {
		if let Some(peer) = self.peers.get_mut(peer_id) {
			peer.update_common_number(new_common);
		}
	}

	/// Called when a block has been queued for import.
	///
	/// Updates our internal state for best queued block and then goes
	/// through all peers to update our view of their state as well.
	fn on_block_queued(&mut self, hash: &B::Hash, number: NumberFor<B>) {
		if self.fork_targets.remove(hash).is_some() {
			trace!(target: "sync", "Completed fork sync {:?}", hash);
		}
		if let Some(gap_sync) = &mut self.gap_sync {
			if number > gap_sync.best_queued_number && number <= gap_sync.target {
				gap_sync.best_queued_number = number;
			}
		}
		if number > self.best_queued_number {
			self.best_queued_number = number;
			self.best_queued_hash = *hash;
			// Update common blocks
			for (n, peer) in self.peers.iter_mut() {
				if let PeerSyncState::AncestorSearch { .. } = peer.state {
					// Wait for ancestry search to complete first.
					continue
				}
				let new_common_number =
					if peer.best_number >= number { number } else { peer.best_number };
				trace!(
					target: "sync",
					"Updating peer {} info, ours={}, common={}->{}, their best={}",
					n,
					number,
					peer.common_number,
					new_common_number,
					peer.best_number,
				);
				peer.common_number = new_common_number;
			}
		}
		self.allowed_requests.set_all();
	}

	/// Checks if there is a slot for a block announce validation.
	///
	/// The total number and the number per peer of concurrent block announce validations
	/// is capped.
	///
	/// Returns [`HasSlotForBlockAnnounceValidation`] to inform about the result.
	///
	/// # Note
	///
	/// It is *required* to call [`Self::peer_block_announce_validation_finished`] when the
	/// validation is finished to clear the slot.
	fn has_slot_for_block_announce_validation(
		&mut self,
		peer: &PeerId,
	) -> HasSlotForBlockAnnounceValidation {
		if self.block_announce_validation.len() >= MAX_CONCURRENT_BLOCK_ANNOUNCE_VALIDATIONS {
			return HasSlotForBlockAnnounceValidation::TotalMaximumSlotsReached
		}

		match self.block_announce_validation_per_peer_stats.entry(*peer) {
			Entry::Vacant(entry) => {
				entry.insert(1);
				HasSlotForBlockAnnounceValidation::Yes
			},
			Entry::Occupied(mut entry) => {
				if *entry.get() < MAX_CONCURRENT_BLOCK_ANNOUNCE_VALIDATIONS_PER_PEER {
					*entry.get_mut() += 1;
					HasSlotForBlockAnnounceValidation::Yes
				} else {
					HasSlotForBlockAnnounceValidation::MaximumPeerSlotsReached
				}
			},
		}
	}

	/// Should be called when a block announce validation is finished, to update the slots
	/// of the peer that send the block announce.
	fn peer_block_announce_validation_finished(
		&mut self,
		res: &PreValidateBlockAnnounce<B::Header>,
	) {
		let peer = match res {
			PreValidateBlockAnnounce::Failure { who, .. } |
			PreValidateBlockAnnounce::Process { who, .. } |
			PreValidateBlockAnnounce::Error { who } => who,
			PreValidateBlockAnnounce::Skip => return,
		};

		match self.block_announce_validation_per_peer_stats.entry(*peer) {
			Entry::Vacant(_) => {
				error!(
					target: "sync",
					"💔 Block announcement validation from peer {} finished for that no slot was allocated!",
					peer,
				);
			},
			Entry::Occupied(mut entry) => {
				*entry.get_mut() = entry.get().saturating_sub(1);
				if *entry.get() == 0 {
					entry.remove();
				}
			},
		}
	}

	/// This will finish processing of the block announcement.
	fn finish_block_announce_validation(
		&mut self,
		pre_validation_result: PreValidateBlockAnnounce<B::Header>,
	) -> PollBlockAnnounceValidation<B::Header> {
		let (announce, is_best, who) = match pre_validation_result {
			PreValidateBlockAnnounce::Failure { who, disconnect } => {
				debug!(
					target: "sync",
					"Failed announce validation: {:?}, disconnect: {}",
					who,
					disconnect,
				);
				return PollBlockAnnounceValidation::Failure { who, disconnect }
			},
			PreValidateBlockAnnounce::Process { announce, is_new_best, who } =>
				(announce, is_new_best, who),
			PreValidateBlockAnnounce::Error { .. } | PreValidateBlockAnnounce::Skip => {
				debug!(
					target: "sync",
					"Ignored announce validation",
				);
				return PollBlockAnnounceValidation::Skip
			},
		};

		trace!(
			target: "sync",
			"Finished block announce validation: from {:?}: {:?}. local_best={}",
			who,
			announce.summary(),
			is_best,
		);

		let number = *announce.header.number();
		let hash = announce.header.hash();
		let parent_status =
			self.block_status(announce.header.parent_hash()).unwrap_or(BlockStatus::Unknown);
		let known_parent = parent_status != BlockStatus::Unknown;
		let ancient_parent = parent_status == BlockStatus::InChainPruned;

		let known = self.is_known(&hash);
		let peer = if let Some(peer) = self.peers.get_mut(&who) {
			peer
		} else {
			error!(target: "sync", "💔 Called on_block_announce with a bad peer ID");
			return PollBlockAnnounceValidation::Nothing { is_best, who, announce }
		};

		if let PeerSyncState::AncestorSearch { .. } = peer.state {
			trace!(target: "sync", "Peer state is ancestor search.");
			return PollBlockAnnounceValidation::Nothing { is_best, who, announce }
		}

		if is_best {
			// update their best block
			peer.best_number = number;
			peer.best_hash = hash;
		}

		// If the announced block is the best they have and is not ahead of us, our common number
		// is either one further ahead or it's the one they just announced, if we know about it.
		if is_best {
			if known && self.best_queued_number >= number {
				self.update_peer_common_number(&who, number);
			} else if announce.header.parent_hash() == &self.best_queued_hash ||
				known_parent && self.best_queued_number >= number
			{
				self.update_peer_common_number(&who, number - One::one());
			}
		}
		self.allowed_requests.add(&who);

		// known block case
		if known || self.is_already_downloading(&hash) {
			trace!(target: "sync", "Known block announce from {}: {}", who, hash);
			if let Some(target) = self.fork_targets.get_mut(&hash) {
				target.peers.insert(who);
			}
			return PollBlockAnnounceValidation::Nothing { is_best, who, announce }
		}

		if ancient_parent {
			trace!(
				target: "sync",
				"Ignored ancient block announced from {}: {} {:?}",
				who,
				hash,
				announce.header,
			);
			return PollBlockAnnounceValidation::Nothing { is_best, who, announce }
		}

		let requires_additional_data = self.mode != SyncMode::Light || !known_parent;
		if !requires_additional_data {
			trace!(
				target: "sync",
				"Importing new header announced from {}: {} {:?}",
				who,
				hash,
				announce.header,
			);
			return PollBlockAnnounceValidation::ImportHeader { is_best, announce, who }
		}

		if self.status().state == SyncState::Idle {
			trace!(
				target: "sync",
				"Added sync target for block announced from {}: {} {:?}",
				who,
				hash,
				announce.summary(),
			);
			self.fork_targets
				.entry(hash)
				.or_insert_with(|| ForkTarget {
					number,
					parent_hash: Some(*announce.header.parent_hash()),
					peers: Default::default(),
				})
				.peers
				.insert(who);
		}

		PollBlockAnnounceValidation::Nothing { is_best, who, announce }
	}

	/// Restart the sync process. This will reset all pending block requests and return an iterator
	/// of new block requests to make to peers. Peers that were downloading finality data (i.e.
	/// their state was `DownloadingJustification`) are unaffected and will stay in the same state.
	fn restart(&mut self) -> impl Iterator<Item = Result<(PeerId, BlockRequest<B>), BadPeer>> + '_ {
		self.blocks.clear();
		if let Err(e) = self.reset_sync_start_point() {
			warn!(target: "sync", "💔  Unable to restart sync: {}", e);
		}
		self.allowed_requests.set_all();
		debug!(target:"sync", "Restarted with {} ({})", self.best_queued_number, self.best_queued_hash);
		let old_peers = std::mem::take(&mut self.peers);

		old_peers.into_iter().filter_map(move |(id, mut p)| {
			// peers that were downloading justifications
			// should be kept in that state.
			if let PeerSyncState::DownloadingJustification(_) = p.state {
				// We make sure our commmon number is at least something we have.
				p.common_number = self.best_queued_number;
				self.peers.insert(id, p);
				return None
			}

			// handle peers that were in other states.
			match self.new_peer(id, p.best_hash, p.best_number) {
				Ok(None) => None,
				Ok(Some(x)) => Some(Ok((id, x))),
				Err(e) => Some(Err(e)),
			}
		})
	}

	/// Find a block to start sync from. If we sync with state, that's the latest block we have
	/// state for.
	fn reset_sync_start_point(&mut self) -> Result<(), ClientError> {
		let info = self.client.info();
		if matches!(self.mode, SyncMode::LightState { .. }) && info.finalized_state.is_some() {
			warn!(
				target: "sync",
				"Can't use fast sync mode with a partially synced database. Reverting to full sync mode."
			);
			self.mode = SyncMode::Full;
		}
		if matches!(self.mode, SyncMode::Warp) && info.finalized_state.is_some() {
			warn!(
				target: "sync",
				"Can't use warp sync mode with a partially synced database. Reverting to full sync mode."
			);
			self.mode = SyncMode::Full;
		}
		self.import_existing = false;
		self.best_queued_hash = info.best_hash;
		self.best_queued_number = info.best_number;

		if self.mode == SyncMode::Full &&
			self.client.block_status(info.best_hash)? != BlockStatus::InChainWithState
		{
			self.import_existing = true;
			// Latest state is missing, start with the last finalized state or genesis instead.
			if let Some((hash, number)) = info.finalized_state {
				debug!(target: "sync", "Starting from finalized state #{}", number);
				self.best_queued_hash = hash;
				self.best_queued_number = number;
			} else {
				debug!(target: "sync", "Restarting from genesis");
				self.best_queued_hash = Default::default();
				self.best_queued_number = Zero::zero();
			}
		}

		if let Some((start, end)) = info.block_gap {
			debug!(target: "sync", "Starting gap sync #{} - #{}", start, end);
			self.gap_sync = Some(GapSync {
				best_queued_number: start - One::one(),
				target: end,
				blocks: BlockCollection::new(),
			});
		}
		trace!(target: "sync", "Restarted sync at #{} ({:?})", self.best_queued_number, self.best_queued_hash);
		Ok(())
	}

	/// What is the status of the block corresponding to the given hash?
	fn block_status(&self, hash: &B::Hash) -> Result<BlockStatus, ClientError> {
		if self.queue_blocks.contains(hash) {
			return Ok(BlockStatus::Queued)
		}
		self.client.block_status(*hash)
	}

	/// Is the block corresponding to the given hash known?
	fn is_known(&self, hash: &B::Hash) -> bool {
		self.block_status(hash).ok().map_or(false, |s| s != BlockStatus::Unknown)
	}

	/// Is any peer downloading the given hash?
	fn is_already_downloading(&self, hash: &B::Hash) -> bool {
		self.peers
			.iter()
			.any(|(_, p)| p.state == PeerSyncState::DownloadingStale(*hash))
	}

	/// Get the set of downloaded blocks that are ready to be queued for import.
	fn ready_blocks(&mut self) -> Vec<IncomingBlock<B>> {
		self.blocks
			.ready_blocks(self.best_queued_number + One::one())
			.into_iter()
			.map(|block_data| {
				let justifications = block_data
					.block
					.justifications
					.or_else(|| legacy_justification_mapping(block_data.block.justification));
				IncomingBlock {
					hash: block_data.block.hash,
					header: block_data.block.header,
					body: block_data.block.body,
					indexed_body: block_data.block.indexed_body,
					justifications,
					origin: block_data.origin,
					allow_missing_state: true,
					import_existing: self.import_existing,
					skip_execution: self.skip_execution(),
					state: None,
				}
			})
			.collect()
	}

	/// Generate block request for downloading of the target block body during warp sync.
	fn warp_target_block_request(&mut self) -> Option<(PeerId, BlockRequest<B>)> {
		let sync = &self.warp_sync.as_ref()?;

		if self.allowed_requests.is_empty() ||
			sync.is_complete() ||
			self.peers
				.iter()
				.any(|(_, peer)| peer.state == PeerSyncState::DownloadingWarpTargetBlock)
		{
			// Only one pending warp target block request is allowed.
			return None
		}

		if let Some((target_number, request)) = sync.next_target_block_request() {
			// Find a random peer that has a block with the target number.
			for (id, peer) in self.peers.iter_mut() {
				if peer.state.is_available() && peer.best_number >= target_number {
					trace!(target: "sync", "New warp target block request for {}", id);
					peer.state = PeerSyncState::DownloadingWarpTargetBlock;
					self.allowed_requests.clear();
					return Some((*id, request))
				}
			}
		}

		None
	}

	/// Get config for the block announcement protocol
	pub fn get_block_announce_proto_config(
		protocol_id: ProtocolId,
		fork_id: &Option<String>,
		roles: Roles,
		best_number: NumberFor<B>,
		best_hash: B::Hash,
		genesis_hash: B::Hash,
	) -> NonDefaultSetConfig {
		let block_announces_protocol = {
			let genesis_hash = genesis_hash.as_ref();
			if let Some(ref fork_id) = fork_id {
				format!(
					"/{}/{}/block-announces/1",
					array_bytes::bytes2hex("", genesis_hash),
					fork_id
				)
			} else {
				format!("/{}/block-announces/1", array_bytes::bytes2hex("", genesis_hash))
			}
		};

		NonDefaultSetConfig {
			notifications_protocol: block_announces_protocol.into(),
			fallback_names: iter::once(
				format!("/{}/block-announces/1", protocol_id.as_ref()).into(),
			)
			.collect(),
			max_notification_size: MAX_BLOCK_ANNOUNCE_SIZE,
			handshake: Some(NotificationHandshake::new(BlockAnnouncesHandshake::<B>::build(
				roles,
				best_number,
				best_hash,
				genesis_hash,
			))),
			// NOTE: `set_config` will be ignored by `protocol.rs` as the block announcement
			// protocol is still hardcoded into the peerset.
			set_config: SetConfig {
				in_peers: 0,
				out_peers: 0,
				reserved_nodes: Vec::new(),
				non_reserved_mode: NonReservedPeerMode::Deny,
			},
		}
	}

	fn decode_block_response(response: &[u8]) -> Result<OpaqueBlockResponse, String> {
		let response = schema::v1::BlockResponse::decode(response)
			.map_err(|error| format!("Failed to decode block response: {error}"))?;

		Ok(OpaqueBlockResponse(Box::new(response)))
	}

	fn decode_state_response(response: &[u8]) -> Result<OpaqueStateResponse, String> {
		let response = StateResponse::decode(response)
			.map_err(|error| format!("Failed to decode state response: {error}"))?;

		Ok(OpaqueStateResponse(Box::new(response)))
	}

	fn send_state_request(&mut self, who: PeerId, request: OpaqueStateRequest) {
		let (tx, rx) = oneshot::channel();

		if self.peers.contains_key(&who) {
			self.pending_responses
				.push(Box::pin(async move { (who, PeerRequest::State, rx.await) }));
		}

		match self.encode_state_request(&request) {
			Ok(data) => {
				self.network_service.start_request(
					who,
					self.state_request_protocol_name.clone(),
					data,
					tx,
					IfDisconnected::ImmediateError,
				);
			},
			Err(err) => {
				log::warn!(
					target: "sync",
					"Failed to encode state request {:?}: {:?}",
					request, err
				);
			},
		}
	}

	fn send_warp_sync_request(&mut self, who: PeerId, request: WarpProofRequest<B>) {
		let (tx, rx) = oneshot::channel();

		if self.peers.contains_key(&who) {
			self.pending_responses
				.push(Box::pin(async move { (who, PeerRequest::WarpProof, rx.await) }));
		}

		match &self.warp_sync_protocol_name {
			Some(name) => self.network_service.start_request(
				who,
				name.clone(),
				request.encode(),
				tx,
				IfDisconnected::ImmediateError,
			),
			None => {
				log::warn!(
					target: "sync",
					"Trying to send warp sync request when no protocol is configured {:?}",
					request,
				);
			},
		}
	}

	fn on_block_response(
		&mut self,
		peer_id: PeerId,
		request: BlockRequest<B>,
		response: OpaqueBlockResponse,
	) -> Option<ImportResult<B>> {
		let blocks = match self.block_response_into_blocks(&request, response) {
			Ok(blocks) => blocks,
			Err(err) => {
				debug!(target: "sync", "Failed to decode block response from {}: {}", peer_id, err);
				self.network_service.report_peer(peer_id, rep::BAD_MESSAGE);
				return None
			},
		};

		let block_response = BlockResponse::<B> { id: request.id, blocks };

		let blocks_range = || match (
			block_response
				.blocks
				.first()
				.and_then(|b| b.header.as_ref().map(|h| h.number())),
			block_response.blocks.last().and_then(|b| b.header.as_ref().map(|h| h.number())),
		) {
			(Some(first), Some(last)) if first != last => format!(" ({}..{})", first, last),
			(Some(first), Some(_)) => format!(" ({})", first),
			_ => Default::default(),
		};
		trace!(
			target: "sync",
			"BlockResponse {} from {} with {} blocks {}",
			block_response.id,
			peer_id,
			block_response.blocks.len(),
			blocks_range(),
		);

		if request.fields == BlockAttributes::JUSTIFICATION {
			match self.on_block_justification(peer_id, block_response) {
				Ok(OnBlockJustification::Nothing) => None,
				Ok(OnBlockJustification::Import { peer, hash, number, justifications }) => {
					self.import_justifications(peer, hash, number, justifications);
					None
				},
				Err(BadPeer(id, repu)) => {
					self.network_service
						.disconnect_peer(id, self.block_announce_protocol_name.clone());
					self.network_service.report_peer(id, repu);
					None
				},
			}
		} else {
			match self.on_block_data(&peer_id, Some(request), block_response) {
				Ok(OnBlockData::Import(origin, blocks)) => {
					self.import_blocks(origin, blocks);
					None
				},
				Ok(OnBlockData::Request(peer, req)) => {
					self.send_block_request(peer, req);
					None
				},
				Ok(OnBlockData::Continue) => None,
				Err(BadPeer(id, repu)) => {
					self.network_service
						.disconnect_peer(id, self.block_announce_protocol_name.clone());
					self.network_service.report_peer(id, repu);
					None
				},
			}
		}
	}

	pub fn on_state_response(
		&mut self,
		peer_id: PeerId,
		response: OpaqueStateResponse,
	) -> Option<ImportResult<B>> {
		match self.on_state_data(&peer_id, response) {
			Ok(OnStateData::Import(origin, block)) =>
				Some(ImportResult::BlockImport(origin, vec![block])),
			Ok(OnStateData::Continue) => None,
			Err(BadPeer(id, repu)) => {
				self.network_service
					.disconnect_peer(id, self.block_announce_protocol_name.clone());
				self.network_service.report_peer(id, repu);
				None
			},
		}
	}

	pub fn on_warp_sync_response(&mut self, peer_id: PeerId, response: EncodedProof) {
		if let Err(BadPeer(id, repu)) = self.on_warp_sync_data(&peer_id, response) {
			self.network_service
				.disconnect_peer(id, self.block_announce_protocol_name.clone());
			self.network_service.report_peer(id, repu);
		}
	}

	fn process_outbound_requests(&mut self) {
		for (id, request) in self.block_requests() {
			self.send_block_request(id, request);
		}

		if let Some((id, request)) = self.state_request() {
			self.send_state_request(id, request);
		}

		for (id, request) in self.justification_requests().collect::<Vec<_>>() {
			self.send_block_request(id, request);
		}

		if let Some((id, request)) = self.warp_sync_request() {
			self.send_warp_sync_request(id, request);
		}
	}

	fn poll_pending_responses(&mut self, cx: &mut std::task::Context) -> Poll<ImportResult<B>> {
		while let Poll::Ready(Some((id, request, response))) =
			self.pending_responses.poll_next_unpin(cx)
		{
			match response {
				Ok(Ok(resp)) => match request {
					PeerRequest::Block(req) => {
						let response = match Self::decode_block_response(&resp[..]) {
							Ok(proto) => proto,
							Err(e) => {
								debug!(
									target: "sync",
									"Failed to decode block response from peer {:?}: {:?}.",
									id,
									e
								);
								self.network_service.report_peer(id, rep::BAD_MESSAGE);
								self.network_service
									.disconnect_peer(id, self.block_announce_protocol_name.clone());
								continue
							},
						};

						if let Some(import) = self.on_block_response(id, req, response) {
							return Poll::Ready(import)
						}
					},
					PeerRequest::State => {
						let response = match Self::decode_state_response(&resp[..]) {
							Ok(proto) => proto,
							Err(e) => {
								debug!(
									target: "sync",
									"Failed to decode state response from peer {:?}: {:?}.",
									id,
									e
								);
								self.network_service.report_peer(id, rep::BAD_MESSAGE);
								self.network_service
									.disconnect_peer(id, self.block_announce_protocol_name.clone());
								continue
							},
						};

						if let Some(import) = self.on_state_response(id, response) {
							return Poll::Ready(import)
						}
					},
					PeerRequest::WarpProof => {
						self.on_warp_sync_response(id, EncodedProof(resp));
					},
				},
				Ok(Err(e)) => {
					debug!(target: "sync", "Request to peer {:?} failed: {:?}.", id, e);

					match e {
						RequestFailure::Network(OutboundFailure::Timeout) => {
							self.network_service.report_peer(id, rep::TIMEOUT);
							self.network_service
								.disconnect_peer(id, self.block_announce_protocol_name.clone());
						},
						RequestFailure::Network(OutboundFailure::UnsupportedProtocols) => {
							self.network_service.report_peer(id, rep::BAD_PROTOCOL);
							self.network_service
								.disconnect_peer(id, self.block_announce_protocol_name.clone());
						},
						RequestFailure::Network(OutboundFailure::DialFailure) => {
							self.network_service
								.disconnect_peer(id, self.block_announce_protocol_name.clone());
						},
						RequestFailure::Refused => {
							self.network_service.report_peer(id, rep::REFUSED);
							self.network_service
								.disconnect_peer(id, self.block_announce_protocol_name.clone());
						},
						RequestFailure::Network(OutboundFailure::ConnectionClosed) |
						RequestFailure::NotConnected => {
							self.network_service
								.disconnect_peer(id, self.block_announce_protocol_name.clone());
						},
						RequestFailure::UnknownProtocol => {
							debug_assert!(false, "Block request protocol should always be known.");
						},
						RequestFailure::Obsolete => {
							debug_assert!(
								false,
								"Can not receive `RequestFailure::Obsolete` after dropping the \
								 response receiver.",
							);
						},
					}
				},
				Err(oneshot::Canceled) => {
					trace!(
						target: "sync",
						"Request to peer {:?} failed due to oneshot being canceled.",
						id,
					);
					self.network_service
						.disconnect_peer(id, self.block_announce_protocol_name.clone());
				},
			}
		}

		Poll::Pending
	}

	/// Create implementation-specific block request.
	fn create_opaque_block_request(&self, request: &BlockRequest<B>) -> OpaqueBlockRequest {
		OpaqueBlockRequest(Box::new(schema::v1::BlockRequest {
			fields: request.fields.to_be_u32(),
			from_block: match request.from {
				FromBlock::Hash(h) => Some(schema::v1::block_request::FromBlock::Hash(h.encode())),
				FromBlock::Number(n) =>
					Some(schema::v1::block_request::FromBlock::Number(n.encode())),
			},
			direction: request.direction as i32,
			max_blocks: request.max.unwrap_or(0),
			support_multiple_justifications: true,
		}))
	}

	fn encode_block_request(&self, request: &OpaqueBlockRequest) -> Result<Vec<u8>, String> {
		let request: &schema::v1::BlockRequest = request.0.downcast_ref().ok_or_else(|| {
			"Failed to downcast opaque block response during encoding, this is an \
				implementation bug."
				.to_string()
		})?;

		Ok(request.encode_to_vec())
	}

	fn encode_state_request(&self, request: &OpaqueStateRequest) -> Result<Vec<u8>, String> {
		let request: &StateRequest = request.0.downcast_ref().ok_or_else(|| {
			"Failed to downcast opaque state response during encoding, this is an \
				implementation bug."
				.to_string()
		})?;

		Ok(request.encode_to_vec())
	}

	fn justification_requests<'a>(
		&'a mut self,
	) -> Box<dyn Iterator<Item = (PeerId, BlockRequest<B>)> + 'a> {
		let peers = &mut self.peers;
		let mut matcher = self.extra_justifications.matcher();
		Box::new(std::iter::from_fn(move || {
			if let Some((peer, request)) = matcher.next(peers) {
				peers
					.get_mut(&peer)
					.expect(
						"`Matcher::next` guarantees the `PeerId` comes from the given peers; qed",
					)
					.state = PeerSyncState::DownloadingJustification(request.0);
				let req = BlockRequest::<B> {
					id: 0,
					fields: BlockAttributes::JUSTIFICATION,
					from: FromBlock::Hash(request.0),
					direction: Direction::Ascending,
					max: Some(1),
				};
				Some((peer, req))
			} else {
				None
			}
		}))
	}

	fn block_requests(&mut self) -> Vec<(PeerId, BlockRequest<B>)> {
		if self.mode == SyncMode::Warp {
			return self
				.warp_target_block_request()
				.map_or_else(|| Vec::new(), |req| Vec::from([req]))
		}

		if self.allowed_requests.is_empty() || self.state_sync.is_some() {
			return Vec::new()
		}

		if self.queue_blocks.len() > MAX_IMPORTING_BLOCKS {
			trace!(target: "sync", "Too many blocks in the queue.");
			return Vec::new()
		}
		let is_major_syncing = self.status().state.is_major_syncing();
		let attrs = self.required_block_attributes();
		let blocks = &mut self.blocks;
		let fork_targets = &mut self.fork_targets;
		let last_finalized =
			std::cmp::min(self.best_queued_number, self.client.info().finalized_number);
		let best_queued = self.best_queued_number;
		let client = &self.client;
		let queue = &self.queue_blocks;
		let allowed_requests = self.allowed_requests.take();
		let max_parallel = if is_major_syncing { 1 } else { self.max_parallel_downloads };
		let gap_sync = &mut self.gap_sync;
		self.peers
			.iter_mut()
			.filter_map(move |(&id, peer)| {
				if !peer.state.is_available() || !allowed_requests.contains(&id) {
					return None
				}

				// If our best queued is more than `MAX_BLOCKS_TO_LOOK_BACKWARDS` blocks away from
				// the common number, the peer best number is higher than our best queued and the
				// common number is smaller than the last finalized block number, we should do an
				// ancestor search to find a better common block. If the queue is full we wait till
				// all blocks are imported though.
				if best_queued.saturating_sub(peer.common_number) >
					MAX_BLOCKS_TO_LOOK_BACKWARDS.into() &&
					best_queued < peer.best_number &&
					peer.common_number < last_finalized &&
					queue.len() <= MAJOR_SYNC_BLOCKS.into()
				{
					trace!(
						target: "sync",
						"Peer {:?} common block {} too far behind of our best {}. Starting ancestry search.",
						id,
						peer.common_number,
						best_queued,
					);
					let current = std::cmp::min(peer.best_number, best_queued);
					peer.state = PeerSyncState::AncestorSearch {
						current,
						start: best_queued,
						state: AncestorSearchState::ExponentialBackoff(One::one()),
					};
					Some((id, ancestry_request::<B>(current)))
				} else if let Some((range, req)) = peer_block_request(
					&id,
					peer,
					blocks,
					attrs,
					max_parallel,
					last_finalized,
					best_queued,
				) {
					peer.state = PeerSyncState::DownloadingNew(range.start);
					trace!(
						target: "sync",
						"New block request for {}, (best:{}, common:{}) {:?}",
						id,
						peer.best_number,
						peer.common_number,
						req,
					);
					Some((id, req))
				} else if let Some((hash, req)) = fork_sync_request(
					&id,
					fork_targets,
					best_queued,
					last_finalized,
					attrs,
					|hash| {
						if queue.contains(hash) {
							BlockStatus::Queued
						} else {
<<<<<<< HEAD
							client
								.block_status(&BlockId::Hash(*hash))
								.unwrap_or(BlockStatus::Unknown)
=======
							client.block_status(*hash).unwrap_or(BlockStatus::Unknown)
>>>>>>> 18bb7c7c
						}
					},
				) {
					trace!(target: "sync", "Downloading fork {:?} from {}", hash, id);
					peer.state = PeerSyncState::DownloadingStale(hash);
					Some((id, req))
				} else if let Some((range, req)) = gap_sync.as_mut().and_then(|sync| {
					peer_gap_block_request(
						&id,
						peer,
						&mut sync.blocks,
						attrs,
						sync.target,
						sync.best_queued_number,
					)
				}) {
					peer.state = PeerSyncState::DownloadingGap(range.start);
					trace!(
						target: "sync",
						"New gap block request for {}, (best:{}, common:{}) {:?}",
						id,
						peer.best_number,
						peer.common_number,
						req,
					);
					Some((id, req))
				} else {
					None
				}
			})
			.collect()
		// Box::new(iter)
	}

	fn state_request(&mut self) -> Option<(PeerId, OpaqueStateRequest)> {
		if self.allowed_requests.is_empty() {
			return None
		}
		if (self.state_sync.is_some() || self.warp_sync.is_some()) &&
			self.peers.iter().any(|(_, peer)| peer.state == PeerSyncState::DownloadingState)
		{
			// Only one pending state request is allowed.
			return None
		}
		if let Some(sync) = &self.state_sync {
			if sync.is_complete() {
				return None
			}

			for (id, peer) in self.peers.iter_mut() {
				if peer.state.is_available() && peer.common_number >= sync.target_block_num() {
					peer.state = PeerSyncState::DownloadingState;
					let request = sync.next_request();
					trace!(target: "sync", "New StateRequest for {}: {:?}", id, request);
					self.allowed_requests.clear();
					return Some((*id, OpaqueStateRequest(Box::new(request))))
				}
			}
		}
		if let Some(sync) = &self.warp_sync {
			if sync.is_complete() {
				return None
			}
			if let (Some(request), Some(target)) =
				(sync.next_state_request(), sync.target_block_number())
			{
				for (id, peer) in self.peers.iter_mut() {
					if peer.state.is_available() && peer.best_number >= target {
						trace!(target: "sync", "New StateRequest for {}: {:?}", id, request);
						peer.state = PeerSyncState::DownloadingState;
						self.allowed_requests.clear();
						return Some((*id, OpaqueStateRequest(Box::new(request))))
					}
				}
			}
		}
		None
	}

	fn warp_sync_request(&mut self) -> Option<(PeerId, WarpProofRequest<B>)> {
		if let Some(sync) = &self.warp_sync {
			if self.allowed_requests.is_empty() ||
				sync.is_complete() ||
				self.peers
					.iter()
					.any(|(_, peer)| peer.state == PeerSyncState::DownloadingWarpProof)
			{
				// Only one pending state request is allowed.
				return None
			}
			if let Some(request) = sync.next_warp_proof_request() {
				let mut targets: Vec<_> = self.peers.values().map(|p| p.best_number).collect();
				if !targets.is_empty() {
					targets.sort();
					let median = targets[targets.len() / 2];
					// Find a random peer that is synced as much as peer majority.
					for (id, peer) in self.peers.iter_mut() {
						if peer.state.is_available() && peer.best_number >= median {
							trace!(target: "sync", "New WarpProofRequest for {}", id);
							peer.state = PeerSyncState::DownloadingWarpProof;
							self.allowed_requests.clear();
							return Some((*id, request))
						}
					}
				}
			}
		}
		None
	}

	fn on_state_data(
		&mut self,
		who: &PeerId,
		response: OpaqueStateResponse,
	) -> Result<OnStateData<B>, BadPeer> {
		let response: Box<StateResponse> = response.0.downcast().map_err(|_error| {
			error!(
				target: "sync",
				"Failed to downcast opaque state response, this is an implementation bug."
			);

			BadPeer(*who, rep::BAD_RESPONSE)
		})?;

		if let Some(peer) = self.peers.get_mut(who) {
			if let PeerSyncState::DownloadingState = peer.state {
				peer.state = PeerSyncState::Available;
				self.allowed_requests.set_all();
			}
		}
		let import_result = if let Some(sync) = &mut self.state_sync {
			debug!(
				target: "sync",
				"Importing state data from {} with {} keys, {} proof nodes.",
				who,
				response.entries.len(),
				response.proof.len(),
			);
			sync.import(*response)
		} else if let Some(sync) = &mut self.warp_sync {
			debug!(
				target: "sync",
				"Importing state data from {} with {} keys, {} proof nodes.",
				who,
				response.entries.len(),
				response.proof.len(),
			);
			sync.import_state(*response)
		} else {
			debug!(target: "sync", "Ignored obsolete state response from {}", who);
			return Err(BadPeer(*who, rep::NOT_REQUESTED))
		};

		match import_result {
			state::ImportResult::Import(hash, header, state, body, justifications) => {
				let origin = BlockOrigin::NetworkInitialSync;
				let block = IncomingBlock {
					hash,
					header: Some(header),
					body,
					indexed_body: None,
					justifications,
					origin: None,
					allow_missing_state: true,
					import_existing: true,
					skip_execution: self.skip_execution(),
					state: Some(state),
				};
				debug!(target: "sync", "State download is complete. Import is queued");
				Ok(OnStateData::Import(origin, block))
			},
			state::ImportResult::Continue => Ok(OnStateData::Continue),
			state::ImportResult::BadResponse => {
				debug!(target: "sync", "Bad state data received from {}", who);
				Err(BadPeer(*who, rep::BAD_BLOCK))
			},
		}
	}

	fn on_warp_sync_data(&mut self, who: &PeerId, response: EncodedProof) -> Result<(), BadPeer> {
		if let Some(peer) = self.peers.get_mut(who) {
			if let PeerSyncState::DownloadingWarpProof = peer.state {
				peer.state = PeerSyncState::Available;
				self.allowed_requests.set_all();
			}
		}
		let import_result = if let Some(sync) = &mut self.warp_sync {
			debug!(
				target: "sync",
				"Importing warp proof data from {}, {} bytes.",
				who,
				response.0.len(),
			);
			sync.import_warp_proof(response)
		} else {
			debug!(target: "sync", "Ignored obsolete warp sync response from {}", who);
			return Err(BadPeer(*who, rep::NOT_REQUESTED))
		};

		match import_result {
			WarpProofImportResult::Success => Ok(()),
			WarpProofImportResult::BadResponse => {
				debug!(target: "sync", "Bad proof data received from {}", who);
				Err(BadPeer(*who, rep::BAD_BLOCK))
			},
		}
	}

	fn import_blocks(&mut self, origin: BlockOrigin, blocks: Vec<IncomingBlock<B>>) {
		if let Some(metrics) = &self.metrics {
			metrics.import_queue_blocks_submitted.inc();
		}

		self.import_queue.import_blocks(origin, blocks);
	}

	fn import_justifications(
		&mut self,
		peer: PeerId,
		hash: B::Hash,
		number: NumberFor<B>,
		justifications: Justifications,
	) {
		if let Some(metrics) = &self.metrics {
			metrics.import_queue_justifications_submitted.inc();
		}

		self.import_queue.import_justifications(peer, hash, number, justifications);
	}

	/// A batch of blocks have been processed, with or without errors.
	///
	/// Call this when a batch of blocks have been processed by the import
	/// queue, with or without errors.
	fn on_blocks_processed(
		&mut self,
		imported: usize,
		count: usize,
		results: Vec<(Result<BlockImportStatus<NumberFor<B>>, BlockImportError>, B::Hash)>,
	) -> Box<dyn Iterator<Item = Result<(PeerId, BlockRequest<B>), BadPeer>>> {
		trace!(target: "sync", "Imported {} of {}", imported, count);

		let mut output = Vec::new();

		let mut has_error = false;
		for (_, hash) in &results {
			self.queue_blocks.remove(hash);
			self.blocks.clear_queued(hash);
			if let Some(gap_sync) = &mut self.gap_sync {
				gap_sync.blocks.clear_queued(hash);
			}
		}
		for (result, hash) in results {
			if has_error {
				break
			}

			if result.is_err() {
				has_error = true;
			}

			match result {
				Ok(BlockImportStatus::ImportedKnown(number, who)) =>
					if let Some(peer) = who {
						self.update_peer_common_number(&peer, number);
					},
				Ok(BlockImportStatus::ImportedUnknown(number, aux, who)) => {
					if aux.clear_justification_requests {
						trace!(
							target: "sync",
							"Block imported clears all pending justification requests {}: {:?}",
							number,
							hash,
						);
						self.clear_justification_requests();
					}

					if aux.needs_justification {
						trace!(
							target: "sync",
							"Block imported but requires justification {}: {:?}",
							number,
							hash,
						);
						self.request_justification(&hash, number);
					}

					if aux.bad_justification {
						if let Some(ref peer) = who {
							warn!("💔 Sent block with bad justification to import");
							output.push(Err(BadPeer(*peer, rep::BAD_JUSTIFICATION)));
						}
					}

					if let Some(peer) = who {
						self.update_peer_common_number(&peer, number);
					}
					let state_sync_complete =
						self.state_sync.as_ref().map_or(false, |s| s.target() == hash);
					if state_sync_complete {
						info!(
							target: "sync",
							"State sync is complete ({} MiB), restarting block sync.",
							self.state_sync.as_ref().map_or(0, |s| s.progress().size / (1024 * 1024)),
						);
						self.state_sync = None;
						self.mode = SyncMode::Full;
						output.extend(self.restart());
					}
					let warp_sync_complete = self
						.warp_sync
						.as_ref()
						.map_or(false, |s| s.target_block_hash() == Some(hash));
					if warp_sync_complete {
						info!(
							target: "sync",
							"Warp sync is complete ({} MiB), restarting block sync.",
							self.warp_sync.as_ref().map_or(0, |s| s.progress().total_bytes / (1024 * 1024)),
						);
						self.warp_sync = None;
						self.mode = SyncMode::Full;
						output.extend(self.restart());
					}
					let gap_sync_complete =
						self.gap_sync.as_ref().map_or(false, |s| s.target == number);
					if gap_sync_complete {
						info!(
							target: "sync",
							"Block history download is complete."
						);
						self.gap_sync = None;
					}
				},
				Err(BlockImportError::IncompleteHeader(who)) =>
					if let Some(peer) = who {
						warn!(
							target: "sync",
							"💔 Peer sent block with incomplete header to import",
						);
						output.push(Err(BadPeer(peer, rep::INCOMPLETE_HEADER)));
						output.extend(self.restart());
					},
				Err(BlockImportError::VerificationFailed(who, e)) =>
					if let Some(peer) = who {
						warn!(
							target: "sync",
							"💔 Verification failed for block {:?} received from peer: {}, {:?}",
							hash,
							peer,
							e,
						);
						output.push(Err(BadPeer(peer, rep::VERIFICATION_FAIL)));
						output.extend(self.restart());
					},
				Err(BlockImportError::BadBlock(who)) =>
					if let Some(peer) = who {
						warn!(
							target: "sync",
							"💔 Block {:?} received from peer {} has been blacklisted",
							hash,
							peer,
						);
						output.push(Err(BadPeer(peer, rep::BAD_BLOCK)));
					},
				Err(BlockImportError::MissingState) => {
					// This may happen if the chain we were requesting upon has been discarded
					// in the meantime because other chain has been finalized.
					// Don't mark it as bad as it still may be synced if explicitly requested.
					trace!(target: "sync", "Obsolete block {:?}", hash);
				},
				e @ Err(BlockImportError::UnknownParent) | e @ Err(BlockImportError::Other(_)) => {
					warn!(target: "sync", "💔 Error importing block {:?}: {}", hash, e.unwrap_err());
					self.state_sync = None;
					self.warp_sync = None;
					output.extend(self.restart());
				},
				Err(BlockImportError::Cancelled) => {},
			};
		}

		self.allowed_requests.set_all();
		Box::new(output.into_iter())
	}
}

// This is purely during a backwards compatible transitionary period and should be removed
// once we can assume all nodes can send and receive multiple Justifications
// The ID tag is hardcoded here to avoid depending on the GRANDPA crate.
// See: https://github.com/paritytech/substrate/issues/8172
fn legacy_justification_mapping(
	justification: Option<EncodedJustification>,
) -> Option<Justifications> {
	justification.map(|just| (*b"FRNK", just).into())
}

/// Request the ancestry for a block. Sends a request for header and justification for the given
/// block number. Used during ancestry search.
fn ancestry_request<B: BlockT>(block: NumberFor<B>) -> BlockRequest<B> {
	BlockRequest::<B> {
		id: 0,
		fields: BlockAttributes::HEADER | BlockAttributes::JUSTIFICATION,
		from: FromBlock::Number(block),
		direction: Direction::Ascending,
		max: Some(1),
	}
}

/// The ancestor search state expresses which algorithm, and its stateful parameters, we are using
/// to try to find an ancestor block
#[derive(Copy, Clone, Eq, PartialEq, Debug)]
pub enum AncestorSearchState<B: BlockT> {
	/// Use exponential backoff to find an ancestor, then switch to binary search.
	/// We keep track of the exponent.
	ExponentialBackoff(NumberFor<B>),
	/// Using binary search to find the best ancestor.
	/// We keep track of left and right bounds.
	BinarySearch(NumberFor<B>, NumberFor<B>),
}

/// This function handles the ancestor search strategy used. The goal is to find a common point
/// that both our chains agree on that is as close to the tip as possible.
/// The way this works is we first have an exponential backoff strategy, where we try to step
/// forward until we find a block hash mismatch. The size of the step doubles each step we take.
///
/// When we've found a block hash mismatch we then fall back to a binary search between the two
/// last known points to find the common block closest to the tip.
fn handle_ancestor_search_state<B: BlockT>(
	state: &AncestorSearchState<B>,
	curr_block_num: NumberFor<B>,
	block_hash_match: bool,
) -> Option<(AncestorSearchState<B>, NumberFor<B>)> {
	let two = <NumberFor<B>>::one() + <NumberFor<B>>::one();
	match state {
		AncestorSearchState::ExponentialBackoff(next_distance_to_tip) => {
			let next_distance_to_tip = *next_distance_to_tip;
			if block_hash_match && next_distance_to_tip == One::one() {
				// We found the ancestor in the first step so there is no need to execute binary
				// search.
				return None
			}
			if block_hash_match {
				let left = curr_block_num;
				let right = left + next_distance_to_tip / two;
				let middle = left + (right - left) / two;
				Some((AncestorSearchState::BinarySearch(left, right), middle))
			} else {
				let next_block_num =
					curr_block_num.checked_sub(&next_distance_to_tip).unwrap_or_else(Zero::zero);
				let next_distance_to_tip = next_distance_to_tip * two;
				Some((
					AncestorSearchState::ExponentialBackoff(next_distance_to_tip),
					next_block_num,
				))
			}
		},
		AncestorSearchState::BinarySearch(mut left, mut right) => {
			if left >= curr_block_num {
				return None
			}
			if block_hash_match {
				left = curr_block_num;
			} else {
				right = curr_block_num;
			}
			assert!(right >= left);
			let middle = left + (right - left) / two;
			if middle == curr_block_num {
				None
			} else {
				Some((AncestorSearchState::BinarySearch(left, right), middle))
			}
		},
	}
}

/// Get a new block request for the peer if any.
fn peer_block_request<B: BlockT>(
	id: &PeerId,
	peer: &PeerSync<B>,
	blocks: &mut BlockCollection<B>,
	attrs: BlockAttributes,
	max_parallel_downloads: u32,
	finalized: NumberFor<B>,
	best_num: NumberFor<B>,
) -> Option<(Range<NumberFor<B>>, BlockRequest<B>)> {
	if best_num >= peer.best_number {
		// Will be downloaded as alternative fork instead.
		return None
	} else if peer.common_number < finalized {
		trace!(
			target: "sync",
			"Requesting pre-finalized chain from {:?}, common={}, finalized={}, peer best={}, our best={}",
			id, peer.common_number, finalized, peer.best_number, best_num,
		);
	}
	let range = blocks.needed_blocks(
		*id,
		MAX_BLOCKS_TO_REQUEST,
		peer.best_number,
		peer.common_number,
		max_parallel_downloads,
		MAX_DOWNLOAD_AHEAD,
	)?;

	// The end is not part of the range.
	let last = range.end.saturating_sub(One::one());

	let from = if peer.best_number == last {
		FromBlock::Hash(peer.best_hash)
	} else {
		FromBlock::Number(last)
	};

	let request = BlockRequest::<B> {
		id: 0,
		fields: attrs,
		from,
		direction: Direction::Descending,
		max: Some((range.end - range.start).saturated_into::<u32>()),
	};

	Some((range, request))
}

/// Get a new block request for the peer if any.
fn peer_gap_block_request<B: BlockT>(
	id: &PeerId,
	peer: &PeerSync<B>,
	blocks: &mut BlockCollection<B>,
	attrs: BlockAttributes,
	target: NumberFor<B>,
	common_number: NumberFor<B>,
) -> Option<(Range<NumberFor<B>>, BlockRequest<B>)> {
	let range = blocks.needed_blocks(
		*id,
		MAX_BLOCKS_TO_REQUEST,
		std::cmp::min(peer.best_number, target),
		common_number,
		1,
		MAX_DOWNLOAD_AHEAD,
	)?;

	// The end is not part of the range.
	let last = range.end.saturating_sub(One::one());
	let from = FromBlock::Number(last);

	let request = BlockRequest::<B> {
		id: 0,
		fields: attrs,
		from,
		direction: Direction::Descending,
		max: Some((range.end - range.start).saturated_into::<u32>()),
	};
	Some((range, request))
}

/// Get pending fork sync targets for a peer.
fn fork_sync_request<B: BlockT>(
	id: &PeerId,
	targets: &mut HashMap<B::Hash, ForkTarget<B>>,
	best_num: NumberFor<B>,
	finalized: NumberFor<B>,
	attributes: BlockAttributes,
	check_block: impl Fn(&B::Hash) -> BlockStatus,
) -> Option<(B::Hash, BlockRequest<B>)> {
	targets.retain(|hash, r| {
		if r.number <= finalized {
			trace!(target: "sync", "Removed expired fork sync request {:?} (#{})", hash, r.number);
			return false
		}
		if check_block(hash) != BlockStatus::Unknown {
			trace!(target: "sync", "Removed obsolete fork sync request {:?} (#{})", hash, r.number);
			return false
		}
		true
	});
	for (hash, r) in targets {
		if !r.peers.contains(&id) {
			continue
		}
		// Download the fork only if it is behind or not too far ahead our tip of the chain
		// Otherwise it should be downloaded in full sync mode.
		if r.number <= best_num ||
			(r.number - best_num).saturated_into::<u32>() < MAX_BLOCKS_TO_REQUEST as u32
		{
			let parent_status = r.parent_hash.as_ref().map_or(BlockStatus::Unknown, check_block);
			let count = if parent_status == BlockStatus::Unknown {
				(r.number - finalized).saturated_into::<u32>() // up to the last finalized block
			} else {
				// request only single block
				1
			};
			trace!(target: "sync", "Downloading requested fork {:?} from {}, {} blocks", hash, id, count);
			return Some((
				*hash,
				BlockRequest::<B> {
					id: 0,
					fields: attributes,
					from: FromBlock::Hash(*hash),
					direction: Direction::Descending,
					max: Some(count),
				},
			))
		} else {
			trace!(target: "sync", "Fork too far in the future: {:?} (#{})", hash, r.number);
		}
	}
	None
}

/// Returns `true` if the given `block` is a descendent of `base`.
fn is_descendent_of<Block, T>(
	client: &T,
	base: &Block::Hash,
	block: &Block::Hash,
) -> sp_blockchain::Result<bool>
where
	Block: BlockT,
	T: HeaderMetadata<Block, Error = sp_blockchain::Error> + ?Sized,
{
	if base == block {
		return Ok(false)
	}

	let ancestor = sp_blockchain::lowest_common_ancestor(client, *block, *base)?;

	Ok(ancestor.hash == *base)
}

/// Validate that the given `blocks` are correct.
/// Returns the number of the first block in the sequence.
///
/// It is expected that `blocks` are in ascending order.
fn validate_blocks<Block: BlockT>(
	blocks: &Vec<BlockData<Block>>,
	who: &PeerId,
	request: Option<BlockRequest<Block>>,
) -> Result<Option<NumberFor<Block>>, BadPeer> {
	if let Some(request) = request {
		if Some(blocks.len() as _) > request.max {
			debug!(
				target: "sync",
				"Received more blocks than requested from {}. Expected in maximum {:?}, got {}.",
				who,
				request.max,
				blocks.len(),
			);

			return Err(BadPeer(*who, rep::NOT_REQUESTED))
		}

		let block_header =
			if request.direction == Direction::Descending { blocks.last() } else { blocks.first() }
				.and_then(|b| b.header.as_ref());

		let expected_block = block_header.as_ref().map_or(false, |h| match request.from {
			FromBlock::Hash(hash) => h.hash() == hash,
			FromBlock::Number(n) => h.number() == &n,
		});

		if !expected_block {
			debug!(
				target: "sync",
				"Received block that was not requested. Requested {:?}, got {:?}.",
				request.from,
				block_header,
			);

			return Err(BadPeer(*who, rep::NOT_REQUESTED))
		}

		if request.fields.contains(BlockAttributes::HEADER) &&
			blocks.iter().any(|b| b.header.is_none())
		{
			trace!(
				target: "sync",
				"Missing requested header for a block in response from {}.",
				who,
			);

			return Err(BadPeer(*who, rep::BAD_RESPONSE))
		}

		if request.fields.contains(BlockAttributes::BODY) && blocks.iter().any(|b| b.body.is_none())
		{
			trace!(
				target: "sync",
				"Missing requested body for a block in response from {}.",
				who,
			);

			return Err(BadPeer(*who, rep::BAD_RESPONSE))
		}
	}

	for b in blocks {
		if let Some(header) = &b.header {
			let hash = header.hash();
			if hash != b.hash {
				debug!(
					target:"sync",
					"Bad header received from {}. Expected hash {:?}, got {:?}",
					who,
					b.hash,
					hash,
				);
				return Err(BadPeer(*who, rep::BAD_BLOCK))
			}
		}
		if let (Some(header), Some(body)) = (&b.header, &b.body) {
			let expected = *header.extrinsics_root();
			let got = HashFor::<Block>::ordered_trie_root(
				body.iter().map(Encode::encode).collect(),
				sp_runtime::StateVersion::V0,
			);
			if expected != got {
				debug!(
					target:"sync",
					"Bad extrinsic root for a block {} received from {}. Expected {:?}, got {:?}",
					b.hash,
					who,
					expected,
					got,
				);
				return Err(BadPeer(*who, rep::BAD_BLOCK))
			}
		}
	}

	Ok(blocks.first().and_then(|b| b.header.as_ref()).map(|h| *h.number()))
}

#[cfg(test)]
mod test {
	use super::*;
	use crate::service::network::NetworkServiceProvider;
	use futures::{executor::block_on, future::poll_fn};
	use sc_block_builder::BlockBuilderProvider;
	use sc_network_common::{
		protocol::role::Role,
		sync::message::{BlockData, BlockState, FromBlock},
	};
	use sp_blockchain::HeaderBackend;
	use sp_consensus::block_validation::DefaultBlockAnnounceValidator;
	use sp_runtime::generic::BlockId;
	use substrate_test_runtime_client::{
		runtime::{Block, Hash, Header},
		BlockBuilderExt, ClientBlockImportExt, ClientExt, DefaultTestClientBuilderExt, TestClient,
		TestClientBuilder, TestClientBuilderExt,
	};

	#[test]
	fn processes_empty_response_on_justification_request_for_unknown_block() {
		// if we ask for a justification for a given block to a peer that doesn't know that block
		// (different from not having a justification), the peer will reply with an empty response.
		// internally we should process the response as the justification not being available.

		let client = Arc::new(TestClientBuilder::new().build());
		let block_announce_validator = Box::new(DefaultBlockAnnounceValidator);
		let peer_id = PeerId::random();

		let import_queue = Box::new(sc_consensus::import_queue::mock::MockImportQueueHandle::new());
		let (_chain_sync_network_provider, chain_sync_network_handle) =
			NetworkServiceProvider::new();
		let (mut sync, _, _) = ChainSync::new(
			SyncMode::Full,
			client.clone(),
			ProtocolId::from("test-protocol-name"),
			&Some(String::from("test-fork-id")),
			Roles::from(&Role::Full),
			block_announce_validator,
			1,
			None,
			None,
			chain_sync_network_handle,
			import_queue,
			ProtocolName::from("block-request"),
			ProtocolName::from("state-request"),
			None,
		)
		.unwrap();

		let (a1_hash, a1_number) = {
			let a1 = client.new_block(Default::default()).unwrap().build().unwrap().block;
			(a1.hash(), *a1.header.number())
		};

		// add a new peer with the same best block
		sync.new_peer(peer_id, a1_hash, a1_number).unwrap();

		// and request a justification for the block
		sync.request_justification(&a1_hash, a1_number);

		// the justification request should be scheduled to that peer
		assert!(sync
			.justification_requests()
			.any(|(who, request)| { who == peer_id && request.from == FromBlock::Hash(a1_hash) }));

		// there are no extra pending requests
		assert_eq!(sync.extra_justifications.pending_requests().count(), 0);

		// there's one in-flight extra request to the expected peer
		assert!(sync.extra_justifications.active_requests().any(|(who, (hash, number))| {
			*who == peer_id && *hash == a1_hash && *number == a1_number
		}));

		// if the peer replies with an empty response (i.e. it doesn't know the block),
		// the active request should be cleared.
		assert_eq!(
			sync.on_block_justification(peer_id, BlockResponse::<Block> { id: 0, blocks: vec![] }),
			Ok(OnBlockJustification::Nothing),
		);

		// there should be no in-flight requests
		assert_eq!(sync.extra_justifications.active_requests().count(), 0);

		// and the request should now be pending again, waiting for reschedule
		assert!(sync
			.extra_justifications
			.pending_requests()
			.any(|(hash, number)| { *hash == a1_hash && *number == a1_number }));
	}

	#[test]
	fn restart_doesnt_affect_peers_downloading_finality_data() {
		let mut client = Arc::new(TestClientBuilder::new().build());
		let import_queue = Box::new(sc_consensus::import_queue::mock::MockImportQueueHandle::new());
		let (_chain_sync_network_provider, chain_sync_network_handle) =
			NetworkServiceProvider::new();

		let (mut sync, _, _) = ChainSync::new(
			SyncMode::Full,
			client.clone(),
			ProtocolId::from("test-protocol-name"),
			&Some(String::from("test-fork-id")),
			Roles::from(&Role::Full),
			Box::new(DefaultBlockAnnounceValidator),
			1,
			None,
			None,
			chain_sync_network_handle,
			import_queue,
			ProtocolName::from("block-request"),
			ProtocolName::from("state-request"),
			None,
		)
		.unwrap();

		let peer_id1 = PeerId::random();
		let peer_id2 = PeerId::random();
		let peer_id3 = PeerId::random();

		let mut new_blocks = |n| {
			for _ in 0..n {
				let block = client.new_block(Default::default()).unwrap().build().unwrap().block;
				block_on(client.import(BlockOrigin::Own, block.clone())).unwrap();
			}

			let info = client.info();
			(info.best_hash, info.best_number)
		};

		let (b1_hash, b1_number) = new_blocks(50);

		// add 2 peers at blocks that we don't have locally
		sync.new_peer(peer_id1, Hash::random(), 42).unwrap();
		sync.new_peer(peer_id2, Hash::random(), 10).unwrap();

		// we wil send block requests to these peers
		// for these blocks we don't know about
		assert!(sync
			.block_requests()
			.into_iter()
			.all(|(p, _)| { p == peer_id1 || p == peer_id2 }));

		// add a new peer at a known block
		sync.new_peer(peer_id3, b1_hash, b1_number).unwrap();

		// we request a justification for a block we have locally
		sync.request_justification(&b1_hash, b1_number);

		// the justification request should be scheduled to the
		// new peer which is at the given block
		assert!(sync.justification_requests().any(|(p, r)| {
			p == peer_id3 &&
				r.fields == BlockAttributes::JUSTIFICATION &&
				r.from == FromBlock::Hash(b1_hash)
		}));

		assert_eq!(
			sync.peers.get(&peer_id3).unwrap().state,
			PeerSyncState::DownloadingJustification(b1_hash),
		);

		// we restart the sync state
		let block_requests = sync.restart();

		// which should make us send out block requests to the first two peers
		assert!(block_requests
			.map(|r| r.unwrap())
			.all(|(p, _)| { p == peer_id1 || p == peer_id2 }));

		// peer 3 should be unaffected it was downloading finality data
		assert_eq!(
			sync.peers.get(&peer_id3).unwrap().state,
			PeerSyncState::DownloadingJustification(b1_hash),
		);

		// Set common block to something that we don't have (e.g. failed import)
		sync.peers.get_mut(&peer_id3).unwrap().common_number = 100;
		let _ = sync.restart().count();
		assert_eq!(sync.peers.get(&peer_id3).unwrap().common_number, 50);
	}

	/// Send a block annoucnement for the given `header`.
	fn send_block_announce(
		header: Header,
		peer_id: &PeerId,
		sync: &mut ChainSync<Block, TestClient>,
	) {
		let block_annnounce = BlockAnnounce {
			header: header.clone(),
			state: Some(BlockState::Best),
			data: Some(Vec::new()),
		};

		sync.push_block_announce_validation(*peer_id, header.hash(), block_annnounce, true);

		// Poll until we have procssed the block announcement
		block_on(poll_fn(|cx| loop {
			if sync.poll_block_announce_validation(cx).is_pending() {
				break Poll::Ready(())
			}
		}))
	}

	/// Create a block response from the given `blocks`.
	fn create_block_response(blocks: Vec<Block>) -> BlockResponse<Block> {
		BlockResponse::<Block> {
			id: 0,
			blocks: blocks
				.into_iter()
				.map(|b| BlockData::<Block> {
					hash: b.hash(),
					header: Some(b.header().clone()),
					body: Some(b.deconstruct().1),
					indexed_body: None,
					receipt: None,
					message_queue: None,
					justification: None,
					justifications: None,
				})
				.collect(),
		}
	}

	/// Get a block request from `sync` and check that is matches the expected request.
	fn get_block_request(
		sync: &mut ChainSync<Block, TestClient>,
		from: FromBlock<Hash, u64>,
		max: u32,
		peer: &PeerId,
	) -> BlockRequest<Block> {
		let requests = sync.block_requests();

		log::trace!(target: "sync", "Requests: {:?}", requests);

		assert_eq!(1, requests.len());
		assert_eq!(*peer, requests[0].0);

		let request = requests[0].1.clone();

		assert_eq!(from, request.from);
		assert_eq!(Some(max), request.max);
		request
	}

	/// Build and import a new best block.
	fn build_block(client: &mut Arc<TestClient>, at: Option<Hash>, fork: bool) -> Block {
		let at = at.unwrap_or_else(|| client.info().best_hash);

		let mut block_builder =
			client.new_block_at(&BlockId::Hash(at), Default::default(), false).unwrap();

		if fork {
			block_builder.push_storage_change(vec![1, 2, 3], Some(vec![4, 5, 6])).unwrap();
		}

		let block = block_builder.build().unwrap().block;

		block_on(client.import(BlockOrigin::Own, block.clone())).unwrap();
		block
	}

	/// This test is a regression test as observed on a real network.
	///
	/// The node is connected to multiple peers. Both of these peers are having a best block (1)
	/// that is below our best block (3). Now peer 2 announces a fork of block 3 that we will
	/// request from peer 2. After importing the fork, peer 2 and then peer 1 will announce block 4.
	/// But as peer 1 in our view is still at block 1, we will request block 2 (which we already
	/// have) from it. In the meanwhile peer 2 sends us block 4 and 3 and we send another request
	/// for block 2 to peer 2. Peer 1 answers with block 2 and then peer 2. This will need to
	/// succeed, as we have requested block 2 from both peers.
	#[test]
	fn do_not_report_peer_on_block_response_for_block_request() {
		sp_tracing::try_init_simple();

		let mut client = Arc::new(TestClientBuilder::new().build());
		let import_queue = Box::new(sc_consensus::import_queue::mock::MockImportQueueHandle::new());
		let (_chain_sync_network_provider, chain_sync_network_handle) =
			NetworkServiceProvider::new();

		let (mut sync, _, _) = ChainSync::new(
			SyncMode::Full,
			client.clone(),
			ProtocolId::from("test-protocol-name"),
			&Some(String::from("test-fork-id")),
			Roles::from(&Role::Full),
			Box::new(DefaultBlockAnnounceValidator),
			5,
			None,
			None,
			chain_sync_network_handle,
			import_queue,
			ProtocolName::from("block-request"),
			ProtocolName::from("state-request"),
			None,
		)
		.unwrap();

		let peer_id1 = PeerId::random();
		let peer_id2 = PeerId::random();

		let mut client2 = client.clone();
		let mut build_block_at = |at, import| {
			let mut block_builder =
				client2.new_block_at(&BlockId::Hash(at), Default::default(), false).unwrap();
			// Make sure we generate a different block as fork
			block_builder.push_storage_change(vec![1, 2, 3], Some(vec![4, 5, 6])).unwrap();

			let block = block_builder.build().unwrap().block;

			if import {
				block_on(client2.import(BlockOrigin::Own, block.clone())).unwrap();
			}

			block
		};

		let block1 = build_block(&mut client, None, false);
		let block2 = build_block(&mut client, None, false);
		let block3 = build_block(&mut client, None, false);
		let block3_fork = build_block_at(block2.hash(), false);

		// Add two peers which are on block 1.
		sync.new_peer(peer_id1, block1.hash(), 1).unwrap();
		sync.new_peer(peer_id2, block1.hash(), 1).unwrap();

		// Tell sync that our best block is 3.
		sync.update_chain_info(&block3.hash(), 3);

		// There should be no requests.
		assert!(sync.block_requests().is_empty());

		// Let peer2 announce a fork of block 3
		send_block_announce(block3_fork.header().clone(), &peer_id2, &mut sync);

		// Import and tell sync that we now have the fork.
		block_on(client.import(BlockOrigin::Own, block3_fork.clone())).unwrap();
		sync.update_chain_info(&block3_fork.hash(), 3);

		let block4 = build_block_at(block3_fork.hash(), false);

		// Let peer2 announce block 4 and check that sync wants to get the block.
		send_block_announce(block4.header().clone(), &peer_id2, &mut sync);

		let request = get_block_request(&mut sync, FromBlock::Hash(block4.hash()), 2, &peer_id2);

		// Peer1 announces the same block, but as the common block is still `1`, sync will request
		// block 2 again.
		send_block_announce(block4.header().clone(), &peer_id1, &mut sync);

		let request2 = get_block_request(&mut sync, FromBlock::Number(2), 1, &peer_id1);

		let response = create_block_response(vec![block4.clone(), block3_fork.clone()]);
		let res = sync.on_block_data(&peer_id2, Some(request), response).unwrap();

		// We should not yet import the blocks, because there is still an open request for fetching
		// block `2` which blocks the import.
		assert!(matches!(res, OnBlockData::Import(_, blocks) if blocks.is_empty()));

		let request3 = get_block_request(&mut sync, FromBlock::Number(2), 1, &peer_id2);

		let response = create_block_response(vec![block2.clone()]);
		let res = sync.on_block_data(&peer_id1, Some(request2), response).unwrap();
		assert!(matches!(
			res,
			OnBlockData::Import(_, blocks)
				if blocks.iter().all(|b| [2, 3, 4].contains(b.header.as_ref().unwrap().number()))
		));

		let response = create_block_response(vec![block2.clone()]);
		let res = sync.on_block_data(&peer_id2, Some(request3), response).unwrap();
		// Nothing to import
		assert!(matches!(res, OnBlockData::Import(_, blocks) if blocks.is_empty()));
	}

	fn unwrap_from_block_number(from: FromBlock<Hash, u64>) -> u64 {
		if let FromBlock::Number(from) = from {
			from
		} else {
			panic!("Expected a number!");
		}
	}

	/// A regression test for a behavior we have seen on a live network.
	///
	/// The scenario is that the node is doing a full resync and is connected to some node that is
	/// doing a major sync as well. This other node that is doing a major sync will finish before
	/// our node and send a block announcement message, but we don't have seen any block
	/// announcement from this node in its sync process. Meaning our common number didn't change. It
	/// is now expected that we start an ancestor search to find the common number.
	#[test]
	fn do_ancestor_search_when_common_block_to_best_qeued_gap_is_to_big() {
		sp_tracing::try_init_simple();

		let blocks = {
			let mut client = Arc::new(TestClientBuilder::new().build());
			(0..MAX_DOWNLOAD_AHEAD * 2)
				.map(|_| build_block(&mut client, None, false))
				.collect::<Vec<_>>()
		};

		let mut client = Arc::new(TestClientBuilder::new().build());
		let import_queue = Box::new(sc_consensus::import_queue::mock::MockImportQueueHandle::new());
		let (_chain_sync_network_provider, chain_sync_network_handle) =
			NetworkServiceProvider::new();
		let info = client.info();

		let (mut sync, _, _) = ChainSync::new(
			SyncMode::Full,
			client.clone(),
			ProtocolId::from("test-protocol-name"),
			&Some(String::from("test-fork-id")),
			Roles::from(&Role::Full),
			Box::new(DefaultBlockAnnounceValidator),
			5,
			None,
			None,
			chain_sync_network_handle,
			import_queue,
			ProtocolName::from("block-request"),
			ProtocolName::from("state-request"),
			None,
		)
		.unwrap();

		let peer_id1 = PeerId::random();
		let peer_id2 = PeerId::random();

		let best_block = blocks.last().unwrap().clone();
		// Connect the node we will sync from
		sync.new_peer(peer_id1, best_block.hash(), *best_block.header().number())
			.unwrap();
		sync.new_peer(peer_id2, info.best_hash, 0).unwrap();

		let mut best_block_num = 0;
		while best_block_num < MAX_DOWNLOAD_AHEAD {
			let request = get_block_request(
				&mut sync,
				FromBlock::Number(MAX_BLOCKS_TO_REQUEST as u64 + best_block_num as u64),
				MAX_BLOCKS_TO_REQUEST as u32,
				&peer_id1,
			);

			let from = unwrap_from_block_number(request.from.clone());

			let mut resp_blocks = blocks[best_block_num as usize..from as usize].to_vec();
			resp_blocks.reverse();

			let response = create_block_response(resp_blocks.clone());

			let res = sync.on_block_data(&peer_id1, Some(request), response).unwrap();
			assert!(matches!(
				res,
				OnBlockData::Import(_, blocks) if blocks.len() == MAX_BLOCKS_TO_REQUEST
			),);

			best_block_num += MAX_BLOCKS_TO_REQUEST as u32;

			let _ = sync.on_blocks_processed(
				MAX_BLOCKS_TO_REQUEST as usize,
				MAX_BLOCKS_TO_REQUEST as usize,
				resp_blocks
					.iter()
					.rev()
					.map(|b| {
						(
							Ok(BlockImportStatus::ImportedUnknown(
								*b.header().number(),
								Default::default(),
								Some(peer_id1),
							)),
							b.hash(),
						)
					})
					.collect(),
			);

			resp_blocks
				.into_iter()
				.rev()
				.for_each(|b| block_on(client.import_as_final(BlockOrigin::Own, b)).unwrap());
		}

		// "Wait" for the queue to clear
		sync.queue_blocks.clear();

		// Let peer2 announce that it finished syncing
		send_block_announce(best_block.header().clone(), &peer_id2, &mut sync);

		let (peer1_req, peer2_req) =
			sync.block_requests().into_iter().fold((None, None), |res, req| {
				if req.0 == peer_id1 {
					(Some(req.1), res.1)
				} else if req.0 == peer_id2 {
					(res.0, Some(req.1))
				} else {
					panic!("Unexpected req: {:?}", req)
				}
			});

		// We should now do an ancestor search to find the correct common block.
		let peer2_req = peer2_req.unwrap();
		assert_eq!(Some(1), peer2_req.max);
		assert_eq!(FromBlock::Number(best_block_num as u64), peer2_req.from);

		let response = create_block_response(vec![blocks[(best_block_num - 1) as usize].clone()]);
		let res = sync.on_block_data(&peer_id2, Some(peer2_req), response).unwrap();
		assert!(matches!(
			res,
			OnBlockData::Import(_, blocks) if blocks.is_empty()
		),);

		let peer1_from = unwrap_from_block_number(peer1_req.unwrap().from);

		// As we are on the same chain, we should directly continue with requesting blocks from
		// peer 2 as well.
		get_block_request(
			&mut sync,
			FromBlock::Number(peer1_from + MAX_BLOCKS_TO_REQUEST as u64),
			MAX_BLOCKS_TO_REQUEST as u32,
			&peer_id2,
		);
	}

	/// A test that ensures that we can sync a huge fork.
	///
	/// The following scenario:
	/// A peer connects to us and we both have the common block 512. The last finalized is 2048.
	/// Our best block is 4096. The peer send us a block announcement with 4097 from a fork.
	///
	/// We will first do an ancestor search to find the common block. After that we start to sync
	/// the fork and finish it ;)
	#[test]
	fn can_sync_huge_fork() {
		sp_tracing::try_init_simple();

		let import_queue = Box::new(sc_consensus::import_queue::mock::MockImportQueueHandle::new());
		let (_chain_sync_network_provider, chain_sync_network_handle) =
			NetworkServiceProvider::new();
		let mut client = Arc::new(TestClientBuilder::new().build());
		let blocks = (0..MAX_BLOCKS_TO_LOOK_BACKWARDS * 4)
			.map(|_| build_block(&mut client, None, false))
			.collect::<Vec<_>>();

		let fork_blocks = {
			let mut client = Arc::new(TestClientBuilder::new().build());
			let fork_blocks = blocks[..MAX_BLOCKS_TO_LOOK_BACKWARDS as usize * 2]
				.into_iter()
				.inspect(|b| block_on(client.import(BlockOrigin::Own, (*b).clone())).unwrap())
				.cloned()
				.collect::<Vec<_>>();

			fork_blocks
				.into_iter()
				.chain(
					(0..MAX_BLOCKS_TO_LOOK_BACKWARDS * 2 + 1)
						.map(|_| build_block(&mut client, None, true)),
				)
				.collect::<Vec<_>>()
		};

		let info = client.info();

		let (mut sync, _, _) = ChainSync::new(
			SyncMode::Full,
			client.clone(),
			ProtocolId::from("test-protocol-name"),
			&Some(String::from("test-fork-id")),
			Roles::from(&Role::Full),
			Box::new(DefaultBlockAnnounceValidator),
			5,
			None,
			None,
			chain_sync_network_handle,
			import_queue,
			ProtocolName::from("block-request"),
			ProtocolName::from("state-request"),
			None,
		)
		.unwrap();

		let finalized_block = blocks[MAX_BLOCKS_TO_LOOK_BACKWARDS as usize * 2 - 1].clone();
		let just = (*b"TEST", Vec::new());
		client.finalize_block(finalized_block.hash(), Some(just)).unwrap();
		sync.update_chain_info(&info.best_hash, info.best_number);

		let peer_id1 = PeerId::random();

		let common_block = blocks[MAX_BLOCKS_TO_LOOK_BACKWARDS as usize / 2].clone();
		// Connect the node we will sync from
		sync.new_peer(peer_id1, common_block.hash(), *common_block.header().number())
			.unwrap();

		send_block_announce(fork_blocks.last().unwrap().header().clone(), &peer_id1, &mut sync);

		let mut request =
			get_block_request(&mut sync, FromBlock::Number(info.best_number), 1, &peer_id1);

		// Do the ancestor search
		loop {
			let block = &fork_blocks[unwrap_from_block_number(request.from.clone()) as usize - 1];
			let response = create_block_response(vec![block.clone()]);

			let on_block_data = sync.on_block_data(&peer_id1, Some(request), response).unwrap();
			request = if let OnBlockData::Request(_peer, request) = on_block_data {
				request
			} else {
				// We found the ancenstor
				break
			};

			log::trace!(target: "sync", "Request: {:?}", request);
		}

		// Now request and import the fork.
		let mut best_block_num = *finalized_block.header().number() as u32;
		while best_block_num < *fork_blocks.last().unwrap().header().number() as u32 - 1 {
			let request = get_block_request(
				&mut sync,
				FromBlock::Number(MAX_BLOCKS_TO_REQUEST as u64 + best_block_num as u64),
				MAX_BLOCKS_TO_REQUEST as u32,
				&peer_id1,
			);

			let from = unwrap_from_block_number(request.from.clone());

			let mut resp_blocks = fork_blocks[best_block_num as usize..from as usize].to_vec();
			resp_blocks.reverse();

			let response = create_block_response(resp_blocks.clone());

			let res = sync.on_block_data(&peer_id1, Some(request), response).unwrap();
			assert!(matches!(
				res,
				OnBlockData::Import(_, blocks) if blocks.len() == MAX_BLOCKS_TO_REQUEST
			),);

			best_block_num += MAX_BLOCKS_TO_REQUEST as u32;

			let _ = sync.on_blocks_processed(
				MAX_BLOCKS_TO_REQUEST as usize,
				MAX_BLOCKS_TO_REQUEST as usize,
				resp_blocks
					.iter()
					.rev()
					.map(|b| {
						(
							Ok(BlockImportStatus::ImportedUnknown(
								*b.header().number(),
								Default::default(),
								Some(peer_id1),
							)),
							b.hash(),
						)
					})
					.collect(),
			);

			resp_blocks
				.into_iter()
				.rev()
				.for_each(|b| block_on(client.import(BlockOrigin::Own, b)).unwrap());
		}

		// Request the tip
		get_block_request(
			&mut sync,
			FromBlock::Hash(fork_blocks.last().unwrap().hash()),
			1,
			&peer_id1,
		);
	}

	#[test]
	fn syncs_fork_without_duplicate_requests() {
		sp_tracing::try_init_simple();

		let import_queue = Box::new(sc_consensus::import_queue::mock::MockImportQueueHandle::new());
		let (_chain_sync_network_provider, chain_sync_network_handle) =
			NetworkServiceProvider::new();
		let mut client = Arc::new(TestClientBuilder::new().build());
		let blocks = (0..MAX_BLOCKS_TO_LOOK_BACKWARDS * 4)
			.map(|_| build_block(&mut client, None, false))
			.collect::<Vec<_>>();

		let fork_blocks = {
			let mut client = Arc::new(TestClientBuilder::new().build());
			let fork_blocks = blocks[..MAX_BLOCKS_TO_LOOK_BACKWARDS as usize * 2]
				.into_iter()
				.inspect(|b| block_on(client.import(BlockOrigin::Own, (*b).clone())).unwrap())
				.cloned()
				.collect::<Vec<_>>();

			fork_blocks
				.into_iter()
				.chain(
					(0..MAX_BLOCKS_TO_LOOK_BACKWARDS * 2 + 1)
						.map(|_| build_block(&mut client, None, true)),
				)
				.collect::<Vec<_>>()
		};

		let info = client.info();

		let (mut sync, _, _) = ChainSync::new(
			SyncMode::Full,
			client.clone(),
			ProtocolId::from("test-protocol-name"),
			&Some(String::from("test-fork-id")),
			Roles::from(&Role::Full),
			Box::new(DefaultBlockAnnounceValidator),
			5,
			None,
			None,
			chain_sync_network_handle,
			import_queue,
			ProtocolName::from("block-request"),
			ProtocolName::from("state-request"),
			None,
		)
		.unwrap();

		let finalized_block = blocks[MAX_BLOCKS_TO_LOOK_BACKWARDS as usize * 2 - 1].clone();
		let just = (*b"TEST", Vec::new());
		client.finalize_block(finalized_block.hash(), Some(just)).unwrap();
		sync.update_chain_info(&info.best_hash, info.best_number);

		let peer_id1 = PeerId::random();

		let common_block = blocks[MAX_BLOCKS_TO_LOOK_BACKWARDS as usize / 2].clone();
		// Connect the node we will sync from
		sync.new_peer(peer_id1, common_block.hash(), *common_block.header().number())
			.unwrap();

		send_block_announce(fork_blocks.last().unwrap().header().clone(), &peer_id1, &mut sync);

		let mut request =
			get_block_request(&mut sync, FromBlock::Number(info.best_number), 1, &peer_id1);

		// Do the ancestor search
		loop {
			let block = &fork_blocks[unwrap_from_block_number(request.from.clone()) as usize - 1];
			let response = create_block_response(vec![block.clone()]);

			let on_block_data = sync.on_block_data(&peer_id1, Some(request), response).unwrap();
			request = if let OnBlockData::Request(_peer, request) = on_block_data {
				request
			} else {
				// We found the ancenstor
				break
			};

			log::trace!(target: "sync", "Request: {:?}", request);
		}

		// Now request and import the fork.
		let mut best_block_num = *finalized_block.header().number() as u32;
		let mut request = get_block_request(
			&mut sync,
			FromBlock::Number(MAX_BLOCKS_TO_REQUEST as u64 + best_block_num as u64),
			MAX_BLOCKS_TO_REQUEST as u32,
			&peer_id1,
		);
		let last_block_num = *fork_blocks.last().unwrap().header().number() as u32 - 1;
		while best_block_num < last_block_num {
			let from = unwrap_from_block_number(request.from.clone());

			let mut resp_blocks = fork_blocks[best_block_num as usize..from as usize].to_vec();
			resp_blocks.reverse();

			let response = create_block_response(resp_blocks.clone());

			let res = sync.on_block_data(&peer_id1, Some(request.clone()), response).unwrap();
			assert!(matches!(
				res,
				OnBlockData::Import(_, blocks) if blocks.len() == MAX_BLOCKS_TO_REQUEST
			),);

			best_block_num += MAX_BLOCKS_TO_REQUEST as u32;

			if best_block_num < last_block_num {
				// make sure we're not getting a duplicate request in the time before the blocks are
				// processed
				request = get_block_request(
					&mut sync,
					FromBlock::Number(MAX_BLOCKS_TO_REQUEST as u64 + best_block_num as u64),
					MAX_BLOCKS_TO_REQUEST as u32,
					&peer_id1,
				);
			}

			let mut notify_imported: Vec<_> = resp_blocks
				.iter()
				.rev()
				.map(|b| {
					(
						Ok(BlockImportStatus::ImportedUnknown(
							*b.header().number(),
							Default::default(),
							Some(peer_id1),
						)),
						b.hash(),
					)
				})
				.collect();

			// The import queue may send notifications in batches of varying size. So we simulate
			// this here by splitting the batch into 2 notifications.
			let second_batch = notify_imported.split_off(notify_imported.len() / 2);
			let _ = sync.on_blocks_processed(
				MAX_BLOCKS_TO_REQUEST as usize,
				MAX_BLOCKS_TO_REQUEST as usize,
				notify_imported,
			);

			let _ = sync.on_blocks_processed(
				MAX_BLOCKS_TO_REQUEST as usize,
				MAX_BLOCKS_TO_REQUEST as usize,
				second_batch,
			);

			resp_blocks
				.into_iter()
				.rev()
				.for_each(|b| block_on(client.import(BlockOrigin::Own, b)).unwrap());
		}

		// Request the tip
		get_block_request(
			&mut sync,
			FromBlock::Hash(fork_blocks.last().unwrap().hash()),
			1,
			&peer_id1,
		);
	}

	#[test]
	fn removes_target_fork_on_disconnect() {
		sp_tracing::try_init_simple();
		let import_queue = Box::new(sc_consensus::import_queue::mock::MockImportQueueHandle::new());
		let (_chain_sync_network_provider, chain_sync_network_handle) =
			NetworkServiceProvider::new();
		let mut client = Arc::new(TestClientBuilder::new().build());
		let blocks = (0..3).map(|_| build_block(&mut client, None, false)).collect::<Vec<_>>();

		let (mut sync, _, _) = ChainSync::new(
			SyncMode::Full,
			client.clone(),
			ProtocolId::from("test-protocol-name"),
			&Some(String::from("test-fork-id")),
			Roles::from(&Role::Full),
			Box::new(DefaultBlockAnnounceValidator),
			1,
			None,
			None,
			chain_sync_network_handle,
			import_queue,
			ProtocolName::from("block-request"),
			ProtocolName::from("state-request"),
			None,
		)
		.unwrap();

		let peer_id1 = PeerId::random();
		let common_block = blocks[1].clone();
		// Connect the node we will sync from
		sync.new_peer(peer_id1, common_block.hash(), *common_block.header().number())
			.unwrap();

		// Create a "new" header and announce it
		let mut header = blocks[0].header().clone();
		header.number = 4;
		send_block_announce(header, &peer_id1, &mut sync);
		assert!(sync.fork_targets.len() == 1);

		sync.peer_disconnected(&peer_id1);
		assert!(sync.fork_targets.len() == 0);
	}

	#[test]
	fn can_import_response_with_missing_blocks() {
		sp_tracing::try_init_simple();
		let import_queue = Box::new(sc_consensus::import_queue::mock::MockImportQueueHandle::new());
		let (_chain_sync_network_provider, chain_sync_network_handle) =
			NetworkServiceProvider::new();
		let mut client2 = Arc::new(TestClientBuilder::new().build());
		let blocks = (0..4).map(|_| build_block(&mut client2, None, false)).collect::<Vec<_>>();

		let empty_client = Arc::new(TestClientBuilder::new().build());

		let (mut sync, _, _) = ChainSync::new(
			SyncMode::Full,
			empty_client.clone(),
			ProtocolId::from("test-protocol-name"),
			&Some(String::from("test-fork-id")),
			Roles::from(&Role::Full),
			Box::new(DefaultBlockAnnounceValidator),
			1,
			None,
			None,
			chain_sync_network_handle,
			import_queue,
			ProtocolName::from("block-request"),
			ProtocolName::from("state-request"),
			None,
		)
		.unwrap();

		let peer_id1 = PeerId::random();
		let best_block = blocks[3].clone();
		sync.new_peer(peer_id1, best_block.hash(), *best_block.header().number())
			.unwrap();

		sync.peers.get_mut(&peer_id1).unwrap().state = PeerSyncState::Available;
		sync.peers.get_mut(&peer_id1).unwrap().common_number = 0;

		// Request all missing blocks and respond only with some.
		let request =
			get_block_request(&mut sync, FromBlock::Hash(best_block.hash()), 4, &peer_id1);
		let response =
			create_block_response(vec![blocks[3].clone(), blocks[2].clone(), blocks[1].clone()]);
		sync.on_block_data(&peer_id1, Some(request.clone()), response).unwrap();
		assert_eq!(sync.best_queued_number, 0);

		// Request should only contain the missing block.
		let request = get_block_request(&mut sync, FromBlock::Number(1), 1, &peer_id1);
		let response = create_block_response(vec![blocks[0].clone()]);
		sync.on_block_data(&peer_id1, Some(request), response).unwrap();
		assert_eq!(sync.best_queued_number, 4);
	}
	#[test]
	fn ancestor_search_repeat() {
		let state = AncestorSearchState::<Block>::BinarySearch(1, 3);
		assert!(handle_ancestor_search_state(&state, 2, true).is_none());
	}
}<|MERGE_RESOLUTION|>--- conflicted
+++ resolved
@@ -1435,11 +1435,7 @@
 		state_request_protocol_name: ProtocolName,
 		warp_sync_protocol_name: Option<ProtocolName>,
 	) -> Result<(Self, ChainSyncInterfaceHandle<B>, NonDefaultSetConfig), ClientError> {
-<<<<<<< HEAD
-		let (tx, service_rx) = tracing_unbounded("mpsc_chain_sync");
-=======
 		let (tx, service_rx) = tracing_unbounded("mpsc_chain_sync", 100_000);
->>>>>>> 18bb7c7c
 		let block_announce_config = Self::get_block_announce_proto_config(
 			protocol_id,
 			fork_id,
@@ -2457,13 +2453,7 @@
 						if queue.contains(hash) {
 							BlockStatus::Queued
 						} else {
-<<<<<<< HEAD
-							client
-								.block_status(&BlockId::Hash(*hash))
-								.unwrap_or(BlockStatus::Unknown)
-=======
 							client.block_status(*hash).unwrap_or(BlockStatus::Unknown)
->>>>>>> 18bb7c7c
 						}
 					},
 				) {
