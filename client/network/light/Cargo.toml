--- conflicted
+++ resolved
@@ -21,10 +21,7 @@
     "derive",
 ] }
 futures = "0.3.21"
-<<<<<<< HEAD
-=======
 hex = "0.4.0"
->>>>>>> b4db7298
 libp2p = "0.46.1"
 log = "0.4.16"
 prost = "0.10"
