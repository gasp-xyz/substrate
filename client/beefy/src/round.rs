--- conflicted
+++ resolved
@@ -16,11 +16,8 @@
 // You should have received a copy of the GNU General Public License
 // along with this program. If not, see <https://www.gnu.org/licenses/>.
 
-<<<<<<< HEAD
-=======
 use crate::LOG_TARGET;
 
->>>>>>> 18bb7c7c
 use beefy_primitives::{
 	crypto::{Public, Signature},
 	ValidatorSet, ValidatorSetId,
