[package]
name = "beefy-gadget-rpc"
version = "4.0.0-dev"
authors = ["Parity Technologies <admin@parity.io>"]
edition = "2021"
license = "GPL-3.0-or-later WITH Classpath-exception-2.0"
repository = "https://github.com/paritytech/substrate"
description = "RPC for the BEEFY Client gadget for substrate"
homepage = "https://substrate.io"

[dependencies]
codec = { package = "parity-scale-codec", version = "3.2.2", features = ["derive"] }
futures = "0.3.21"
jsonrpsee = { version = "0.16.2", features = ["client-core", "server", "macros"] }
log = "0.4"
parking_lot = "0.12.1"
serde = { version = "1.0.136", features = ["derive"] }
thiserror = "1.0"
beefy-gadget = { version = "4.0.0-dev", path = "../." }
beefy-primitives = { version = "4.0.0-dev", path = "../../../primitives/beefy", package = "sp-beefy" }
sc-rpc = { version = "4.0.0-dev", path = "../../rpc" }
<<<<<<< HEAD
sc-utils = { version = "4.0.0-dev", path = "../../utils" }
=======
>>>>>>> 18bb7c7c
sp-core = { version = "7.0.0", path = "../../../primitives/core" }
sp-runtime = { version = "7.0.0", path = "../../../primitives/runtime" }

[dev-dependencies]
serde_json = "1.0.85"
sc-rpc = { version = "4.0.0-dev", features = [
	"test-helpers",
], path = "../../rpc" }
substrate-test-runtime-client = { version = "2.0.0", path = "../../../test-utils/runtime/client" }
tokio = { version = "1.22.0", features = ["macros"] }<|MERGE_RESOLUTION|>--- conflicted
+++ resolved
@@ -19,10 +19,6 @@
 beefy-gadget = { version = "4.0.0-dev", path = "../." }
 beefy-primitives = { version = "4.0.0-dev", path = "../../../primitives/beefy", package = "sp-beefy" }
 sc-rpc = { version = "4.0.0-dev", path = "../../rpc" }
-<<<<<<< HEAD
-sc-utils = { version = "4.0.0-dev", path = "../../utils" }
-=======
->>>>>>> 18bb7c7c
 sp-core = { version = "7.0.0", path = "../../../primitives/core" }
 sp-runtime = { version = "7.0.0", path = "../../../primitives/runtime" }
 
