[package]
name = "sc-cli"
version = "0.10.0-dev"
authors = ["Parity Technologies <admin@parity.io>"]
description = "Substrate CLI interface."
edition = "2021"
license = "GPL-3.0-or-later WITH Classpath-exception-2.0"
homepage = "https://substrate.io"
repository = "https://github.com/paritytech/substrate/"
readme = "README.md"

[package.metadata.docs.rs]
targets = ["x86_64-unknown-linux-gnu"]

[dependencies]
array-bytes = "4.1"
chrono = "0.4.10"
clap = { version = "4.0.9", features = ["derive", "string"] }
fdlimit = "0.2.1"
futures = "0.3.21"
libp2p = "0.50.0"
log = "0.4.17"
names = { version = "0.13.0", default-features = false }
<<<<<<< HEAD
parity-scale-codec = "3.0.0"
rand = "0.7.3"
=======
parity-scale-codec = "3.2.2"
rand = "0.8.5"
>>>>>>> 18bb7c7c
regex = "1.6.0"
rpassword = "7.0.0"
serde = "1.0.136"
serde_json = "1.0.85"
thiserror = "1.0.30"
<<<<<<< HEAD
tiny-bip39 = "0.8.2"
=======
tiny-bip39 = "1.0.0"
>>>>>>> 18bb7c7c
tokio = { version = "1.22.0", features = ["signal", "rt-multi-thread", "parking_lot"] }
sc-client-api = { version = "4.0.0-dev", path = "../api" }
sc-client-db = { version = "0.10.0-dev", default-features = false, path = "../db" }
sc-keystore = { version = "4.0.0-dev", path = "../keystore" }
sc-network = { version = "0.10.0-dev", path = "../network" }
sc-network-common = { version = "0.10.0-dev", path = "../network/common" }
sc-service = { version = "0.10.0-dev", default-features = false, path = "../service" }
sc-telemetry = { version = "4.0.0-dev", path = "../telemetry" }
sc-tracing = { version = "4.0.0-dev", path = "../tracing" }
sc-utils = { version = "4.0.0-dev", path = "../utils" }
sp-blockchain = { version = "4.0.0-dev", path = "../../primitives/blockchain" }
sp-core = { version = "7.0.0", path = "../../primitives/core" }
sp-keyring = { version = "7.0.0", path = "../../primitives/keyring" }
sp-keystore = { version = "0.13.0", path = "../../primitives/keystore" }
sp-panic-handler = { version = "5.0.0", path = "../../primitives/panic-handler" }
sp-runtime = { version = "7.0.0", path = "../../primitives/runtime" }
sp-version = { version = "5.0.0", path = "../../primitives/version" }

[dev-dependencies]
tempfile = "3.1.0"
futures-timer = "3.0.1"
<<<<<<< HEAD
=======
sp-tracing = { version = "6.0.0", path = "../../primitives/tracing" }
>>>>>>> 18bb7c7c

[features]
default = ["rocksdb"]
rocksdb = ["sc-client-db/rocksdb"]<|MERGE_RESOLUTION|>--- conflicted
+++ resolved
@@ -21,23 +21,14 @@
 libp2p = "0.50.0"
 log = "0.4.17"
 names = { version = "0.13.0", default-features = false }
-<<<<<<< HEAD
-parity-scale-codec = "3.0.0"
-rand = "0.7.3"
-=======
 parity-scale-codec = "3.2.2"
 rand = "0.8.5"
->>>>>>> 18bb7c7c
 regex = "1.6.0"
 rpassword = "7.0.0"
 serde = "1.0.136"
 serde_json = "1.0.85"
 thiserror = "1.0.30"
-<<<<<<< HEAD
-tiny-bip39 = "0.8.2"
-=======
 tiny-bip39 = "1.0.0"
->>>>>>> 18bb7c7c
 tokio = { version = "1.22.0", features = ["signal", "rt-multi-thread", "parking_lot"] }
 sc-client-api = { version = "4.0.0-dev", path = "../api" }
 sc-client-db = { version = "0.10.0-dev", default-features = false, path = "../db" }
@@ -59,10 +50,7 @@
 [dev-dependencies]
 tempfile = "3.1.0"
 futures-timer = "3.0.1"
-<<<<<<< HEAD
-=======
 sp-tracing = { version = "6.0.0", path = "../../primitives/tracing" }
->>>>>>> 18bb7c7c
 
 [features]
 default = ["rocksdb"]
