--- conflicted
+++ resolved
@@ -24,30 +24,6 @@
 #[derive(Debug, Clone, Args)]
 pub struct PruningParams {
 	/// Specify the state pruning mode.
-<<<<<<< HEAD
-	///
-	/// This mode specifies when the block's state (ie, storage)
-	/// should be pruned (ie, removed) from the database.
-	///
-	/// This setting can only be set on the first creation of the database. Every subsequent run
-	/// will load the pruning mode from the database and will error if the stored mode doesn't
-	/// match this CLI value. It is fine to drop this CLI flag for subsequent runs.
-	///
-	/// Possible values:
-	///
-	///  - archive:
-	///
-	///    Keep the state of all blocks.
-	///
-	///  - 'archive-canonical'
-	///
-	///    Keep only the state of finalized blocks.
-	///
-	///  - number
-	///
-	///    Keep the state of the last number of finalized blocks.
-	///
-=======
 	/// This mode specifies when the block's state (ie, storage)
 	/// should be pruned (ie, removed) from the database.
 	/// This setting can only be set on the first creation of the database. Every subsequent run
@@ -57,36 +33,17 @@
 	///  - archive: Keep the state of all blocks.
 	///  - 'archive-canonical' Keep only the state of finalized blocks.
 	///  - number Keep the state of the last number of finalized blocks.
->>>>>>> 3bb3882c
 	/// [default: 256]
 	#[arg(alias = "pruning", long, value_name = "PRUNING_MODE")]
 	pub state_pruning: Option<DatabasePruningMode>,
 
 	/// Specify the blocks pruning mode.
-<<<<<<< HEAD
-	///
-	/// This mode specifies when the block's body (including justifications)
-	/// should be pruned (ie, removed) from the database.
-	///
-	/// Possible values:
-	///  - 'archive'
-	///
-	///    Keep all blocks.
-	///
-	///  - 'archive-canonical'
-	///
-	///    Keep only finalized blocks.
-	///
-	///  - number
-	///
-=======
 	/// This mode specifies when the block's body (including justifications)
 	/// should be pruned (ie, removed) from the database.
 	/// Possible values:
 	///  - 'archive' Keep all blocks.
 	///  - 'archive-canonical' Keep only finalized blocks.
 	///  - number
->>>>>>> 3bb3882c
 	///  Keep the last `number` of finalized blocks.
 	#[arg(
 		alias = "keep-blocks",
