// This file is part of Substrate.

// Copyright (C) 2020-2022 Parity Technologies (UK) Ltd.
// SPDX-License-Identifier: GPL-3.0-or-later WITH Classpath-exception-2.0

// This program is free software: you can redistribute it and/or modify
// it under the terms of the GNU General Public License as published by
// the Free Software Foundation, either version 3 of the License, or
// (at your option) any later version.

// This program is distributed in the hope that it will be useful,
// but WITHOUT ANY WARRANTY; without even the implied warranty of
// MERCHANTABILITY or FITNESS FOR A PARTICULAR PURPOSE. See the
// GNU General Public License for more details.

// You should have received a copy of the GNU General Public License
// along with this program. If not, see <https://www.gnu.org/licenses/>.

use crate::error;
use clap::Args;
use sc_service::{BlocksPruning, PruningMode};

/// Parameters to define the pruning mode
#[derive(Debug, Clone, PartialEq, Args)]
pub struct PruningParams {
	/// Specify the state pruning mode.
	///
	/// This mode specifies when the block's state (ie, storage)
	/// should be pruned (ie, removed) from the database.
<<<<<<< HEAD
	///
	/// Possible values:
	///  'archive'            Keep the state of all blocks.
	///  'archive-canonical'  Keep only the state of finalized blocks.
	///   number              Keep the state of the last number of finalized blocks.
	#[arg(alias = "pruning", long, value_name = "PRUNING_MODE", default_value = "256")]
	pub state_pruning: DatabasePruningMode,
	/// Specify the blocks pruning mode.
	///
	/// This mode specifies when the block's body (including justifications)
	/// should be pruned (ie, removed) from the database.
	///
	/// Possible values:
	///  'archive'            Keep all blocks.
	///  'archive-canonical'  Keep only finalized blocks.
	///   number              Keep the last `number` of finalized blocks.
=======
	///
	/// This setting can only be set on the first creation of the database. Every subsequent run
	/// will load the pruning mode from the database and will error if the stored mode doesn't
	/// match this CLI value. It is fine to drop this CLI flag for subsequent runs.
	///
	/// Possible values:
	///
	///  - archive:
	///
	///    Keep the state of all blocks.
	///
	///  - 'archive-canonical'
	///
	///    Keep only the state of finalized blocks.
	///
	///  - number
	///
	///    Keep the state of the last number of finalized blocks.
	///
	/// [default: 256]
	#[arg(alias = "pruning", long, value_name = "PRUNING_MODE")]
	pub state_pruning: Option<DatabasePruningMode>,

	/// Specify the blocks pruning mode.
	///
	/// This mode specifies when the block's body (including justifications)
	/// should be pruned (ie, removed) from the database.
	///
	/// Possible values:
	///  - 'archive'
	///
	///    Keep all blocks.
	///
	///  - 'archive-canonical'
	///
	///    Keep only finalized blocks.
	///
	///  - number
	///
	///  Keep the last `number` of finalized blocks.
>>>>>>> 18bb7c7c
	#[arg(
		alias = "keep-blocks",
		long,
		value_name = "PRUNING_MODE",
		default_value = "archive-canonical"
	)]
	pub blocks_pruning: DatabasePruningMode,
}

impl PruningParams {
	/// Get the pruning value from the parameters
	pub fn state_pruning(&self) -> error::Result<Option<PruningMode>> {
<<<<<<< HEAD
		Ok(Some(self.state_pruning.into()))
=======
		Ok(self.state_pruning.map(|v| v.into()))
>>>>>>> 18bb7c7c
	}

	/// Get the block pruning value from the parameters
	pub fn blocks_pruning(&self) -> error::Result<BlocksPruning> {
		Ok(self.blocks_pruning.into())
	}
}

/// Specifies the pruning mode of the database.
///
/// This specifies when the block's data (either state via `--state-pruning`
/// or body via `--blocks-pruning`) should be pruned (ie, removed) from
/// the database.
#[derive(Debug, Clone, Copy, PartialEq)]
pub enum DatabasePruningMode {
	/// Keep the data of all blocks.
	Archive,
	/// Keep only the data of finalized blocks.
	ArchiveCanonical,
	/// Keep the data of the last number of finalized blocks.
	Custom(u32),
}

impl std::str::FromStr for DatabasePruningMode {
	type Err = String;

	fn from_str(input: &str) -> Result<Self, Self::Err> {
		match input {
			"archive" => Ok(Self::Archive),
			"archive-canonical" => Ok(Self::ArchiveCanonical),
			bc => bc
				.parse()
				.map_err(|_| "Invalid pruning mode specified".to_string())
				.map(Self::Custom),
		}
	}
}

impl Into<PruningMode> for DatabasePruningMode {
	fn into(self) -> PruningMode {
		match self {
			DatabasePruningMode::Archive => PruningMode::ArchiveAll,
			DatabasePruningMode::ArchiveCanonical => PruningMode::ArchiveCanonical,
			DatabasePruningMode::Custom(n) => PruningMode::blocks_pruning(n),
		}
	}
}

impl Into<BlocksPruning> for DatabasePruningMode {
	fn into(self) -> BlocksPruning {
		match self {
			DatabasePruningMode::Archive => BlocksPruning::KeepAll,
			DatabasePruningMode::ArchiveCanonical => BlocksPruning::KeepFinalized,
			DatabasePruningMode::Custom(n) => BlocksPruning::Some(n),
		}
	}
}<|MERGE_RESOLUTION|>--- conflicted
+++ resolved
@@ -27,24 +27,6 @@
 	///
 	/// This mode specifies when the block's state (ie, storage)
 	/// should be pruned (ie, removed) from the database.
-<<<<<<< HEAD
-	///
-	/// Possible values:
-	///  'archive'            Keep the state of all blocks.
-	///  'archive-canonical'  Keep only the state of finalized blocks.
-	///   number              Keep the state of the last number of finalized blocks.
-	#[arg(alias = "pruning", long, value_name = "PRUNING_MODE", default_value = "256")]
-	pub state_pruning: DatabasePruningMode,
-	/// Specify the blocks pruning mode.
-	///
-	/// This mode specifies when the block's body (including justifications)
-	/// should be pruned (ie, removed) from the database.
-	///
-	/// Possible values:
-	///  'archive'            Keep all blocks.
-	///  'archive-canonical'  Keep only finalized blocks.
-	///   number              Keep the last `number` of finalized blocks.
-=======
 	///
 	/// This setting can only be set on the first creation of the database. Every subsequent run
 	/// will load the pruning mode from the database and will error if the stored mode doesn't
@@ -85,7 +67,6 @@
 	///  - number
 	///
 	///  Keep the last `number` of finalized blocks.
->>>>>>> 18bb7c7c
 	#[arg(
 		alias = "keep-blocks",
 		long,
@@ -98,11 +79,7 @@
 impl PruningParams {
 	/// Get the pruning value from the parameters
 	pub fn state_pruning(&self) -> error::Result<Option<PruningMode>> {
-<<<<<<< HEAD
-		Ok(Some(self.state_pruning.into()))
-=======
 		Ok(self.state_pruning.map(|v| v.into()))
->>>>>>> 18bb7c7c
 	}
 
 	/// Get the block pruning value from the parameters
