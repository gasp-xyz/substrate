// This file is part of Substrate.

// Copyright (C) Parity Technologies (UK) Ltd.
// SPDX-License-Identifier: GPL-3.0-or-later WITH Classpath-exception-2.0

// This program is free software: you can redistribute it and/or modify
// it under the terms of the GNU General Public License as published by
// the Free Software Foundation, either version 3 of the License, or
// (at your option) any later version.

// This program is distributed in the hope that it will be useful,
// but WITHOUT ANY WARRANTY; without even the implied warranty of
// MERCHANTABILITY or FITNESS FOR A PARTICULAR PURPOSE. See the
// GNU General Public License for more details.

// You should have received a copy of the GNU General Public License
// along with this program. If not, see <https://www.gnu.org/licenses/>.

use crate::arg_enums::TracingReceiver;
use clap::Args;
use sc_service::config::BasePath;
use std::path::PathBuf;

/// Shared parameters used by all `CoreParams`.
#[derive(Debug, Clone, Args)]
pub struct SharedParams {
	/// Specify the chain specification.
	/// It can be one of the predefined ones (dev, local, or staging) or it can be a path to a file
	/// with the chainspec (such as one exported by the `build-spec` subcommand).
	#[arg(long, value_name = "CHAIN_SPEC")]
	pub chain: Option<String>,

	/// Specify the development chain.
	/// This flag sets `--chain=dev`, `--force-authoring`, `--rpc-cors=all`,
	/// `--alice`, and `--tmp` flags, unless explicitly overridden.
	#[arg(long, conflicts_with_all = &["chain"])]
	pub dev: bool,

	/// Specify custom base path.
	#[arg(long, short = 'd', value_name = "PATH")]
	pub base_path: Option<PathBuf>,

	/// Sets a custom logging filter. Syntax is `<target>=<level>`, e.g. -lsync=debug.
<<<<<<< HEAD
	///
=======
>>>>>>> 3bb3882c
	/// Log levels (least to most verbose) are error, warn, info, debug, and trace.
	/// By default, all targets log `info`. The global log level can be set with `-l<level>`.
	#[arg(short = 'l', long, value_name = "LOG_PATTERN", num_args = 1..)]
	pub log: Vec<String>,

	/// Enable detailed log output.
	/// This includes displaying the log target, log level and thread name.
	/// This is automatically enabled when something is logged with any higher level than `info`.
	#[arg(long)]
	pub detailed_log_output: bool,

	/// Disable log color output.
	#[arg(long)]
	pub disable_log_color: bool,

	/// Enable feature to dynamically update and reload the log filter.
	/// Be aware that enabling this feature can lead to a performance decrease up to factor six or
	/// more. Depending on the global logging level the performance decrease changes.
	/// The `system_addLogFilter` and `system_resetLogFilter` RPCs will have no effect with this
	/// option not being set.
	#[arg(long)]
	pub enable_log_reloading: bool,

	/// Sets a custom profiling filter. Syntax is the same as for logging: `<target>=<level>`.
	#[arg(long, value_name = "TARGETS")]
	pub tracing_targets: Option<String>,

	/// Receiver to process tracing messages.
	#[arg(long, value_name = "RECEIVER", value_enum, ignore_case = true, default_value_t = TracingReceiver::Log)]
	pub tracing_receiver: TracingReceiver,
}

impl SharedParams {
	/// Specify custom base path.
	pub fn base_path(&self) -> Result<Option<BasePath>, crate::Error> {
		match &self.base_path {
			Some(r) => Ok(Some(r.clone().into())),
			// If `dev` is enabled, we use the temp base path.
			None if self.is_dev() => Ok(Some(BasePath::new_temp_dir()?)),
			None => Ok(None),
		}
	}

	/// Specify the development chain.
	pub fn is_dev(&self) -> bool {
		self.dev
	}

	/// Get the chain spec for the parameters provided
	pub fn chain_id(&self, is_dev: bool) -> String {
		match self.chain {
			Some(ref chain) => chain.clone(),
			None =>
				if is_dev {
					"dev".into()
				} else {
					"".into()
				},
		}
	}

	/// Get the filters for the logging
	pub fn log_filters(&self) -> &[String] {
		&self.log
	}

	/// Should the detailed log output be enabled.
	pub fn detailed_log_output(&self) -> bool {
		self.detailed_log_output
	}

	/// Should the log color output be disabled?
	pub fn disable_log_color(&self) -> bool {
		self.disable_log_color
	}

	/// Is log reloading enabled
	pub fn enable_log_reloading(&self) -> bool {
		self.enable_log_reloading
	}

	/// Receiver to process tracing messages.
	pub fn tracing_receiver(&self) -> sc_service::TracingReceiver {
		self.tracing_receiver.into()
	}

	/// Comma separated list of targets for tracing.
	pub fn tracing_targets(&self) -> Option<String> {
		self.tracing_targets.clone()
	}
}<|MERGE_RESOLUTION|>--- conflicted
+++ resolved
@@ -41,10 +41,6 @@
 	pub base_path: Option<PathBuf>,
 
 	/// Sets a custom logging filter. Syntax is `<target>=<level>`, e.g. -lsync=debug.
-<<<<<<< HEAD
-	///
-=======
->>>>>>> 3bb3882c
 	/// Log levels (least to most verbose) are error, warn, info, debug, and trace.
 	/// By default, all targets log `info`. The global log level can be set with `-l<level>`.
 	#[arg(short = 'l', long, value_name = "LOG_PATTERN", num_args = 1..)]
