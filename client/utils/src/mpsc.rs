--- conflicted
+++ resolved
@@ -120,8 +120,6 @@
 
 			s
 		})
-<<<<<<< HEAD
-=======
 	}
 }
 
@@ -129,16 +127,8 @@
 	/// Proxy function to [`async_channel::Receiver`].
 	pub fn close(&mut self) -> bool {
 		self.inner.close()
->>>>>>> 3bb3882c
-	}
-}
-
-<<<<<<< HEAD
-impl<T> TracingUnboundedReceiver<T> {
-	/// Proxy function to [`async_channel::Receiver`].
-	pub fn close(&mut self) -> bool {
-		self.inner.close()
-=======
+	}
+
 	/// Proxy function to [`async_channel::Receiver`]
 	/// that discounts the messages taken out.
 	pub fn try_recv(&mut self) -> Result<T, TryRecvError> {
@@ -146,59 +136,9 @@
 			UNBOUNDED_CHANNELS_COUNTER.with_label_values(&[self.name, "received"]).inc();
 			s
 		})
->>>>>>> 3bb3882c
-	}
-}
-
-<<<<<<< HEAD
-	/// Proxy function to [`async_channel::Receiver`]
-	/// that discounts the messages taken out.
-	pub fn try_recv(&mut self) -> Result<T, TryRecvError> {
-		self.inner.try_recv().map(|s| {
-			UNBOUNDED_CHANNELS_COUNTER.with_label_values(&[self.name, "received"]).inc();
-			s
-		})
-	}
-}
-
-impl<T> Drop for TracingUnboundedReceiver<T> {
-	fn drop(&mut self) {
-		self.close();
-		// the number of messages about to be dropped
-		let count = self.inner.len();
-		// discount the messages
-		if count > 0 {
-			UNBOUNDED_CHANNELS_COUNTER
-				.with_label_values(&[self.name, "dropped"])
-				.inc_by(count.saturated_into());
-		}
-	}
-}
-
-impl<T> Unpin for TracingUnboundedReceiver<T> {}
-
-impl<T> Stream for TracingUnboundedReceiver<T> {
-	type Item = T;
-
-	fn poll_next(self: Pin<&mut Self>, cx: &mut Context<'_>) -> Poll<Option<T>> {
-		let s = self.get_mut();
-		match Pin::new(&mut s.inner).poll_next(cx) {
-			Poll::Ready(msg) => {
-				if msg.is_some() {
-					UNBOUNDED_CHANNELS_COUNTER.with_label_values(&[s.name, "received"]).inc();
-				}
-				Poll::Ready(msg)
-			},
-			Poll::Pending => Poll::Pending,
-		}
-	}
-}
-
-impl<T> FusedStream for TracingUnboundedReceiver<T> {
-	fn is_terminated(&self) -> bool {
-		self.inner.is_terminated()
-	}
-=======
+	}
+}
+
 impl<T> Drop for TracingUnboundedReceiver<T> {
 	fn drop(&mut self) {
 		// Close the channel to prevent any further messages to be sent into the channel
@@ -260,5 +200,4 @@
 		assert_eq!(rx.try_recv(), Err(TryRecvError::Closed));
 		assert_eq!(rx.recv_blocking(), Err(RecvError));
 	}
->>>>>>> 3bb3882c
 }