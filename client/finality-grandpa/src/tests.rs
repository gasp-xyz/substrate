// This file is part of Substrate.

// Copyright (C) 2018-2020 Parity Technologies (UK) Ltd.
// SPDX-License-Identifier: GPL-3.0-or-later WITH Classpath-exception-2.0

// This program is free software: you can redistribute it and/or modify
// it under the terms of the GNU General Public License as published by
// the Free Software Foundation, either version 3 of the License, or
// (at your option) any later version.

// This program is distributed in the hope that it will be useful,
// but WITHOUT ANY WARRANTY; without even the implied warranty of
// MERCHANTABILITY or FITNESS FOR A PARTICULAR PURPOSE. See the
// GNU General Public License for more details.

// You should have received a copy of the GNU General Public License
// along with this program. If not, see <https://www.gnu.org/licenses/>.

//! Tests and test helpers for GRANDPA.

use super::*;
use assert_matches::assert_matches;
use environment::HasVoted;
use sc_network_test::{
	Block, BlockImportAdapter, Hash, PassThroughVerifier, Peer, PeersClient, PeersFullClient,
	TestClient, TestNetFactory, FullPeerConfig,
};
use sc_network::config::ProtocolConfig;
use parking_lot::{RwLock, Mutex};
use futures_timer::Delay;
use tokio::runtime::{Runtime, Handle};
use sp_keyring::Ed25519Keyring;
use sc_client_api::backend::TransactionFor;
use sp_blockchain::Result;
use sp_api::{ApiRef, StorageProof, ProvideRuntimeApi};
use substrate_test_runtime_client::runtime::BlockNumber;
use sp_consensus::{
	BlockOrigin, ForkChoiceStrategy, ImportedAux, BlockImportParams, ImportResult, BlockImport,
	import_queue::BoxJustificationImport,
};
use std::{collections::{HashMap, HashSet}, pin::Pin};
use parity_scale_codec::Decode;
use sp_runtime::traits::{Block as BlockT, Header as HeaderT, HashFor};
use sp_runtime::generic::{BlockId, DigestItem};
use sp_core::H256;
use sp_keystore::{SyncCryptoStorePtr, SyncCryptoStore};
use sp_finality_grandpa::{GRANDPA_ENGINE_ID, AuthorityList, EquivocationProof, GrandpaApi, OpaqueKeyOwnershipProof};
use sp_state_machine::{InMemoryBackend, prove_read, read_proof_check};

use authorities::AuthoritySet;
use finality_proof::{
	AuthoritySetForFinalityProver, AuthoritySetForFinalityChecker,
};
use sc_block_builder::BlockBuilderProvider;
use sc_consensus::LongestChain;
use sc_keystore::LocalKeystore;
use sp_application_crypto::key_types::GRANDPA;

type TestLinkHalf =
	LinkHalf<Block, PeersFullClient, LongestChain<substrate_test_runtime_client::Backend, Block>>;
type PeerData = Mutex<Option<TestLinkHalf>>;
type GrandpaPeer = Peer<PeerData>;

struct GrandpaTestNet {
	peers: Vec<GrandpaPeer>,
	test_config: TestApi,
}

impl GrandpaTestNet {
	fn new(test_config: TestApi, n_peers: usize) -> Self {
		let mut net = GrandpaTestNet {
			peers: Vec::with_capacity(n_peers),
			test_config,
		};
		for _ in 0..n_peers {
			net.add_full_peer();
		}
		net
	}
}

impl TestNetFactory for GrandpaTestNet {
	type Verifier = PassThroughVerifier;
	type PeerData = PeerData;

	/// Create new test network with peers and given config.
	fn from_config(_config: &ProtocolConfig) -> Self {
		GrandpaTestNet {
			peers: Vec::new(),
			test_config: Default::default(),
		}
	}

	fn default_config() -> ProtocolConfig {
		// This is unused.
		ProtocolConfig::default()
	}

	fn add_full_peer(&mut self) {
		self.add_full_peer_with_config(FullPeerConfig {
			notifications_protocols: vec![communication::GRANDPA_PROTOCOL_NAME.into()],
			..Default::default()
		})
	}

	fn make_verifier(
		&self,
		_client: PeersClient,
		_cfg: &ProtocolConfig,
		_: &PeerData,
	) -> Self::Verifier {
		PassThroughVerifier::new(false) // use non-instant finality.
	}

	fn make_block_import<Transaction>(&self, client: PeersClient)
		-> (
			BlockImportAdapter<Transaction>,
			Option<BoxJustificationImport<Block>>,
			PeerData,
		)
	{
		match client {
			PeersClient::Full(ref client, ref backend) => {
				let (import, link) = block_import(
					client.clone(),
					&self.test_config,
					LongestChain::new(backend.clone()),
				).expect("Could not create block import for fresh peer.");
				let justification_import = Box::new(import.clone());
				(
					BlockImportAdapter::new_full(import),
					Some(justification_import),
					Mutex::new(Some(link)),
				)
			},
<<<<<<< HEAD
			PeersClient::Light(ref client, ref backend) => {
				use crate::light_import::tests::light_block_import_without_justifications;

				let authorities_provider = Arc::new(self.test_config.clone());
				// forbid direct finalization using justification that came with the block
				// => light clients will try to fetch finality proofs
				let import = light_block_import_without_justifications(
					client.clone(),
					backend.clone(),
					&self.test_config,
					authorities_provider,
				).expect("Could not create block import for fresh peer.");
				let finality_proof_req_builder = import.0.create_finality_proof_request_builder();
				let proof_import = Box::new(import.clone());
				(
					BlockImportAdapter::new_light(import),
					None,
					Some(proof_import),
					Some(finality_proof_req_builder),
					Mutex::new(None),
				)
			},
		}
	}

	fn make_finality_proof_provider(
		&self,
		client: PeersClient
	) -> Option<Arc<dyn sc_network::config::FinalityProofProvider<Block>>> {
		match client {
			PeersClient::Full(_, ref backend)  => {
				Some(Arc::new(FinalityProofProvider::new(
					backend.clone(),
					self.test_config.clone(),
					None,
				)))
=======
			PeersClient::Light(..) => {
				panic!("Light client is not used in tests.");
>>>>>>> 1ec8a7f5
			},
		}
	}

	fn peer(&mut self, i: usize) -> &mut GrandpaPeer {
		&mut self.peers[i]
	}

	fn peers(&self) -> &Vec<GrandpaPeer> {
		&self.peers
	}

	fn mut_peers<F: FnOnce(&mut Vec<GrandpaPeer>)>(&mut self, closure: F) {
		closure(&mut self.peers);
	}
}

#[derive(Default, Clone)]
pub(crate) struct TestApi {
	genesis_authorities: AuthorityList,
}

impl TestApi {
	pub fn new(genesis_authorities: AuthorityList) -> Self {
		TestApi {
			genesis_authorities,
		}
	}
}

pub(crate) struct RuntimeApi {
	inner: TestApi,
}

impl ProvideRuntimeApi<Block> for TestApi {
	type Api = RuntimeApi;

	fn runtime_api<'a>(&'a self) -> ApiRef<'a, Self::Api> {
		RuntimeApi { inner: self.clone() }.into()
	}
}

sp_api::mock_impl_runtime_apis! {
	impl GrandpaApi<Block> for RuntimeApi {
		type Error = sp_blockchain::Error;

		fn grandpa_authorities(&self) -> AuthorityList {
			self.inner.genesis_authorities.clone()
		}

		fn submit_report_equivocation_unsigned_extrinsic(
			_equivocation_proof: EquivocationProof<Hash, BlockNumber>,
			_key_owner_proof: OpaqueKeyOwnershipProof,
		) -> Option<()> {
			None
		}

		fn generate_key_ownership_proof(
			_set_id: SetId,
			_authority_id: AuthorityId,
		) -> Option<OpaqueKeyOwnershipProof> {
			None
		}
	}
}

impl GenesisAuthoritySetProvider<Block> for TestApi {
	fn get(&self) -> Result<AuthorityList> {
		Ok(self.genesis_authorities.clone())
	}
}

impl AuthoritySetForFinalityProver<Block> for TestApi {
	fn authorities(&self, _block: &BlockId<Block>) -> Result<AuthorityList> {
		Ok(self.genesis_authorities.clone())
	}

	fn prove_authorities(&self, block: &BlockId<Block>) -> Result<StorageProof> {
		let authorities = self.authorities(block)?;
		let backend = <InMemoryBackend<HashFor<Block>>>::from(vec![
			(None, vec![(b"authorities".to_vec(), Some(authorities.encode()))])
		]);
		let proof = prove_read(backend, vec![b"authorities"])
			.expect("failure proving read from in-memory storage backend");
		Ok(proof)
	}
}

impl AuthoritySetForFinalityChecker<Block> for TestApi {
	fn check_authorities_proof(
		&self,
		_hash: <Block as BlockT>::Hash,
		header: <Block as BlockT>::Header,
		proof: StorageProof,
	) -> Result<AuthorityList> {
		let results = read_proof_check::<HashFor<Block>, _>(
			*header.state_root(), proof, vec![b"authorities"]
		)
			.expect("failure checking read proof for authorities");
		let encoded = results.get(&b"authorities"[..])
			.expect("returned map must contain all proof keys")
			.as_ref()
			.expect("authorities in proof is None");
		let authorities = Decode::decode(&mut &encoded[..])
			.expect("failure decoding authorities read from proof");
		Ok(authorities)
	}
}

const TEST_GOSSIP_DURATION: Duration = Duration::from_millis(500);

fn make_ids(keys: &[Ed25519Keyring]) -> AuthorityList {
	keys.iter().map(|key| key.clone().public().into()).map(|id| (id, 1)).collect()
}

fn create_keystore(authority: Ed25519Keyring) -> (SyncCryptoStorePtr, tempfile::TempDir) {
	let keystore_path = tempfile::tempdir().expect("Creates keystore path");
	let keystore = Arc::new(LocalKeystore::open(keystore_path.path(), None)
		.expect("Creates keystore"));
	SyncCryptoStore::ed25519_generate_new(&*keystore, GRANDPA, Some(&authority.to_seed()))
		.expect("Creates authority key");

	(keystore, keystore_path)
}

fn block_until_complete(future: impl Future + Unpin, net: &Arc<Mutex<GrandpaTestNet>>, runtime: &mut Runtime) {
	let drive_to_completion = futures::future::poll_fn(|cx| {
		net.lock().poll(cx); Poll::<()>::Pending
	});
	runtime.block_on(
		future::select(future, drive_to_completion)
	);
}

// run the voters to completion. provide a closure to be invoked after
// the voters are spawned but before blocking on them.
fn run_to_completion_with<F>(
	runtime: &mut Runtime,
	blocks: u64,
	net: Arc<Mutex<GrandpaTestNet>>,
	peers: &[Ed25519Keyring],
	with: F,
) -> u64 where
	F: FnOnce(Handle) -> Option<Pin<Box<dyn Future<Output = ()>>>>
{
	let mut wait_for = Vec::new();

	let highest_finalized = Arc::new(RwLock::new(0));

	if let Some(f) = (with)(runtime.handle().clone()) {
		wait_for.push(f);
	};

	let mut keystore_paths = Vec::new();
	for (peer_id, key) in peers.iter().enumerate() {
		let (keystore, keystore_path) = create_keystore(*key);
		keystore_paths.push(keystore_path);

		let highest_finalized = highest_finalized.clone();
		let (client, net_service, link) = {
			let net = net.lock();
			// temporary needed for some reason
			let link = net.peers[peer_id].data.lock().take().expect("link initialized at startup; qed");
			(
				net.peers[peer_id].client().clone(),
				net.peers[peer_id].network_service().clone(),
				link,
			)
		};

		wait_for.push(
			Box::pin(
				client.finality_notification_stream()
					.take_while(move |n| {
						let mut highest_finalized = highest_finalized.write();
						if *n.header.number() > *highest_finalized {
							*highest_finalized = *n.header.number();
						}
						future::ready(n.header.number() < &blocks)
					})
					.collect::<Vec<_>>()
					.map(|_| ())
			)
		);

		fn assert_send<T: Send>(_: &T) { }

		let grandpa_params = GrandpaParams {
			config: Config {
				gossip_duration: TEST_GOSSIP_DURATION,
				justification_period: 32,
				keystore: Some(keystore),
				name: Some(format!("peer#{}", peer_id)),
				is_authority: true,
				observer_enabled: true,
			},
			link: link,
			network: net_service,
			telemetry_on_connect: None,
			voting_rule: (),
			prometheus_registry: None,
			shared_voter_state: SharedVoterState::empty(),
		};
		let voter = run_grandpa_voter(grandpa_params).expect("all in order with client and network");

		assert_send(&voter);

		runtime.spawn(voter);
	}

	// wait for all finalized on each.
	let wait_for = ::futures::future::join_all(wait_for);

	block_until_complete(wait_for, &net, runtime);
	let highest_finalized = *highest_finalized.read();
	highest_finalized
}

fn run_to_completion(
	runtime: &mut Runtime,
	blocks: u64,
	net: Arc<Mutex<GrandpaTestNet>>,
	peers: &[Ed25519Keyring]
) -> u64 {
	run_to_completion_with(runtime, blocks, net, peers, |_| None)
}

fn add_scheduled_change(block: &mut Block, change: ScheduledChange<BlockNumber>) {
	block.header.digest_mut().push(DigestItem::Consensus(
		GRANDPA_ENGINE_ID,
		sp_finality_grandpa::ConsensusLog::ScheduledChange(change).encode(),
	));
}

fn add_forced_change(
	block: &mut Block,
	median_last_finalized: BlockNumber,
	change: ScheduledChange<BlockNumber>,
) {
	block.header.digest_mut().push(DigestItem::Consensus(
		GRANDPA_ENGINE_ID,
		sp_finality_grandpa::ConsensusLog::ForcedChange(median_last_finalized, change).encode(),
	));
}

#[test]
fn finalize_3_voters_no_observers() {
	sp_tracing::try_init_simple();
	let mut runtime = Runtime::new().unwrap();
	let peers = &[Ed25519Keyring::Alice, Ed25519Keyring::Bob, Ed25519Keyring::Charlie];
	let voters = make_ids(peers);

	let mut net = GrandpaTestNet::new(TestApi::new(voters), 3);
	net.peer(0).push_blocks(20, false);
	net.block_until_sync();

	for i in 0..3 {
		assert_eq!(net.peer(i).client().info().best_number, 20,
			"Peer #{} failed to sync", i);
	}

	let net = Arc::new(Mutex::new(net));
	run_to_completion(&mut runtime, 20, net.clone(), peers);

	// normally there's no justification for finalized blocks
	assert!(
		net.lock().peer(0).client().justification(&BlockId::Number(20)).unwrap().is_none(),
		"Extra justification for block#1",
	);
}

#[test]
fn finalize_3_voters_1_full_observer() {
	let mut runtime = Runtime::new().unwrap();

	let peers = &[Ed25519Keyring::Alice, Ed25519Keyring::Bob, Ed25519Keyring::Charlie];
	let voters = make_ids(peers);

	let mut net = GrandpaTestNet::new(TestApi::new(voters), 4);
	net.peer(0).push_blocks(20, false);
	net.block_until_sync();

	let net = Arc::new(Mutex::new(net));
	let mut finality_notifications = Vec::new();

	let all_peers = peers.iter()
		.cloned()
		.map(Some)
		.chain(std::iter::once(None));

	let mut keystore_paths = Vec::new();

	let mut voters = Vec::new();

	for (peer_id, local_key) in all_peers.enumerate() {
		let (client, net_service, link) = {
			let net = net.lock();
			let link = net.peers[peer_id].data.lock().take().expect("link initialized at startup; qed");
			(
				net.peers[peer_id].client().clone(),
				net.peers[peer_id].network_service().clone(),
				link,
			)
		};
		finality_notifications.push(
			client.finality_notification_stream()
				.take_while(|n| future::ready(n.header.number() < &20))
				.for_each(move |_| future::ready(()))
		);

		let keystore = if let Some(local_key) = local_key {
			let (keystore, keystore_path) = create_keystore(local_key);
			keystore_paths.push(keystore_path);
			Some(keystore)
		} else {
			None
		};

		let grandpa_params = GrandpaParams {
			config: Config {
				gossip_duration: TEST_GOSSIP_DURATION,
				justification_period: 32,
				keystore,
				name: Some(format!("peer#{}", peer_id)),
				is_authority: true,
				observer_enabled: true,
			},
			link: link,
			network: net_service,
			telemetry_on_connect: None,
			voting_rule: (),
			prometheus_registry: None,
			shared_voter_state: SharedVoterState::empty(),
		};

		voters.push(run_grandpa_voter(grandpa_params).expect("all in order with client and network"));
	}

	for voter in voters {
		runtime.spawn(voter);
	}

	// wait for all finalized on each.
	let wait_for = futures::future::join_all(finality_notifications)
		.map(|_| ());

	block_until_complete(wait_for, &net, &mut runtime);
}

#[test]
fn transition_3_voters_twice_1_full_observer() {
	sp_tracing::try_init_simple();
	let peers_a = &[
		Ed25519Keyring::Alice,
		Ed25519Keyring::Bob,
		Ed25519Keyring::Charlie,
	];

	let peers_b = &[
		Ed25519Keyring::Dave,
		Ed25519Keyring::Eve,
		Ed25519Keyring::Ferdie,
	];

	let peers_c = &[
		Ed25519Keyring::Alice,
		Ed25519Keyring::Eve,
		Ed25519Keyring::Two,
	];

	let observer = &[Ed25519Keyring::One];

	let genesis_voters = make_ids(peers_a);

	let api = TestApi::new(genesis_voters);
	let net = Arc::new(Mutex::new(GrandpaTestNet::new(api, 8)));

	let mut runtime = Runtime::new().unwrap();

	net.lock().peer(0).push_blocks(1, false);
	net.lock().block_until_sync();

	for (i, peer) in net.lock().peers().iter().enumerate() {
		let full_client = peer.client().as_full().expect("only full clients are used in test");
		assert_eq!(full_client.chain_info().best_number, 1,
					"Peer #{} failed to sync", i);

		let set: AuthoritySet<Hash, BlockNumber> = crate::aux_schema::load_authorities(&*full_client).unwrap();

		assert_eq!(set.current(), (0, make_ids(peers_a).as_slice()));
		assert_eq!(set.pending_changes().count(), 0);
	}

	{
		let net = net.clone();
		let client = net.lock().peers[0].client().clone();
		let peers_c = peers_c.clone();

		// wait for blocks to be finalized before generating new ones
		let block_production = client.finality_notification_stream()
			.take_while(|n| future::ready(n.header.number() < &30))
			.for_each(move |n| {
				match n.header.number() {
					1 => {
						// first 14 blocks.
						net.lock().peer(0).push_blocks(13, false);
					},
					14 => {
						// generate transition at block 15, applied at 20.
						net.lock().peer(0).generate_blocks(1, BlockOrigin::File, |builder| {
							let mut block = builder.build().unwrap().block;
							add_scheduled_change(&mut block, ScheduledChange {
								next_authorities: make_ids(peers_b),
								delay: 4,
							});

							block
						});
						net.lock().peer(0).push_blocks(5, false);
					},
					20 => {
						// at block 21 we do another transition, but this time instant.
						// add more until we have 30.
						net.lock().peer(0).generate_blocks(1, BlockOrigin::File, |builder| {
							let mut block = builder.build().unwrap().block;
							add_scheduled_change(&mut block, ScheduledChange {
								next_authorities: make_ids(&peers_c),
								delay: 0,
							});

							block
						});
						net.lock().peer(0).push_blocks(9, false);
					},
					_ => {},
				}

				future::ready(())
			});

		runtime.spawn(block_production);
	}

	let mut finality_notifications = Vec::new();
	let all_peers = peers_a.iter()
		.chain(peers_b)
		.chain(peers_c)
		.chain(observer)
		.cloned()
		.collect::<HashSet<_>>() // deduplicate
		.into_iter()
		.enumerate();

	let mut keystore_paths = Vec::new();
	for (peer_id, local_key) in all_peers {
		let (keystore, keystore_path) = create_keystore(local_key);
		keystore_paths.push(keystore_path);

		let (client, net_service, link) = {
			let net = net.lock();
			let link = net.peers[peer_id].data.lock().take().expect("link initialized at startup; qed");
			(
				net.peers[peer_id].client().clone(),
				net.peers[peer_id].network_service().clone(),
				link,
			)
		};

		finality_notifications.push(
			client.finality_notification_stream()
				.take_while(|n| future::ready(n.header.number() < &30))
				.for_each(move |_| future::ready(()))
				.map(move |()| {
					let full_client = client.as_full().expect("only full clients are used in test");
					let set: AuthoritySet<Hash, BlockNumber> = crate::aux_schema::load_authorities(&*full_client).unwrap();

					assert_eq!(set.current(), (2, make_ids(peers_c).as_slice()));
					assert_eq!(set.pending_changes().count(), 0);
				})
		);

		let grandpa_params = GrandpaParams {
			config: Config {
				gossip_duration: TEST_GOSSIP_DURATION,
				justification_period: 32,
				keystore: Some(keystore),
				name: Some(format!("peer#{}", peer_id)),
				is_authority: true,
				observer_enabled: true,
			},
			link: link,
			network: net_service,
			telemetry_on_connect: None,
			voting_rule: (),
			prometheus_registry: None,
			shared_voter_state: SharedVoterState::empty(),
		};
		let voter = run_grandpa_voter(grandpa_params).expect("all in order with client and network");

		runtime.spawn(voter);
	}

	// wait for all finalized on each.
	let wait_for = ::futures::future::join_all(finality_notifications);

	block_until_complete(wait_for, &net, &mut runtime);
}

#[test]
fn justification_is_generated_periodically() {
	let mut runtime = Runtime::new().unwrap();
	let peers = &[Ed25519Keyring::Alice, Ed25519Keyring::Bob, Ed25519Keyring::Charlie];
	let voters = make_ids(peers);

	let mut net = GrandpaTestNet::new(TestApi::new(voters), 3);
	net.peer(0).push_blocks(32, false);
	net.block_until_sync();

	let net = Arc::new(Mutex::new(net));
	run_to_completion(&mut runtime, 32, net.clone(), peers);

	// when block#32 (justification_period) is finalized, justification
	// is required => generated
	for i in 0..3 {
		assert!(net.lock().peer(i).client().justification(&BlockId::Number(32)).unwrap().is_some());
	}
}

#[test]
fn sync_justifications_on_change_blocks() {
	let mut runtime = Runtime::new().unwrap();
	let peers_a = &[Ed25519Keyring::Alice, Ed25519Keyring::Bob, Ed25519Keyring::Charlie];
	let peers_b = &[Ed25519Keyring::Alice, Ed25519Keyring::Bob];
	let voters = make_ids(peers_b);

	// 4 peers, 3 of them are authorities and participate in grandpa
	let api = TestApi::new(voters);
	let mut net = GrandpaTestNet::new(api, 4);

	// add 20 blocks
	net.peer(0).push_blocks(20, false);

	// at block 21 we do add a transition which is instant
	net.peer(0).generate_blocks(1, BlockOrigin::File, |builder| {
		let mut block = builder.build().unwrap().block;
		add_scheduled_change(&mut block, ScheduledChange {
			next_authorities: make_ids(peers_b),
			delay: 0,
		});
		block
	});

	// add more blocks on top of it (until we have 25)
	net.peer(0).push_blocks(4, false);
	net.block_until_sync();

	for i in 0..4 {
		assert_eq!(net.peer(i).client().info().best_number, 25,
			"Peer #{} failed to sync", i);
	}

	let net = Arc::new(Mutex::new(net));
	run_to_completion(&mut runtime, 25, net.clone(), peers_a);

	// the first 3 peers are grandpa voters and therefore have already finalized
	// block 21 and stored a justification
	for i in 0..3 {
		assert!(net.lock().peer(i).client().justification(&BlockId::Number(21)).unwrap().is_some());
	}

	// the last peer should get the justification by syncing from other peers
	futures::executor::block_on(futures::future::poll_fn(move |cx| {
		if net.lock().peer(3).client().justification(&BlockId::Number(21)).unwrap().is_none() {
			net.lock().poll(cx);
			Poll::Pending
		} else {
			Poll::Ready(())
		}
	}))
}

#[test]
fn finalizes_multiple_pending_changes_in_order() {
	sp_tracing::try_init_simple();
	let mut runtime = Runtime::new().unwrap();

	let peers_a = &[Ed25519Keyring::Alice, Ed25519Keyring::Bob, Ed25519Keyring::Charlie];
	let peers_b = &[Ed25519Keyring::Dave, Ed25519Keyring::Eve, Ed25519Keyring::Ferdie];
	let peers_c = &[Ed25519Keyring::Dave, Ed25519Keyring::Alice, Ed25519Keyring::Bob];

	let all_peers = &[
		Ed25519Keyring::Alice, Ed25519Keyring::Bob, Ed25519Keyring::Charlie,
		Ed25519Keyring::Dave, Ed25519Keyring::Eve, Ed25519Keyring::Ferdie,
	];
	let genesis_voters = make_ids(peers_a);

	// 6 peers, 3 of them are authorities and participate in grandpa from genesis
	let api = TestApi::new(genesis_voters);
	let mut net = GrandpaTestNet::new(api, 6);

	// add 20 blocks
	net.peer(0).push_blocks(20, false);

	// at block 21 we do add a transition which is instant
	net.peer(0).generate_blocks(1, BlockOrigin::File, |builder| {
		let mut block = builder.build().unwrap().block;
		add_scheduled_change(&mut block, ScheduledChange {
			next_authorities: make_ids(peers_b),
			delay: 0,
		});
		block
	});

	// add more blocks on top of it (until we have 25)
	net.peer(0).push_blocks(4, false);

	// at block 26 we add another which is enacted at block 30
	net.peer(0).generate_blocks(1, BlockOrigin::File, |builder| {
		let mut block = builder.build().unwrap().block;
		add_scheduled_change(&mut block, ScheduledChange {
			next_authorities: make_ids(peers_c),
			delay: 4,
		});
		block
	});

	// add more blocks on top of it (until we have 30)
	net.peer(0).push_blocks(4, false);

	net.block_until_sync();

	// all peers imported both change blocks
	for i in 0..6 {
		assert_eq!(net.peer(i).client().info().best_number, 30,
			"Peer #{} failed to sync", i);
	}

	let net = Arc::new(Mutex::new(net));
	run_to_completion(&mut runtime, 30, net.clone(), all_peers);
}

#[test]
fn force_change_to_new_set() {
	sp_tracing::try_init_simple();
	let mut runtime = Runtime::new().unwrap();
	// two of these guys are offline.
	let genesis_authorities = &[
		Ed25519Keyring::Alice,
		Ed25519Keyring::Bob,
		Ed25519Keyring::Charlie,
		Ed25519Keyring::One,
		Ed25519Keyring::Two,
	];
	let peers_a = &[Ed25519Keyring::Alice, Ed25519Keyring::Bob, Ed25519Keyring::Charlie];
	let api = TestApi::new(make_ids(genesis_authorities));

	let voters = make_ids(peers_a);
	let net = GrandpaTestNet::new(api, 3);
	let net = Arc::new(Mutex::new(net));

	net.lock().peer(0).generate_blocks(1, BlockOrigin::File, |builder| {
		let mut block = builder.build().unwrap().block;

		// add a forced transition at block 12.
		add_forced_change(&mut block, 0, ScheduledChange {
			next_authorities: voters.clone(),
			delay: 10,
		});

		// add a normal transition too to ensure that forced changes take priority.
		add_scheduled_change(&mut block, ScheduledChange {
			next_authorities: make_ids(genesis_authorities),
			delay: 5,
		});

		block
	});

	net.lock().peer(0).push_blocks(25, false);
	net.lock().block_until_sync();

	for (i, peer) in net.lock().peers().iter().enumerate() {
		assert_eq!(peer.client().info().best_number, 26,
				"Peer #{} failed to sync", i);

		let full_client = peer.client().as_full().expect("only full clients are used in test");
		let set: AuthoritySet<Hash, BlockNumber> = crate::aux_schema::load_authorities(&*full_client).unwrap();

		assert_eq!(set.current(), (1, voters.as_slice()));
		assert_eq!(set.pending_changes().count(), 0);
	}

	// it will only finalize if the forced transition happens.
	// we add_blocks after the voters are spawned because otherwise
	// the link-halves have the wrong AuthoritySet
	run_to_completion(&mut runtime, 25, net, peers_a);
}

#[test]
fn allows_reimporting_change_blocks() {
	let peers_a = &[Ed25519Keyring::Alice, Ed25519Keyring::Bob, Ed25519Keyring::Charlie];
	let peers_b = &[Ed25519Keyring::Alice, Ed25519Keyring::Bob];
	let voters = make_ids(peers_a);
	let api = TestApi::new(voters);
	let mut net = GrandpaTestNet::new(api.clone(), 3);

	let client = net.peer(0).client().clone();
	let (mut block_import, ..) = net.make_block_import::<
		TransactionFor<substrate_test_runtime_client::Backend, Block>
	>(
		client.clone(),
	);

	let full_client = client.as_full().unwrap();
	let builder = full_client.new_block_at(&BlockId::Number(0), Default::default(), false).unwrap();
	let mut block = builder.build().unwrap().block;
	add_scheduled_change(&mut block, ScheduledChange {
		next_authorities: make_ids(peers_b),
		delay: 0,
	});

	let block = || {
		let block = block.clone();
		let mut import = BlockImportParams::new(BlockOrigin::File, block.header);
		import.body = Some(block.extrinsics);
		import.fork_choice = Some(ForkChoiceStrategy::LongestChain);

		import
	};

	assert_eq!(
		block_import.import_block(block(), HashMap::new()).unwrap(),
		ImportResult::Imported(ImportedAux {
			needs_justification: true,
			clear_justification_requests: false,
			bad_justification: false,
			is_new_best: true,
			header_only: false,
		}),
	);

	assert_eq!(
		block_import.import_block(block(), HashMap::new()).unwrap(),
		ImportResult::AlreadyInChain
	);
}

#[test]
fn test_bad_justification() {
	let peers_a = &[Ed25519Keyring::Alice, Ed25519Keyring::Bob, Ed25519Keyring::Charlie];
	let peers_b = &[Ed25519Keyring::Alice, Ed25519Keyring::Bob];
	let voters = make_ids(peers_a);
	let api = TestApi::new(voters);
	let mut net = GrandpaTestNet::new(api.clone(), 3);

	let client = net.peer(0).client().clone();
	let (mut block_import, ..) = net.make_block_import::<
		TransactionFor<substrate_test_runtime_client::Backend, Block>
	>(
		client.clone(),
	);

	let full_client = client.as_full().expect("only full clients are used in test");
	let builder = full_client.new_block_at(&BlockId::Number(0), Default::default(), false).unwrap();
	let mut block = builder.build().unwrap().block;

	add_scheduled_change(&mut block, ScheduledChange {
		next_authorities: make_ids(peers_b),
		delay: 0,
	});

	let block = || {
		let block = block.clone();
		let mut import = BlockImportParams::new(BlockOrigin::File, block.header);
		import.justification = Some(Vec::new());
		import.body = Some(block.extrinsics);
		import.fork_choice = Some(ForkChoiceStrategy::LongestChain);

		import
	};

	assert_eq!(
		block_import.import_block(block(), HashMap::new()).unwrap(),
		ImportResult::Imported(ImportedAux {
			needs_justification: true,
			clear_justification_requests: false,
			bad_justification: true,
			is_new_best: true,
			..Default::default()
		}),
	);

	assert_eq!(
		block_import.import_block(block(), HashMap::new()).unwrap(),
		ImportResult::AlreadyInChain
	);
}

#[test]
fn voter_persists_its_votes() {
	use std::sync::atomic::{AtomicUsize, Ordering};
	use futures::future;
	use sp_utils::mpsc::{tracing_unbounded, TracingUnboundedReceiver};

	sp_tracing::try_init_simple();
	let mut runtime = Runtime::new().unwrap();

	// we have two authorities but we'll only be running the voter for alice
	// we are going to be listening for the prevotes it casts
	let peers = &[Ed25519Keyring::Alice, Ed25519Keyring::Bob];
	let voters = make_ids(peers);

	// alice has a chain with 20 blocks
	let mut net = GrandpaTestNet::new(TestApi::new(voters.clone()), 2);
	net.peer(0).push_blocks(20, false);
	net.block_until_sync();

	assert_eq!(net.peer(0).client().info().best_number, 20,
			   "Peer #{} failed to sync", 0);


	let peer = net.peer(0);
	let client = peer.client().clone();
	let net = Arc::new(Mutex::new(net));

	// channel between the voter and the main controller.
	// sending a message on the `voter_tx` restarts the voter.
	let (voter_tx, voter_rx) = tracing_unbounded::<()>("");

	let mut keystore_paths = Vec::new();

	// startup a grandpa voter for alice but also listen for messages on a
	// channel. whenever a message is received the voter is restarted. when the
	// sender is dropped the voter is stopped.
	{
		let (keystore, keystore_path) = create_keystore(peers[0]);
		keystore_paths.push(keystore_path);

		struct ResettableVoter {
			voter: Pin<Box<dyn Future<Output = ()> + Send + Unpin>>,
			voter_rx: TracingUnboundedReceiver<()>,
			net: Arc<Mutex<GrandpaTestNet>>,
			client: PeersClient,
			keystore: SyncCryptoStorePtr,
		}

		impl Future for ResettableVoter {
			type Output = ();

			fn poll(self: Pin<&mut Self>, cx: &mut Context) -> Poll<Self::Output> {
				let this = Pin::into_inner(self);

				if let Poll::Ready(()) = Pin::new(&mut this.voter).poll(cx) {
					panic!("error in the voter");
				}

				match  Pin::new(&mut this.voter_rx).poll_next(cx) {
					Poll::Pending => return Poll::Pending,
					Poll::Ready(None) => return Poll::Ready(()),
					Poll::Ready(Some(())) => {
						let (_block_import, _, link) =
							this.net.lock()
									.make_block_import::<
										TransactionFor<substrate_test_runtime_client::Backend, Block>
									>(this.client.clone());
						let link = link.lock().take().unwrap();

						let grandpa_params = GrandpaParams {
							config: Config {
								gossip_duration: TEST_GOSSIP_DURATION,
								justification_period: 32,
								keystore: Some(this.keystore.clone()),
								name: Some(format!("peer#{}", 0)),
								is_authority: true,
								observer_enabled: true,
							},
							link,
							network: this.net.lock().peers[0].network_service().clone(),
							telemetry_on_connect: None,
							voting_rule: VotingRulesBuilder::default().build(),
							prometheus_registry: None,
							shared_voter_state: SharedVoterState::empty(),
						};

						let voter = run_grandpa_voter(grandpa_params)
							.expect("all in order with client and network")
							.map(move |r| {
								// we need to keep the block_import alive since it owns the
								// sender for the voter commands channel, if that gets dropped
								// then the voter will stop
								drop(_block_import);
								r
							});

						this.voter = Box::pin(voter);
						// notify current task in order to poll the voter
						cx.waker().wake_by_ref();
					}
				};

				Poll::Pending
			}
		}

		// we create a "dummy" voter by setting it to `pending` and triggering the `tx`.
		// this way, the `ResettableVoter` will reset its `voter` field to a value ASAP.
		voter_tx.unbounded_send(()).unwrap();
		runtime.spawn(ResettableVoter {
			voter: Box::pin(futures::future::pending()),
			voter_rx,
			net: net.clone(),
			client: client.clone(),
			keystore,
		});
	}

	let (exit_tx, exit_rx) = futures::channel::oneshot::channel::<()>();

	// create the communication layer for bob, but don't start any
	// voter. instead we'll listen for the prevote that alice casts
	// and cast our own manually
	{
		let (keystore, keystore_path) = create_keystore(peers[1]);
		keystore_paths.push(keystore_path);

		let config = Config {
			gossip_duration: TEST_GOSSIP_DURATION,
			justification_period: 32,
			keystore: Some(keystore.clone()),
			name: Some(format!("peer#{}", 1)),
			is_authority: true,
			observer_enabled: true,
		};

		let set_state = {
			let (_, _, link) = net.lock()
				.make_block_import::<
					TransactionFor<substrate_test_runtime_client::Backend, Block>
				>(client);
			let LinkHalf { persistent_data, .. } = link.lock().take().unwrap();
			let PersistentData { set_state, .. } = persistent_data;
			set_state
		};

		let network = communication::NetworkBridge::new(
			net.lock().peers[1].network_service().clone(),
			config.clone(),
			set_state,
			None,
		);

		let (round_rx, round_tx) = network.round_communication(
			Some((peers[1].public().into(), keystore).into()),
			communication::Round(1),
			communication::SetId(0),
			Arc::new(VoterSet::new(voters).unwrap()),
			HasVoted::No,
		);

		runtime.spawn(network);

		let round_tx = Arc::new(Mutex::new(round_tx));
		let exit_tx = Arc::new(Mutex::new(Some(exit_tx)));

		let net = net.clone();
		let state = Arc::new(AtomicUsize::new(0));

		runtime.spawn(round_rx.for_each(move |signed| {
			let net2 = net.clone();
			let net = net.clone();
			let voter_tx = voter_tx.clone();
			let round_tx = round_tx.clone();
			let state = state.clone();
			let exit_tx = exit_tx.clone();

			async move {
				if state.compare_and_swap(0, 1, Ordering::SeqCst) == 0 {
					// the first message we receive should be a prevote from alice.
					let prevote = match signed.message {
						finality_grandpa::Message::Prevote(prevote) => prevote,
						_ => panic!("voter should prevote."),
					};

					// its chain has 20 blocks and the voter targets 3/4 of the
					// unfinalized chain, so the vote should be for block 15
					assert!(prevote.target_number == 15);

					// we push 20 more blocks to alice's chain
					net.lock().peer(0).push_blocks(20, false);

					let interval = futures::stream::unfold(Delay::new(Duration::from_millis(200)), |delay|
						Box::pin(async move {
							delay.await;
							Some(((), Delay::new(Duration::from_millis(200))))
						})
					);

					interval
						.take_while(move |_| {
							future::ready(net2.lock().peer(1).client().info().best_number != 40)
						})
						.for_each(|_| future::ready(()))
						.await;

					let block_30_hash =
						net.lock().peer(0).client().as_full().unwrap().hash(30).unwrap().unwrap();

					// we restart alice's voter
					voter_tx.unbounded_send(()).unwrap();

					// and we push our own prevote for block 30
					let prevote = finality_grandpa::Prevote {
						target_number: 30,
						target_hash: block_30_hash,
					};

					// One should either be calling `Sink::send` or `Sink::start_send` followed
					// by `Sink::poll_complete` to make sure items are being flushed. Given that
					// we send in a loop including a delay until items are received, this can be
					// ignored for the sake of reduced complexity.
					Pin::new(&mut *round_tx.lock()).start_send(finality_grandpa::Message::Prevote(prevote)).unwrap();
				} else if state.compare_and_swap(1, 2, Ordering::SeqCst) == 1 {
					// the next message we receive should be our own prevote
					let prevote = match signed.message {
						finality_grandpa::Message::Prevote(prevote) => prevote,
						_ => panic!("We should receive our own prevote."),
					};

					// targeting block 30
					assert!(prevote.target_number == 30);

					// after alice restarts it should send its previous prevote
					// therefore we won't ever receive it again since it will be a
					// known message on the gossip layer

				} else if state.compare_and_swap(2, 3, Ordering::SeqCst) == 2 {
					// we then receive a precommit from alice for block 15
					// even though we casted a prevote for block 30
					let precommit = match signed.message {
						finality_grandpa::Message::Precommit(precommit) => precommit,
						_ => panic!("voter should precommit."),
					};

					assert!(precommit.target_number == 15);

					// signal exit
					exit_tx.clone().lock().take().unwrap().send(()).unwrap();
				} else {
					panic!()
				}
			}
		}));
	}

	block_until_complete(exit_rx.into_future(), &net, &mut runtime);
}

#[test]
fn finalize_3_voters_1_light_observer() {
	sp_tracing::try_init_simple();
	let mut runtime = Runtime::new().unwrap();
	let authorities = &[Ed25519Keyring::Alice, Ed25519Keyring::Bob, Ed25519Keyring::Charlie];
	let voters = make_ids(authorities);

	let mut net = GrandpaTestNet::new(TestApi::new(voters), 4);
	net.peer(0).push_blocks(20, false);
	net.block_until_sync();

	for i in 0..4 {
		assert_eq!(net.peer(i).client().info().best_number, 20,
			"Peer #{} failed to sync", i);
	}

	let net = Arc::new(Mutex::new(net));
	let link = net.lock().peer(3).data.lock().take().expect("link initialized on startup; qed");

	let finality_notifications = net.lock().peer(3).client().finality_notification_stream()
		.take_while(|n| {
			future::ready(n.header.number() < &20)
		})
		.collect::<Vec<_>>();

	run_to_completion_with(&mut runtime, 20, net.clone(), authorities, |executor| {
		executor.spawn(
			observer::run_grandpa_observer(
				Config {
					gossip_duration: TEST_GOSSIP_DURATION,
					justification_period: 32,
					keystore: None,
					name: Some("observer".to_string()),
					is_authority: false,
					observer_enabled: true,
				},
				link,
				net.lock().peers[3].network_service().clone(),
			).unwrap()
		);

		Some(Box::pin(finality_notifications.map(|_| ())))
	});
}

#[test]
fn voter_catches_up_to_latest_round_when_behind() {
	sp_tracing::try_init_simple();
	let mut runtime = Runtime::new().unwrap();

	let peers = &[Ed25519Keyring::Alice, Ed25519Keyring::Bob];
	let voters = make_ids(peers);

	let mut net = GrandpaTestNet::new(TestApi::new(voters), 3);
	net.peer(0).push_blocks(50, false);
	net.block_until_sync();

	let net = Arc::new(Mutex::new(net));
	let mut finality_notifications = Vec::new();

	let voter = |keystore, peer_id, link, net: Arc<Mutex<GrandpaTestNet>>| -> Pin<Box<dyn Future<Output = ()> + Send>> {
		let grandpa_params = GrandpaParams {
			config: Config {
				gossip_duration: TEST_GOSSIP_DURATION,
				justification_period: 32,
				keystore,
				name: Some(format!("peer#{}", peer_id)),
				is_authority: true,
				observer_enabled: true,
			},
			link,
			network: net.lock().peer(peer_id).network_service().clone(),
			telemetry_on_connect: None,
			voting_rule: (),
			prometheus_registry: None,
			shared_voter_state: SharedVoterState::empty(),
		};

		Box::pin(run_grandpa_voter(grandpa_params).expect("all in order with client and network"))
	};

	let mut keystore_paths = Vec::new();

	// spawn authorities
	for (peer_id, key) in peers.iter().enumerate() {
		let (client, link) = {
			let net = net.lock();
			let link = net.peers[peer_id].data.lock().take().expect("link initialized at startup; qed");
			(
				net.peers[peer_id].client().clone(),
				link,
			)
		};

		finality_notifications.push(
			client.finality_notification_stream()
				.take_while(|n| future::ready(n.header.number() < &50))
				.for_each(move |_| future::ready(()))
		);

		let (keystore, keystore_path) = create_keystore(*key);
		keystore_paths.push(keystore_path);

		let voter = voter(Some(keystore), peer_id, link, net.clone());

		runtime.spawn(voter);
	}

	// wait for them to finalize block 50. since they'll vote on 3/4 of the
	// unfinalized chain it will take at least 4 rounds to do it.
	let wait_for_finality = ::futures::future::join_all(finality_notifications);

	// spawn a new voter, it should be behind by at least 4 rounds and should be
	// able to catch up to the latest round
	let test = {
		let net = net.clone();
		let runtime = runtime.handle().clone();

		wait_for_finality.then(move |_| {
			let peer_id = 2;
			let link = {
				let net = net.lock();
				let mut link = net.peers[peer_id].data.lock();
				link.take().expect("link initialized at startup; qed")
			};

			let set_state = link.persistent_data.set_state.clone();

			let voter = voter(None, peer_id, link, net);

			runtime.spawn(voter);

			let start_time = std::time::Instant::now();
			let timeout = Duration::from_secs(5 * 60);
			let wait_for_catch_up = futures::future::poll_fn(move |_| {
				// The voter will start at round 1 and since everyone else is
				// already at a later round the only way to get to round 4 (or
				// later) is by issuing a catch up request.
				if set_state.read().last_completed_round().number >= 4 {
					Poll::Ready(())
				} else if start_time.elapsed() > timeout {
					panic!("Timed out while waiting for catch up to happen")
				} else {
					Poll::Pending
				}
			});

			wait_for_catch_up
		})
	};

	let drive_to_completion = futures::future::poll_fn(|cx| {
		net.lock().poll(cx); Poll::<()>::Pending
	});
	runtime.block_on(
		future::select(test, drive_to_completion)
	);
}

type TestEnvironment<N, VR> = Environment<
	substrate_test_runtime_client::Backend,
	Block,
	TestClient,
	N,
	LongestChain<substrate_test_runtime_client::Backend, Block>,
	VR,
>;

fn test_environment<N, VR>(
	link: &TestLinkHalf,
	keystore: Option<SyncCryptoStorePtr>,
	network_service: N,
	voting_rule: VR,
) -> TestEnvironment<N, VR>
where
	N: NetworkT<Block>,
	VR: VotingRule<Block, TestClient>,
{
	let PersistentData {
		ref authority_set,
		ref set_state,
		..
	} = link.persistent_data;

	let config = Config {
		gossip_duration: TEST_GOSSIP_DURATION,
		justification_period: 32,
		keystore,
		name: None,
		is_authority: true,
		observer_enabled: true,
	};

	let network = NetworkBridge::new(
		network_service.clone(),
		config.clone(),
		set_state.clone(),
		None,
	);

	Environment {
		authority_set: authority_set.clone(),
		config: config.clone(),
		client: link.client.clone(),
		select_chain: link.select_chain.clone(),
		set_id: authority_set.set_id(),
		voter_set_state: set_state.clone(),
		voters: Arc::new(authority_set.current_authorities()),
		network,
		voting_rule,
		metrics: None,
		justification_sender: None,
		_phantom: PhantomData,
	}
}

#[test]
fn grandpa_environment_respects_voting_rules() {
	use finality_grandpa::Chain;

	let peers = &[Ed25519Keyring::Alice];
	let voters = make_ids(peers);

	let mut net = GrandpaTestNet::new(TestApi::new(voters), 1);
	let peer = net.peer(0);
	let network_service = peer.network_service().clone();
	let link = peer.data.lock().take().unwrap();

	// add 21 blocks
	peer.push_blocks(21, false);

	// create an environment with no voting rule restrictions
	let unrestricted_env = test_environment(&link, None, network_service.clone(), ());

	// another with 3/4 unfinalized chain voting rule restriction
	let three_quarters_env = test_environment(
		&link,
		None,
		network_service.clone(),
		voting_rule::ThreeQuartersOfTheUnfinalizedChain,
	);

	// and another restricted with the default voting rules: i.e. 3/4 rule and
	// always below best block
	let default_env = test_environment(
		&link,
		None,
		network_service.clone(),
		VotingRulesBuilder::default().build(),
	);

	// the unrestricted environment should just return the best block
	assert_eq!(
		unrestricted_env.best_chain_containing(
			peer.client().info().finalized_hash
		).unwrap().1,
		21,
	);

	// both the other environments should return block 16, which is 3/4 of the
	// way in the unfinalized chain
	assert_eq!(
		three_quarters_env.best_chain_containing(
			peer.client().info().finalized_hash
		).unwrap().1,
		16,
	);

	assert_eq!(
		default_env.best_chain_containing(
			peer.client().info().finalized_hash
		).unwrap().1,
		16,
	);

	// we finalize block 19 with block 21 being the best block
	peer.client().finalize_block(BlockId::Number(19), None, false).unwrap();

	// the 3/4 environment should propose block 21 for voting
	assert_eq!(
		three_quarters_env.best_chain_containing(
			peer.client().info().finalized_hash
		).unwrap().1,
		21,
	);

	// while the default environment will always still make sure we don't vote
	// on the best block (2 behind)
	assert_eq!(
		default_env.best_chain_containing(
			peer.client().info().finalized_hash
		).unwrap().1,
		19,
	);

	// we finalize block 21 with block 21 being the best block
	peer.client().finalize_block(BlockId::Number(21), None, false).unwrap();

	// even though the default environment will always try to not vote on the
	// best block, there's a hard rule that we can't cast any votes lower than
	// the given base (#21).
	assert_eq!(
		default_env.best_chain_containing(
			peer.client().info().finalized_hash
		).unwrap().1,
		21,
	);
}

#[test]
fn grandpa_environment_never_overwrites_round_voter_state() {
	use finality_grandpa::voter::Environment;

	let peers = &[Ed25519Keyring::Alice];
	let voters = make_ids(peers);

	let mut net = GrandpaTestNet::new(TestApi::new(voters), 1);
	let peer = net.peer(0);
	let network_service = peer.network_service().clone();
	let link = peer.data.lock().take().unwrap();

	let (keystore, _keystore_path) = create_keystore(peers[0]);
	let environment = test_environment(&link, Some(keystore), network_service.clone(), ());

	let round_state = || finality_grandpa::round::State::genesis(Default::default());
	let base = || Default::default();
	let historical_votes = || finality_grandpa::HistoricalVotes::new();

	let get_current_round = |n| {
		let current_rounds = environment
			.voter_set_state
			.read()
			.with_current_round(n)
			.map(|(_, current_rounds)| current_rounds.clone())
			.ok()?;

		Some(current_rounds.get(&n).unwrap().clone())
	};

	// round 2 should not be tracked
	assert_eq!(get_current_round(2), None);

	// after completing round 1 we should start tracking round 2
	environment
		.completed(1, round_state(), base(), &historical_votes())
		.unwrap();

	assert_eq!(get_current_round(2).unwrap(), HasVoted::No);

	// we need to call `round_data` for the next round to pick up
	// from the keystore which authority id we'll be using to vote
	environment.round_data(2);

	let info = peer.client().info();

	let prevote = finality_grandpa::Prevote {
		target_hash: info.best_hash,
		target_number: info.best_number,
	};

	// we prevote for round 2 which should lead to us updating the voter state
	environment.prevoted(2, prevote.clone()).unwrap();

	let has_voted = get_current_round(2).unwrap();

	assert_matches!(has_voted, HasVoted::Yes(_, _));
	assert_eq!(*has_voted.prevote().unwrap(), prevote);

	// if we report round 1 as completed again we should not overwrite the
	// voter state for round 2
	environment
		.completed(1, round_state(), base(), &historical_votes())
		.unwrap();

	assert_matches!(get_current_round(2).unwrap(), HasVoted::Yes(_, _));
}

#[test]
fn imports_justification_for_regular_blocks_on_import() {
	// NOTE: this is a regression test since initially we would only import
	// justifications for authority change blocks, and would discard any
	// existing justification otherwise.
	let peers = &[Ed25519Keyring::Alice];
	let voters = make_ids(peers);
	let api = TestApi::new(voters);
	let mut net = GrandpaTestNet::new(api.clone(), 1);

	let client = net.peer(0).client().clone();
	let (mut block_import, ..) = net.make_block_import::<
		TransactionFor<substrate_test_runtime_client::Backend, Block>
	>(client.clone());

	let full_client = client.as_full().expect("only full clients are used in test");
	let builder = full_client.new_block_at(&BlockId::Number(0), Default::default(), false).unwrap();
	let block = builder.build().unwrap().block;

	let block_hash = block.hash();

	// create a valid justification, with one precommit targeting the block
	let justification = {
		let round = 1;
		let set_id = 0;

		let precommit = finality_grandpa::Precommit {
			target_hash: block_hash,
			target_number: *block.header.number(),
		};

		let msg = finality_grandpa::Message::Precommit(precommit.clone());
		let encoded = sp_finality_grandpa::localized_payload(round, set_id, &msg);
		let signature = peers[0].sign(&encoded[..]).into();

		let precommit = finality_grandpa::SignedPrecommit {
			precommit,
			signature,
			id: peers[0].public().into(),
		};

		let commit = finality_grandpa::Commit {
			target_hash: block_hash,
			target_number: *block.header.number(),
			precommits: vec![precommit],
		};

		GrandpaJustification::from_commit(
			&full_client,
			round,
			commit,
		).unwrap()
	};

	// we import the block with justification attached
	let mut import = BlockImportParams::new(BlockOrigin::File, block.header);
	import.justification = Some(justification.encode());
	import.body = Some(block.extrinsics);
	import.fork_choice = Some(ForkChoiceStrategy::LongestChain);

	assert_eq!(
		block_import.import_block(import, HashMap::new()).unwrap(),
		ImportResult::Imported(ImportedAux {
			needs_justification: false,
			clear_justification_requests: false,
			bad_justification: false,
			is_new_best: true,
			..Default::default()
		}),
	);

	// the justification should be imported and available from the client
	assert!(
		client.justification(&BlockId::Hash(block_hash)).unwrap().is_some(),
	);
}

#[test]
fn grandpa_environment_doesnt_send_equivocation_reports_for_itself() {
	use finality_grandpa::voter::Environment;

	let alice = Ed25519Keyring::Alice;
	let voters = make_ids(&[alice]);

	let environment = {
		let mut net = GrandpaTestNet::new(TestApi::new(voters), 1);
		let peer = net.peer(0);
		let network_service = peer.network_service().clone();
		let link = peer.data.lock().take().unwrap();
		let (keystore, _keystore_path) = create_keystore(alice);
		test_environment(&link, Some(keystore), network_service.clone(), ())
	};

	let signed_prevote = {
		let prevote = finality_grandpa::Prevote {
			target_hash: H256::random(),
			target_number: 1,
		};

		let signed = alice.sign(&[]).into();
		(prevote, signed)
	};

	let mut equivocation = finality_grandpa::Equivocation {
		round_number: 1,
		identity: alice.public().into(),
		first: signed_prevote.clone(),
		second: signed_prevote.clone(),
	};

	// we need to call `round_data` to pick up from the keystore which
	// authority id we'll be using to vote
	environment.round_data(1);

	// reporting the equivocation should fail since the offender is a local
	// authority (i.e. we have keys in our keystore for the given id)
	let equivocation_proof = sp_finality_grandpa::Equivocation::Prevote(equivocation.clone());
	assert!(matches!(
		environment.report_equivocation(equivocation_proof),
		Err(Error::Safety(_))
	));

	// if we set the equivocation offender to another id for which we don't have
	// keys it should work
	equivocation.identity = Default::default();
	let equivocation_proof = sp_finality_grandpa::Equivocation::Prevote(equivocation);
	assert!(environment.report_equivocation(equivocation_proof).is_ok());
}<|MERGE_RESOLUTION|>--- conflicted
+++ resolved
@@ -133,47 +133,8 @@
 					Mutex::new(Some(link)),
 				)
 			},
-<<<<<<< HEAD
-			PeersClient::Light(ref client, ref backend) => {
-				use crate::light_import::tests::light_block_import_without_justifications;
-
-				let authorities_provider = Arc::new(self.test_config.clone());
-				// forbid direct finalization using justification that came with the block
-				// => light clients will try to fetch finality proofs
-				let import = light_block_import_without_justifications(
-					client.clone(),
-					backend.clone(),
-					&self.test_config,
-					authorities_provider,
-				).expect("Could not create block import for fresh peer.");
-				let finality_proof_req_builder = import.0.create_finality_proof_request_builder();
-				let proof_import = Box::new(import.clone());
-				(
-					BlockImportAdapter::new_light(import),
-					None,
-					Some(proof_import),
-					Some(finality_proof_req_builder),
-					Mutex::new(None),
-				)
-			},
-		}
-	}
-
-	fn make_finality_proof_provider(
-		&self,
-		client: PeersClient
-	) -> Option<Arc<dyn sc_network::config::FinalityProofProvider<Block>>> {
-		match client {
-			PeersClient::Full(_, ref backend)  => {
-				Some(Arc::new(FinalityProofProvider::new(
-					backend.clone(),
-					self.test_config.clone(),
-					None,
-				)))
-=======
 			PeersClient::Light(..) => {
 				panic!("Light client is not used in tests.");
->>>>>>> 1ec8a7f5
 			},
 		}
 	}
