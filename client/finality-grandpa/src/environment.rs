--- conflicted
+++ resolved
@@ -1174,11 +1174,7 @@
 	let base_header = match client.header(block)? {
 		Some(h) => h,
 		None => {
-<<<<<<< HEAD
-			debug!(
-=======
 			warn!(
->>>>>>> 18bb7c7c
 				target: LOG_TARGET,
 				"Encountered error finding best chain containing {:?}: couldn't find base block",
 				block,
@@ -1197,8 +1193,6 @@
 		target: LOG_TARGET,
 		"Finding best chain containing block {:?} with number limit {:?}", block, limit
 	);
-<<<<<<< HEAD
-=======
 
 	let mut target_header = match select_chain.finality_target(block, None).await {
 		Ok(target_hash) => client
@@ -1211,7 +1205,6 @@
 				block,
 				err,
 			);
->>>>>>> 18bb7c7c
 
 			return Ok(None)
 		},
@@ -1271,42 +1264,9 @@
 				);
 			}
 
-<<<<<<< HEAD
-			// restrict vote according to the given voting rule, if the
-			// voting rule doesn't restrict the vote then we keep the
-			// previous target.
-			//
-			// note that we pass the original `best_header`, i.e. before the
-			// authority set limit filter, which can be considered a
-			// mandatory/implicit voting rule.
-			//
-			// we also make sure that the restricted vote is higher than the
-			// round base (i.e. last finalized), otherwise the value
-			// returned by the given voting rule is ignored and the original
-			// target is used instead.
-			voting_rule
-				.restrict_vote(client.clone(), &base_header, &best_header, &target_header)
-				.await
-				.filter(|(_, restricted_number)| {
-					// we can only restrict votes within the interval [base, target]
-					restricted_number >= base_header.number() &&
-						restricted_number < target_header.number()
-				})
-				.or_else(|| Some((target_header.hash(), *target_header.number())))
-		},
-		Err(e) => {
-			warn!(
-				target: LOG_TARGET,
-				"Encountered error finding best chain containing {:?}: {}", block, e
-			);
-			None
-		},
-	};
-=======
 			if *target_header.number() == target_number {
 				break
 			}
->>>>>>> 18bb7c7c
 
 			target_header = client
 				.header(*target_header.parent_hash())?
