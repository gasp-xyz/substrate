--- conflicted
+++ resolved
@@ -18,14 +18,9 @@
 
 //! Verification for BABE headers.
 use crate::{
-<<<<<<< HEAD
-	authorship::{calculate_primary_threshold, check_primary_threshold, secondary_slot_author},
-	babe_err, find_pre_digest, BlockT, Epoch, Error, LOG_TARGET,
-=======
 	authorship::{calculate_primary_threshold, secondary_slot_author},
 	babe_err, find_pre_digest, BlockT, Epoch, Error, AUTHORING_SCORE_LENGTH,
 	AUTHORING_SCORE_VRF_CONTEXT, LOG_TARGET,
->>>>>>> 3bb3882c
 };
 use log::{debug, trace};
 use sc_consensus_epochs::Epoch as EpochT;
@@ -164,27 +159,13 @@
 	epoch: &Epoch,
 	c: (u64, u64),
 ) -> Result<(), Error<B>> {
-<<<<<<< HEAD
-	let author = &epoch.authorities[pre_digest.authority_index as usize].0;
+	let authority_id = &epoch.authorities[pre_digest.authority_index as usize].0;
 	let mut epoch_index = epoch.epoch_index;
 
 	if epoch.end_slot() <= pre_digest.slot {
 		// Slot doesn't strictly belong to this epoch, create a clone with fixed values.
 		epoch_index = epoch.clone_for_slot(pre_digest.slot).epoch_index;
 	}
-
-	if AuthorityPair::verify(&signature, pre_hash, author) {
-		let (inout, _) = {
-			let transcript = make_transcript(&epoch.randomness, pre_digest.slot, epoch_index);
-=======
-	let authority_id = &epoch.authorities[pre_digest.authority_index as usize].0;
-	let mut epoch_index = epoch.epoch_index;
-
-	if epoch.end_slot() <= pre_digest.slot {
-		// Slot doesn't strictly belong to this epoch, create a clone with fixed values.
-		epoch_index = epoch.clone_for_slot(pre_digest.slot).epoch_index;
-	}
->>>>>>> 3bb3882c
 
 	if !AuthorityPair::verify(&signature, pre_hash, authority_id) {
 		return Err(babe_err(Error::BadSignature(pre_hash)))
@@ -267,12 +248,6 @@
 		// Slot doesn't strictly belong to this epoch, create a clone with fixed values.
 		epoch_index = epoch.clone_for_slot(pre_digest.slot).epoch_index;
 	}
-<<<<<<< HEAD
-
-	if AuthorityPair::verify(&signature, pre_hash.as_ref(), author) {
-		let transcript = make_transcript(&epoch.randomness, pre_digest.slot, epoch_index);
-=======
->>>>>>> 3bb3882c
 
 	if !AuthorityPair::verify(&signature, pre_hash.as_ref(), author) {
 		return Err(Error::BadSignature(pre_hash))
