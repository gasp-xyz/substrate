--- conflicted
+++ resolved
@@ -15,11 +15,7 @@
 
 [dependencies]
 async-trait = "0.1.57"
-<<<<<<< HEAD
-codec = { package = "parity-scale-codec", version = "3.0.0", features = ["derive"] }
-=======
 codec = { package = "parity-scale-codec", version = "3.2.2", features = ["derive"] }
->>>>>>> 18bb7c7c
 futures = "0.3.21"
 log = "0.4.17"
 merlin = "2.0"
@@ -47,15 +43,10 @@
 sp-consensus-vrf = { version = "0.10.0-dev", path = "../../../primitives/consensus/vrf" }
 sp-core = { version = "7.0.0", path = "../../../primitives/core" }
 sp-inherents = { version = "4.0.0-dev", path = "../../../primitives/inherents" }
-<<<<<<< HEAD
 sp-io = { version = "7.0.0", path = "../../../primitives/io" }
 sp-keystore = { version = "0.13.0", path = "../../../primitives/keystore" }
 sp-runtime = { version = "7.0.0", path = "../../../primitives/runtime" }
 sp-version = { version = "5.0.0", path = "../../../primitives/version" }
-=======
-sp-keystore = { version = "0.13.0", path = "../../../primitives/keystore" }
-sp-runtime = { version = "7.0.0", path = "../../../primitives/runtime" }
->>>>>>> 18bb7c7c
 
 [dev-dependencies]
 rand_chacha = "0.2.2"
