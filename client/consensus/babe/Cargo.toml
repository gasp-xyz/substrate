[package]
name = "sc-consensus-babe"
version = "0.10.0-dev"
authors = ["Parity Technologies <admin@parity.io>"]
description = "BABE consensus algorithm for substrate"
edition = "2021"
license = "GPL-3.0-or-later WITH Classpath-exception-2.0"
homepage = "https://substrate.io"
repository = "https://github.com/paritytech/substrate/"
documentation = "https://docs.rs/sc-consensus-babe"
readme = "README.md"

[package.metadata.docs.rs]
targets = ["x86_64-unknown-linux-gnu"]

[dependencies]
async-trait = "0.1.57"
<<<<<<< HEAD
scale-info = { version = "2.1.1", features = ["derive"] }
codec = { package = "parity-scale-codec", version = "3.2.2", features = ["derive"] }
futures = "0.3.21"
log = "0.4.17"
merlin = "2.0"
=======
scale-info = { version = "2.5.0", features = ["derive"] }
codec = { package = "parity-scale-codec", version = "3.2.2", features = ["derive"] }
futures = "0.3.21"
log = "0.4.17"
>>>>>>> 3bb3882c
num-bigint = "0.4.3"
num-rational = "0.4.1"
num-traits = "0.2.8"
parking_lot = "0.12.1"
<<<<<<< HEAD
schnorrkel = { version = "0.9.1", features = ["preaudit_deprecated"] }
=======
>>>>>>> 3bb3882c
thiserror = "1.0"
fork-tree = { version = "3.0.0", path = "../../../utils/fork-tree" }
prometheus-endpoint = { package = "substrate-prometheus-endpoint", version = "0.10.0-dev", path = "../../../utils/prometheus" }
sc-client-api = { version = "4.0.0-dev", path = "../../api" }
sc-consensus = { version = "0.10.0-dev", path = "../../../client/consensus/common" }
sc-consensus-epochs = { version = "0.10.0-dev", path = "../epochs" }
sc-consensus-slots = { version = "0.10.0-dev", path = "../slots" }
sc-keystore = { version = "4.0.0-dev", path = "../../keystore" }
sc-telemetry = { version = "4.0.0-dev", path = "../../telemetry" }
sp-api = { version = "4.0.0-dev", path = "../../../primitives/api" }
sp-application-crypto = { version = "7.0.0", path = "../../../primitives/application-crypto" }
sp-block-builder = { version = "4.0.0-dev", path = "../../../primitives/block-builder" }
sp-blockchain = { version = "4.0.0-dev", path = "../../../primitives/blockchain" }
sp-consensus = { version = "0.10.0-dev", path = "../../../primitives/consensus/common" }
sp-consensus-babe = { version = "0.10.0-dev", path = "../../../primitives/consensus/babe" }
sp-consensus-slots = { version = "0.10.0-dev", path = "../../../primitives/consensus/slots" }
<<<<<<< HEAD
sp-consensus-vrf = { version = "0.10.0-dev", path = "../../../primitives/consensus/vrf" }
sp-core = { version = "7.0.0", path = "../../../primitives/core" }
sp-inherents = { version = "4.0.0-dev", path = "../../../primitives/inherents" }
sp-io = { version = "7.0.0", path = "../../../primitives/io" }
sp-keystore = { version = "0.13.0", path = "../../../primitives/keystore" }
sp-runtime = { version = "7.0.0", path = "../../../primitives/runtime" }
sp-version = { version = "5.0.0", path = "../../../primitives/version" }
=======
sp-core = { version = "7.0.0", path = "../../../primitives/core" }
sp-inherents = { version = "4.0.0-dev", path = "../../../primitives/inherents" }
sp-keystore = { version = "0.13.0", path = "../../../primitives/keystore" }
sp-runtime = { version = "7.0.0", path = "../../../primitives/runtime" }
>>>>>>> 3bb3882c

[dev-dependencies]
rand_chacha = "0.2.2"
sc-block-builder = { version = "0.10.0-dev", path = "../../block-builder" }
sp-keyring = { version = "7.0.0", path = "../../../primitives/keyring" }
sc-network = { version = "0.10.0-dev", path = "../../network" }
sc-network-test = { version = "0.8.0", path = "../../network/test" }
sp-timestamp = { version = "4.0.0-dev", path = "../../../primitives/timestamp" }
sp-tracing = { version = "6.0.0", path = "../../../primitives/tracing" }
substrate-test-runtime-client = { version = "2.0.0", path = "../../../test-utils/runtime/client" }
tokio = "1.22.0"<|MERGE_RESOLUTION|>--- conflicted
+++ resolved
@@ -15,26 +15,14 @@
 
 [dependencies]
 async-trait = "0.1.57"
-<<<<<<< HEAD
-scale-info = { version = "2.1.1", features = ["derive"] }
-codec = { package = "parity-scale-codec", version = "3.2.2", features = ["derive"] }
-futures = "0.3.21"
-log = "0.4.17"
-merlin = "2.0"
-=======
 scale-info = { version = "2.5.0", features = ["derive"] }
 codec = { package = "parity-scale-codec", version = "3.2.2", features = ["derive"] }
 futures = "0.3.21"
 log = "0.4.17"
->>>>>>> 3bb3882c
 num-bigint = "0.4.3"
 num-rational = "0.4.1"
 num-traits = "0.2.8"
 parking_lot = "0.12.1"
-<<<<<<< HEAD
-schnorrkel = { version = "0.9.1", features = ["preaudit_deprecated"] }
-=======
->>>>>>> 3bb3882c
 thiserror = "1.0"
 fork-tree = { version = "3.0.0", path = "../../../utils/fork-tree" }
 prometheus-endpoint = { package = "substrate-prometheus-endpoint", version = "0.10.0-dev", path = "../../../utils/prometheus" }
@@ -51,20 +39,10 @@
 sp-consensus = { version = "0.10.0-dev", path = "../../../primitives/consensus/common" }
 sp-consensus-babe = { version = "0.10.0-dev", path = "../../../primitives/consensus/babe" }
 sp-consensus-slots = { version = "0.10.0-dev", path = "../../../primitives/consensus/slots" }
-<<<<<<< HEAD
-sp-consensus-vrf = { version = "0.10.0-dev", path = "../../../primitives/consensus/vrf" }
-sp-core = { version = "7.0.0", path = "../../../primitives/core" }
-sp-inherents = { version = "4.0.0-dev", path = "../../../primitives/inherents" }
-sp-io = { version = "7.0.0", path = "../../../primitives/io" }
-sp-keystore = { version = "0.13.0", path = "../../../primitives/keystore" }
-sp-runtime = { version = "7.0.0", path = "../../../primitives/runtime" }
-sp-version = { version = "5.0.0", path = "../../../primitives/version" }
-=======
 sp-core = { version = "7.0.0", path = "../../../primitives/core" }
 sp-inherents = { version = "4.0.0-dev", path = "../../../primitives/inherents" }
 sp-keystore = { version = "0.13.0", path = "../../../primitives/keystore" }
 sp-runtime = { version = "7.0.0", path = "../../../primitives/runtime" }
->>>>>>> 3bb3882c
 
 [dev-dependencies]
 rand_chacha = "0.2.2"
