[package]
name = "sc-consensus-babe-rpc"
version = "0.10.0-dev"
authors = ["Parity Technologies <admin@parity.io>"]
description = "RPC extensions for the BABE consensus algorithm"
edition = "2021"
license = "GPL-3.0-or-later WITH Classpath-exception-2.0"
homepage = "https://substrate.io"
repository = "https://github.com/paritytech/substrate/"
readme = "README.md"

[package.metadata.docs.rs]
targets = ["x86_64-unknown-linux-gnu"]

[dependencies]
jsonrpsee = { version = "0.16.2", features = ["client-core", "server", "macros"] }
futures = "0.3.21"
serde = { version = "1.0.136", features = ["derive"] }
thiserror = "1.0"
sc-consensus-babe = { version = "0.10.0-dev", path = "../" }
sc-consensus-epochs = { version = "0.10.0-dev", path = "../../epochs" }
sc-rpc-api = { version = "0.10.0-dev", path = "../../../rpc-api" }
sp-api = { version = "4.0.0-dev", path = "../../../../primitives/api" }
sp-application-crypto = { version = "7.0.0", path = "../../../../primitives/application-crypto" }
sp-blockchain = { version = "4.0.0-dev", path = "../../../../primitives/blockchain" }
sp-consensus = { version = "0.10.0-dev", path = "../../../../primitives/consensus/common" }
sp-consensus-babe = { version = "0.10.0-dev", path = "../../../../primitives/consensus/babe" }
sp-core = { version = "7.0.0", path = "../../../../primitives/core" }
sp-keystore = { version = "0.13.0", path = "../../../../primitives/keystore" }
sp-runtime = { version = "7.0.0", path = "../../../../primitives/runtime" }

[dev-dependencies]
serde_json = "1.0.85"
<<<<<<< HEAD
tempfile = "3.1.0"
=======
>>>>>>> 3bb3882c
tokio = "1.22.0"
sc-consensus = { version = "0.10.0-dev", path = "../../../consensus/common" }
sc-keystore = { version = "4.0.0-dev", path = "../../../keystore" }
sp-keyring = { version = "7.0.0", path = "../../../../primitives/keyring" }
substrate-test-runtime-client = { version = "2.0.0", path = "../../../../test-utils/runtime/client" }<|MERGE_RESOLUTION|>--- conflicted
+++ resolved
@@ -31,10 +31,6 @@
 
 [dev-dependencies]
 serde_json = "1.0.85"
-<<<<<<< HEAD
-tempfile = "3.1.0"
-=======
->>>>>>> 3bb3882c
 tokio = "1.22.0"
 sc-consensus = { version = "0.10.0-dev", path = "../../../consensus/common" }
 sc-keystore = { version = "4.0.0-dev", path = "../../../keystore" }
