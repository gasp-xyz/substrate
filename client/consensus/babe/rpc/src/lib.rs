--- conflicted
+++ resolved
@@ -31,14 +31,8 @@
 use sc_consensus_babe::{authorship, BabeWorkerHandle};
 use sc_consensus_epochs::Epoch as EpochT;
 use sc_rpc_api::DenyUnsafe;
-<<<<<<< HEAD
-use serde::{Deserialize, Serialize};
-use sp_api::ProvideRuntimeApi;
-use sp_application_crypto::AppKey;
-=======
 use sp_api::ProvideRuntimeApi;
 use sp_application_crypto::AppCrypto;
->>>>>>> 3bb3882c
 use sp_blockchain::{Error as BlockChainError, HeaderBackend, HeaderMetadata};
 use sp_consensus::{Error as ConsensusError, SelectChain};
 use sp_consensus_babe::{digests::PreDigest, AuthorityId, BabeApi as BabeRuntimeApi};
@@ -103,19 +97,6 @@
 		let epoch_start = self
 			.client
 			.runtime_api()
-<<<<<<< HEAD
-			.current_epoch_start(header.hash())
-			.map_err(|err| Error::StringError(format!("{:?}", err)))?;
-
-		let epoch = epoch_data(
-			&self.shared_epoch_changes,
-			&self.client,
-			&self.babe_config,
-			*epoch_start,
-			&self.select_chain,
-		)
-		.await?;
-=======
 			.current_epoch_start(best_header.hash())
 			.map_err(|_| Error::FetchEpoch)?;
 
@@ -125,7 +106,6 @@
 			.await
 			.map_err(|_| Error::FetchEpoch)?;
 
->>>>>>> 3bb3882c
 		let (epoch_start, epoch_end) = (epoch.start_slot(), epoch.end_slot());
 		let mut claims: HashMap<AuthorityId, EpochAuthorship> = HashMap::new();
 
