--- conflicted
+++ resolved
@@ -29,16 +29,11 @@
 sp-consensus-slots = { version = "0.10.0-dev", path = "../../../primitives/consensus/slots" }
 sp-core = { version = "7.0.0", path = "../../../primitives/core" }
 sp-inherents = { version = "4.0.0-dev", path = "../../../primitives/inherents" }
-<<<<<<< HEAD
-sp-runtime = { version = "6.0.0", path = "../../../primitives/runtime" }
-sp-state-machine = { version = "0.12.0", path = "../../../primitives/state-machine" }
-sp-timestamp = { version = "4.0.0-dev", path = "../../../primitives/timestamp" }
-sp-keystore = { version = "0.12.0", path = "../../../primitives/keystore" }
-sp-ver = { version = "4.0.0-dev", path = "../../../primitives/ver", features=["helpers"]}
-=======
 sp-runtime = { version = "7.0.0", path = "../../../primitives/runtime" }
 sp-state-machine = { version = "0.13.0", path = "../../../primitives/state-machine" }
->>>>>>> cb4f2491
+sp-timestamp = { version = "4.0.0-dev", path = "../../../primitives/timestamp" }
+sp-keystore = { version = "0.13.0", path = "../../../primitives/keystore" }
+sp-ver = { version = "4.0.0-dev", path = "../../../primitives/ver", features=["helpers"]}
 
 [dev-dependencies]
 substrate-test-runtime-client = { version = "2.0.0", path = "../../../test-utils/runtime/client" }