--- conflicted
+++ resolved
@@ -44,10 +44,7 @@
 use sp_inherents::{CreateInherentDataProviders, InherentData, InherentDataProvider};
 use sp_keystore::{SyncCryptoStore, SyncCryptoStorePtr};
 use sp_runtime::traits::{Block as BlockT, HashFor, Header as HeaderT};
-<<<<<<< HEAD
 use sp_ver::RandomSeedInherentDataProvider;
-=======
->>>>>>> 18bb7c7c
 use std::{
 	fmt::Debug,
 	ops::Deref,
@@ -233,7 +230,7 @@
 		let slot = slot_info.slot;
 		let telemetry = self.telemetry();
 		let log_target = self.logging_target();
-<<<<<<< HEAD
+
 		let keystore = self.keystore().clone();
 
 		let mut inherent_data = Self::create_inherent_data(&slot_info, &log_target).await?;
@@ -241,10 +238,8 @@
 		let key = self.get_key(&claim);
 
 		inject_inherents(keystore, &key, &slot_info, &mut inherent_data).await.ok()?;
-=======
 
 		let inherent_data = Self::create_inherent_data(&slot_info, &log_target).await?;
->>>>>>> 18bb7c7c
 
 		let proposing_remaining_duration = self.proposing_remaining_duration(&slot_info);
 		let logs = self.pre_digest_data(slot, claim);
@@ -569,17 +564,7 @@
 	let mut slots = Slots::new(slot_duration.as_duration(), create_inherent_data_providers, client);
 
 	loop {
-<<<<<<< HEAD
-		let slot_info = match slots.next_slot().await {
-			Ok(r) => r,
-			Err(e) => {
-				warn!(target: LOG_TARGET, "Error while polling for next slot: {}", e);
-				return
-			},
-		};
-=======
 		let slot_info = slots.next_slot().await;
->>>>>>> 18bb7c7c
 
 		if sync_oracle.is_major_syncing() {
 			debug!(target: LOG_TARGET, "Skipping proposal slot due to sync.");
