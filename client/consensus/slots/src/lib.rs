// This file is part of Substrate.

// Copyright (C) 2019-2022 Parity Technologies (UK) Ltd.
// SPDX-License-Identifier: GPL-3.0-or-later WITH Classpath-exception-2.0

// This program is free software: you can redistribute it and/or modify
// it under the terms of the GNU General Public License as published by
// the Free Software Foundation, either version 3 of the License, or
// (at your option) any later version.

// This program is distributed in the hope that it will be useful,
// but WITHOUT ANY WARRANTY; without even the implied warranty of
// MERCHANTABILITY or FITNESS FOR A PARTICULAR PURPOSE. See the
// GNU General Public License for more details.

// You should have received a copy of the GNU General Public License
// along with this program. If not, see <https://www.gnu.org/licenses/>.

//! Slots functionality for Substrate.
//!
//! Some consensus algorithms have a concept of *slots*, which are intervals in
//! time during which certain events can and/or must occur.  This crate
//! provides generic functionality for slots.

#![forbid(unsafe_code)]
#![warn(missing_docs)]

mod aux_schema;
mod slots;

pub use aux_schema::{check_equivocation, MAX_SLOT_CAPACITY, PRUNING_BOUND};
pub use slots::SlotInfo;
use slots::Slots;

use futures::{future::Either, Future, TryFutureExt};
use futures_timer::Delay;
use log::{debug, info, warn};
use sc_consensus::{BlockImport, JustificationSyncLink};
use sc_telemetry::{telemetry, TelemetryHandle, CONSENSUS_DEBUG, CONSENSUS_INFO, CONSENSUS_WARN};
use sp_arithmetic::traits::BaseArithmetic;
use sp_consensus::{Proposal, Proposer, SelectChain, SyncOracle};
use sp_consensus_slots::{Slot, SlotDuration};
use sp_core::{crypto::key_types::AURA, sr25519, ShufflingSeed};
use sp_inherents::{CreateInherentDataProviders, InherentDataProvider};
use sp_keystore::{vrf, SyncCryptoStore, SyncCryptoStorePtr};
use sp_runtime::{
	generic::BlockId,
	traits::{Block as BlockT, HashFor, Header as HeaderT},
};
use sp_timestamp::Timestamp;
use sp_ver::RandomSeedInherentDataProvider;
use std::{fmt::Debug, ops::Deref, time::Duration};

/// The changes that need to applied to the storage to create the state for a block.
///
/// See [`sp_state_machine::StorageChanges`] for more information.
pub type StorageChanges<Transaction, Block> =
	sp_state_machine::StorageChanges<Transaction, HashFor<Block>>;

/// The result of [`SlotWorker::on_slot`].
#[derive(Debug, Clone)]
pub struct SlotResult<Block: BlockT, Proof> {
	/// The block that was built.
	pub block: Block,
	/// The storage proof that was recorded while building the block.
	pub storage_proof: Proof,
}

/// A worker that should be invoked at every new slot.
///
/// The implementation should not make any assumptions of the slot being bound to the time or
/// similar. The only valid assumption is that the slot number is always increasing.
#[async_trait::async_trait]
pub trait SlotWorker<B: BlockT, Proof> {
	/// Called when a new slot is triggered.
	///
	/// Returns a future that resolves to a [`SlotResult`] iff a block was successfully built in
	/// the slot. Otherwise `None` is returned.
	async fn on_slot(&mut self, slot_info: SlotInfo<B>) -> Option<SlotResult<B, Proof>>;
}

fn create_shuffling_seed_input_data<'a>(prev_seed: &'a ShufflingSeed) -> vrf::VRFTranscriptData {
	vrf::VRFTranscriptData {
		label: b"shuffling_seed",
		items: vec![(
			"prev_seed",
			vrf::VRFTranscriptValue::Bytes(prev_seed.seed.as_bytes().iter().cloned().collect()),
		)],
	}
}

fn inject_inherents<'a, B: BlockT>(
	keystore: SyncCryptoStorePtr,
	public: &'a sr25519::Public,
	slot_info: &'a mut SlotInfo<B>,
) -> Result<(), sp_consensus::Error> {
	let prev_seed = slot_info.chain_head.seed();

	let seed = sp_ver::calculate_next_seed::<dyn SyncCryptoStore>(&(*keystore), public, prev_seed)
		.ok_or(sp_consensus::Error::StateUnavailable(String::from("signing seed failure")))?;

	RandomSeedInherentDataProvider(seed)
		.provide_inherent_data(&mut slot_info.inherent_data)
		.map_err(|_| {
			sp_consensus::Error::StateUnavailable(String::from(
				"cannot inject RandomSeed inherent data",
			))
		})?;
<<<<<<< HEAD
	} else {
		return Err(sp_consensus::Error::StateUnavailable(String::from("signing seed failure")));
	};

	// let signature =
	// 	.map_err(|_| sp_consensus::Error::StateUnavailable(String::from("signing seed failure")))?;
	//
=======
>>>>>>> bd344f17

	Ok(())
}

/// A skeleton implementation for `SlotWorker` which tries to claim a slot at
/// its beginning and tries to produce a block if successfully claimed, timing
/// out if block production takes too long.
#[async_trait::async_trait]
pub trait SimpleSlotWorker<B: BlockT> {
	/// A handle to a `BlockImport`.
	type BlockImport: BlockImport<B, Transaction = <Self::Proposer as Proposer<B>>::Transaction>
		+ Send
		+ 'static;

	/// A handle to a `SyncOracle`.
	type SyncOracle: SyncOracle;

	/// A handle to a `JustificationSyncLink`, allows hooking into the sync module to control the
	/// justification sync process.
	type JustificationSyncLink: JustificationSyncLink<B>;

	/// The type of future resolving to the proposer.
	type CreateProposer: Future<Output = Result<Self::Proposer, sp_consensus::Error>>
		+ Send
		+ Unpin
		+ 'static;

	/// The type of proposer to use to build blocks.
	type Proposer: Proposer<B> + Send;

	/// Data associated with a slot claim.
	type Claim: Send + Sync + 'static;

	/// Auxiliary data necessary for authoring.
	type AuxData: Send + Sync + 'static;

	/// The logging target to use when logging messages.
	fn logging_target(&self) -> &'static str;

	/// A handle to a `BlockImport`.
	fn block_import(&mut self) -> &mut Self::BlockImport;

	/// Returns the auxiliary data necessary for authoring.
	fn aux_data(
		&self,
		header: &B::Header,
		slot: Slot,
	) -> Result<Self::AuxData, sp_consensus::Error>;

	/// Returns the number of authorities.
	/// None indicate that the authorities information is incomplete.
	fn authorities_len(&self, aux_data: &Self::AuxData) -> Option<usize>;

	/// Tries to claim the given slot, returning an object with claim data if successful.
	async fn claim_slot(
		&self,
		header: &B::Header,
		slot: Slot,
		aux_data: &Self::AuxData,
	) -> Option<Self::Claim>;

	/// reads key required for signing shuffling seed
	fn get_key(&self, claim: &Self::Claim) -> sr25519::Public;

	/// Notifies the given slot. Similar to `claim_slot`, but will be called no matter whether we
	/// need to author blocks or not.
	fn notify_slot(&self, _header: &B::Header, _slot: Slot, _aux_data: &Self::AuxData) {}

	/// Return the pre digest data to include in a block authored with the given claim.
	fn pre_digest_data(&self, slot: Slot, claim: &Self::Claim) -> Vec<sp_runtime::DigestItem>;

	/// Returns a function which produces a `BlockImportParams`.
	async fn block_import_params(
		&self,
		header: B::Header,
		header_hash: &B::Hash,
		body: Vec<B::Extrinsic>,
		storage_changes: StorageChanges<<Self::BlockImport as BlockImport<B>>::Transaction, B>,
		public: Self::Claim,
		epoch: Self::AuxData,
	) -> Result<
		sc_consensus::BlockImportParams<B, <Self::BlockImport as BlockImport<B>>::Transaction>,
		sp_consensus::Error,
	>;

	/// Whether to force authoring if offline.
	fn force_authoring(&self) -> bool;

	/// Returns whether the block production should back off.
	///
	/// By default this function always returns `false`.
	///
	/// An example strategy that back offs if the finalized head is lagging too much behind the tip
	/// is implemented by [`BackoffAuthoringOnFinalizedHeadLagging`].
	fn should_backoff(&self, _slot: Slot, _chain_head: &B::Header) -> bool {
		false
	}

	/// Returns a handle to a `SyncOracle`.
	fn sync_oracle(&mut self) -> &mut Self::SyncOracle;

	/// Returns a handle to a `JustificationSyncLink`.
	fn justification_sync_link(&mut self) -> &mut Self::JustificationSyncLink;

	/// Returns a `Proposer` to author on top of the given block.
	fn proposer(&mut self, block: &B::Header) -> Self::CreateProposer;

	/// Returns a [`TelemetryHandle`] if any.
	fn telemetry(&self) -> Option<TelemetryHandle>;

	/// Remaining duration for proposing.
	fn proposing_remaining_duration(&self, slot_info: &SlotInfo<B>) -> Duration;

	/// Propose a block by `Proposer`.
	async fn propose(
		&mut self,
		proposer: Self::Proposer,
		claim: &Self::Claim,
		slot_info: SlotInfo<B>,
		proposing_remaining: Delay,
	) -> Option<
		Proposal<
			B,
			<Self::Proposer as Proposer<B>>::Transaction,
			<Self::Proposer as Proposer<B>>::Proof,
		>,
	> {
		let slot = slot_info.slot;
		let telemetry = self.telemetry();
		let logging_target = self.logging_target();
		let proposing_remaining_duration = self.proposing_remaining_duration(&slot_info);
		let logs = self.pre_digest_data(slot, claim);

		// deadline our production to 98% of the total time left for proposing. As we deadline
		// the proposing below to the same total time left, the 2% margin should be enough for
		// the result to be returned.
		let proposing = proposer
			.propose(
				slot_info.inherent_data,
				sp_runtime::generic::Digest { logs },
				proposing_remaining_duration.mul_f32(0.98),
				None,
			)
			.map_err(|e| sp_consensus::Error::ClientImport(e.to_string()));

		let proposal = match futures::future::select(proposing, proposing_remaining).await {
			Either::Left((Ok(p), _)) => p,
			Either::Left((Err(err), _)) => {
				warn!(target: logging_target, "Proposing failed: {}", err);

				return None;
			},
			Either::Right(_) => {
				info!(
					target: logging_target,
					"⌛️ Discarding proposal for slot {}; block production took too long", slot,
				);
				// If the node was compiled with debug, tell the user to use release optimizations.
				#[cfg(build_type = "debug")]
				info!(
					target: logging_target,
					"👉 Recompile your node in `--release` mode to mitigate this problem.",
				);
				telemetry!(
					telemetry;
					CONSENSUS_INFO;
					"slots.discarding_proposal_took_too_long";
					"slot" => *slot,
				);

				return None;
			},
		};

		Some(proposal)
	}

	/// Implements [`SlotWorker::on_slot`].
	async fn on_slot(
		&mut self,
		mut slot_info: SlotInfo<B>,
	) -> Option<SlotResult<B, <Self::Proposer as Proposer<B>>::Proof>>
	where
		Self: Sync,
	{
		let slot = slot_info.slot;
		let telemetry = self.telemetry();
		let logging_target = self.logging_target();

		let proposing_remaining_duration = self.proposing_remaining_duration(&slot_info);

		let proposing_remaining = if proposing_remaining_duration == Duration::default() {
			debug!(
				target: logging_target,
				"Skipping proposal slot {} since there's no time left to propose", slot,
			);

			return None;
		} else {
			Delay::new(proposing_remaining_duration)
		};

		let aux_data = match self.aux_data(&slot_info.chain_head, slot) {
			Ok(aux_data) => aux_data,
			Err(err) => {
				warn!(
					target: logging_target,
					"Unable to fetch auxiliary data for block {:?}: {}",
					slot_info.chain_head.hash(),
					err,
				);

				telemetry!(
					telemetry;
					CONSENSUS_WARN;
					"slots.unable_fetching_authorities";
					"slot" => ?slot_info.chain_head.hash(),
					"err" => ?err,
				);

				return None;
			},
		};

		self.notify_slot(&slot_info.chain_head, slot, &aux_data);

		let authorities_len = self.authorities_len(&aux_data);

		if !self.force_authoring()
			&& self.sync_oracle().is_offline()
			&& authorities_len.map(|a| a > 1).unwrap_or(false)
		{
			debug!(target: logging_target, "Skipping proposal slot. Waiting for the network.");
			telemetry!(
				telemetry;
				CONSENSUS_DEBUG;
				"slots.skipping_proposal_slot";
				"authorities_len" => authorities_len,
			);

			return None;
		}

		let claim = self.claim_slot(&slot_info.chain_head, slot, &aux_data).await?;

		if self.should_backoff(slot, &slot_info.chain_head) {
			return None;
		}

		debug!(target: logging_target, "Starting authorship at slot: {slot}");

		telemetry!(telemetry; CONSENSUS_DEBUG; "slots.starting_authorship"; "slot_num" => slot);

		let proposer = match self.proposer(&slot_info.chain_head).await {
			Ok(p) => p,
			Err(err) => {
				warn!(target: logging_target, "Unable to author block in slot {slot:?}: {err}");

				telemetry!(
					telemetry;
					CONSENSUS_WARN;
					"slots.unable_authoring_block";
					"slot" => *slot,
					"err" => ?err
				);

				return None;
			},
		};

		let proposal = self.propose(proposer, &claim, slot_info, proposing_remaining).await?;

		let (block, storage_proof) = (proposal.block, proposal.proof);
		let (header, body) = block.deconstruct();
		let header_num = *header.number();
		let header_hash = header.hash();
		let parent_hash = *header.parent_hash();

		let block_import_params = match self
			.block_import_params(
				header,
				&header_hash,
				body.clone(),
				proposal.storage_changes,
				claim,
				aux_data,
			)
			.await
		{
			Ok(bi) => bi,
			Err(err) => {
				warn!(target: logging_target, "Failed to create block import params: {}", err);

				return None;
			},
		};

		info!(
			target: logging_target,
			"🔖 Pre-sealed block for proposal at {}. Hash now {:?}, previously {:?}.",
			header_num,
			block_import_params.post_hash(),
			header_hash,
		);

		telemetry!(
			telemetry;
			CONSENSUS_INFO;
			"slots.pre_sealed_block";
			"header_num" => ?header_num,
			"hash_now" => ?block_import_params.post_hash(),
			"hash_previously" => ?header_hash,
		);

		let header = block_import_params.post_header();
		match self.block_import().import_block(block_import_params, Default::default()).await {
			Ok(res) => {
				res.handle_justification(
					&header.hash(),
					*header.number(),
					self.justification_sync_link(),
				);
			},
			Err(err) => {
				warn!(
					target: logging_target,
					"Error with block built on {:?}: {}", parent_hash, err,
				);

				telemetry!(
					telemetry;
					CONSENSUS_WARN;
					"slots.err_with_block_built_on";
					"hash" => ?parent_hash,
					"err" => ?err,
				);
			},
		}

		Some(SlotResult { block: B::new(header, body), storage_proof })
	}

	/// keystore handle
	fn keystore(&self) -> SyncCryptoStorePtr;
}

/// A type that implements [`SlotWorker`] for a type that implements [`SimpleSlotWorker`].
///
/// This is basically a workaround for Rust not supporting specialization. Otherwise we could
/// implement [`SlotWorker`] for any `T` that implements [`SimpleSlotWorker`], but currently
/// that would prevent downstream users to implement [`SlotWorker`] for their own types.
pub struct SimpleSlotWorkerToSlotWorker<T>(pub T);

#[async_trait::async_trait]
impl<T: SimpleSlotWorker<B> + Send + Sync, B: BlockT>
	SlotWorker<B, <T::Proposer as Proposer<B>>::Proof> for SimpleSlotWorkerToSlotWorker<T>
{
	async fn on_slot(
		&mut self,
		slot_info: SlotInfo<B>,
	) -> Option<SlotResult<B, <T::Proposer as Proposer<B>>::Proof>> {
		self.0.on_slot(slot_info).await
	}
}

/// Slot specific extension that the inherent data provider needs to implement.
pub trait InherentDataProviderExt {
	/// The current slot that will be found in the [`InherentData`](`sp_inherents::InherentData`).
	fn slot(&self) -> Slot;
}

/// Small macro for implementing `InherentDataProviderExt` for inherent data provider tuple.
macro_rules! impl_inherent_data_provider_ext_tuple {
	( S $(, $TN:ident)* $( , )?) => {
		impl<S, $( $TN ),*>  InherentDataProviderExt for (S, $($TN),*)
		where
			S: Deref<Target = Slot>,
		{
			fn slot(&self) -> Slot {
				*self.0.deref()
			}
		}
	}
}

impl_inherent_data_provider_ext_tuple!(S);
impl_inherent_data_provider_ext_tuple!(S, A);
impl_inherent_data_provider_ext_tuple!(S, A, B);
impl_inherent_data_provider_ext_tuple!(S, A, B, C);
impl_inherent_data_provider_ext_tuple!(S, A, B, C, D);
impl_inherent_data_provider_ext_tuple!(S, A, B, C, D, E);
impl_inherent_data_provider_ext_tuple!(S, A, B, C, D, E, F);
impl_inherent_data_provider_ext_tuple!(S, A, B, C, D, E, F, G);
impl_inherent_data_provider_ext_tuple!(S, A, B, C, D, E, F, G, H);
impl_inherent_data_provider_ext_tuple!(S, A, B, C, D, E, F, G, H, I);
impl_inherent_data_provider_ext_tuple!(S, A, B, C, D, E, F, G, H, I, J);

/// Start a new slot worker.
///
/// Every time a new slot is triggered, `worker.on_slot` is called and the future it returns is
/// polled until completion, unless we are major syncing.
pub async fn start_slot_worker<B, C, W, SO, CIDP, Proof>(
	slot_duration: SlotDuration,
	client: C,
	mut worker: W,
	sync_oracle: SO,
	create_inherent_data_providers: CIDP,
) where
	B: BlockT,
	C: SelectChain<B>,
	W: SlotWorker<B, Proof>,
	SO: SyncOracle + Send,
	CIDP: CreateInherentDataProviders<B, ()> + Send,
	CIDP::InherentDataProviders: InherentDataProviderExt + Send,
{
	let mut slots = Slots::new(slot_duration.as_duration(), create_inherent_data_providers, client);

	loop {
		let slot_info = match slots.next_slot().await {
			Ok(r) => r,
			Err(e) => {
				warn!(target: "slots", "Error while polling for next slot: {}", e);
				return;
			},
		};

		if sync_oracle.is_major_syncing() {
			debug!(target: "slots", "Skipping proposal slot due to sync.");
			continue;
		}

		let _ = worker.on_slot(slot_info).await;
	}
}

/// A header which has been checked
pub enum CheckedHeader<H, S> {
	/// A header which has slot in the future. this is the full header (not stripped)
	/// and the slot in which it should be processed.
	Deferred(H, Slot),
	/// A header which is fully checked, including signature. This is the pre-header
	/// accompanied by the seal components.
	///
	/// Includes the digest item that encoded the seal.
	Checked(H, S),
}

/// A unit type wrapper to express the proportion of a slot.
pub struct SlotProportion(f32);

impl SlotProportion {
	/// Create a new proportion.
	///
	/// The given value `inner` should be in the range `[0,1]`. If the value is not in the required
	/// range, it is clamped into the range.
	pub fn new(inner: f32) -> Self {
		Self(inner.clamp(0.0, 1.0))
	}

	/// Returns the inner that is guaranted to be in the range `[0,1]`.
	pub fn get(&self) -> f32 {
		self.0
	}
}

/// The strategy used to calculate the slot lenience used to increase the block proposal time when
/// slots have been skipped with no blocks authored.
pub enum SlotLenienceType {
	/// Increase the lenience linearly with the number of skipped slots.
	Linear,
	/// Increase the lenience exponentially with the number of skipped slots.
	Exponential,
}

impl SlotLenienceType {
	fn as_str(&self) -> &'static str {
		match self {
			SlotLenienceType::Linear => "linear",
			SlotLenienceType::Exponential => "exponential",
		}
	}
}

/// Calculate the remaining duration for block proposal taking into account whether any slots have
/// been skipped and applying the given lenience strategy. If `max_block_proposal_slot_portion` is
/// not none this method guarantees that the returned duration must be lower or equal to
/// `slot_info.duration * max_block_proposal_slot_portion`.
pub fn proposing_remaining_duration<Block: BlockT>(
	parent_slot: Option<Slot>,
	slot_info: &SlotInfo<Block>,
	block_proposal_slot_portion: &SlotProportion,
	max_block_proposal_slot_portion: Option<&SlotProportion>,
	slot_lenience_type: SlotLenienceType,
	log_target: &str,
) -> Duration {
	use sp_runtime::traits::Zero;

	let proposing_duration = slot_info.duration.mul_f32(block_proposal_slot_portion.get());

	let slot_remaining = slot_info
		.ends_at
		.checked_duration_since(std::time::Instant::now())
		.unwrap_or_default();

	let proposing_duration = std::cmp::min(slot_remaining, proposing_duration);

	// If parent is genesis block, we don't require any lenience factor.
	if slot_info.chain_head.number().is_zero() {
		return proposing_duration;
	}

	let parent_slot = match parent_slot {
		Some(parent_slot) => parent_slot,
		None => return proposing_duration,
	};

	let slot_lenience = match slot_lenience_type {
		SlotLenienceType::Exponential => slot_lenience_exponential(parent_slot, slot_info),
		SlotLenienceType::Linear => slot_lenience_linear(parent_slot, slot_info),
	};

	if let Some(slot_lenience) = slot_lenience {
		let lenient_proposing_duration =
			proposing_duration + slot_lenience.mul_f32(block_proposal_slot_portion.get());

		// if we defined a maximum portion of the slot for proposal then we must make sure the
		// lenience doesn't go over it
		let lenient_proposing_duration =
			if let Some(max_block_proposal_slot_portion) = max_block_proposal_slot_portion {
				std::cmp::min(
					lenient_proposing_duration,
					slot_info.duration.mul_f32(max_block_proposal_slot_portion.get()),
				)
			} else {
				lenient_proposing_duration
			};

		debug!(
			target: log_target,
			"No block for {} slots. Applying {} lenience, total proposing duration: {}ms",
			slot_info.slot.saturating_sub(parent_slot + 1),
			slot_lenience_type.as_str(),
			lenient_proposing_duration.as_millis(),
		);

		lenient_proposing_duration
	} else {
		proposing_duration
	}
}

/// Calculate a slot duration lenience based on the number of missed slots from current
/// to parent. If the number of skipped slots is greated than 0 this method will apply
/// an exponential backoff of at most `2^7 * slot_duration`, if no slots were skipped
/// this method will return `None.`
pub fn slot_lenience_exponential<Block: BlockT>(
	parent_slot: Slot,
	slot_info: &SlotInfo<Block>,
) -> Option<Duration> {
	// never give more than 2^this times the lenience.
	const BACKOFF_CAP: u64 = 7;

	// how many slots it takes before we double the lenience.
	const BACKOFF_STEP: u64 = 2;

	// we allow a lenience of the number of slots since the head of the
	// chain was produced, minus 1 (since there is always a difference of at least 1)
	//
	// exponential back-off.
	// in normal cases we only attempt to issue blocks up to the end of the slot.
	// when the chain has been stalled for a few slots, we give more lenience.
	let skipped_slots = *slot_info.slot.saturating_sub(parent_slot + 1);

	if skipped_slots == 0 {
		None
	} else {
		let slot_lenience = skipped_slots / BACKOFF_STEP;
		let slot_lenience = std::cmp::min(slot_lenience, BACKOFF_CAP);
		let slot_lenience = 1 << slot_lenience;
		Some(slot_lenience * slot_info.duration)
	}
}

/// Calculate a slot duration lenience based on the number of missed slots from current
/// to parent. If the number of skipped slots is greated than 0 this method will apply
/// a linear backoff of at most `20 * slot_duration`, if no slots were skipped
/// this method will return `None.`
pub fn slot_lenience_linear<Block: BlockT>(
	parent_slot: Slot,
	slot_info: &SlotInfo<Block>,
) -> Option<Duration> {
	// never give more than 20 times more lenience.
	const BACKOFF_CAP: u64 = 20;

	// we allow a lenience of the number of slots since the head of the
	// chain was produced, minus 1 (since there is always a difference of at least 1)
	//
	// linear back-off.
	// in normal cases we only attempt to issue blocks up to the end of the slot.
	// when the chain has been stalled for a few slots, we give more lenience.
	let skipped_slots = *slot_info.slot.saturating_sub(parent_slot + 1);

	if skipped_slots == 0 {
		None
	} else {
		let slot_lenience = std::cmp::min(skipped_slots, BACKOFF_CAP);
		// We cap `slot_lenience` to `20`, so it should always fit into an `u32`.
		Some(slot_info.duration * (slot_lenience as u32))
	}
}

/// Trait for providing the strategy for when to backoff block authoring.
pub trait BackoffAuthoringBlocksStrategy<N> {
	/// Returns true if we should backoff authoring new blocks.
	fn should_backoff(
		&self,
		chain_head_number: N,
		chain_head_slot: Slot,
		finalized_number: N,
		slow_now: Slot,
		logging_target: &str,
	) -> bool;
}

/// A simple default strategy for how to decide backing off authoring blocks if the number of
/// unfinalized blocks grows too large.
#[derive(Clone)]
pub struct BackoffAuthoringOnFinalizedHeadLagging<N> {
	/// The max interval to backoff when authoring blocks, regardless of delay in finality.
	pub max_interval: N,
	/// The number of unfinalized blocks allowed before starting to consider to backoff authoring
	/// blocks. Note that depending on the value for `authoring_bias`, there might still be an
	/// additional wait until block authorship starts getting declined.
	pub unfinalized_slack: N,
	/// Scales the backoff rate. A higher value effectively means we backoff slower, taking longer
	/// time to reach the maximum backoff as the unfinalized head of chain grows.
	pub authoring_bias: N,
}

/// These parameters is supposed to be some form of sensible defaults.
impl<N: BaseArithmetic> Default for BackoffAuthoringOnFinalizedHeadLagging<N> {
	fn default() -> Self {
		Self {
			// Never wait more than 100 slots before authoring blocks, regardless of delay in
			// finality.
			max_interval: 100.into(),
			// Start to consider backing off block authorship once we have 50 or more unfinalized
			// blocks at the head of the chain.
			unfinalized_slack: 50.into(),
			// A reasonable default for the authoring bias, or reciprocal interval scaling, is 2.
			// Effectively meaning that consider the unfinalized head suffix length to grow half as
			// fast as in actuality.
			authoring_bias: 2.into(),
		}
	}
}

impl<N> BackoffAuthoringBlocksStrategy<N> for BackoffAuthoringOnFinalizedHeadLagging<N>
where
	N: BaseArithmetic + Copy,
{
	fn should_backoff(
		&self,
		chain_head_number: N,
		chain_head_slot: Slot,
		finalized_number: N,
		slot_now: Slot,
		logging_target: &str,
	) -> bool {
		// This should not happen, but we want to keep the previous behaviour if it does.
		if slot_now <= chain_head_slot {
			return false;
		}

		// There can be race between getting the finalized number and getting the best number.
		// So, better be safe than sorry.
		let unfinalized_block_length = chain_head_number.saturating_sub(finalized_number);
		let interval =
			unfinalized_block_length.saturating_sub(self.unfinalized_slack) / self.authoring_bias;
		let interval = interval.min(self.max_interval);

		// We're doing arithmetic between block and slot numbers.
		let interval: u64 = interval.unique_saturated_into();

		// If interval is nonzero we backoff if the current slot isn't far enough ahead of the chain
		// head.
		if *slot_now <= *chain_head_slot + interval {
			info!(
				target: logging_target,
				"Backing off claiming new slot for block authorship: finality is lagging.",
			);
			true
		} else {
			false
		}
	}
}

impl<N> BackoffAuthoringBlocksStrategy<N> for () {
	fn should_backoff(
		&self,
		_chain_head_number: N,
		_chain_head_slot: Slot,
		_finalized_number: N,
		_slot_now: Slot,
		_logging_target: &str,
	) -> bool {
		false
	}
}

#[cfg(test)]
mod test {
	use super::*;
	use sp_runtime::traits::NumberFor;
	use std::time::{Duration, Instant};
	use substrate_test_runtime_client::runtime::{Block, Header};

	const SLOT_DURATION: Duration = Duration::from_millis(6000);

	fn slot(slot: u64) -> super::slots::SlotInfo<Block> {
		super::slots::SlotInfo {
			slot: slot.into(),
			duration: SLOT_DURATION,
			inherent_data: Default::default(),
			ends_at: Instant::now() + SLOT_DURATION,
			chain_head: Header::new(
				1,
				Default::default(),
				Default::default(),
				Default::default(),
				Default::default(),
			),
			block_size_limit: None,
		}
	}

	#[test]
	fn linear_slot_lenience() {
		// if no slots are skipped there should be no lenience
		assert_eq!(super::slot_lenience_linear(1u64.into(), &slot(2)), None);

		// otherwise the lenience is incremented linearly with
		// the number of skipped slots.
		for n in 3..=22 {
			assert_eq!(
				super::slot_lenience_linear(1u64.into(), &slot(n)),
				Some(SLOT_DURATION * (n - 2) as u32),
			);
		}

		// but we cap it to a maximum of 20 slots
		assert_eq!(super::slot_lenience_linear(1u64.into(), &slot(23)), Some(SLOT_DURATION * 20));
	}

	#[test]
	fn exponential_slot_lenience() {
		// if no slots are skipped there should be no lenience
		assert_eq!(super::slot_lenience_exponential(1u64.into(), &slot(2)), None);

		// otherwise the lenience is incremented exponentially every two slots
		for n in 3..=17 {
			assert_eq!(
				super::slot_lenience_exponential(1u64.into(), &slot(n)),
				Some(SLOT_DURATION * 2u32.pow((n / 2 - 1) as u32)),
			);
		}

		// but we cap it to a maximum of 14 slots
		assert_eq!(
			super::slot_lenience_exponential(1u64.into(), &slot(18)),
			Some(SLOT_DURATION * 2u32.pow(7)),
		);

		assert_eq!(
			super::slot_lenience_exponential(1u64.into(), &slot(19)),
			Some(SLOT_DURATION * 2u32.pow(7)),
		);
	}

	#[test]
	fn proposing_remaining_duration_should_apply_lenience_based_on_proposal_slot_proportion() {
		assert_eq!(
			proposing_remaining_duration(
				Some(0.into()),
				&slot(2),
				&SlotProportion(0.25),
				None,
				SlotLenienceType::Linear,
				"test",
			),
			SLOT_DURATION.mul_f32(0.25 * 2.0),
		);
	}

	#[test]
	fn proposing_remaining_duration_should_never_exceed_max_proposal_slot_proportion() {
		assert_eq!(
			proposing_remaining_duration(
				Some(0.into()),
				&slot(100),
				&SlotProportion(0.25),
				Some(SlotProportion(0.9)).as_ref(),
				SlotLenienceType::Exponential,
				"test",
			),
			SLOT_DURATION.mul_f32(0.9),
		);
	}

	#[derive(PartialEq, Debug)]
	struct HeadState {
		head_number: NumberFor<Block>,
		head_slot: u64,
		slot_now: NumberFor<Block>,
	}

	impl HeadState {
		fn author_block(&mut self) {
			// Add a block to the head, and set latest slot to the current
			self.head_number += 1;
			self.head_slot = self.slot_now;
			// Advance slot to next
			self.slot_now += 1;
		}

		fn dont_author_block(&mut self) {
			self.slot_now += 1;
		}
	}

	#[test]
	fn should_never_backoff_when_head_not_advancing() {
		let strategy = BackoffAuthoringOnFinalizedHeadLagging::<NumberFor<Block>> {
			max_interval: 100,
			unfinalized_slack: 5,
			authoring_bias: 2,
		};

		let head_number = 1;
		let head_slot = 1;
		let finalized_number = 1;
		let slot_now = 2;

		let should_backoff: Vec<bool> = (slot_now..1000)
			.map(|s| {
				strategy.should_backoff(
					head_number,
					head_slot.into(),
					finalized_number,
					s.into(),
					"slots",
				)
			})
			.collect();

		// Should always be false, since the head isn't advancing
		let expected: Vec<bool> = (slot_now..1000).map(|_| false).collect();
		assert_eq!(should_backoff, expected);
	}

	#[test]
	fn should_stop_authoring_if_blocks_are_still_produced_when_finality_stalled() {
		let strategy = BackoffAuthoringOnFinalizedHeadLagging::<NumberFor<Block>> {
			max_interval: 100,
			unfinalized_slack: 5,
			authoring_bias: 2,
		};

		let mut head_number = 1;
		let mut head_slot = 1;
		let finalized_number = 1;
		let slot_now = 2;

		let should_backoff: Vec<bool> = (slot_now..300)
			.map(move |s| {
				let b = strategy.should_backoff(
					head_number,
					head_slot.into(),
					finalized_number,
					s.into(),
					"slots",
				);
				// Chain is still advancing (by someone else)
				head_number += 1;
				head_slot = s;
				b
			})
			.collect();

		// Should always be true after a short while, since the chain is advancing but finality is
		// stalled
		let expected: Vec<bool> = (slot_now..300).map(|s| s > 8).collect();
		assert_eq!(should_backoff, expected);
	}

	#[test]
	fn should_never_backoff_if_max_interval_is_reached() {
		let strategy = BackoffAuthoringOnFinalizedHeadLagging::<NumberFor<Block>> {
			max_interval: 100,
			unfinalized_slack: 5,
			authoring_bias: 2,
		};

		// The limit `max_interval` is used when the unfinalized chain grows to
		// 	`max_interval * authoring_bias + unfinalized_slack`,
		// which for the above parameters becomes
		// 	100 * 2 + 5 = 205.
		// Hence we trigger this with head_number > finalized_number + 205.
		let head_number = 207;
		let finalized_number = 1;

		// The limit is then used once the current slot is `max_interval` ahead of slot of the head.
		let head_slot = 1;
		let slot_now = 2;
		let max_interval = strategy.max_interval;

		let should_backoff: Vec<bool> = (slot_now..200)
			.map(|s| {
				strategy.should_backoff(
					head_number,
					head_slot.into(),
					finalized_number,
					s.into(),
					"slots",
				)
			})
			.collect();

		// Should backoff (true) until we are `max_interval` number of slots ahead of the chain
		// head slot, then we never backoff (false).
		let expected: Vec<bool> = (slot_now..200).map(|s| s <= max_interval + head_slot).collect();
		assert_eq!(should_backoff, expected);
	}

	#[test]
	fn should_backoff_authoring_when_finality_stalled() {
		let param = BackoffAuthoringOnFinalizedHeadLagging {
			max_interval: 100,
			unfinalized_slack: 5,
			authoring_bias: 2,
		};

		let finalized_number = 2;
		let mut head_state = HeadState { head_number: 4, head_slot: 10, slot_now: 11 };

		let should_backoff = |head_state: &HeadState| -> bool {
			<dyn BackoffAuthoringBlocksStrategy<NumberFor<Block>>>::should_backoff(
				&param,
				head_state.head_number,
				head_state.head_slot.into(),
				finalized_number,
				head_state.slot_now.into(),
				"slots",
			)
		};

		let backoff: Vec<bool> = (head_state.slot_now..200)
			.map(|_| {
				if should_backoff(&head_state) {
					head_state.dont_author_block();
					true
				} else {
					head_state.author_block();
					false
				}
			})
			.collect();

		// Gradually start to backoff more and more frequently
		let expected = [
			false, false, false, false, false, // no effect
			true, false, true, false, // 1:1
			true, true, false, true, true, false, // 2:1
			true, true, true, false, true, true, true, false, // 3:1
			true, true, true, true, false, true, true, true, true, false, // 4:1
			true, true, true, true, true, false, true, true, true, true, true, false, // 5:1
			true, true, true, true, true, true, false, true, true, true, true, true, true,
			false, // 6:1
			true, true, true, true, true, true, true, false, true, true, true, true, true, true,
			true, false, // 7:1
			true, true, true, true, true, true, true, true, false, true, true, true, true, true,
			true, true, true, false, // 8:1
			true, true, true, true, true, true, true, true, true, false, true, true, true, true,
			true, true, true, true, true, false, // 9:1
			true, true, true, true, true, true, true, true, true, true, false, true, true, true,
			true, true, true, true, true, true, true, false, // 10:1
			true, true, true, true, true, true, true, true, true, true, true, false, true, true,
			true, true, true, true, true, true, true, true, true, false, // 11:1
			true, true, true, true, true, true, true, true, true, true, true, true, false, true,
			true, true, true, true, true, true, true, true, true, true, true, false, // 12:1
			true, true, true, true,
		];

		assert_eq!(backoff.as_slice(), &expected[..]);
	}

	#[test]
	fn should_never_wait_more_than_max_interval() {
		let param = BackoffAuthoringOnFinalizedHeadLagging {
			max_interval: 100,
			unfinalized_slack: 5,
			authoring_bias: 2,
		};

		let finalized_number = 2;
		let starting_slot = 11;
		let mut head_state = HeadState { head_number: 4, head_slot: 10, slot_now: starting_slot };

		let should_backoff = |head_state: &HeadState| -> bool {
			<dyn BackoffAuthoringBlocksStrategy<NumberFor<Block>>>::should_backoff(
				&param,
				head_state.head_number,
				head_state.head_slot.into(),
				finalized_number,
				head_state.slot_now.into(),
				"slots",
			)
		};

		let backoff: Vec<bool> = (head_state.slot_now..40000)
			.map(|_| {
				if should_backoff(&head_state) {
					head_state.dont_author_block();
					true
				} else {
					head_state.author_block();
					false
				}
			})
			.collect();

		let slots_claimed: Vec<usize> = backoff
			.iter()
			.enumerate()
			.filter(|&(_i, x)| x == &false)
			.map(|(i, _x)| i + starting_slot as usize)
			.collect();

		let last_slot = backoff.len() + starting_slot as usize;
		let mut last_two_claimed = slots_claimed.iter().rev().take(2);

		// Check that we claimed all the way to the end. Check two slots for when we have an uneven
		// number of slots_claimed.
		let expected_distance = param.max_interval as usize + 1;
		assert_eq!(last_slot - last_two_claimed.next().unwrap(), 92);
		assert_eq!(last_slot - last_two_claimed.next().unwrap(), 92 + expected_distance);

		let intervals: Vec<_> = slots_claimed.windows(2).map(|x| x[1] - x[0]).collect();

		// The key thing is that the distance between claimed slots is capped to `max_interval + 1`
		// assert_eq!(max_observed_interval, Some(&expected_distance));
		assert_eq!(intervals.iter().max(), Some(&expected_distance));

		// But lets assert all distances, which we expect to grow linearly until `max_interval + 1`
		let expected_intervals: Vec<_> =
			(0..497).map(|i| (i / 2).clamp(1, expected_distance)).collect();

		assert_eq!(intervals, expected_intervals);
	}

	fn run_until_max_interval(param: BackoffAuthoringOnFinalizedHeadLagging<u64>) -> (u64, u64) {
		let finalized_number = 0;
		let mut head_state = HeadState { head_number: 0, head_slot: 0, slot_now: 1 };

		let should_backoff = |head_state: &HeadState| -> bool {
			<dyn BackoffAuthoringBlocksStrategy<NumberFor<Block>>>::should_backoff(
				&param,
				head_state.head_number,
				head_state.head_slot.into(),
				finalized_number,
				head_state.slot_now.into(),
				"slots",
			)
		};

		// Number of blocks until we reach the max interval
		let block_for_max_interval =
			param.max_interval * param.authoring_bias + param.unfinalized_slack;

		while head_state.head_number < block_for_max_interval {
			if should_backoff(&head_state) {
				head_state.dont_author_block();
			} else {
				head_state.author_block();
			}
		}

		let slot_time = 6;
		let time_to_reach_limit = slot_time * head_state.slot_now;
		(block_for_max_interval, time_to_reach_limit)
	}

	// Denoting
	// 	C: unfinalized_slack
	// 	M: authoring_bias
	// 	X: max_interval
	// then the number of slots to reach the max interval can be computed from
	// 	(start_slot + C) + M * sum(n, 1, X)
	// or
	// 	(start_slot + C) + M * X*(X+1)/2
	fn expected_time_to_reach_max_interval(
		param: &BackoffAuthoringOnFinalizedHeadLagging<u64>,
	) -> (u64, u64) {
		let c = param.unfinalized_slack;
		let m = param.authoring_bias;
		let x = param.max_interval;
		let slot_time = 6;

		let block_for_max_interval = x * m + c;

		// The 1 is because we start at slot_now = 1.
		let expected_number_of_slots = (1 + c) + m * x * (x + 1) / 2;
		let time_to_reach = expected_number_of_slots * slot_time;

		(block_for_max_interval, time_to_reach)
	}

	#[test]
	fn time_to_reach_upper_bound_for_smaller_slack() {
		let param = BackoffAuthoringOnFinalizedHeadLagging {
			max_interval: 100,
			unfinalized_slack: 5,
			authoring_bias: 2,
		};
		let expected = expected_time_to_reach_max_interval(&param);
		let (block_for_max_interval, time_to_reach_limit) = run_until_max_interval(param);
		assert_eq!((block_for_max_interval, time_to_reach_limit), expected);
		// Note: 16 hours is 57600 sec
		assert_eq!((block_for_max_interval, time_to_reach_limit), (205, 60636));
	}

	#[test]
	fn time_to_reach_upper_bound_for_larger_slack() {
		let param = BackoffAuthoringOnFinalizedHeadLagging {
			max_interval: 100,
			unfinalized_slack: 50,
			authoring_bias: 2,
		};
		let expected = expected_time_to_reach_max_interval(&param);
		let (block_for_max_interval, time_to_reach_limit) = run_until_max_interval(param);
		assert_eq!((block_for_max_interval, time_to_reach_limit), expected);
		assert_eq!((block_for_max_interval, time_to_reach_limit), (250, 60906));
	}
}<|MERGE_RESOLUTION|>--- conflicted
+++ resolved
@@ -106,16 +106,6 @@
 				"cannot inject RandomSeed inherent data",
 			))
 		})?;
-<<<<<<< HEAD
-	} else {
-		return Err(sp_consensus::Error::StateUnavailable(String::from("signing seed failure")));
-	};
-
-	// let signature =
-	// 	.map_err(|_| sp_consensus::Error::StateUnavailable(String::from("signing seed failure")))?;
-	//
-=======
->>>>>>> bd344f17
 
 	Ok(())
 }
@@ -266,7 +256,7 @@
 			Either::Left((Err(err), _)) => {
 				warn!(target: logging_target, "Proposing failed: {}", err);
 
-				return None;
+				return None
 			},
 			Either::Right(_) => {
 				info!(
@@ -286,7 +276,7 @@
 					"slot" => *slot,
 				);
 
-				return None;
+				return None
 			},
 		};
 
@@ -313,7 +303,7 @@
 				"Skipping proposal slot {} since there's no time left to propose", slot,
 			);
 
-			return None;
+			return None
 		} else {
 			Delay::new(proposing_remaining_duration)
 		};
@@ -336,7 +326,7 @@
 					"err" => ?err,
 				);
 
-				return None;
+				return None
 			},
 		};
 
@@ -344,9 +334,9 @@
 
 		let authorities_len = self.authorities_len(&aux_data);
 
-		if !self.force_authoring()
-			&& self.sync_oracle().is_offline()
-			&& authorities_len.map(|a| a > 1).unwrap_or(false)
+		if !self.force_authoring() &&
+			self.sync_oracle().is_offline() &&
+			authorities_len.map(|a| a > 1).unwrap_or(false)
 		{
 			debug!(target: logging_target, "Skipping proposal slot. Waiting for the network.");
 			telemetry!(
@@ -356,13 +346,13 @@
 				"authorities_len" => authorities_len,
 			);
 
-			return None;
+			return None
 		}
 
 		let claim = self.claim_slot(&slot_info.chain_head, slot, &aux_data).await?;
 
 		if self.should_backoff(slot, &slot_info.chain_head) {
-			return None;
+			return None
 		}
 
 		debug!(target: logging_target, "Starting authorship at slot: {slot}");
@@ -382,7 +372,7 @@
 					"err" => ?err
 				);
 
-				return None;
+				return None
 			},
 		};
 
@@ -409,7 +399,7 @@
 			Err(err) => {
 				warn!(target: logging_target, "Failed to create block import params: {}", err);
 
-				return None;
+				return None
 			},
 		};
 
@@ -538,13 +528,13 @@
 			Ok(r) => r,
 			Err(e) => {
 				warn!(target: "slots", "Error while polling for next slot: {}", e);
-				return;
+				return
 			},
 		};
 
 		if sync_oracle.is_major_syncing() {
 			debug!(target: "slots", "Skipping proposal slot due to sync.");
-			continue;
+			continue
 		}
 
 		let _ = worker.on_slot(slot_info).await;
@@ -624,7 +614,7 @@
 
 	// If parent is genesis block, we don't require any lenience factor.
 	if slot_info.chain_head.number().is_zero() {
-		return proposing_duration;
+		return proposing_duration
 	}
 
 	let parent_slot = match parent_slot {
@@ -787,7 +777,7 @@
 	) -> bool {
 		// This should not happen, but we want to keep the previous behaviour if it does.
 		if slot_now <= chain_head_slot {
-			return false;
+			return false
 		}
 
 		// There can be race between getting the finalized number and getting the best number.
