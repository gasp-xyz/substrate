--- conflicted
+++ resolved
@@ -40,7 +40,6 @@
 use sp_arithmetic::traits::BaseArithmetic;
 use sp_consensus::{Proposal, Proposer, SelectChain, SyncOracle};
 use sp_consensus_slots::{Slot, SlotDuration};
-<<<<<<< HEAD
 use sp_core::{crypto::key_types::AURA, sr25519, ShufflingSeed};
 use sp_inherents::{CreateInherentDataProviders, InherentDataProvider};
 use sp_keystore::{vrf, SyncCryptoStore, SyncCryptoStorePtr};
@@ -50,18 +49,9 @@
 };
 use sp_timestamp::Timestamp;
 use sp_ver::RandomSeedInherentDataProvider;
-use std::{fmt::Debug, ops::Deref, time::Duration};
-=======
-use sp_inherents::CreateInherentDataProviders;
-use sp_runtime::traits::{Block as BlockT, HashFor, Header as HeaderT};
-use std::{
-	fmt::Debug,
-	ops::Deref,
-	time::{Duration, Instant},
-};
+use std::{fmt::Debug, ops::Deref, time::{Duration, Instant}};
 
 const LOG_TARGET: &str = "slots";
->>>>>>> cb4f2491
 
 /// The changes that need to applied to the storage to create the state for a block.
 ///
@@ -101,23 +91,24 @@
 	}
 }
 
-fn inject_inherents<'a, B: BlockT>(
+async fn inject_inherents<'a, B: BlockT>(
 	keystore: SyncCryptoStorePtr,
 	public: &'a sr25519::Public,
 	slot_info: &'a mut SlotInfo<B>,
 ) -> Result<(), sp_consensus::Error> {
 	let prev_seed = slot_info.chain_head.seed();
+	let mut inherited_data = slot_info.create_inherent_data.create_inherent_data().await?;
 
 	let seed = sp_ver::calculate_next_seed::<dyn SyncCryptoStore>(&(*keystore), public, prev_seed)
 		.ok_or(sp_consensus::Error::StateUnavailable(String::from("signing seed failure")))?;
 
 	RandomSeedInherentDataProvider(seed)
-		.provide_inherent_data(&mut slot_info.inherent_data)
+		.provide_inherent_data(&mut inherited_data)
 		.map_err(|_| {
 			sp_consensus::Error::StateUnavailable(String::from(
 				"cannot inject RandomSeed inherent data",
 			))
-		})?;
+		}).await?;
 
 	Ok(())
 }
@@ -403,7 +394,7 @@
 		let claim = self.claim_slot(&slot_info.chain_head, slot, &aux_data).await?;
 
 		let key = self.get_key(&claim);
-		inject_inherents(keystore, &key, &mut slot_info).ok()?;
+		inject_inherents(keystore, &key, &mut slot_info);
 
 		if self.should_backoff(slot, &slot_info.chain_head) {
 			return None
