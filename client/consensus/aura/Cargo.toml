[package]
name = "sc-consensus-aura"
version = "0.8.0-rc6"
authors = ["Parity Technologies <admin@parity.io>"]
description = "Aura consensus algorithm for substrate"
edition = "2018"
license = "GPL-3.0-or-later WITH Classpath-exception-2.0"
homepage = "https://substrate.dev"
repository = "https://github.com/paritytech/substrate/"

[package.metadata.docs.rs]
targets = ["x86_64-unknown-linux-gnu"]

[dependencies]
sp-application-crypto = { version = "2.0.0-rc6", path = "../../../primitives/application-crypto" }
sp-consensus-aura = { version = "0.8.0-rc6", path = "../../../primitives/consensus/aura" }
sp-block-builder = { version = "2.0.0-rc6", path = "../../../primitives/block-builder" }
sc-block-builder = { version = "0.8.0-rc6", path = "../../../client/block-builder" }
sc-client-api = { version = "2.0.0-rc6", path = "../../api" }
codec = { package = "parity-scale-codec", version = "1.3.4" }
sp-consensus = { version = "0.8.0-rc6", path = "../../../primitives/consensus/common" }
derive_more = "0.99.2"
futures = "0.3.4"
futures-timer = "3.0.1"
sp-inherents = { version = "2.0.0-rc6", path = "../../../primitives/inherents" }
sc-keystore = { version = "2.0.0-rc6", path = "../../keystore" }
log = "0.4.8"
parking_lot = "0.10.0"
sp-core = { version = "2.0.0-rc6", path = "../../../primitives/core" }
sp-blockchain = { version = "2.0.0-rc6", path = "../../../primitives/blockchain" }
sp-io = { version = "2.0.0-rc6", path = "../../../primitives/io" }
sp-version = { version = "2.0.0-rc6", path = "../../../primitives/version" }
sc-consensus-slots = { version = "0.8.0-rc6", path = "../slots" }
sp-api = { version = "2.0.0-rc6", path = "../../../primitives/api" }
sp-runtime = { version = "2.0.0-rc6", path = "../../../primitives/runtime" }
sp-timestamp = { version = "2.0.0-rc6", path = "../../../primitives/timestamp" }
sc-telemetry = { version = "2.0.0-rc6", path = "../../telemetry" }
prometheus-endpoint = { package = "substrate-prometheus-endpoint", path = "../../../utils/prometheus", version = "0.8.0-rc6"}

[dev-dependencies]
sp-keyring = { version = "2.0.0-rc6", path = "../../../primitives/keyring" }
sp-tracing = { version = "2.0.0-rc6", path = "../../../primitives/tracing" }
sc-executor = { version = "0.8.0-rc6", path = "../../executor" }
sc-network = { version = "0.8.0-rc6", path = "../../network" }
sc-network-test = { version = "0.8.0-rc6", path = "../../network/test" }
sc-service = { version = "0.8.0-rc6", default-features = false, path = "../../service" }
substrate-test-runtime-client = { version = "2.0.0-rc6", path = "../../../test-utils/runtime/client" }
<<<<<<< HEAD
env_logger = "0.7.0"
tempfile = "3.1.0"
async-std = "1.6.2"
=======
tempfile = "3.1.0"
>>>>>>> 49861d0e
<|MERGE_RESOLUTION|>--- conflicted
+++ resolved
@@ -45,10 +45,5 @@
 sc-network-test = { version = "0.8.0-rc6", path = "../../network/test" }
 sc-service = { version = "0.8.0-rc6", default-features = false, path = "../../service" }
 substrate-test-runtime-client = { version = "2.0.0-rc6", path = "../../../test-utils/runtime/client" }
-<<<<<<< HEAD
-env_logger = "0.7.0"
 tempfile = "3.1.0"
-async-std = "1.6.2"
-=======
-tempfile = "3.1.0"
->>>>>>> 49861d0e
+async-std = "1.6.2"