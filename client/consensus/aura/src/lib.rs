// This file is part of Substrate.

// Copyright (C) Parity Technologies (UK) Ltd.
// SPDX-License-Identifier: GPL-3.0-or-later WITH Classpath-exception-2.0

// This program is free software: you can redistribute it and/or modify
// it under the terms of the GNU General Public License as published by
// the Free Software Foundation, either version 3 of the License, or
// (at your option) any later version.

// This program is distributed in the hope that it will be useful,
// but WITHOUT ANY WARRANTY; without even the implied warranty of
// MERCHANTABILITY or FITNESS FOR A PARTICULAR PURPOSE. See the
// GNU General Public License for more details.

// You should have received a copy of the GNU General Public License
// along with this program. If not, see <https://www.gnu.org/licenses/>.

//! Aura (Authority-round) consensus in substrate.
//!
//! Aura works by having a list of authorities A who are expected to roughly
//! agree on the current time. Time is divided up into discrete slots of t
//! seconds each. For each slot s, the author of that slot is A[s % |A|].
//!
//! The author is allowed to issue one block but not more during that slot,
//! and it will be built upon the longest valid chain that has been seen.
//!
//! Blocks from future steps will be either deferred or rejected depending on how
//! far in the future they are.
//!
//! NOTE: Aura itself is designed to be generic over the crypto used.
#![forbid(missing_docs, unsafe_code)]
use std::{fmt::Debug, hash::Hash, marker::PhantomData, pin::Pin, sync::Arc};

use futures::prelude::*;

use codec::{Codec, Decode, Encode};

use sc_client_api::{backend::AuxStore, BlockOf};
use sc_consensus::{BlockImport, BlockImportParams, ForkChoiceStrategy, StateAction};
use sc_consensus_slots::{
	BackoffAuthoringBlocksStrategy, InherentDataProviderExt, SimpleSlotWorkerToSlotWorker,
	SlotInfo, StorageChanges,
};
use sc_telemetry::TelemetryHandle;
use sp_api::{Core, ProvideRuntimeApi};
<<<<<<< HEAD
use sp_application_crypto::{AppKey, AppPublic};
use sp_blockchain::{HeaderBackend, Result as CResult};
=======
use sp_application_crypto::AppPublic;
use sp_blockchain::HeaderBackend;
>>>>>>> 3bb3882c
use sp_consensus::{BlockOrigin, Environment, Error as ConsensusError, Proposer, SelectChain};
use sp_consensus_slots::Slot;
use sp_core::crypto::{Pair, Public};
use sp_inherents::CreateInherentDataProviders;
<<<<<<< HEAD
use sp_keystore::{SyncCryptoStore, SyncCryptoStorePtr};
use sp_runtime::{
	traits::{Block as BlockT, Header, Member, NumberFor, Zero},
	DigestItem,
};
=======
use sp_keystore::KeystorePtr;
use sp_runtime::traits::{Block as BlockT, Header, Member, NumberFor};
>>>>>>> 3bb3882c

mod import_queue;
pub mod standalone;

pub use crate::standalone::{find_pre_digest, slot_duration};
pub use import_queue::{
	build_verifier, import_queue, AuraVerifier, BuildVerifierParams, CheckForEquivocation,
	ImportQueueParams,
};
pub use sc_consensus_slots::SlotProportion;
pub use sp_consensus::SyncOracle;
pub use sp_consensus_aura::{
	digests::CompatibleDigestItem,
	inherents::{InherentDataProvider, InherentType as AuraInherent, INHERENT_IDENTIFIER},
	AuraApi, ConsensusLog, SlotDuration, AURA_ENGINE_ID,
};

const LOG_TARGET: &str = "aura";

type AuthorityId<P> = <P as Pair>::Public;

/// Run `AURA` in a compatibility mode.
///
/// This is required for when the chain was launched and later there
/// was a consensus breaking change.
#[derive(Debug, Clone)]
pub enum CompatibilityMode<N> {
	/// Don't use any compatibility mode.
	None,
	/// Call `initialize_block` before doing any runtime calls.
	///
	/// Previously the node would execute `initialize_block` before fetchting the authorities
	/// from the runtime. This behaviour changed in: <https://github.com/paritytech/substrate/pull/9132>
	///
	/// By calling `initialize_block` before fetching the authorities, on a block that
	/// would enact a new validator set, the block would already be build/sealed by an
	/// authority of the new set. With this mode disabled (the default) a block that enacts a new
	/// set isn't sealed/built by an authority of the new set, however to make new nodes be able to
	/// sync old chains this compatibility mode exists.
	UseInitializeBlock {
		/// The block number until this compatibility mode should be executed. The first runtime
		/// call in the context of the `until` block (importing it/building it) will disable the
		/// compatibility mode (i.e. at `until` the default rules will apply). When enabling this
		/// compatibility mode the `until` block should be a future block on which all nodes will
		/// have upgraded to a release that includes the updated compatibility mode configuration.
		/// At `until` block there will be a hard fork when the authority set changes, between the
		/// old nodes (running with `initialize_block`, i.e. without the compatibility mode
		/// configuration) and the new nodes.
		until: N,
	},
<<<<<<< HEAD
}

impl<N> Default for CompatibilityMode<N> {
	fn default() -> Self {
		Self::None
	}
}

/// Get the slot duration for Aura.
pub fn slot_duration<A, B, C>(client: &C) -> CResult<SlotDuration>
where
	A: Codec,
	B: BlockT,
	C: AuxStore + ProvideRuntimeApi<B> + UsageProvider<B>,
	C::Api: AuraApi<B, A>,
{
	client
		.runtime_api()
		.slot_duration(client.usage_info().chain.best_hash)
		.map_err(|err| err.into())
=======
>>>>>>> 3bb3882c
}

impl<N> Default for CompatibilityMode<N> {
	fn default() -> Self {
		Self::None
	}
}

/// Parameters of [`start_aura`].
pub struct StartAuraParams<C, SC, I, PF, SO, L, CIDP, BS, N> {
	/// The duration of a slot.
	pub slot_duration: SlotDuration,
	/// The client to interact with the chain.
	pub client: Arc<C>,
	/// A select chain implementation to select the best block.
	pub select_chain: SC,
	/// The block import.
	pub block_import: I,
	/// The proposer factory to build proposer instances.
	pub proposer_factory: PF,
	/// The sync oracle that can give us the current sync status.
	pub sync_oracle: SO,
	/// Hook into the sync module to control the justification sync process.
	pub justification_sync_link: L,
	/// Something that can create the inherent data providers.
	pub create_inherent_data_providers: CIDP,
	/// Should we force the authoring of blocks?
	pub force_authoring: bool,
	/// The backoff strategy when we miss slots.
	pub backoff_authoring_blocks: Option<BS>,
	/// The keystore used by the node.
	pub keystore: KeystorePtr,
	/// The proportion of the slot dedicated to proposing.
	///
	/// The block proposing will be limited to this proportion of the slot from the starting of the
	/// slot. However, the proposing can still take longer when there is some lenience factor
	/// applied, because there were no blocks produced for some slots.
	pub block_proposal_slot_portion: SlotProportion,
	/// The maximum proportion of the slot dedicated to proposing with any lenience factor applied
	/// due to no blocks being produced.
	pub max_block_proposal_slot_portion: Option<SlotProportion>,
	/// Telemetry instance used to report telemetry metrics.
	pub telemetry: Option<TelemetryHandle>,
	/// Compatibility mode that should be used.
	///
	/// If in doubt, use `Default::default()`.
	pub compatibility_mode: CompatibilityMode<N>,
}

/// Start the aura worker. The returned future should be run in a futures executor.
pub fn start_aura<P, B, C, SC, I, PF, SO, L, CIDP, BS, Error>(
	StartAuraParams {
		slot_duration,
		client,
		select_chain,
		block_import,
		proposer_factory,
		sync_oracle,
		justification_sync_link,
		create_inherent_data_providers,
		force_authoring,
		backoff_authoring_blocks,
		keystore,
		block_proposal_slot_portion,
		max_block_proposal_slot_portion,
		telemetry,
		compatibility_mode,
	}: StartAuraParams<C, SC, I, PF, SO, L, CIDP, BS, NumberFor<B>>,
<<<<<<< HEAD
) -> Result<impl Future<Output = ()>, sp_consensus::Error>
=======
) -> Result<impl Future<Output = ()>, ConsensusError>
>>>>>>> 3bb3882c
where
	P: Pair + Send + Sync,
	P::Public: AppPublic + Hash + Member + Encode + Decode,
	P::Signature: TryFrom<Vec<u8>> + Hash + Member + Encode + Decode,
	B: BlockT,
	C: ProvideRuntimeApi<B> + BlockOf + AuxStore + HeaderBackend<B> + Send + Sync,
	C::Api: AuraApi<B, AuthorityId<P>>,
	SC: SelectChain<B>,
	I: BlockImport<B, Transaction = sp_api::TransactionFor<C, B>> + Send + Sync + 'static,
	PF: Environment<B, Error = Error> + Send + Sync + 'static,
	PF::Proposer: Proposer<B, Error = Error, Transaction = sp_api::TransactionFor<C, B>>,
	SO: SyncOracle + Send + Sync + Clone,
	L: sc_consensus::JustificationSyncLink<B>,
	CIDP: CreateInherentDataProviders<B, ()> + Send + 'static,
	CIDP::InherentDataProviders: InherentDataProviderExt + Send,
	BS: BackoffAuthoringBlocksStrategy<NumberFor<B>> + Send + Sync + 'static,
	Error: std::error::Error + Send + From<ConsensusError> + 'static,
{
	let worker = build_aura_worker::<P, _, _, _, _, _, _, _, _>(BuildAuraWorkerParams {
		client,
		block_import,
		proposer_factory,
		keystore,
		sync_oracle: sync_oracle.clone(),
		justification_sync_link,
		force_authoring,
		backoff_authoring_blocks,
		telemetry,
		block_proposal_slot_portion,
		max_block_proposal_slot_portion,
		compatibility_mode,
	});

	Ok(sc_consensus_slots::start_slot_worker(
		slot_duration,
		select_chain,
		SimpleSlotWorkerToSlotWorker(worker),
		sync_oracle,
		create_inherent_data_providers,
	))
}

/// Parameters of [`build_aura_worker`].
pub struct BuildAuraWorkerParams<C, I, PF, SO, L, BS, N> {
	/// The client to interact with the chain.
	pub client: Arc<C>,
	/// The block import.
	pub block_import: I,
	/// The proposer factory to build proposer instances.
	pub proposer_factory: PF,
	/// The sync oracle that can give us the current sync status.
	pub sync_oracle: SO,
	/// Hook into the sync module to control the justification sync process.
	pub justification_sync_link: L,
	/// Should we force the authoring of blocks?
	pub force_authoring: bool,
	/// The backoff strategy when we miss slots.
	pub backoff_authoring_blocks: Option<BS>,
	/// The keystore used by the node.
	pub keystore: KeystorePtr,
	/// The proportion of the slot dedicated to proposing.
	///
	/// The block proposing will be limited to this proportion of the slot from the starting of the
	/// slot. However, the proposing can still take longer when there is some lenience factor
	/// applied, because there were no blocks produced for some slots.
	pub block_proposal_slot_portion: SlotProportion,
	/// The maximum proportion of the slot dedicated to proposing with any lenience factor applied
	/// due to no blocks being produced.
	pub max_block_proposal_slot_portion: Option<SlotProportion>,
	/// Telemetry instance used to report telemetry metrics.
	pub telemetry: Option<TelemetryHandle>,
	/// Compatibility mode that should be used.
	///
	/// If in doubt, use `Default::default()`.
	pub compatibility_mode: CompatibilityMode<N>,
}

/// Build the aura worker.
///
/// The caller is responsible for running this worker, otherwise it will do nothing.
pub fn build_aura_worker<P, B, C, PF, I, SO, L, BS, Error>(
	BuildAuraWorkerParams {
		client,
		block_import,
		proposer_factory,
		sync_oracle,
		justification_sync_link,
		backoff_authoring_blocks,
		keystore,
		block_proposal_slot_portion,
		max_block_proposal_slot_portion,
		telemetry,
		force_authoring,
		compatibility_mode,
	}: BuildAuraWorkerParams<C, I, PF, SO, L, BS, NumberFor<B>>,
) -> impl sc_consensus_slots::SimpleSlotWorker<
	B,
	Proposer = PF::Proposer,
	BlockImport = I,
	SyncOracle = SO,
	JustificationSyncLink = L,
	Claim = P::Public,
	AuxData = Vec<AuthorityId<P>>,
>
where
	B: BlockT,
	C: ProvideRuntimeApi<B> + BlockOf + AuxStore + HeaderBackend<B> + Send + Sync,
	C::Api: AuraApi<B, AuthorityId<P>>,
	PF: Environment<B, Error = Error> + Send + Sync + 'static,
	PF::Proposer: Proposer<B, Error = Error, Transaction = sp_api::TransactionFor<C, B>>,
	P: Pair + Send + Sync,
	P::Public: AppPublic + Hash + Member + Encode + Decode,
	P::Signature: TryFrom<Vec<u8>> + Hash + Member + Encode + Decode,
	I: BlockImport<B, Transaction = sp_api::TransactionFor<C, B>> + Send + Sync + 'static,
	Error: std::error::Error + Send + From<ConsensusError> + 'static,
	SO: SyncOracle + Send + Sync + Clone,
	L: sc_consensus::JustificationSyncLink<B>,
	BS: BackoffAuthoringBlocksStrategy<NumberFor<B>> + Send + Sync + 'static,
{
	AuraWorker {
		client,
		block_import,
		env: proposer_factory,
		keystore,
		sync_oracle,
		justification_sync_link,
		force_authoring,
		backoff_authoring_blocks,
		telemetry,
		block_proposal_slot_portion,
		max_block_proposal_slot_portion,
		compatibility_mode,
		_key_type: PhantomData::<P>,
	}
}

struct AuraWorker<C, E, I, P, SO, L, BS, N> {
	client: Arc<C>,
	block_import: I,
	env: E,
	keystore: KeystorePtr,
	sync_oracle: SO,
	justification_sync_link: L,
	force_authoring: bool,
	backoff_authoring_blocks: Option<BS>,
	block_proposal_slot_portion: SlotProportion,
	max_block_proposal_slot_portion: Option<SlotProportion>,
	telemetry: Option<TelemetryHandle>,
	compatibility_mode: CompatibilityMode<N>,
	_key_type: PhantomData<P>,
}

#[async_trait::async_trait]
impl<B, C, E, I, P, Error, SO, L, BS> sc_consensus_slots::SimpleSlotWorker<B>
	for AuraWorker<C, E, I, P, SO, L, BS, NumberFor<B>>
where
	B: BlockT,
	C: ProvideRuntimeApi<B> + BlockOf + HeaderBackend<B> + Sync,
	C::Api: AuraApi<B, AuthorityId<P>>,
	E: Environment<B, Error = Error> + Send + Sync,
	E::Proposer: Proposer<B, Error = Error, Transaction = sp_api::TransactionFor<C, B>>,
	I: BlockImport<B, Transaction = sp_api::TransactionFor<C, B>> + Send + Sync + 'static,
	P: Pair + Send + Sync,
	P::Public: AppPublic + Public + Member + Encode + Decode + Hash,
	P::Signature: TryFrom<Vec<u8>> + Member + Encode + Decode + Hash + Debug,
	SO: SyncOracle + Send + Clone + Sync,
	L: sc_consensus::JustificationSyncLink<B>,
	BS: BackoffAuthoringBlocksStrategy<NumberFor<B>> + Send + Sync + 'static,
	Error: std::error::Error + Send + From<ConsensusError> + 'static,
{
	type BlockImport = I;
	type SyncOracle = SO;
	type JustificationSyncLink = L;
	type CreateProposer =
		Pin<Box<dyn Future<Output = Result<E::Proposer, ConsensusError>> + Send + 'static>>;
	type Proposer = E::Proposer;
	type Claim = P::Public;
	type AuxData = Vec<AuthorityId<P>>;

	fn logging_target(&self) -> &'static str {
		"aura"
	}

	fn block_import(&mut self) -> &mut Self::BlockImport {
		&mut self.block_import
	}

<<<<<<< HEAD
	fn aux_data(
		&self,
		header: &B::Header,
		_slot: Slot,
	) -> Result<Self::AuxData, sp_consensus::Error> {
=======
	fn aux_data(&self, header: &B::Header, _slot: Slot) -> Result<Self::AuxData, ConsensusError> {
>>>>>>> 3bb3882c
		authorities(
			self.client.as_ref(),
			header.hash(),
			*header.number() + 1u32.into(),
			&self.compatibility_mode,
		)
	}

	fn authorities_len(&self, authorities: &Self::AuxData) -> Option<usize> {
		Some(authorities.len())
	}

	async fn claim_slot(
		&self,
		_header: &B::Header,
		slot: Slot,
		authorities: &Self::AuxData,
	) -> Option<Self::Claim> {
		crate::standalone::claim_slot::<P>(slot, authorities, &self.keystore).await
	}

	fn pre_digest_data(&self, slot: Slot, _claim: &Self::Claim) -> Vec<sp_runtime::DigestItem> {
		vec![crate::standalone::pre_digest::<P>(slot)]
	}

	async fn block_import_params(
		&self,
		header: B::Header,
		header_hash: &B::Hash,
		body: Vec<B::Extrinsic>,
		storage_changes: StorageChanges<<Self::BlockImport as BlockImport<B>>::Transaction, B>,
		public: Self::Claim,
		_authorities: Self::AuxData,
	) -> Result<
		sc_consensus::BlockImportParams<B, <Self::BlockImport as BlockImport<B>>::Transaction>,
		ConsensusError,
	> {
		let signature_digest_item =
			crate::standalone::seal::<_, P>(header_hash, &public, &self.keystore)?;

		let mut import_block = BlockImportParams::new(BlockOrigin::Own, header);
		import_block.post_digests.push(signature_digest_item);
		import_block.body = Some(body);
		import_block.state_action =
			StateAction::ApplyChanges(sc_consensus::StorageChanges::Changes(storage_changes));
		import_block.fork_choice = Some(ForkChoiceStrategy::LongestChain);

		Ok(import_block)
	}

	fn force_authoring(&self) -> bool {
		self.force_authoring
	}

	fn should_backoff(&self, slot: Slot, chain_head: &B::Header) -> bool {
		if let Some(ref strategy) = self.backoff_authoring_blocks {
			if let Ok(chain_head_slot) = find_pre_digest::<B, P::Signature>(chain_head) {
				return strategy.should_backoff(
					*chain_head.number(),
					chain_head_slot,
					self.client.info().finalized_number,
					slot,
					self.logging_target(),
				)
			}
		}
		false
	}

	fn sync_oracle(&mut self) -> &mut Self::SyncOracle {
		&mut self.sync_oracle
	}

	fn justification_sync_link(&mut self) -> &mut Self::JustificationSyncLink {
		&mut self.justification_sync_link
	}

	fn proposer(&mut self, block: &B::Header) -> Self::CreateProposer {
		self.env
			.init(block)
			.map_err(|e| ConsensusError::ClientImport(format!("{:?}", e)))
			.boxed()
	}

	fn telemetry(&self) -> Option<TelemetryHandle> {
		self.telemetry.clone()
	}

	fn proposing_remaining_duration(&self, slot_info: &SlotInfo<B>) -> std::time::Duration {
		let parent_slot = find_pre_digest::<B, P::Signature>(&slot_info.chain_head).ok();

		sc_consensus_slots::proposing_remaining_duration(
			parent_slot,
			slot_info,
			&self.block_proposal_slot_portion,
			self.max_block_proposal_slot_portion.as_ref(),
			sc_consensus_slots::SlotLenienceType::Exponential,
			self.logging_target(),
		)
	}

	fn keystore(&self) -> SyncCryptoStorePtr {
		self.keystore.clone()
	}

	fn get_key(&self, claim: &Self::Claim) -> sp_core::sr25519::Public {
		claim.as_slice().try_into().unwrap()
	}
}

<<<<<<< HEAD
fn aura_err<B: BlockT>(error: Error<B>) -> Error<B> {
	debug!(target: LOG_TARGET, "{}", error);
	error
}

=======
>>>>>>> 3bb3882c
/// Aura Errors
#[derive(Debug, thiserror::Error)]
pub enum Error<B: BlockT> {
	/// Multiple Aura pre-runtime headers
	#[error("Multiple Aura pre-runtime headers")]
	MultipleHeaders,
	/// No Aura pre-runtime digest found
	#[error("No Aura pre-runtime digest found")]
	NoDigestFound,
	/// Header is unsealed
	#[error("Header {0:?} is unsealed")]
	HeaderUnsealed(B::Hash),
	/// Header has a bad seal
	#[error("Header {0:?} has a bad seal")]
	HeaderBadSeal(B::Hash),
	/// Slot Author not found
	#[error("Slot Author not found")]
	SlotAuthorNotFound,
	/// Bad signature
	#[error("Bad signature on {0:?}")]
	BadSignature(B::Hash),
	/// Client Error
	#[error(transparent)]
	Client(sp_blockchain::Error),
	/// Unknown inherent error for identifier
	#[error("Unknown inherent error for identifier: {}", String::from_utf8_lossy(.0))]
	UnknownInherentError(sp_inherents::InherentIdentifier),
	/// Inherents Error
	#[error("Inherent error: {0}")]
	Inherent(sp_inherents::Error),
}

impl<B: BlockT> From<Error<B>> for String {
	fn from(error: Error<B>) -> String {
		error.to_string()
	}
}

<<<<<<< HEAD
/// Get pre-digests from the header
pub fn find_pre_digest<B: BlockT, Signature: Codec>(header: &B::Header) -> Result<Slot, Error<B>> {
	if header.number().is_zero() {
		return Ok(0.into())
	}

	let mut pre_digest: Option<Slot> = None;
	for log in header.digest().logs() {
		trace!(target: LOG_TARGET, "Checking log {:?}", log);
		match (CompatibleDigestItem::<Signature>::as_aura_pre_digest(log), pre_digest.is_some()) {
			(Some(_), true) => return Err(aura_err(Error::MultipleHeaders)),
			(None, _) => trace!(target: LOG_TARGET, "Ignoring digest not meant for us"),
			(s, false) => pre_digest = s,
=======
impl<B: BlockT> From<crate::standalone::PreDigestLookupError> for Error<B> {
	fn from(e: crate::standalone::PreDigestLookupError) -> Self {
		match e {
			crate::standalone::PreDigestLookupError::MultipleHeaders => Error::MultipleHeaders,
			crate::standalone::PreDigestLookupError::NoDigestFound => Error::NoDigestFound,
>>>>>>> 3bb3882c
		}
	}
}

fn authorities<A, B, C>(
	client: &C,
	parent_hash: B::Hash,
	context_block_number: NumberFor<B>,
	compatibility_mode: &CompatibilityMode<NumberFor<B>>,
) -> Result<Vec<A>, ConsensusError>
where
	A: Codec + Debug,
	B: BlockT,
	C: ProvideRuntimeApi<B>,
	C::Api: AuraApi<B, A>,
{
	let runtime_api = client.runtime_api();

	match compatibility_mode {
		CompatibilityMode::None => {},
		// Use `initialize_block` until we hit the block that should disable the mode.
		CompatibilityMode::UseInitializeBlock { until } =>
			if *until > context_block_number {
				runtime_api
					.initialize_block(
						parent_hash,
						&B::Header::new(
							context_block_number,
							Default::default(),
							Default::default(),
							parent_hash,
							Default::default(),
						),
					)
<<<<<<< HEAD
					.map_err(|_| sp_consensus::Error::InvalidAuthoritiesSet)?;
=======
					.map_err(|_| ConsensusError::InvalidAuthoritiesSet)?;
>>>>>>> 3bb3882c
			},
	}

	runtime_api
		.authorities(parent_hash)
		.ok()
		.ok_or(ConsensusError::InvalidAuthoritiesSet)
}

#[cfg(test)]
mod tests {
	use super::*;
	use parking_lot::Mutex;
	use sc_block_builder::BlockBuilderProvider;
	use sc_client_api::BlockchainEvents;
	use sc_consensus::BoxJustificationImport;
	use sc_consensus_slots::{BackoffAuthoringOnFinalizedHeadLagging, SimpleSlotWorker};
	use sc_keystore::LocalKeystore;
	use sc_network_test::{Block as TestBlock, *};
	use sp_application_crypto::{key_types::AURA, AppCrypto};
	use sp_consensus::{DisableProofRecording, NoNetwork as DummyOracle, Proposal};
	use sp_consensus_aura::sr25519::AuthorityPair;
	use sp_inherents::InherentData;
	use sp_keyring::sr25519::Keyring;
	use sp_keystore::Keystore;
	use sp_runtime::{
		traits::{Block as BlockT, Header as _},
		Digest,
	};
	use sp_timestamp::Timestamp;
	use std::{
		task::Poll,
		time::{Duration, Instant},
	};
	use substrate_test_runtime_client::{
		runtime::{Header, H256},
		TestClient,
	};
	use tokio::runtime::{Handle, Runtime};

	const SLOT_DURATION_MS: u64 = 1000;

	type Error = sp_blockchain::Error;

	struct DummyFactory(Arc<TestClient>);
	struct DummyProposer(u64, Arc<TestClient>);

	impl Environment<TestBlock> for DummyFactory {
		type Proposer = DummyProposer;
		type CreateProposer = futures::future::Ready<Result<DummyProposer, Error>>;
		type Error = Error;

		fn init(&mut self, parent_header: &<TestBlock as BlockT>::Header) -> Self::CreateProposer {
			futures::future::ready(Ok(DummyProposer(parent_header.number + 1, self.0.clone())))
		}
	}

	impl Proposer<TestBlock> for DummyProposer {
		type Error = Error;
		type Transaction =
			sc_client_api::TransactionFor<substrate_test_runtime_client::Backend, TestBlock>;
		type Proposal = future::Ready<Result<Proposal<TestBlock, Self::Transaction, ()>, Error>>;
		type ProofRecording = DisableProofRecording;
		type Proof = ();

		fn propose(
			self,
			_: InherentData,
			digests: Digest,
			_: Duration,
			_: Option<usize>,
		) -> Self::Proposal {
			let r = self.1.new_block(digests).unwrap().build().map_err(|e| e.into());

			future::ready(r.map(|b| Proposal {
				block: b.block,
				proof: (),
				storage_changes: b.storage_changes,
			}))
		}
	}

	type AuraVerifier = import_queue::AuraVerifier<
		PeersFullClient,
		AuthorityPair,
		Box<
			dyn CreateInherentDataProviders<
				TestBlock,
				(),
				InherentDataProviders = (InherentDataProvider,),
			>,
		>,
		u64,
	>;
	type AuraPeer = Peer<(), PeersClient>;

	#[derive(Default)]
	pub struct AuraTestNet {
		peers: Vec<AuraPeer>,
	}

	impl TestNetFactory for AuraTestNet {
		type Verifier = AuraVerifier;
		type PeerData = ();
		type BlockImport = PeersClient;

		fn make_verifier(&self, client: PeersClient, _peer_data: &()) -> Self::Verifier {
			let client = client.as_client();
			let slot_duration = slot_duration(&*client).expect("slot duration available");

			assert_eq!(slot_duration.as_millis() as u64, SLOT_DURATION_MS);
			import_queue::AuraVerifier::new(
				client,
				Box::new(|_, _| async {
					let slot = InherentDataProvider::from_timestamp_and_slot_duration(
						Timestamp::current(),
						SlotDuration::from_millis(SLOT_DURATION_MS),
					);
					Ok((slot,))
				}),
				CheckForEquivocation::Yes,
				None,
				CompatibilityMode::None,
			)
		}

		fn make_block_import(
			&self,
			client: PeersClient,
		) -> (
			BlockImportAdapter<Self::BlockImport>,
			Option<BoxJustificationImport<Block>>,
			Self::PeerData,
		) {
			(client.as_block_import(), None, ())
		}

		fn peer(&mut self, i: usize) -> &mut AuraPeer {
			&mut self.peers[i]
		}

		fn peers(&self) -> &Vec<AuraPeer> {
			&self.peers
		}

		fn peers_mut(&mut self) -> &mut Vec<AuraPeer> {
			&mut self.peers
		}

		fn mut_peers<F: FnOnce(&mut Vec<AuraPeer>)>(&mut self, closure: F) {
			closure(&mut self.peers);
		}
	}

	#[tokio::test]
	async fn authoring_blocks() {
		sp_tracing::try_init_simple();
		let net = AuraTestNet::new(3);

		let peers = &[(0, Keyring::Alice), (1, Keyring::Bob), (2, Keyring::Charlie)];

		let net = Arc::new(Mutex::new(net));
		let mut import_notifications = Vec::new();
		let mut aura_futures = Vec::new();

		let mut keystore_paths = Vec::new();
		for (peer_id, key) in peers {
			let mut net = net.lock();
			let peer = net.peer(*peer_id);
			let client = peer.client().as_client();
			let select_chain = peer.select_chain().expect("full client has a select chain");
			let keystore_path = tempfile::tempdir().expect("Creates keystore path");
			let keystore = Arc::new(
				LocalKeystore::open(keystore_path.path(), None).expect("Creates keystore."),
			);

			keystore
				.sr25519_generate_new(AURA, Some(&key.to_seed()))
				.expect("Creates authority key");
			keystore_paths.push(keystore_path);

			let environ = DummyFactory(client.clone());
			import_notifications.push(
				client
					.import_notification_stream()
					.take_while(|n| {
						future::ready(!(n.origin != BlockOrigin::Own && n.header.number() < &5))
					})
					.for_each(move |_| future::ready(())),
			);

			let slot_duration = slot_duration(&*client).expect("slot duration available");

			aura_futures.push(
				start_aura::<AuthorityPair, _, _, _, _, _, _, _, _, _, _>(StartAuraParams {
					slot_duration,
					block_import: client.clone(),
					select_chain,
					client,
					proposer_factory: environ,
					sync_oracle: DummyOracle,
					justification_sync_link: (),
					create_inherent_data_providers: |_, _| async {
						let slot = InherentDataProvider::from_timestamp_and_slot_duration(
							Timestamp::current(),
							SlotDuration::from_millis(SLOT_DURATION_MS),
						);

						Ok((slot,))
					},
					force_authoring: false,
					backoff_authoring_blocks: Some(
						BackoffAuthoringOnFinalizedHeadLagging::default(),
					),
					keystore,
					block_proposal_slot_portion: SlotProportion::new(0.5),
					max_block_proposal_slot_portion: None,
					telemetry: None,
					compatibility_mode: CompatibilityMode::None,
				})
				.expect("Starts aura"),
			);
		}

		future::select(
			future::poll_fn(move |cx| {
				net.lock().poll(cx);
				Poll::<()>::Pending
			}),
			future::select(future::join_all(aura_futures), future::join_all(import_notifications)),
		)
		.await;
<<<<<<< HEAD
	}

	#[test]
	fn authorities_call_works() {
		let client = substrate_test_runtime_client::new();

		assert_eq!(client.chain_info().best_number, 0);
		assert_eq!(
			authorities(&client, client.chain_info().best_hash, 1, &CompatibilityMode::None)
				.unwrap(),
			vec![
				Keyring::Alice.public().into(),
				Keyring::Bob.public().into(),
				Keyring::Charlie.public().into()
			]
		);
=======
>>>>>>> 3bb3882c
	}

	#[tokio::test]
	async fn current_node_authority_should_claim_slot() {
		let net = AuraTestNet::new(4);

		let mut authorities = vec![
			Keyring::Alice.public().into(),
			Keyring::Bob.public().into(),
			Keyring::Charlie.public().into(),
		];

		let keystore_path = tempfile::tempdir().expect("Creates keystore path");
		let keystore = LocalKeystore::open(keystore_path.path(), None).expect("Creates keystore.");
		let public = keystore
			.sr25519_generate_new(AuthorityPair::ID, None)
			.expect("Key should be created");
		authorities.push(public.into());

		let net = Arc::new(Mutex::new(net));

		let mut net = net.lock();
		let peer = net.peer(3);
		let client = peer.client().as_client();
		let environ = DummyFactory(client.clone());

		let worker = AuraWorker {
			client: client.clone(),
			block_import: client,
			env: environ,
			keystore: keystore.into(),
			sync_oracle: DummyOracle,
			justification_sync_link: (),
			force_authoring: false,
			backoff_authoring_blocks: Some(BackoffAuthoringOnFinalizedHeadLagging::default()),
			telemetry: None,
			_key_type: PhantomData::<AuthorityPair>,
			block_proposal_slot_portion: SlotProportion::new(0.5),
			max_block_proposal_slot_portion: None,
			compatibility_mode: Default::default(),
		};

		let head = Header::new(
			1,
			H256::from_low_u64_be(0),
			H256::from_low_u64_be(0),
			Default::default(),
			Default::default(),
		);
		assert!(worker.claim_slot(&head, 0.into(), &authorities).await.is_none());
		assert!(worker.claim_slot(&head, 1.into(), &authorities).await.is_none());
		assert!(worker.claim_slot(&head, 2.into(), &authorities).await.is_none());
		assert!(worker.claim_slot(&head, 3.into(), &authorities).await.is_some());
		assert!(worker.claim_slot(&head, 4.into(), &authorities).await.is_none());
		assert!(worker.claim_slot(&head, 5.into(), &authorities).await.is_none());
		assert!(worker.claim_slot(&head, 6.into(), &authorities).await.is_none());
		assert!(worker.claim_slot(&head, 7.into(), &authorities).await.is_some());
	}

	#[tokio::test]
	async fn on_slot_returns_correct_block() {
		let net = AuraTestNet::new(4);

		let keystore_path = tempfile::tempdir().expect("Creates keystore path");
		let keystore = LocalKeystore::open(keystore_path.path(), None).expect("Creates keystore.");
		keystore
			.sr25519_generate_new(AuthorityPair::ID, Some(&Keyring::Alice.to_seed()))
			.expect("Key should be created");

		let net = Arc::new(Mutex::new(net));

		let mut net = net.lock();
		let peer = net.peer(3);
		let client = peer.client().as_client();
		let environ = DummyFactory(client.clone());

		let mut worker = AuraWorker {
			client: client.clone(),
			block_import: client.clone(),
			env: environ,
			keystore: keystore.into(),
			sync_oracle: DummyOracle,
			justification_sync_link: (),
			force_authoring: false,
			backoff_authoring_blocks: Option::<()>::None,
			telemetry: None,
			_key_type: PhantomData::<AuthorityPair>,
			block_proposal_slot_portion: SlotProportion::new(0.5),
			max_block_proposal_slot_portion: None,
			compatibility_mode: Default::default(),
		};

		let head = client.expect_header(client.info().genesis_hash).unwrap();

		let res = worker
			.on_slot(SlotInfo {
				slot: 0.into(),
				ends_at: Instant::now() + Duration::from_secs(100),
				create_inherent_data: Box::new(()),
				duration: Duration::from_millis(1000),
				chain_head: head,
				block_size_limit: None,
			})
			.await
			.unwrap();

		// The returned block should be imported and we should be able to get its header by now.
		assert!(client.header(res.block.hash()).unwrap().is_some());
	}
}<|MERGE_RESOLUTION|>--- conflicted
+++ resolved
@@ -44,27 +44,14 @@
 };
 use sc_telemetry::TelemetryHandle;
 use sp_api::{Core, ProvideRuntimeApi};
-<<<<<<< HEAD
-use sp_application_crypto::{AppKey, AppPublic};
-use sp_blockchain::{HeaderBackend, Result as CResult};
-=======
 use sp_application_crypto::AppPublic;
 use sp_blockchain::HeaderBackend;
->>>>>>> 3bb3882c
 use sp_consensus::{BlockOrigin, Environment, Error as ConsensusError, Proposer, SelectChain};
 use sp_consensus_slots::Slot;
 use sp_core::crypto::{Pair, Public};
 use sp_inherents::CreateInherentDataProviders;
-<<<<<<< HEAD
-use sp_keystore::{SyncCryptoStore, SyncCryptoStorePtr};
-use sp_runtime::{
-	traits::{Block as BlockT, Header, Member, NumberFor, Zero},
-	DigestItem,
-};
-=======
-use sp_keystore::KeystorePtr;
+use sp_keystore::{KeystorePtr};
 use sp_runtime::traits::{Block as BlockT, Header, Member, NumberFor};
->>>>>>> 3bb3882c
 
 mod import_queue;
 pub mod standalone;
@@ -81,6 +68,7 @@
 	inherents::{InherentDataProvider, InherentType as AuraInherent, INHERENT_IDENTIFIER},
 	AuraApi, ConsensusLog, SlotDuration, AURA_ENGINE_ID,
 };
+use sp_core::ByteArray;
 
 const LOG_TARGET: &str = "aura";
 
@@ -115,29 +103,6 @@
 		/// configuration) and the new nodes.
 		until: N,
 	},
-<<<<<<< HEAD
-}
-
-impl<N> Default for CompatibilityMode<N> {
-	fn default() -> Self {
-		Self::None
-	}
-}
-
-/// Get the slot duration for Aura.
-pub fn slot_duration<A, B, C>(client: &C) -> CResult<SlotDuration>
-where
-	A: Codec,
-	B: BlockT,
-	C: AuxStore + ProvideRuntimeApi<B> + UsageProvider<B>,
-	C::Api: AuraApi<B, A>,
-{
-	client
-		.runtime_api()
-		.slot_duration(client.usage_info().chain.best_hash)
-		.map_err(|err| err.into())
-=======
->>>>>>> 3bb3882c
 }
 
 impl<N> Default for CompatibilityMode<N> {
@@ -206,11 +171,7 @@
 		telemetry,
 		compatibility_mode,
 	}: StartAuraParams<C, SC, I, PF, SO, L, CIDP, BS, NumberFor<B>>,
-<<<<<<< HEAD
-) -> Result<impl Future<Output = ()>, sp_consensus::Error>
-=======
 ) -> Result<impl Future<Output = ()>, ConsensusError>
->>>>>>> 3bb3882c
 where
 	P: Pair + Send + Sync,
 	P::Public: AppPublic + Hash + Member + Encode + Decode,
@@ -398,15 +359,7 @@
 		&mut self.block_import
 	}
 
-<<<<<<< HEAD
-	fn aux_data(
-		&self,
-		header: &B::Header,
-		_slot: Slot,
-	) -> Result<Self::AuxData, sp_consensus::Error> {
-=======
 	fn aux_data(&self, header: &B::Header, _slot: Slot) -> Result<Self::AuxData, ConsensusError> {
->>>>>>> 3bb3882c
 		authorities(
 			self.client.as_ref(),
 			header.hash(),
@@ -507,8 +460,7 @@
 			self.logging_target(),
 		)
 	}
-
-	fn keystore(&self) -> SyncCryptoStorePtr {
+	fn keystore(&self) -> KeystorePtr {
 		self.keystore.clone()
 	}
 
@@ -517,14 +469,6 @@
 	}
 }
 
-<<<<<<< HEAD
-fn aura_err<B: BlockT>(error: Error<B>) -> Error<B> {
-	debug!(target: LOG_TARGET, "{}", error);
-	error
-}
-
-=======
->>>>>>> 3bb3882c
 /// Aura Errors
 #[derive(Debug, thiserror::Error)]
 pub enum Error<B: BlockT> {
@@ -563,27 +507,11 @@
 	}
 }
 
-<<<<<<< HEAD
-/// Get pre-digests from the header
-pub fn find_pre_digest<B: BlockT, Signature: Codec>(header: &B::Header) -> Result<Slot, Error<B>> {
-	if header.number().is_zero() {
-		return Ok(0.into())
-	}
-
-	let mut pre_digest: Option<Slot> = None;
-	for log in header.digest().logs() {
-		trace!(target: LOG_TARGET, "Checking log {:?}", log);
-		match (CompatibleDigestItem::<Signature>::as_aura_pre_digest(log), pre_digest.is_some()) {
-			(Some(_), true) => return Err(aura_err(Error::MultipleHeaders)),
-			(None, _) => trace!(target: LOG_TARGET, "Ignoring digest not meant for us"),
-			(s, false) => pre_digest = s,
-=======
 impl<B: BlockT> From<crate::standalone::PreDigestLookupError> for Error<B> {
 	fn from(e: crate::standalone::PreDigestLookupError) -> Self {
 		match e {
 			crate::standalone::PreDigestLookupError::MultipleHeaders => Error::MultipleHeaders,
 			crate::standalone::PreDigestLookupError::NoDigestFound => Error::NoDigestFound,
->>>>>>> 3bb3882c
 		}
 	}
 }
@@ -618,11 +546,7 @@
 							Default::default(),
 						),
 					)
-<<<<<<< HEAD
-					.map_err(|_| sp_consensus::Error::InvalidAuthoritiesSet)?;
-=======
 					.map_err(|_| ConsensusError::InvalidAuthoritiesSet)?;
->>>>>>> 3bb3882c
 			},
 	}
 
@@ -661,7 +585,6 @@
 		runtime::{Header, H256},
 		TestClient,
 	};
-	use tokio::runtime::{Handle, Runtime};
 
 	const SLOT_DURATION_MS: u64 = 1000;
 
@@ -855,25 +778,6 @@
 			future::select(future::join_all(aura_futures), future::join_all(import_notifications)),
 		)
 		.await;
-<<<<<<< HEAD
-	}
-
-	#[test]
-	fn authorities_call_works() {
-		let client = substrate_test_runtime_client::new();
-
-		assert_eq!(client.chain_info().best_number, 0);
-		assert_eq!(
-			authorities(&client, client.chain_info().best_hash, 1, &CompatibilityMode::None)
-				.unwrap(),
-			vec![
-				Keyring::Alice.public().into(),
-				Keyring::Bob.public().into(),
-				Keyring::Charlie.public().into()
-			]
-		);
-=======
->>>>>>> 3bb3882c
 	}
 
 	#[tokio::test]
