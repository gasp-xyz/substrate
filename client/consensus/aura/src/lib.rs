--- conflicted
+++ resolved
@@ -726,18 +726,9 @@
 	>;
 	type AuraPeer = Peer<(), PeersClient>;
 
+	#[derive(Default)]
 	pub struct AuraTestNet {
-		rt_handle: Handle,
 		peers: Vec<AuraPeer>,
-	}
-
-	impl WithRuntime for AuraTestNet {
-		fn with_runtime(rt_handle: Handle) -> Self {
-			AuraTestNet { rt_handle, peers: Vec::new() }
-		}
-		fn rt_handle(&self) -> &Handle {
-			&self.rt_handle
-		}
 	}
 
 	impl TestNetFactory for AuraTestNet {
@@ -791,8 +782,7 @@
 	#[tokio::test]
 	async fn authoring_blocks() {
 		sp_tracing::try_init_simple();
-		let runtime = Runtime::new().unwrap();
-		let net = AuraTestNet::new(runtime.handle().clone(), 3);
+		let net = AuraTestNet::new(3);
 
 		let peers = &[(0, Keyring::Alice), (1, Keyring::Bob), (2, Keyring::Charlie)];
 
@@ -858,11 +848,7 @@
 			);
 		}
 
-<<<<<<< HEAD
-		runtime.block_on(future::select(
-=======
 		future::select(
->>>>>>> 18bb7c7c
 			future::poll_fn(move |cx| {
 				net.lock().poll(cx);
 				Poll::<()>::Pending
@@ -888,16 +874,9 @@
 		);
 	}
 
-<<<<<<< HEAD
-	#[test]
-	fn current_node_authority_should_claim_slot() {
-		let runtime = Runtime::new().unwrap();
-		let net = AuraTestNet::new(runtime.handle().clone(), 4);
-=======
 	#[tokio::test]
 	async fn current_node_authority_should_claim_slot() {
 		let net = AuraTestNet::new(4);
->>>>>>> 18bb7c7c
 
 		let mut authorities = vec![
 			Keyring::Alice.public().into(),
@@ -941,22 +920,6 @@
 			Default::default(),
 			Default::default(),
 		);
-<<<<<<< HEAD
-		assert!(runtime.block_on(worker.claim_slot(&head, 0.into(), &authorities)).is_none());
-		assert!(runtime.block_on(worker.claim_slot(&head, 1.into(), &authorities)).is_none());
-		assert!(runtime.block_on(worker.claim_slot(&head, 2.into(), &authorities)).is_none());
-		assert!(runtime.block_on(worker.claim_slot(&head, 3.into(), &authorities)).is_some());
-		assert!(runtime.block_on(worker.claim_slot(&head, 4.into(), &authorities)).is_none());
-		assert!(runtime.block_on(worker.claim_slot(&head, 5.into(), &authorities)).is_none());
-		assert!(runtime.block_on(worker.claim_slot(&head, 6.into(), &authorities)).is_none());
-		assert!(runtime.block_on(worker.claim_slot(&head, 7.into(), &authorities)).is_some());
-	}
-
-	#[test]
-	fn on_slot_returns_correct_block() {
-		let runtime = Runtime::new().unwrap();
-		let net = AuraTestNet::new(runtime.handle().clone(), 4);
-=======
 		assert!(worker.claim_slot(&head, 0.into(), &authorities).await.is_none());
 		assert!(worker.claim_slot(&head, 1.into(), &authorities).await.is_none());
 		assert!(worker.claim_slot(&head, 2.into(), &authorities).await.is_none());
@@ -970,7 +933,6 @@
 	#[tokio::test]
 	async fn on_slot_returns_correct_block() {
 		let net = AuraTestNet::new(4);
->>>>>>> 18bb7c7c
 
 		let keystore_path = tempfile::tempdir().expect("Creates keystore path");
 		let keystore = LocalKeystore::open(keystore_path.path(), None).expect("Creates keystore.");
@@ -1006,25 +968,16 @@
 
 		let head = client.expect_header(client.info().genesis_hash).unwrap();
 
-<<<<<<< HEAD
-		let res = runtime
-			.block_on(worker.on_slot(SlotInfo {
-=======
 		let res = worker
 			.on_slot(SlotInfo {
->>>>>>> 18bb7c7c
 				slot: 0.into(),
 				ends_at: Instant::now() + Duration::from_secs(100),
 				create_inherent_data: Box::new(()),
 				duration: Duration::from_millis(1000),
 				chain_head: head,
 				block_size_limit: None,
-<<<<<<< HEAD
-			}))
-=======
 			})
 			.await
->>>>>>> 18bb7c7c
 			.unwrap();
 
 		// The returned block should be imported and we should be able to get its header by now.
