// This file is part of Substrate.

// Copyright (C) 2019-2022 Parity Technologies (UK) Ltd.
// SPDX-License-Identifier: GPL-3.0-or-later WITH Classpath-exception-2.0

// This program is free software: you can redistribute it and/or modify
// it under the terms of the GNU General Public License as published by
// the Free Software Foundation, either version 3 of the License, or
// (at your option) any later version.

// This program is distributed in the hope that it will be useful,
// but WITHOUT ANY WARRANTY; without even the implied warranty of
// MERCHANTABILITY or FITNESS FOR A PARTICULAR PURPOSE. See the
// GNU General Public License for more details.

// You should have received a copy of the GNU General Public License
// along with this program. If not, see <https://www.gnu.org/licenses/>.

use crate::{
	state_machine::{ConsensusGossip, TopicNotification, PERIODIC_MAINTENANCE_INTERVAL},
	Network, Validator,
};

use sc_network_common::protocol::{event::Event, ProtocolName};
use sc_peerset::ReputationChange;

use futures::{
	channel::mpsc::{channel, Receiver, Sender},
	prelude::*,
};
use libp2p::PeerId;
use log::trace;
use prometheus_endpoint::Registry;
use sp_runtime::traits::Block as BlockT;
use std::{
	collections::{HashMap, VecDeque},
	pin::Pin,
	sync::Arc,
	task::{Context, Poll},
};

/// Wraps around an implementation of the [`Network`] trait and provides gossiping capabilities on
/// top of it.
pub struct GossipEngine<B: BlockT> {
	state_machine: ConsensusGossip<B>,
	network: Box<dyn Network<B> + Send>,
	periodic_maintenance_interval: futures_timer::Delay,
	protocol: ProtocolName,

	/// Incoming events from the network.
	network_event_stream: Pin<Box<dyn Stream<Item = Event> + Send>>,
	/// Outgoing events to the consumer.
	message_sinks: HashMap<B::Hash, Vec<Sender<TopicNotification>>>,
	/// Buffered messages (see [`ForwardingState`]).
	forwarding_state: ForwardingState<B>,

	is_terminated: bool,
}

/// A gossip engine receives messages from the network via the `network_event_stream` and forwards
/// them to upper layers via the `message_sinks`. In the scenario where messages have been received
/// from the network but a subscribed message sink is not yet ready to receive the messages, the
/// messages are buffered. To model this process a gossip engine can be in two states.
enum ForwardingState<B: BlockT> {
	/// The gossip engine is currently not forwarding any messages and will poll the network for
	/// more messages to forward.
	Idle,
	/// The gossip engine is in the progress of forwarding messages and thus will not poll the
	/// network for more messages until it has send all current messages into the subscribed
	/// message sinks.
	Busy(VecDeque<(B::Hash, TopicNotification)>),
}

impl<B: BlockT> Unpin for GossipEngine<B> {}

impl<B: BlockT> GossipEngine<B> {
	/// Create a new instance.
	pub fn new<N: Network<B> + Send + Clone + 'static>(
		network: N,
		protocol: impl Into<ProtocolName>,
		validator: Arc<dyn Validator<B>>,
		metrics_registry: Option<&Registry>,
	) -> Self
	where
		B: 'static,
	{
		let protocol = protocol.into();
		let network_event_stream = network.event_stream("network-gossip");

		GossipEngine {
			state_machine: ConsensusGossip::new(validator, protocol.clone(), metrics_registry),
			network: Box::new(network),
			periodic_maintenance_interval: futures_timer::Delay::new(PERIODIC_MAINTENANCE_INTERVAL),
			protocol,

			network_event_stream,
			message_sinks: HashMap::new(),
			forwarding_state: ForwardingState::Idle,

			is_terminated: false,
		}
	}

	pub fn report(&self, who: PeerId, reputation: ReputationChange) {
		self.network.report_peer(who, reputation);
	}

	/// Registers a message without propagating it to any peers. The message
	/// becomes available to new peers or when the service is asked to gossip
	/// the message's topic. No validation is performed on the message, if the
	/// message is already expired it should be dropped on the next garbage
	/// collection.
	pub fn register_gossip_message(&mut self, topic: B::Hash, message: Vec<u8>) {
		self.state_machine.register_message(topic, message);
	}

	/// Broadcast all messages with given topic.
	pub fn broadcast_topic(&mut self, topic: B::Hash, force: bool) {
		self.state_machine.broadcast_topic(&mut *self.network, topic, force);
	}

	/// Get data of valid, incoming messages for a topic (but might have expired meanwhile).
	pub fn messages_for(&mut self, topic: B::Hash) -> Receiver<TopicNotification> {
		let past_messages = self.state_machine.messages_for(topic).collect::<Vec<_>>();
		// The channel length is not critical for correctness. By the implementation of `channel`
		// each sender is guaranteed a single buffer slot, making it a non-rendezvous channel and
		// thus preventing direct dead-locks. A minimum channel length of 10 is an estimate based on
		// the fact that despite `NotificationsReceived` having a `Vec` of messages, it only ever
		// contains a single message.
		let (mut tx, rx) = channel(usize::max(past_messages.len(), 10));

		for notification in past_messages {
			tx.try_send(notification)
				.expect("receiver known to be live, and buffer size known to suffice; qed");
		}

		self.message_sinks.entry(topic).or_default().push(tx);

		rx
	}

	/// Send all messages with given topic to a peer.
	pub fn send_topic(&mut self, who: &PeerId, topic: B::Hash, force: bool) {
		self.state_machine.send_topic(&mut *self.network, who, topic, force)
	}

	/// Multicast a message to all peers.
	pub fn gossip_message(&mut self, topic: B::Hash, message: Vec<u8>, force: bool) {
		self.state_machine.multicast(&mut *self.network, topic, message, force)
	}

	/// Send addressed message to the given peers. The message is not kept or multicast
	/// later on.
	pub fn send_message(&mut self, who: Vec<PeerId>, data: Vec<u8>) {
		for who in &who {
			self.state_machine.send_message(&mut *self.network, who, data.clone());
		}
	}

	/// Notify everyone we're connected to that we have the given block.
	///
	/// Note: this method isn't strictly related to gossiping and should eventually be moved
	/// somewhere else.
	pub fn announce(&self, block: B::Hash, associated_data: Option<Vec<u8>>) {
		self.network.announce_block(block, associated_data);
	}
}

impl<B: BlockT> Future for GossipEngine<B> {
	type Output = ();

	fn poll(mut self: Pin<&mut Self>, cx: &mut Context) -> Poll<Self::Output> {
		let this = &mut *self;

		'outer: loop {
			match &mut this.forwarding_state {
				ForwardingState::Idle => {
					match this.network_event_stream.poll_next_unpin(cx) {
						Poll::Ready(Some(event)) => match event {
							Event::SyncConnected { remote } => {
								this.network.add_set_reserved(remote, this.protocol.clone());
							},
							Event::SyncDisconnected { remote } => {
								this.network.remove_peers_from_reserved_set(
									this.protocol.clone(),
									vec![remote],
								);
							},
							Event::NotificationStreamOpened { remote, protocol, role, .. } => {
								if protocol != this.protocol {
									continue
								}
								this.state_machine.new_peer(&mut *this.network, remote, role);
							},
							Event::NotificationStreamClosed { remote, protocol } => {
								if protocol != this.protocol {
									continue
								}
								this.state_machine.peer_disconnected(&mut *this.network, remote);
							},
							Event::NotificationsReceived { remote, messages } => {
								let messages = messages
									.into_iter()
									.filter_map(|(engine, data)| {
										if engine == this.protocol {
											Some(data.to_vec())
										} else {
											None
										}
									})
									.collect();

								let to_forward = this.state_machine.on_incoming(
									&mut *this.network,
									remote,
									messages,
								);

								this.forwarding_state = ForwardingState::Busy(to_forward.into());
							},
							Event::Dht(_) => {},
						},
						// The network event stream closed. Do the same for [`GossipValidator`].
						Poll::Ready(None) => {
							self.is_terminated = true;
							return Poll::Ready(())
						},
						Poll::Pending => break,
					}
				},
				ForwardingState::Busy(to_forward) => {
					let (topic, notification) = match to_forward.pop_front() {
						Some(n) => n,
						None => {
							this.forwarding_state = ForwardingState::Idle;
							continue
						},
					};

					let sinks = match this.message_sinks.get_mut(&topic) {
						Some(sinks) => sinks,
						None => continue,
					};

					// Make sure all sinks for the given topic are ready.
					for sink in sinks.iter_mut() {
						match sink.poll_ready(cx) {
							Poll::Ready(Ok(())) => {},
							// Receiver has been dropped. Ignore for now, filtered out in (1).
							Poll::Ready(Err(_)) => {},
							Poll::Pending => {
								// Push back onto queue for later.
								to_forward.push_front((topic, notification));
								break 'outer
							},
						}
					}

					// Filter out all closed sinks.
					sinks.retain(|sink| !sink.is_closed()); // (1)

					if sinks.is_empty() {
						this.message_sinks.remove(&topic);
						continue
					}

					trace!(
						target: "gossip",
						"Pushing consensus message to sinks for {}.", topic,
					);

					// Send the notification on each sink.
					for sink in sinks {
						match sink.start_send(notification.clone()) {
							Ok(()) => {},
							Err(e) if e.is_full() => {
								unreachable!("Previously ensured that all sinks are ready; qed.")
							},
							// Receiver got dropped. Will be removed in next iteration (See (1)).
							Err(_) => {},
						}
					}
				},
			}
		}

		while let Poll::Ready(()) = this.periodic_maintenance_interval.poll_unpin(cx) {
			this.periodic_maintenance_interval.reset(PERIODIC_MAINTENANCE_INTERVAL);
			this.state_machine.tick(&mut *this.network);

			this.message_sinks.retain(|_, sinks| {
				sinks.retain(|sink| !sink.is_closed());
				!sinks.is_empty()
			});
		}

		Poll::Pending
	}
}

impl<B: BlockT> futures::future::FusedFuture for GossipEngine<B> {
	fn is_terminated(&self) -> bool {
		self.is_terminated
	}
}

#[cfg(test)]
mod tests {
	use super::*;
	use crate::{multiaddr::Multiaddr, ValidationResult, ValidatorContext};
	use futures::{
		channel::mpsc::{unbounded, UnboundedSender},
		executor::{block_on, block_on_stream},
		future::poll_fn,
	};
	use quickcheck::{Arbitrary, Gen, QuickCheck};
	use sc_network_common::{
		config::MultiaddrWithPeerId,
		protocol::role::ObservedRole,
		service::{
			NetworkBlock, NetworkEventStream, NetworkNotification, NetworkPeers,
			NotificationSender, NotificationSenderError,
		},
	};
	use sp_runtime::{
		testing::H256,
		traits::{Block as BlockT, NumberFor},
	};
	use std::{
		collections::HashSet,
		sync::{Arc, Mutex},
	};
	use substrate_test_runtime_client::runtime::Block;

	#[derive(Clone, Default)]
	struct TestNetwork {
		inner: Arc<Mutex<TestNetworkInner>>,
	}

	#[derive(Clone, Default)]
	struct TestNetworkInner {
		event_senders: Vec<UnboundedSender<Event>>,
	}

	impl NetworkPeers for TestNetwork {
		fn set_authorized_peers(&self, _peers: HashSet<PeerId>) {
			unimplemented!();
		}

		fn set_authorized_only(&self, _reserved_only: bool) {
			unimplemented!();
		}

		fn add_known_address(&self, _peer_id: PeerId, _addr: Multiaddr) {
			unimplemented!();
		}

		fn report_peer(&self, _who: PeerId, _cost_benefit: ReputationChange) {}

		fn disconnect_peer(&self, _who: PeerId, _protocol: ProtocolName) {
			unimplemented!();
		}

		fn accept_unreserved_peers(&self) {
			unimplemented!();
		}

		fn deny_unreserved_peers(&self) {
			unimplemented!();
		}

		fn add_reserved_peer(&self, _peer: MultiaddrWithPeerId) -> Result<(), String> {
			unimplemented!();
		}

		fn remove_reserved_peer(&self, _peer_id: PeerId) {
			unimplemented!();
		}

		fn set_reserved_peers(
			&self,
			_protocol: ProtocolName,
			_peers: HashSet<Multiaddr>,
		) -> Result<(), String> {
			unimplemented!();
		}

		fn add_peers_to_reserved_set(
			&self,
			_protocol: ProtocolName,
			_peers: HashSet<Multiaddr>,
		) -> Result<(), String> {
			unimplemented!();
		}

		fn remove_peers_from_reserved_set(&self, _protocol: ProtocolName, _peers: Vec<PeerId>) {}

		fn add_to_peers_set(
			&self,
			_protocol: ProtocolName,
			_peers: HashSet<Multiaddr>,
		) -> Result<(), String> {
			unimplemented!();
		}

		fn remove_from_peers_set(&self, _protocol: ProtocolName, _peers: Vec<PeerId>) {
			unimplemented!();
		}

		fn sync_num_connected(&self) -> usize {
			unimplemented!();
		}
	}

	impl NetworkEventStream for TestNetwork {
		fn event_stream(&self, _name: &'static str) -> Pin<Box<dyn Stream<Item = Event> + Send>> {
			let (tx, rx) = unbounded();
			self.inner.lock().unwrap().event_senders.push(tx);

			Box::pin(rx)
		}
	}

	impl NetworkNotification for TestNetwork {
		fn write_notification(&self, _target: PeerId, _protocol: ProtocolName, _message: Vec<u8>) {
			unimplemented!();
		}

		fn notification_sender(
			&self,
			_target: PeerId,
			_protocol: ProtocolName,
		) -> Result<Box<dyn NotificationSender>, NotificationSenderError> {
			unimplemented!();
		}
	}

	impl NetworkBlock<<Block as BlockT>::Hash, NumberFor<Block>> for TestNetwork {
		fn announce_block(&self, _hash: <Block as BlockT>::Hash, _data: Option<Vec<u8>>) {
			unimplemented!();
		}

		fn new_best_block_imported(
			&self,
			_hash: <Block as BlockT>::Hash,
			_number: NumberFor<Block>,
		) {
			unimplemented!();
		}
	}

	struct AllowAll;
	impl Validator<Block> for AllowAll {
		fn validate(
			&self,
			_context: &mut dyn ValidatorContext<Block>,
			_sender: &PeerId,
			_data: &[u8],
		) -> ValidationResult<H256> {
			ValidationResult::ProcessAndKeep(H256::default())
		}
	}

	/// Regression test for the case where the `GossipEngine.network_event_stream` closes. One
	/// should not ignore a `Poll::Ready(None)` as `poll_next_unpin` will panic on subsequent calls.
	///
	/// See https://github.com/paritytech/substrate/issues/5000 for details.
	#[test]
	fn returns_when_network_event_stream_closes() {
		let network = TestNetwork::default();
		let mut gossip_engine = GossipEngine::<Block>::new(
			network.clone(),
			"/my_protocol",
			Arc::new(AllowAll {}),
			None,
		);

		// Drop network event stream sender side.
		drop(network.inner.lock().unwrap().event_senders.pop());

		block_on(poll_fn(move |ctx| {
			if let Poll::Pending = gossip_engine.poll_unpin(ctx) {
				panic!(
					"Expected gossip engine to finish on first poll, given that \
					 `GossipEngine.network_event_stream` closes right away."
				)
			}
			Poll::Ready(())
		}))
	}

<<<<<<< HEAD
	#[tokio::test(flavor = "multi_thread")]
=======
	#[tokio::test(flavor = "multi_thread", worker_threads = 2)]
>>>>>>> 18bb7c7c
	async fn keeps_multiple_subscribers_per_topic_updated_with_both_old_and_new_messages() {
		let topic = H256::default();
		let protocol = ProtocolName::from("/my_protocol");
		let remote_peer = PeerId::random();
		let network = TestNetwork::default();

		let mut gossip_engine = GossipEngine::<Block>::new(
			network.clone(),
			protocol.clone(),
			Arc::new(AllowAll {}),
			None,
		);

		let mut event_sender = network.inner.lock().unwrap().event_senders.pop().unwrap();

		// Register the remote peer.
		event_sender
			.start_send(Event::NotificationStreamOpened {
				remote: remote_peer,
				protocol: protocol.clone(),
				negotiated_fallback: None,
				role: ObservedRole::Authority,
			})
			.expect("Event stream is unbounded; qed.");

		let messages = vec![vec![1], vec![2]];
		let events = messages
			.iter()
			.cloned()
			.map(|m| Event::NotificationsReceived {
				remote: remote_peer,
				messages: vec![(protocol.clone(), m.into())],
			})
			.collect::<Vec<_>>();

		// Send first event before subscribing.
		event_sender
			.start_send(events[0].clone())
			.expect("Event stream is unbounded; qed.");

		let mut subscribers = vec![];
		for _ in 0..2 {
			subscribers.push(gossip_engine.messages_for(topic));
		}

		// Send second event after subscribing.
		event_sender
			.start_send(events[1].clone())
			.expect("Event stream is unbounded; qed.");

		tokio::spawn(gossip_engine);

		// Note: `block_on_stream()`-derived iterator will block the current thread,
		//       so we need a `multi_thread` `tokio::test` runtime flavor.
		let mut subscribers =
			subscribers.into_iter().map(|s| block_on_stream(s)).collect::<Vec<_>>();

		// Expect each subscriber to receive both events.
		for message in messages {
			for subscriber in subscribers.iter_mut() {
				assert_eq!(
					subscriber.next(),
					Some(TopicNotification { message: message.clone(), sender: Some(remote_peer) }),
				);
			}
		}
	}

	#[test]
	fn forwarding_to_different_size_and_topic_channels() {
		#[derive(Clone, Debug)]
		struct ChannelLengthAndTopic {
			length: usize,
			topic: H256,
		}

		impl Arbitrary for ChannelLengthAndTopic {
			fn arbitrary(g: &mut Gen) -> Self {
				let possible_length = (0..100).collect::<Vec<usize>>();
				let possible_topics = (0..10).collect::<Vec<u64>>();
				Self {
					length: *g.choose(&possible_length).unwrap(),
					// Make sure channel topics and message topics overlap by choosing a small
					// range.
					topic: H256::from_low_u64_ne(*g.choose(&possible_topics).unwrap()),
				}
			}
		}

		#[derive(Clone, Debug)]
		struct Message {
			topic: H256,
		}

		impl Arbitrary for Message {
			fn arbitrary(g: &mut Gen) -> Self {
				let possible_topics = (0..10).collect::<Vec<u64>>();
				Self {
					// Make sure channel topics and message topics overlap by choosing a small
					// range.
					topic: H256::from_low_u64_ne(*g.choose(&possible_topics).unwrap()),
				}
			}
		}

		/// Validator that always returns `ProcessAndKeep` interpreting the first 32 bytes of data
		/// as the message topic.
		struct TestValidator;

		impl Validator<Block> for TestValidator {
			fn validate(
				&self,
				_context: &mut dyn ValidatorContext<Block>,
				_sender: &PeerId,
				data: &[u8],
			) -> ValidationResult<H256> {
				ValidationResult::ProcessAndKeep(H256::from_slice(&data[0..32]))
			}
		}

		fn prop(channels: Vec<ChannelLengthAndTopic>, notifications: Vec<Vec<Message>>) {
			let protocol = ProtocolName::from("/my_protocol");
			let remote_peer = PeerId::random();
			let network = TestNetwork::default();

			let num_channels_per_topic = channels.iter().fold(
				HashMap::new(),
				|mut acc, ChannelLengthAndTopic { topic, .. }| {
					acc.entry(topic).and_modify(|e| *e += 1).or_insert(1);
					acc
				},
			);

			let expected_msgs_per_topic_all_chan = notifications
				.iter()
				.fold(HashMap::new(), |mut acc, messages| {
					for message in messages {
						acc.entry(message.topic).and_modify(|e| *e += 1).or_insert(1);
					}
					acc
				})
				.into_iter()
				// Messages are cloned for each channel with the corresponding topic, thus multiply
				// with the amount of channels per topic. If there is no channel for a given topic,
				// don't expect any messages for the topic to be received.
				.map(|(topic, num)| (topic, num_channels_per_topic.get(&topic).unwrap_or(&0) * num))
				.collect::<HashMap<H256, _>>();

			let mut gossip_engine = GossipEngine::<Block>::new(
				network.clone(),
				protocol.clone(),
				Arc::new(TestValidator {}),
				None,
			);

			// Create channels.
			let (txs, mut rxs) = channels
				.iter()
				.map(|ChannelLengthAndTopic { length, topic }| (*topic, channel(*length)))
				.fold((vec![], vec![]), |mut acc, (topic, (tx, rx))| {
					acc.0.push((topic, tx));
					acc.1.push((topic, rx));
					acc
				});

			// Insert sender sides into `gossip_engine`.
			for (topic, tx) in txs {
				match gossip_engine.message_sinks.get_mut(&topic) {
					Some(entry) => entry.push(tx),
					None => {
						gossip_engine.message_sinks.insert(topic, vec![tx]);
					},
				}
			}

			let mut event_sender = network.inner.lock().unwrap().event_senders.pop().unwrap();

			// Register the remote peer.
			event_sender
				.start_send(Event::NotificationStreamOpened {
					remote: remote_peer,
					protocol: protocol.clone(),
					negotiated_fallback: None,
					role: ObservedRole::Authority,
				})
				.expect("Event stream is unbounded; qed.");

			// Send messages into the network event stream.
			for (i_notification, messages) in notifications.iter().enumerate() {
				let messages = messages
					.into_iter()
					.enumerate()
					.map(|(i_message, Message { topic })| {
						// Embed the topic in the first 256 bytes of the message to be extracted by
						// the [`TestValidator`] later on.
						let mut message = topic.as_bytes().to_vec();

						// Make sure the message is unique via `i_notification` and `i_message` to
						// ensure [`ConsensusBridge`] does not deduplicate it.
						message.push(i_notification.try_into().unwrap());
						message.push(i_message.try_into().unwrap());

						(protocol.clone(), message.into())
					})
					.collect();

				event_sender
					.start_send(Event::NotificationsReceived { remote: remote_peer, messages })
					.expect("Event stream is unbounded; qed.");
			}

			let mut received_msgs_per_topic_all_chan = HashMap::<H256, _>::new();

			// Poll both gossip engine and each receiver and track the amount of received messages.
			block_on(poll_fn(|cx| {
				loop {
					if let Poll::Ready(()) = gossip_engine.poll_unpin(cx) {
						unreachable!(
							"Event stream sender side is not dropped, thus gossip engine does not \
							 terminate",
						);
					}

					let mut progress = false;

					for (topic, rx) in rxs.iter_mut() {
						match rx.poll_next_unpin(cx) {
							Poll::Ready(Some(_)) => {
								progress = true;
								received_msgs_per_topic_all_chan
									.entry(*topic)
									.and_modify(|e| *e += 1)
									.or_insert(1);
							},
							Poll::Ready(None) => {
								unreachable!("Sender side of channel is never dropped")
							},
							Poll::Pending => {},
						}
					}

					if !progress {
						break
					}
				}
				Poll::Ready(())
			}));

			// Compare amount of expected messages with amount of received messages.
			for (expected_topic, expected_num) in expected_msgs_per_topic_all_chan.iter() {
				assert_eq!(
					received_msgs_per_topic_all_chan.get(&expected_topic).unwrap_or(&0),
					expected_num,
				);
			}
			for (received_topic, received_num) in expected_msgs_per_topic_all_chan.iter() {
				assert_eq!(
					expected_msgs_per_topic_all_chan.get(&received_topic).unwrap_or(&0),
					received_num,
				);
			}
		}

		// Past regressions.
		prop(vec![], vec![vec![Message { topic: H256::default() }]]);
		prop(
			vec![ChannelLengthAndTopic { length: 71, topic: H256::default() }],
			vec![vec![Message { topic: H256::default() }]],
		);

		QuickCheck::new().quickcheck(prop as fn(_, _))
	}
}<|MERGE_RESOLUTION|>--- conflicted
+++ resolved
@@ -489,11 +489,7 @@
 		}))
 	}
 
-<<<<<<< HEAD
-	#[tokio::test(flavor = "multi_thread")]
-=======
 	#[tokio::test(flavor = "multi_thread", worker_threads = 2)]
->>>>>>> 18bb7c7c
 	async fn keeps_multiple_subscribers_per_topic_updated_with_both_old_and_new_messages() {
 		let topic = H256::default();
 		let protocol = ProtocolName::from("/my_protocol");
