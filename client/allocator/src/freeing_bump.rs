// This file is part of Substrate.

// Copyright (C) Parity Technologies (UK) Ltd.
// SPDX-License-Identifier: Apache-2.0

// Licensed under the Apache License, Version 2.0 (the "License");
// you may not use this file except in compliance with the License.
// You may obtain a copy of the License at
//
// 	http://www.apache.org/licenses/LICENSE-2.0
//
// Unless required by applicable law or agreed to in writing, software
// distributed under the License is distributed on an "AS IS" BASIS,
// WITHOUT WARRANTIES OR CONDITIONS OF ANY KIND, either express or implied.
// See the License for the specific language governing permissions and
// limitations under the License.

//! This module implements a freeing-bump allocator.
//!
//! The heap is a continuous linear memory and chunks are allocated using a bump allocator.
//!
//! ```ignore
//! +-------------+-------------------------------------------------+
//! | <allocated> | <unallocated>                                   |
//! +-------------+-------------------------------------------------+
//!               ^
//!               |_ bumper
//! ```
//!
//! Only allocations with sizes of power of two can be allocated. If the incoming request has a non
//! power of two size it is increased to the nearest power of two. The power of two of size is
//! referred as **an order**.
//!
//! Each allocation has a header immediately preceding to it. The header is always 8 bytes and can
//! be of two types: free and occupied.
//!
//! For implementing freeing we maintain a linked lists for each order. The maximum supported
//! allocation size is capped, therefore the number of orders and thus the linked lists is as well
//! limited. Currently, the maximum size of an allocation is 32 MiB.
//!
//! When the allocator serves an allocation request it first checks the linked list for the
//! respective order. If it doesn't have any free chunks, the allocator requests memory from the
//! bump allocator. In any case the order is stored in the header of the allocation.
//!
//! Upon deallocation we get the order of the allocation from its header and then add that
//! allocation to the linked list for the respective order.
//!
//! # Caveats
//!
//! This is a fast allocator but it is also dumb. There are specifically two main shortcomings
//! that the user should keep in mind:
//!
//! - Once the bump allocator space is exhausted, there is no way to reclaim the memory. This means
//!   that it's possible to end up in a situation where there are no live allocations yet a new
//!   allocation will fail.
//!
//!   Let's look into an example. Given a heap of 32 MiB. The user makes a 32 MiB allocation that we
//!   call `X` . Now the heap is full. Then user deallocates `X`. Since all the space in the bump
//!   allocator was consumed by the 32 MiB allocation, allocations of all sizes except 32 MiB will
//!   fail.
//!
//! - Sizes of allocations are rounded up to the nearest order. That is, an allocation of 2,00001
//!   MiB will be put into the bucket of 4 MiB. Therefore, any allocation of size `(N, 2N]` will
//!   take up to `2N`, thus assuming a uniform distribution of allocation sizes, the average amount
//!   in use of a `2N` space on the heap will be `(3N + ε) / 2`. So average utilization is going to
//!   be around 75% (`(3N + ε) / 2 / 2N`) meaning that around 25% of the space in allocation will be
//!   wasted. This is more pronounced (in terms of absolute heap amounts) with larger allocation
//!   sizes.

use crate::{Error, Memory, MAX_WASM_PAGES, PAGE_SIZE};
pub use sp_core::MAX_POSSIBLE_ALLOCATION;
use sp_wasm_interface::{Pointer, WordSize};
use std::{
	cmp::{max, min},
	mem,
	ops::{Index, IndexMut, Range},
};

/// The minimal alignment guaranteed by this allocator.
///
/// The alignment of 8 is chosen because it is the maximum size of a primitive type supported by the
/// target version of wasm32: i64's natural alignment is 8.
const ALIGNMENT: u32 = 8;

// Each pointer is prefixed with 8 bytes, which identify the list index
// to which it belongs.
const HEADER_SIZE: u32 = 8;

/// Create an allocator error.
fn error(msg: &'static str) -> Error {
	Error::Other(msg)
}

const LOG_TARGET: &str = "wasm-heap";

// The minimum possible allocation size is chosen to be 8 bytes because in that case we would have
// easier time to provide the guaranteed alignment of 8.
//
// The maximum possible allocation size is set in the primitives to 32MiB.
//
// N_ORDERS - represents the number of orders supported.
//
// This number corresponds to the number of powers between the minimum possible allocation and
// maximum possible allocation, or: 2^3...2^25 (both ends inclusive, hence 23).
const N_ORDERS: usize = 23;
const MIN_POSSIBLE_ALLOCATION: u32 = 8; // 2^3 bytes, 8 bytes

/// The exponent for the power of two sized block adjusted to the minimum size.
///
/// This way, if `MIN_POSSIBLE_ALLOCATION == 8`, we would get:
///
/// power_of_two_size | order
/// 8                 | 0
/// 16                | 1
/// 32                | 2
/// 64                | 3
/// ...
/// 16777216          | 21
/// 33554432          | 22
///
/// and so on.
#[derive(Copy, Clone, PartialEq, Eq, Debug)]
struct Order(u32);

impl Order {
	/// Create `Order` object from a raw order.
	///
	/// Returns `Err` if it is greater than the maximum supported order.
	fn from_raw(order: u32) -> Result<Self, Error> {
		if order < N_ORDERS as u32 {
			Ok(Self(order))
		} else {
			Err(error("invalid order"))
		}
	}

	/// Compute the order by the given size
	///
	/// The size is clamped, so that the following holds:
	///
	/// `MIN_POSSIBLE_ALLOCATION <= size <= MAX_POSSIBLE_ALLOCATION`
	fn from_size(size: u32) -> Result<Self, Error> {
		let clamped_size = if size > MAX_POSSIBLE_ALLOCATION {
			log::warn!(target: LOG_TARGET, "going to fail due to allocating {:?}", size);
			return Err(Error::RequestedAllocationTooLarge)
		} else if size < MIN_POSSIBLE_ALLOCATION {
			MIN_POSSIBLE_ALLOCATION
		} else {
			size
		};

		// Round the clamped size to the next power of two.
		//
		// It returns the unchanged value if the value is already a power of two.
		let power_of_two_size = clamped_size.next_power_of_two();

		// Compute the number of trailing zeroes to get the order. We adjust it by the number of
		// trailing zeroes in the minimum possible allocation.
		let order = power_of_two_size.trailing_zeros() - MIN_POSSIBLE_ALLOCATION.trailing_zeros();

		Ok(Self(order))
	}

	/// Returns the corresponding size in bytes for this order.
	///
	/// Note that it is always a power of two.
	fn size(&self) -> u32 {
		MIN_POSSIBLE_ALLOCATION << self.0
	}

	/// Extract the order as `u32`.
	fn into_raw(self) -> u32 {
		self.0
	}
}

/// A special magic value for a pointer in a link that denotes the end of the linked list.
const NIL_MARKER: u32 = u32::MAX;

/// A link between headers in the free list.
#[derive(Clone, Copy, Debug, PartialEq, Eq)]
enum Link {
	/// Nil, denotes that there is no next element.
	Nil,
	/// Link to the next element represented as a pointer to the a header.
	Ptr(u32),
}

impl Link {
	/// Creates a link from raw value.
	fn from_raw(raw: u32) -> Self {
		if raw != NIL_MARKER {
			Self::Ptr(raw)
		} else {
			Self::Nil
		}
	}

	/// Converts this link into a raw u32.
	fn into_raw(self) -> u32 {
		match self {
			Self::Nil => NIL_MARKER,
			Self::Ptr(ptr) => ptr,
		}
	}
}

/// A header of an allocation.
///
/// The header is encoded in memory as follows.
///
/// ## Free header
///
/// ```ignore
/// 64             32                  0
//  +--------------+-------------------+
/// |            0 | next element link |
/// +--------------+-------------------+
/// ```
/// ## Occupied header
/// ```ignore
/// 64             32                  0
//  +--------------+-------------------+
/// |            1 |             order |
/// +--------------+-------------------+
/// ```
#[derive(Clone, Debug, PartialEq, Eq)]
enum Header {
	/// A free header contains a link to the next element to form a free linked list.
	Free(Link),
	/// An occupied header has attached order to know in which free list we should put the
	/// allocation upon deallocation.
	Occupied(Order),
}

impl Header {
	/// Reads a header from memory.
	///
	/// Returns an error if the `header_ptr` is out of bounds of the linear memory or if the read
	/// header is corrupted (e.g. the order is incorrect).
	fn read_from(memory: &impl Memory, header_ptr: u32) -> Result<Self, Error> {
		let raw_header = memory.read_le_u64(header_ptr)?;

		// Check if the header represents an occupied or free allocation and extract the header data
		// by trimming (and discarding) the high bits.
		let occupied = raw_header & 0x00000001_00000000 != 0;
		let header_data = raw_header as u32;

		Ok(if occupied {
			Self::Occupied(Order::from_raw(header_data)?)
		} else {
			Self::Free(Link::from_raw(header_data))
		})
	}

	/// Write out this header to memory.
	///
	/// Returns an error if the `header_ptr` is out of bounds of the linear memory.
	fn write_into(&self, memory: &mut impl Memory, header_ptr: u32) -> Result<(), Error> {
		let (header_data, occupied_mask) = match *self {
			Self::Occupied(order) => (order.into_raw(), 0x00000001_00000000),
			Self::Free(link) => (link.into_raw(), 0x00000000_00000000),
		};
		let raw_header = header_data as u64 | occupied_mask;
		memory.write_le_u64(header_ptr, raw_header)?;
		Ok(())
	}

	/// Returns the order of the allocation if this is an occupied header.
	fn into_occupied(self) -> Option<Order> {
		match self {
			Self::Occupied(order) => Some(order),
			_ => None,
		}
	}

	/// Returns the link to the next element in the free list if this is a free header.
	fn into_free(self) -> Option<Link> {
		match self {
			Self::Free(link) => Some(link),
			_ => None,
		}
	}
}

/// This struct represents a collection of intrusive linked lists for each order.
struct FreeLists {
	heads: [Link; N_ORDERS],
}

impl FreeLists {
	/// Creates the free empty lists.
	fn new() -> Self {
		Self { heads: [Link::Nil; N_ORDERS] }
	}

	/// Replaces a given link for the specified order and returns the old one.
	fn replace(&mut self, order: Order, new: Link) -> Link {
		let prev = self[order];
		self[order] = new;
		prev
	}
}

impl Index<Order> for FreeLists {
	type Output = Link;
	fn index(&self, index: Order) -> &Link {
		&self.heads[index.0 as usize]
	}
}

impl IndexMut<Order> for FreeLists {
	fn index_mut(&mut self, index: Order) -> &mut Link {
		&mut self.heads[index.0 as usize]
	}
}

/// Memory allocation stats gathered during the lifetime of the allocator.
#[derive(Clone, Debug, Default)]
#[non_exhaustive]
pub struct AllocationStats {
	/// The current number of bytes allocated.
	///
	/// This represents how many bytes are allocated *right now*.
	pub bytes_allocated: u32,

	/// The peak number of bytes ever allocated.
	///
	/// This is the maximum the `bytes_allocated` ever reached.
	pub bytes_allocated_peak: u32,

	/// The sum of every allocation ever made.
	///
	/// This increases every time a new allocation is made.
	pub bytes_allocated_sum: u128,

	/// The amount of address space (in bytes) used by the allocator.
	///
	/// This is calculated as the difference between the allocator's bumper
	/// and the heap base.
	///
	/// Currently the bumper's only ever incremented, so this is simultaneously
	/// the current value as well as the peak value.
	pub address_space_used: u32,
}

/// Convert the given `size` in bytes into the number of pages.
///
/// The returned number of pages is ensured to be big enough to hold memory with the given `size`.
///
/// Returns `None` if the number of pages to not fit into `u32`.
fn pages_from_size(size: u64) -> Option<u32> {
	u32::try_from((size + PAGE_SIZE as u64 - 1) / PAGE_SIZE as u64).ok()
}

/// An implementation of freeing bump allocator.
///
/// Refer to the module-level documentation for further details.
pub struct FreeingBumpHeapAllocator {
	original_heap_base: u32,
	bumper: u32,
	free_lists: FreeLists,
	poisoned: bool,
	last_observed_memory_size: u64,
	stats: AllocationStats,
}

impl Drop for FreeingBumpHeapAllocator {
	fn drop(&mut self) {
		log::debug!(target: LOG_TARGET, "allocator dropped: {:?}", self.stats)
	}
}

impl FreeingBumpHeapAllocator {
	/// Creates a new allocation heap which follows a freeing-bump strategy.
	///
	/// # Arguments
	///
	/// - `heap_base` - the offset from the beginning of the linear memory where the heap starts.
	pub fn new(heap_base: u32) -> Self {
		let aligned_heap_base = (heap_base + ALIGNMENT - 1) / ALIGNMENT * ALIGNMENT;

		FreeingBumpHeapAllocator {
			original_heap_base: aligned_heap_base,
			bumper: aligned_heap_base,
			free_lists: FreeLists::new(),
			poisoned: false,
			last_observed_memory_size: 0,
			stats: AllocationStats::default(),
		}
	}

	/// Gets requested number of bytes to allocate and returns a pointer.
	/// The maximum size which can be allocated at once is 32 MiB.
	/// There is no minimum size, but whatever size is passed into
	/// this function is rounded to the next power of two. If the requested
	/// size is below 8 bytes it will be rounded up to 8 bytes.
	///
	/// The identity or the type of the passed memory object does not matter. However, the size of
	/// memory cannot shrink compared to the memory passed in previous invocations.
	///
	/// NOTE: Once the allocator has returned an error all subsequent requests will return an error.
	///
	/// # Arguments
	///
	/// - `mem` - a slice representing the linear memory on which this allocator operates.
	/// - `size` - size in bytes of the allocation request
	pub fn allocate(
		&mut self,
		mem: &mut impl Memory,
		size: WordSize,
	) -> Result<Pointer<u8>, Error> {
		if self.poisoned {
			return Err(error("the allocator has been poisoned"))
		}

		let bomb = PoisonBomb { poisoned: &mut self.poisoned };

		Self::observe_memory_size(&mut self.last_observed_memory_size, mem)?;
		let order = Order::from_size(size)?;

		let header_ptr: u32 = match self.free_lists[order] {
			Link::Ptr(header_ptr) => {
<<<<<<< HEAD
				assert!(
					u64::from(header_ptr + order.size() + HEADER_SIZE) <= mem.size(),
					"Pointer is looked up in list of free entries, into which
					only valid values are inserted; qed"
				);
=======
				if (u64::from(header_ptr) + u64::from(order.size()) + u64::from(HEADER_SIZE)) >
					mem.size()
				{
					return Err(error("Invalid header pointer detected"))
				}
>>>>>>> 3bb3882c

				// Remove this header from the free list.
				let next_free = Header::read_from(mem, header_ptr)?
					.into_free()
					.ok_or_else(|| error("free list points to a occupied header"))?;
				self.free_lists[order] = next_free;

				header_ptr
			},
			Link::Nil => {
				// Corresponding free list is empty. Allocate a new item.
				Self::bump(&mut self.bumper, order.size() + HEADER_SIZE, mem)?
			},
		};

		// Write the order in the occupied header.
		Header::Occupied(order).write_into(mem, header_ptr)?;

		self.stats.bytes_allocated += order.size() + HEADER_SIZE;
		self.stats.bytes_allocated_sum += u128::from(order.size() + HEADER_SIZE);
		self.stats.bytes_allocated_peak =
			max(self.stats.bytes_allocated_peak, self.stats.bytes_allocated);
		self.stats.address_space_used = self.bumper - self.original_heap_base;

		log::trace!(target: LOG_TARGET, "after allocation: {:?}", self.stats);

		bomb.disarm();
		Ok(Pointer::new(header_ptr + HEADER_SIZE))
	}

	/// Deallocates the space which was allocated for a pointer.
	///
	/// The identity or the type of the passed memory object does not matter. However, the size of
	/// memory cannot shrink compared to the memory passed in previous invocations.
	///
	/// NOTE: Once the allocator has returned an error all subsequent requests will return an error.
	///
	/// # Arguments
	///
	/// - `mem` - a slice representing the linear memory on which this allocator operates.
	/// - `ptr` - pointer to the allocated chunk
	pub fn deallocate(&mut self, mem: &mut impl Memory, ptr: Pointer<u8>) -> Result<(), Error> {
		if self.poisoned {
			return Err(error("the allocator has been poisoned"))
		}

		let bomb = PoisonBomb { poisoned: &mut self.poisoned };

		Self::observe_memory_size(&mut self.last_observed_memory_size, mem)?;

		let header_ptr = u32::from(ptr)
			.checked_sub(HEADER_SIZE)
			.ok_or_else(|| error("Invalid pointer for deallocation"))?;

		let order = Header::read_from(mem, header_ptr)?
			.into_occupied()
			.ok_or_else(|| error("the allocation points to an empty header"))?;

		// Update the just freed header and knit it back to the free list.
		let prev_head = self.free_lists.replace(order, Link::Ptr(header_ptr));
		Header::Free(prev_head).write_into(mem, header_ptr)?;

		self.stats.bytes_allocated = self
			.stats
			.bytes_allocated
			.checked_sub(order.size() + HEADER_SIZE)
			.ok_or_else(|| error("underflow of the currently allocated bytes count"))?;

		log::trace!("after deallocation: {:?}", self.stats);

		bomb.disarm();
		Ok(())
	}

	/// Returns the allocation stats for this allocator.
	pub fn stats(&self) -> AllocationStats {
		self.stats.clone()
	}

	/// Increases the `bumper` by `size`.
	///
	/// Returns the `bumper` from before the increase. Returns an `Error::AllocatorOutOfSpace` if
	/// the operation would exhaust the heap.
	fn bump(bumper: &mut u32, size: u32, memory: &mut impl Memory) -> Result<u32, Error> {
		let required_size = u64::from(*bumper) + u64::from(size);

		if required_size > memory.size() {
			let required_pages =
				pages_from_size(required_size).ok_or_else(|| Error::AllocatorOutOfSpace)?;

			let current_pages = memory.pages();
			let max_pages = memory.max_pages().unwrap_or(MAX_WASM_PAGES);
			debug_assert!(
				current_pages < required_pages,
				"current pages {current_pages} < required pages {required_pages}"
			);

			if current_pages >= max_pages {
				log::debug!(
					target: LOG_TARGET,
					"Wasm pages ({current_pages}) are already at the maximum.",
				);

				return Err(Error::AllocatorOutOfSpace)
			} else if required_pages > max_pages {
				log::debug!(
					target: LOG_TARGET,
					"Failed to grow memory from {current_pages} pages to at least {required_pages}\
						 pages due to the maximum limit of {max_pages} pages",
				);
				return Err(Error::AllocatorOutOfSpace)
			}

			// Ideally we want to double our current number of pages,
			// as long as it's less than the absolute maximum we can have.
			let next_pages = min(current_pages * 2, max_pages);
			// ...but if even more pages are required then try to allocate that many.
			let next_pages = max(next_pages, required_pages);

			if memory.grow(next_pages - current_pages).is_err() {
				log::error!(
					target: LOG_TARGET,
					"Failed to grow memory from {current_pages} pages to {next_pages} pages",
				);

				return Err(Error::AllocatorOutOfSpace)
			}

			debug_assert_eq!(memory.pages(), next_pages, "Number of pages should have increased!");
		}

		let res = *bumper;
		*bumper += size;
		Ok(res)
	}

	fn observe_memory_size(
		last_observed_memory_size: &mut u64,
		mem: &mut impl Memory,
	) -> Result<(), Error> {
		if mem.size() < *last_observed_memory_size {
			return Err(Error::MemoryShrinked)
		}
		*last_observed_memory_size = mem.size();
		Ok(())
	}
}

/// A trait for abstraction of accesses to a wasm linear memory. Used to read or modify the
/// allocation prefixes.
///
/// A wasm linear memory behaves similarly to a vector. The address space doesn't have holes and is
/// accessible up to the reported size.
///
/// The linear memory can grow in size with the wasm page granularity (64KiB), but it cannot shrink.
trait MemoryExt: Memory {
	/// Read a u64 from the heap in LE form. Returns an error if any of the bytes read are out of
	/// bounds.
	fn read_le_u64(&self, ptr: u32) -> Result<u64, Error> {
		self.with_access(|memory| {
			let range =
				heap_range(ptr, 8, memory.len()).ok_or_else(|| error("read out of heap bounds"))?;
			let bytes = memory[range]
				.try_into()
				.expect("[u8] slice of length 8 must be convertible to [u8; 8]");
			Ok(u64::from_le_bytes(bytes))
		})
	}

	/// Write a u64 to the heap in LE form. Returns an error if any of the bytes written are out of
	/// bounds.
	fn write_le_u64(&mut self, ptr: u32, val: u64) -> Result<(), Error> {
		self.with_access_mut(|memory| {
			let range = heap_range(ptr, 8, memory.len())
				.ok_or_else(|| error("write out of heap bounds"))?;
			let bytes = val.to_le_bytes();
			memory[range].copy_from_slice(&bytes[..]);
			Ok(())
		})
	}

	/// Returns the full size of the memory in bytes.
	fn size(&self) -> u64 {
		debug_assert!(self.pages() <= MAX_WASM_PAGES);

		self.pages() as u64 * PAGE_SIZE as u64
	}
}

impl<T: Memory> MemoryExt for T {}

fn heap_range(offset: u32, length: u32, heap_len: usize) -> Option<Range<usize>> {
	let start = offset as usize;
	let end = offset.checked_add(length)? as usize;
	if end <= heap_len {
		Some(start..end)
	} else {
		None
	}
}

/// A guard that will raise the poisoned flag on drop unless disarmed.
struct PoisonBomb<'a> {
	poisoned: &'a mut bool,
}

impl<'a> PoisonBomb<'a> {
	fn disarm(self) {
		mem::forget(self)
	}
}

impl<'a> Drop for PoisonBomb<'a> {
	fn drop(&mut self) {
		*self.poisoned = true;
	}
}

#[cfg(test)]
mod tests {
	use super::*;

	/// Makes a pointer out of the given address.
	fn to_pointer(address: u32) -> Pointer<u8> {
		Pointer::new(address)
	}

	#[derive(Debug)]
	struct MemoryInstance {
		data: Vec<u8>,
		max_wasm_pages: u32,
	}

	impl MemoryInstance {
		fn with_pages(pages: u32) -> Self {
			Self { data: vec![0; (pages * PAGE_SIZE) as usize], max_wasm_pages: MAX_WASM_PAGES }
		}

		fn set_max_wasm_pages(&mut self, max_pages: u32) {
			self.max_wasm_pages = max_pages;
		}
	}

	impl Memory for MemoryInstance {
		fn with_access<R>(&self, run: impl FnOnce(&[u8]) -> R) -> R {
			run(&self.data)
		}

		fn with_access_mut<R>(&mut self, run: impl FnOnce(&mut [u8]) -> R) -> R {
			run(&mut self.data)
		}

		fn pages(&self) -> u32 {
			pages_from_size(self.data.len() as u64).unwrap()
		}

		fn max_pages(&self) -> Option<u32> {
			Some(self.max_wasm_pages)
		}

		fn grow(&mut self, pages: u32) -> Result<(), ()> {
			if self.pages() + pages > self.max_wasm_pages {
				Err(())
			} else {
				self.data.resize(((self.pages() + pages) * PAGE_SIZE) as usize, 0);
				Ok(())
			}
		}
	}

	#[test]
	fn test_pages_from_size() {
		assert_eq!(pages_from_size(0).unwrap(), 0);
		assert_eq!(pages_from_size(1).unwrap(), 1);
		assert_eq!(pages_from_size(65536).unwrap(), 1);
		assert_eq!(pages_from_size(65536 + 1).unwrap(), 2);
		assert_eq!(pages_from_size(2 * 65536).unwrap(), 2);
		assert_eq!(pages_from_size(2 * 65536 + 1).unwrap(), 3);
	}

	#[test]
	fn should_allocate_properly() {
		// given
		let mut mem = MemoryInstance::with_pages(1);
		let mut heap = FreeingBumpHeapAllocator::new(0);

		// when
		let ptr = heap.allocate(&mut mem, 1).unwrap();

		// then
		// returned pointer must start right after `HEADER_SIZE`
		assert_eq!(ptr, to_pointer(HEADER_SIZE));
	}

	#[test]
	fn should_always_align_pointers_to_multiples_of_8() {
		// given
		let mut mem = MemoryInstance::with_pages(1);
		let mut heap = FreeingBumpHeapAllocator::new(13);

		// when
		let ptr = heap.allocate(&mut mem, 1).unwrap();

		// then
		// the pointer must start at the next multiple of 8 from 13
		// + the prefix of 8 bytes.
		assert_eq!(ptr, to_pointer(24));
	}

	#[test]
	fn should_increment_pointers_properly() {
		// given
		let mut mem = MemoryInstance::with_pages(1);
		let mut heap = FreeingBumpHeapAllocator::new(0);

		// when
		let ptr1 = heap.allocate(&mut mem, 1).unwrap();
		let ptr2 = heap.allocate(&mut mem, 9).unwrap();
		let ptr3 = heap.allocate(&mut mem, 1).unwrap();

		// then
		// a prefix of 8 bytes is prepended to each pointer
		assert_eq!(ptr1, to_pointer(HEADER_SIZE));

		// the prefix of 8 bytes + the content of ptr1 padded to the lowest possible
		// item size of 8 bytes + the prefix of ptr1
		assert_eq!(ptr2, to_pointer(24));

		// ptr2 + its content of 16 bytes + the prefix of 8 bytes
		assert_eq!(ptr3, to_pointer(24 + 16 + HEADER_SIZE));
	}

	#[test]
	fn should_free_properly() {
		// given
		let mut mem = MemoryInstance::with_pages(1);
		let mut heap = FreeingBumpHeapAllocator::new(0);
		let ptr1 = heap.allocate(&mut mem, 1).unwrap();
		// the prefix of 8 bytes is prepended to the pointer
		assert_eq!(ptr1, to_pointer(HEADER_SIZE));

		let ptr2 = heap.allocate(&mut mem, 1).unwrap();
		// the prefix of 8 bytes + the content of ptr 1 is prepended to the pointer
		assert_eq!(ptr2, to_pointer(24));

		// when
		heap.deallocate(&mut mem, ptr2).unwrap();

		// then
		// then the heads table should contain a pointer to the
		// prefix of ptr2 in the leftmost entry
		assert_eq!(heap.free_lists.heads[0], Link::Ptr(u32::from(ptr2) - HEADER_SIZE));
	}

	#[test]
	fn should_deallocate_and_reallocate_properly() {
		// given
		let mut mem = MemoryInstance::with_pages(1);
		let padded_offset = 16;
		let mut heap = FreeingBumpHeapAllocator::new(13);

		let ptr1 = heap.allocate(&mut mem, 1).unwrap();
		// the prefix of 8 bytes is prepended to the pointer
		assert_eq!(ptr1, to_pointer(padded_offset + HEADER_SIZE));

		let ptr2 = heap.allocate(&mut mem, 9).unwrap();
		// the padded_offset + the previously allocated ptr (8 bytes prefix +
		// 8 bytes content) + the prefix of 8 bytes which is prepended to the
		// current pointer
		assert_eq!(ptr2, to_pointer(padded_offset + 16 + HEADER_SIZE));

		// when
		heap.deallocate(&mut mem, ptr2).unwrap();
		let ptr3 = heap.allocate(&mut mem, 9).unwrap();

		// then
		// should have re-allocated
		assert_eq!(ptr3, to_pointer(padded_offset + 16 + HEADER_SIZE));
		assert_eq!(heap.free_lists.heads, [Link::Nil; N_ORDERS]);
	}

	#[test]
	fn should_build_linked_list_of_free_areas_properly() {
		// given
		let mut mem = MemoryInstance::with_pages(1);
		let mut heap = FreeingBumpHeapAllocator::new(0);

		let ptr1 = heap.allocate(&mut mem, 8).unwrap();
		let ptr2 = heap.allocate(&mut mem, 8).unwrap();
		let ptr3 = heap.allocate(&mut mem, 8).unwrap();

		// when
		heap.deallocate(&mut mem, ptr1).unwrap();
		heap.deallocate(&mut mem, ptr2).unwrap();
		heap.deallocate(&mut mem, ptr3).unwrap();

		// then
		assert_eq!(heap.free_lists.heads[0], Link::Ptr(u32::from(ptr3) - HEADER_SIZE));

		let ptr4 = heap.allocate(&mut mem, 8).unwrap();
		assert_eq!(ptr4, ptr3);

		assert_eq!(heap.free_lists.heads[0], Link::Ptr(u32::from(ptr2) - HEADER_SIZE));
	}

	#[test]
	fn should_not_allocate_if_too_large() {
		// given
		let mut mem = MemoryInstance::with_pages(1);
		mem.set_max_wasm_pages(1);
		let mut heap = FreeingBumpHeapAllocator::new(13);

		// when
		let ptr = heap.allocate(&mut mem, PAGE_SIZE - 13);

		// then
		assert_eq!(Error::AllocatorOutOfSpace, ptr.unwrap_err());
	}

	#[test]
	fn should_not_allocate_if_full() {
		// given
		let mut mem = MemoryInstance::with_pages(1);
		mem.set_max_wasm_pages(1);
		let mut heap = FreeingBumpHeapAllocator::new(0);
		let ptr1 = heap.allocate(&mut mem, (PAGE_SIZE / 2) - HEADER_SIZE).unwrap();
		assert_eq!(ptr1, to_pointer(HEADER_SIZE));

		// when
		let ptr2 = heap.allocate(&mut mem, PAGE_SIZE / 2);

		// then
		// there is no room for another half page incl. its 8 byte prefix
		match ptr2.unwrap_err() {
			Error::AllocatorOutOfSpace => {},
			e => panic!("Expected allocator out of space error, got: {:?}", e),
		}
	}

	#[test]
	fn should_allocate_max_possible_allocation_size() {
		// given
		let mut mem = MemoryInstance::with_pages(1);
		let mut heap = FreeingBumpHeapAllocator::new(0);

		// when
		let ptr = heap.allocate(&mut mem, MAX_POSSIBLE_ALLOCATION).unwrap();

		// then
		assert_eq!(ptr, to_pointer(HEADER_SIZE));
	}

	#[test]
	fn should_not_allocate_if_requested_size_too_large() {
		// given
		let mut mem = MemoryInstance::with_pages(1);
		let mut heap = FreeingBumpHeapAllocator::new(0);

		// when
		let ptr = heap.allocate(&mut mem, MAX_POSSIBLE_ALLOCATION + 1);

		// then
		assert_eq!(Error::RequestedAllocationTooLarge, ptr.unwrap_err());
	}

	#[test]
	fn should_return_error_when_bumper_greater_than_heap_size() {
		// given
		let mut mem = MemoryInstance::with_pages(1);
		mem.set_max_wasm_pages(1);
		let mut heap = FreeingBumpHeapAllocator::new(0);

		let mut ptrs = Vec::new();
		for _ in 0..(PAGE_SIZE as usize / 40) {
			ptrs.push(heap.allocate(&mut mem, 32).expect("Allocate 32 byte"));
		}

		assert_eq!(heap.stats.bytes_allocated, PAGE_SIZE - 16);
		assert_eq!(heap.bumper, PAGE_SIZE - 16);

		ptrs.into_iter()
			.for_each(|ptr| heap.deallocate(&mut mem, ptr).expect("Deallocate 32 byte"));

		assert_eq!(heap.stats.bytes_allocated, 0);
		assert_eq!(heap.stats.bytes_allocated_peak, PAGE_SIZE - 16);
		assert_eq!(heap.bumper, PAGE_SIZE - 16);

		// Allocate another 8 byte to use the full heap.
		heap.allocate(&mut mem, 8).expect("Allocate 8 byte");

		// when
		// the `bumper` value is equal to `size` here and any
		// further allocation which would increment the bumper must fail.
		// we try to allocate 8 bytes here, which will increment the
		// bumper since no 8 byte item has been freed before.
		assert_eq!(heap.bumper as u64, mem.size());
		let ptr = heap.allocate(&mut mem, 8);

		// then
		assert_eq!(Error::AllocatorOutOfSpace, ptr.unwrap_err());
	}

	#[test]
	fn should_include_prefixes_in_total_heap_size() {
		// given
		let mut mem = MemoryInstance::with_pages(1);
		let mut heap = FreeingBumpHeapAllocator::new(1);

		// when
		// an item size of 16 must be used then
		heap.allocate(&mut mem, 9).unwrap();

		// then
		assert_eq!(heap.stats.bytes_allocated, HEADER_SIZE + 16);
	}

	#[test]
	fn should_calculate_total_heap_size_to_zero() {
		// given
		let mut mem = MemoryInstance::with_pages(1);
		let mut heap = FreeingBumpHeapAllocator::new(13);

		// when
		let ptr = heap.allocate(&mut mem, 42).unwrap();
		assert_eq!(ptr, to_pointer(16 + HEADER_SIZE));
		heap.deallocate(&mut mem, ptr).unwrap();

		// then
		assert_eq!(heap.stats.bytes_allocated, 0);
	}

	#[test]
	fn should_calculate_total_size_of_zero() {
		// given
		let mut mem = MemoryInstance::with_pages(1);
		let mut heap = FreeingBumpHeapAllocator::new(19);

		// when
		for _ in 1..10 {
			let ptr = heap.allocate(&mut mem, 42).unwrap();
			heap.deallocate(&mut mem, ptr).unwrap();
		}

		// then
		assert_eq!(heap.stats.bytes_allocated, 0);
	}

	#[test]
	fn should_read_and_write_u64_correctly() {
		// given
		let mut mem = MemoryInstance::with_pages(1);

		// when
		mem.write_le_u64(40, 4480113).unwrap();

		// then
		let value = MemoryExt::read_le_u64(&mut mem, 40).unwrap();
		assert_eq!(value, 4480113);
	}

	#[test]
	fn should_get_item_size_from_order() {
		// given
		let raw_order = 0;

		// when
		let item_size = Order::from_raw(raw_order).unwrap().size();

		// then
		assert_eq!(item_size, 8);
	}

	#[test]
	fn should_get_max_item_size_from_index() {
		// given
		let raw_order = 22;

		// when
		let item_size = Order::from_raw(raw_order).unwrap().size();

		// then
		assert_eq!(item_size as u32, MAX_POSSIBLE_ALLOCATION);
	}

	#[test]
	fn deallocate_needs_to_maintain_linked_list() {
		let mut mem = MemoryInstance::with_pages(1);
		let mut heap = FreeingBumpHeapAllocator::new(0);

		// Allocate and free some pointers
		let ptrs = (0..4).map(|_| heap.allocate(&mut mem, 8).unwrap()).collect::<Vec<_>>();
		ptrs.iter().rev().for_each(|ptr| heap.deallocate(&mut mem, *ptr).unwrap());

		// Second time we should be able to allocate all of them again and get the same pointers!
		let new_ptrs = (0..4).map(|_| heap.allocate(&mut mem, 8).unwrap()).collect::<Vec<_>>();
		assert_eq!(ptrs, new_ptrs);
	}

	#[test]
	fn header_read_write() {
		let roundtrip = |header: Header| {
			let mut memory = MemoryInstance::with_pages(1);
			header.write_into(&mut memory, 0).unwrap();

			let read_header = Header::read_from(&memory, 0).unwrap();
			assert_eq!(header, read_header);
		};

		roundtrip(Header::Occupied(Order(0)));
		roundtrip(Header::Occupied(Order(1)));
		roundtrip(Header::Free(Link::Nil));
		roundtrip(Header::Free(Link::Ptr(0)));
		roundtrip(Header::Free(Link::Ptr(4)));
	}

	#[test]
	fn poison_oom() {
		// given
		let mut mem = MemoryInstance::with_pages(1);
		mem.set_max_wasm_pages(1);

		let mut heap = FreeingBumpHeapAllocator::new(0);

		// when
		let alloc_ptr = heap.allocate(&mut mem, PAGE_SIZE / 2).unwrap();
		assert_eq!(Error::AllocatorOutOfSpace, heap.allocate(&mut mem, PAGE_SIZE).unwrap_err());

		// then
		assert!(heap.poisoned);
		assert!(heap.deallocate(&mut mem, alloc_ptr).is_err());
	}

	#[test]
	fn test_n_orders() {
		// Test that N_ORDERS is consistent with min and max possible allocation.
		assert_eq!(
			MIN_POSSIBLE_ALLOCATION * 2u32.pow(N_ORDERS as u32 - 1),
			MAX_POSSIBLE_ALLOCATION
		);
	}

	#[test]
	fn accepts_growing_memory() {
		let mut mem = MemoryInstance::with_pages(1);
		let mut heap = FreeingBumpHeapAllocator::new(0);

		heap.allocate(&mut mem, PAGE_SIZE / 2).unwrap();
		heap.allocate(&mut mem, PAGE_SIZE / 2).unwrap();

		mem.grow(1).unwrap();

		heap.allocate(&mut mem, PAGE_SIZE / 2).unwrap();
	}

	#[test]
	fn doesnt_accept_shrinking_memory() {
		let mut mem = MemoryInstance::with_pages(2);
		let mut heap = FreeingBumpHeapAllocator::new(0);

		heap.allocate(&mut mem, PAGE_SIZE / 2).unwrap();

		mem.data.truncate(PAGE_SIZE as usize);

		match heap.allocate(&mut mem, PAGE_SIZE / 2).unwrap_err() {
			Error::MemoryShrinked => (),
			_ => panic!(),
		}
	}

	#[test]
	fn should_grow_memory_when_running_out_of_memory() {
		let mut mem = MemoryInstance::with_pages(1);
		let mut heap = FreeingBumpHeapAllocator::new(0);

		assert_eq!(1, mem.pages());

		heap.allocate(&mut mem, PAGE_SIZE * 2).unwrap();

		assert_eq!(3, mem.pages());
	}
<<<<<<< HEAD
=======

	#[test]
	fn modifying_the_header_leads_to_an_error() {
		let mut mem = MemoryInstance::with_pages(1);
		let mut heap = FreeingBumpHeapAllocator::new(0);

		let ptr = heap.allocate(&mut mem, 5).unwrap();

		heap.deallocate(&mut mem, ptr).unwrap();

		Header::Free(Link::Ptr(u32::MAX - 1))
			.write_into(&mut mem, u32::from(ptr) - HEADER_SIZE)
			.unwrap();

		heap.allocate(&mut mem, 5).unwrap();
		assert!(heap
			.allocate(&mut mem, 5)
			.unwrap_err()
			.to_string()
			.contains("Invalid header pointer"));
	}
>>>>>>> 3bb3882c
}<|MERGE_RESOLUTION|>--- conflicted
+++ resolved
@@ -421,19 +421,11 @@
 
 		let header_ptr: u32 = match self.free_lists[order] {
 			Link::Ptr(header_ptr) => {
-<<<<<<< HEAD
-				assert!(
-					u64::from(header_ptr + order.size() + HEADER_SIZE) <= mem.size(),
-					"Pointer is looked up in list of free entries, into which
-					only valid values are inserted; qed"
-				);
-=======
 				if (u64::from(header_ptr) + u64::from(order.size()) + u64::from(HEADER_SIZE)) >
 					mem.size()
 				{
 					return Err(error("Invalid header pointer detected"))
 				}
->>>>>>> 3bb3882c
 
 				// Remove this header from the free list.
 				let next_free = Header::read_from(mem, header_ptr)?
@@ -1114,8 +1106,6 @@
 
 		assert_eq!(3, mem.pages());
 	}
-<<<<<<< HEAD
-=======
 
 	#[test]
 	fn modifying_the_header_leads_to_an_error() {
@@ -1137,5 +1127,4 @@
 			.to_string()
 			.contains("Invalid header pointer"));
 	}
->>>>>>> 3bb3882c
 }