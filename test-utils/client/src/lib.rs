--- conflicted
+++ resolved
@@ -296,10 +296,7 @@
 				self.execution_strategies.clone(),
 				self.keystore.clone(),
 				sc_offchain::OffchainDb::factory_from_backend(&*self.backend),
-<<<<<<< HEAD
-=======
 				Arc::new(executor),
->>>>>>> 3bb3882c
 			),
 		)
 		.expect("Creates LocalCallExecutor");
