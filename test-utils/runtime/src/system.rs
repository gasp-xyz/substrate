// This file is part of Substrate.

// Copyright (C) Parity Technologies (UK) Ltd.
// SPDX-License-Identifier: Apache-2.0

// Licensed under the Apache License, Version 2.0 (the "License");
// you may not use this file except in compliance with the License.
// You may obtain a copy of the License at
//
// 	http://www.apache.org/licenses/LICENSE-2.0
//
// Unless required by applicable law or agreed to in writing, software
// distributed under the License is distributed on an "AS IS" BASIS,
// WITHOUT WARRANTIES OR CONDITIONS OF ANY KIND, either express or implied.
// See the License for the specific language governing permissions and
// limitations under the License.

//! System manager: Handles all of the top-level stuff; executing block/transaction, setting code
//! and depositing logs.

use crate::{
	AccountId, AuthorityId, Block, BlockNumber, Digest, Extrinsic, Header, Runtime, Transfer,
	H256 as Hash,
};
use codec::{Decode, Encode, KeyedVec};
use frame_support::storage;
use sp_core::storage::well_known_keys;
use sp_io::{hashing::blake2_256, storage::root as storage_root, trie};
use sp_runtime::{
	generic,
	traits::Header as _,
	transaction_validity::{
		InvalidTransaction, TransactionValidity, TransactionValidityError, ValidTransaction,
	},
	ApplyExtrinsicResult,
};
use sp_std::prelude::*;

const NONCE_OF: &[u8] = b"nonce:";
const BALANCE_OF: &[u8] = b"balance:";

pub use self::pallet::*;

#[frame_support::pallet]
mod pallet {
	use super::*;
	use frame_support::pallet_prelude::*;

	#[pallet::pallet]
	#[pallet::without_storage_info]
	pub struct Pallet<T>(PhantomData<T>);

	#[pallet::config]
	pub trait Config: frame_system::Config {}

	#[pallet::storage]
	pub type ExtrinsicData<T> = StorageMap<_, Blake2_128Concat, u32, Vec<u8>, ValueQuery>;

	// The current block number being processed. Set by `execute_block`.
	#[pallet::storage]
	pub type Number<T> = StorageValue<_, BlockNumber, OptionQuery>;

	#[pallet::storage]
	pub type ParentHash<T> = StorageValue<_, Hash, ValueQuery>;

	#[pallet::storage]
	pub type NewAuthorities<T> = StorageValue<_, Vec<AuthorityId>, OptionQuery>;

	#[pallet::storage]
	pub type StorageDigest<T> = StorageValue<_, Digest, OptionQuery>;

	#[pallet::storage]
	pub type Authorities<T> = StorageValue<_, Vec<AuthorityId>, ValueQuery>;

	#[pallet::genesis_config]
	#[cfg_attr(feature = "std", derive(Default))]
	pub struct GenesisConfig {
		pub authorities: Vec<AuthorityId>,
	}

	#[pallet::genesis_build]
	impl<T: Config> GenesisBuild<T> for GenesisConfig {
		fn build(&self) {
			<Authorities<T>>::put(self.authorities.clone());
		}
	}
}

pub fn balance_of_key(who: AccountId) -> Vec<u8> {
	who.to_keyed_vec(BALANCE_OF)
}

pub fn balance_of(who: AccountId) -> u64 {
	storage::hashed::get_or(&blake2_256, &balance_of_key(who), 0)
}

pub fn nonce_of(who: AccountId) -> u64 {
	storage::hashed::get_or(&blake2_256, &who.to_keyed_vec(NONCE_OF), 0)
}

pub fn initialize_block(header: &Header) {
	// populate environment.
	<Number<Runtime>>::put(&header.number);
	<ParentHash<Runtime>>::put(&header.parent_hash);
	<StorageDigest<Runtime>>::put(header.digest());
	storage::unhashed::put(well_known_keys::EXTRINSIC_INDEX, &0u32);

	// try to read something that depends on current header digest
	// so that it'll be included in execution proof
	if let Some(generic::DigestItem::Other(v)) = header.digest().logs().iter().next() {
		let _: Option<u32> = storage::unhashed::get(v);
	}
}

pub fn authorities() -> Vec<AuthorityId> {
	<Authorities<Runtime>>::get()
}

pub fn get_block_number() -> Option<BlockNumber> {
	<Number<Runtime>>::get()
}

pub fn take_block_number() -> Option<BlockNumber> {
	<Number<Runtime>>::take()
}

#[derive(Copy, Clone)]
enum Mode {
	Verify,
	Overwrite,
}

/// Actually execute all transitioning for `block`.
pub fn polish_block(block: &mut Block) {
	execute_block_with_state_root_handler(block, Mode::Overwrite);
}

pub fn execute_block(mut block: Block) -> Header {
	execute_block_with_state_root_handler(&mut block, Mode::Verify)
}

fn execute_block_with_state_root_handler(block: &mut Block, mode: Mode) -> Header {
	let header = &mut block.header;

	initialize_block(header);

	// execute transactions
	block.extrinsics.iter().for_each(|e| {
		let _ = execute_transaction(e.clone()).unwrap_or_else(|_| panic!("Invalid transaction"));
	});

	let new_header = finalize_block();

	if let Mode::Overwrite = mode {
		header.state_root = new_header.state_root;
	} else {
		info_expect_equal_hash(&new_header.state_root, &header.state_root);
		assert_eq!(
			new_header.state_root, header.state_root,
			"Storage root must match that calculated.",
		);
	}

	if let Mode::Overwrite = mode {
		header.extrinsics_root = new_header.extrinsics_root;
	} else {
		info_expect_equal_hash(&new_header.extrinsics_root, &header.extrinsics_root);
		assert_eq!(
			new_header.extrinsics_root, header.extrinsics_root,
			"Transaction trie root must be valid.",
		);
	}

	new_header
}

/// The block executor.
pub struct BlockExecutor;

impl frame_support::traits::ExecuteBlock<Block> for BlockExecutor {
	fn execute_block(block: Block) {
		execute_block(block);
	}
}

/// Execute a transaction outside of the block execution function.
/// This doesn't attempt to validate anything regarding the block.
pub fn validate_transaction(utx: Extrinsic) -> TransactionValidity {
	if check_signature(&utx).is_err() {
		return InvalidTransaction::BadProof.into()
	}

	let tx = utx.transfer();
	let nonce_key = tx.from.to_keyed_vec(NONCE_OF);
	let expected_nonce: u64 = storage::hashed::get_or(&blake2_256, &nonce_key, 0);
	if tx.nonce < expected_nonce {
		return InvalidTransaction::Stale.into()
	}
	if tx.nonce > expected_nonce + 64 {
		return InvalidTransaction::Future.into()
	}

	let encode = |from: &AccountId, nonce: u64| (from, nonce).encode();
	let requires = if tx.nonce != expected_nonce && tx.nonce > 0 {
		vec![encode(&tx.from, tx.nonce - 1)]
	} else {
		vec![]
	};

	let provides = vec![encode(&tx.from, tx.nonce)];

	Ok(ValidTransaction { priority: tx.amount, requires, provides, longevity: 64, propagate: true })
}

/// Execute a transaction outside of the block execution function.
/// This doesn't attempt to validate anything regarding the block.
pub fn execute_transaction(utx: Extrinsic) -> ApplyExtrinsicResult {
	let extrinsic_index: u32 =
		storage::unhashed::get(well_known_keys::EXTRINSIC_INDEX).unwrap_or_default();
	let result = execute_transaction_backend(&utx, extrinsic_index);
	<ExtrinsicData<Runtime>>::insert(extrinsic_index, utx.encode());
	storage::unhashed::put(well_known_keys::EXTRINSIC_INDEX, &(extrinsic_index + 1));
	result
}

/// Finalize the block.
pub fn finalize_block() -> Header {
	use sp_core::storage::StateVersion;
	let extrinsic_index: u32 = storage::unhashed::take(well_known_keys::EXTRINSIC_INDEX).unwrap();
	let txs: Vec<_> = (0..extrinsic_index).map(<ExtrinsicData<Runtime>>::take).collect();
	let extrinsics_root = trie::blake2_256_ordered_root(txs, StateVersion::V0);
	let number = <Number<Runtime>>::take().expect("Number is set by `initialize_block`");
	let parent_hash = <ParentHash<Runtime>>::take();
	let mut digest =
		<StorageDigest<Runtime>>::take().expect("StorageDigest is set by `initialize_block`");

	let o_new_authorities = <NewAuthorities<Runtime>>::take();

	// This MUST come after all changes to storage are done. Otherwise we will fail the
	// “Storage root does not match that calculated” assertion.
	let storage_root = Hash::decode(&mut &storage_root(StateVersion::V1)[..])
		.expect("`storage_root` is a valid hash");

	if let Some(new_authorities) = o_new_authorities {
		digest.push(generic::DigestItem::Consensus(*b"aura", new_authorities.encode()));
		digest.push(generic::DigestItem::Consensus(*b"babe", new_authorities.encode()));
	}

	Header {
		number,
		extrinsics_root,
		state_root: storage_root,
		parent_hash,
		digest,
		count: Default::default(),
		seed: Default::default(),
	}
}

#[inline(always)]
fn check_signature(utx: &Extrinsic) -> Result<(), TransactionValidityError> {
	use sp_runtime::traits::BlindCheckable;
	utx.clone().check().map_err(|_| InvalidTransaction::BadProof.into()).map(|_| ())
}

fn execute_transaction_backend(utx: &Extrinsic, extrinsic_index: u32) -> ApplyExtrinsicResult {
	check_signature(utx)?;
	match utx {
		Extrinsic::Transfer { exhaust_resources_when_not_first: true, .. }
			if extrinsic_index != 0 =>
			Err(InvalidTransaction::ExhaustsResources.into()),
		Extrinsic::Transfer { ref transfer, .. } => execute_transfer_backend(transfer),
		Extrinsic::AuthoritiesChange(ref new_auth) => execute_new_authorities_backend(new_auth),
		Extrinsic::IncludeData(_) => Ok(Ok(())),
		Extrinsic::StorageChange(key, value) =>
			execute_storage_change(key, value.as_ref().map(|v| &**v)),
		Extrinsic::OffchainIndexSet(key, value) => {
			sp_io::offchain_index::set(key, value);
			Ok(Ok(()))
		},
		Extrinsic::OffchainIndexClear(key) => {
			sp_io::offchain_index::clear(key);
			Ok(Ok(()))
		},
		Extrinsic::Store(data) => execute_store(data.clone()),
<<<<<<< HEAD
		Extrinsic::EnqueueTxs(_) => Ok(Ok(())),
=======
		Extrinsic::ReadAndPanic(i) => execute_read(*i, true),
		Extrinsic::Read(i) => execute_read(*i, false),
	}
}

fn execute_read(read: u32, panic_at_end: bool) -> ApplyExtrinsicResult {
	let mut next_key = vec![];
	for _ in 0..(read as usize) {
		if let Some(next) = sp_io::storage::next_key(&next_key) {
			// Read the value
			sp_io::storage::get(&next);

			next_key = next;
		} else {
			if panic_at_end {
				return Ok(Ok(()))
			} else {
				panic!("Could not read {read} times from the state");
			}
		}
	}

	if panic_at_end {
		panic!("BYE")
	} else {
		Ok(Ok(()))
>>>>>>> 3bb3882c
	}
}

fn execute_transfer_backend(tx: &Transfer) -> ApplyExtrinsicResult {
	// check nonce
	let nonce_key = tx.from.to_keyed_vec(NONCE_OF);
	let expected_nonce: u64 = storage::hashed::get_or(&blake2_256, &nonce_key, 0);
	if tx.nonce != expected_nonce {
		return Err(InvalidTransaction::Stale.into())
	}

	// increment nonce in storage
	storage::hashed::put(&blake2_256, &nonce_key, &(expected_nonce + 1));

	// check sender balance
	let from_balance_key = tx.from.to_keyed_vec(BALANCE_OF);
	let from_balance: u64 = storage::hashed::get_or(&blake2_256, &from_balance_key, 0);

	// enact transfer
	if tx.amount > from_balance {
		return Err(InvalidTransaction::Payment.into())
	}
	let to_balance_key = tx.to.to_keyed_vec(BALANCE_OF);
	let to_balance: u64 = storage::hashed::get_or(&blake2_256, &to_balance_key, 0);
	storage::hashed::put(&blake2_256, &from_balance_key, &(from_balance - tx.amount));
	storage::hashed::put(&blake2_256, &to_balance_key, &(to_balance + tx.amount));
	Ok(Ok(()))
}

fn execute_store(data: Vec<u8>) -> ApplyExtrinsicResult {
	let content_hash = sp_io::hashing::blake2_256(&data);
	let extrinsic_index: u32 = storage::unhashed::get(well_known_keys::EXTRINSIC_INDEX).unwrap();
	sp_io::transaction_index::index(extrinsic_index, data.len() as u32, content_hash);
	Ok(Ok(()))
}

fn execute_new_authorities_backend(new_authorities: &[AuthorityId]) -> ApplyExtrinsicResult {
	<NewAuthorities<Runtime>>::put(new_authorities.to_vec());
	Ok(Ok(()))
}

fn execute_storage_change(key: &[u8], value: Option<&[u8]>) -> ApplyExtrinsicResult {
	match value {
		Some(value) => storage::unhashed::put_raw(key, value),
		None => storage::unhashed::kill(key),
	}
	Ok(Ok(()))
}

#[cfg(feature = "std")]
fn info_expect_equal_hash(given: &Hash, expected: &Hash) {
	use sp_core::hexdisplay::HexDisplay;
	if given != expected {
		println!(
			"Hash: given={}, expected={}",
			HexDisplay::from(given.as_fixed_bytes()),
			HexDisplay::from(expected.as_fixed_bytes()),
		);
	}
}

#[cfg(not(feature = "std"))]
fn info_expect_equal_hash(given: &Hash, expected: &Hash) {
	if given != expected {
		sp_runtime::print("Hash not equal");
		sp_runtime::print(given.as_bytes());
		sp_runtime::print(expected.as_bytes());
	}
}

#[cfg(test)]
mod tests {
	use super::*;

	use crate::{wasm_binary_unwrap, Header, Transfer};
	use sc_executor::{NativeElseWasmExecutor, WasmExecutor};
	use sp_core::{
		map,
		traits::{CallContext, CodeExecutor, RuntimeCode},
	};
	use sp_io::{hashing::twox_128, TestExternalities};
	use substrate_test_runtime_client::{AccountKeyring, Sr25519Keyring};

	// Declare an instance of the native executor dispatch for the test runtime.
	pub struct NativeDispatch;

	impl sc_executor::NativeExecutionDispatch for NativeDispatch {
		type ExtendHostFunctions = ();

		fn dispatch(method: &str, data: &[u8]) -> Option<Vec<u8>> {
			crate::api::dispatch(method, data)
		}

		fn native_version() -> sc_executor::NativeVersion {
			crate::native_version()
		}
	}

	fn executor() -> NativeElseWasmExecutor<NativeDispatch> {
		NativeElseWasmExecutor::new_with_wasm_executor(WasmExecutor::builder().build())
	}

	fn new_test_ext() -> TestExternalities {
		let authorities = vec![
			Sr25519Keyring::Alice.to_raw_public(),
			Sr25519Keyring::Bob.to_raw_public(),
			Sr25519Keyring::Charlie.to_raw_public(),
		];

		TestExternalities::new_with_code(
			wasm_binary_unwrap(),
			sp_core::storage::Storage {
				top: map![
					twox_128(b"latest").to_vec() => vec![69u8; 32],
					twox_128(b"sys:auth").to_vec() => authorities.encode(),
					blake2_256(&AccountKeyring::Alice.to_raw_public().to_keyed_vec(b"balance:")).to_vec() => {
						vec![111u8, 0, 0, 0, 0, 0, 0, 0]
					},
				],
				children_default: map![],
			},
		)
	}

	fn block_import_works<F>(block_executor: F)
	where
		F: Fn(Block, &mut TestExternalities),
	{
		let h = Header {
			parent_hash: [69u8; 32].into(),
			number: 1,
			state_root: Default::default(),
			extrinsics_root: Default::default(),
			digest: Default::default(),
			count: Default::default(),
			seed: Default::default(),
		};
		let mut b = Block { header: h, extrinsics: vec![] };

		new_test_ext().execute_with(|| polish_block(&mut b));

		block_executor(b, &mut new_test_ext());
	}

	#[test]
	fn block_import_works_native() {
		block_import_works(|b, ext| {
			ext.execute_with(|| {
				execute_block(b);
			})
		});
	}

	#[test]
	fn block_import_works_wasm() {
		block_import_works(|b, ext| {
			let mut ext = ext.ext();
			let runtime_code = RuntimeCode {
				code_fetcher: &sp_core::traits::WrappedRuntimeCode(wasm_binary_unwrap().into()),
				hash: Vec::new(),
				heap_pages: None,
			};

			executor()
				.call(
					&mut ext,
					&runtime_code,
					"Core_execute_block",
					&b.encode(),
					false,
					CallContext::Offchain,
				)
				.0
				.unwrap();
		})
	}

	fn block_import_with_transaction_works<F>(block_executor: F)
	where
		F: Fn(Block, &mut TestExternalities),
	{
		let mut b1 = Block {
			header: Header {
				parent_hash: [69u8; 32].into(),
				number: 1,
				state_root: Default::default(),
				extrinsics_root: Default::default(),
				digest: Default::default(),
				count: 1,
				seed: Default::default(),
			},
			extrinsics: vec![Transfer {
				from: AccountKeyring::Alice.into(),
				to: AccountKeyring::Bob.into(),
				amount: 69,
				nonce: 0,
			}
			.into_signed_tx()],
		};

		let mut dummy_ext = new_test_ext();
		dummy_ext.execute_with(|| polish_block(&mut b1));

		let mut b2 = Block {
			header: Header {
				parent_hash: b1.header.hash(),
				number: 2,
				state_root: Default::default(),
				extrinsics_root: Default::default(),
				digest: Default::default(),
				count: Default::default(),
				seed: Default::default(),
			},
			extrinsics: vec![
				Transfer {
					from: AccountKeyring::Bob.into(),
					to: AccountKeyring::Alice.into(),
					amount: 27,
					nonce: 0,
				}
				.into_signed_tx(),
				Transfer {
					from: AccountKeyring::Alice.into(),
					to: AccountKeyring::Charlie.into(),
					amount: 69,
					nonce: 1,
				}
				.into_signed_tx(),
			],
		};

		dummy_ext.execute_with(|| polish_block(&mut b2));
		drop(dummy_ext);

		let mut t = new_test_ext();

		t.execute_with(|| {
			assert_eq!(balance_of(AccountKeyring::Alice.into()), 111);
			assert_eq!(balance_of(AccountKeyring::Bob.into()), 0);
		});

		block_executor(b1, &mut t);

		t.execute_with(|| {
			assert_eq!(balance_of(AccountKeyring::Alice.into()), 42);
			assert_eq!(balance_of(AccountKeyring::Bob.into()), 69);
		});

		block_executor(b2, &mut t);

		t.execute_with(|| {
			assert_eq!(balance_of(AccountKeyring::Alice.into()), 0);
			assert_eq!(balance_of(AccountKeyring::Bob.into()), 42);
			assert_eq!(balance_of(AccountKeyring::Charlie.into()), 69);
		});
	}

	#[test]
	fn block_import_with_transaction_works_native() {
		block_import_with_transaction_works(|b, ext| {
			ext.execute_with(|| {
				execute_block(b);
			})
		});
	}

	#[test]
	fn block_import_with_transaction_works_wasm() {
		block_import_with_transaction_works(|b, ext| {
			let mut ext = ext.ext();
			let runtime_code = RuntimeCode {
				code_fetcher: &sp_core::traits::WrappedRuntimeCode(wasm_binary_unwrap().into()),
				hash: Vec::new(),
				heap_pages: None,
			};

			executor()
				.call(
					&mut ext,
					&runtime_code,
					"Core_execute_block",
					&b.encode(),
					false,
					CallContext::Offchain,
				)
				.0
				.unwrap();
		})
	}
}<|MERGE_RESOLUTION|>--- conflicted
+++ resolved
@@ -283,9 +283,7 @@
 			Ok(Ok(()))
 		},
 		Extrinsic::Store(data) => execute_store(data.clone()),
-<<<<<<< HEAD
 		Extrinsic::EnqueueTxs(_) => Ok(Ok(())),
-=======
 		Extrinsic::ReadAndPanic(i) => execute_read(*i, true),
 		Extrinsic::Read(i) => execute_read(*i, false),
 	}
@@ -312,7 +310,6 @@
 		panic!("BYE")
 	} else {
 		Ok(Ok(()))
->>>>>>> 3bb3882c
 	}
 }
 
