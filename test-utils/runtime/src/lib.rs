--- conflicted
+++ resolved
@@ -164,9 +164,7 @@
 	OffchainIndexSet(Vec<u8>, Vec<u8>),
 	OffchainIndexClear(Vec<u8>),
 	Store(Vec<u8>),
-<<<<<<< HEAD
 	EnqueueTxs(u64),
-=======
 	/// Read X times from the state some data and then panic!
 	///
 	/// Returns `Ok` if it didn't read anything.
@@ -175,7 +173,6 @@
 	///
 	/// Panics if it can not read `X` times.
 	Read(u32),
->>>>>>> 3bb3882c
 }
 
 #[cfg(feature = "std")]
@@ -222,12 +219,9 @@
 			Extrinsic::OffchainIndexSet(key, value) => Ok(Extrinsic::OffchainIndexSet(key, value)),
 			Extrinsic::OffchainIndexClear(key) => Ok(Extrinsic::OffchainIndexClear(key)),
 			Extrinsic::Store(data) => Ok(Extrinsic::Store(data)),
-<<<<<<< HEAD
 			Extrinsic::EnqueueTxs(data) => Ok(Extrinsic::EnqueueTxs(data)),
-=======
 			Extrinsic::ReadAndPanic(i) => Ok(Extrinsic::ReadAndPanic(i)),
 			Extrinsic::Read(i) => Ok(Extrinsic::Read(i)),
->>>>>>> 3bb3882c
 		}
 	}
 }
