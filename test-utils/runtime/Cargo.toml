--- conflicted
+++ resolved
@@ -13,12 +13,7 @@
 targets = ["x86_64-unknown-linux-gnu"]
 
 [dependencies]
-<<<<<<< HEAD
 pallet-beefy-mmr = { version = "4.0.0-dev", default-features = false, path = "../../frame/beefy-mmr" }
-=======
-beefy-primitives = { version = "4.0.0-dev", default-features = false, path = "../../primitives/beefy", package = "sp-beefy" }
-beefy-merkle-tree = { version = "4.0.0-dev", default-features = false, path = "../../frame/beefy-mmr/primitives" }
->>>>>>> b711c0b1
 sp-application-crypto = { version = "7.0.0", default-features = false, path = "../../primitives/application-crypto" }
 sp-consensus-aura = { version = "0.10.0-dev", default-features = false, path = "../../primitives/consensus/aura" }
 sp-consensus-babe = { version = "0.10.0-dev", default-features = false, path = "../../primitives/consensus/babe" }
@@ -28,11 +23,7 @@
 scale-info = { version = "2.5.0", default-features = false, features = ["derive"] }
 sp-inherents = { version = "4.0.0-dev", default-features = false, path = "../../primitives/inherents" }
 sp-keyring = { version = "7.0.0", optional = true, path = "../../primitives/keyring" }
-<<<<<<< HEAD
 memory-db = { version = "0.32.0", default-features = false }
-=======
-memory-db = { version = "0.31.0", default-features = false }
->>>>>>> b711c0b1
 sp-offchain = { version = "4.0.0-dev", default-features = false, path = "../../primitives/offchain" }
 sp-core = { version = "7.0.0", default-features = false, path = "../../primitives/core" }
 sp-std = { version = "5.0.0", default-features = false, path = "../../primitives/std" }
@@ -47,7 +38,6 @@
 frame-system = { version = "4.0.0-dev", default-features = false, path = "../../frame/system" }
 frame-system-rpc-runtime-api = { version = "4.0.0-dev", default-features = false, path = "../../frame/system/rpc/runtime-api" }
 pallet-timestamp = { version = "4.0.0-dev", default-features = false, path = "../../frame/timestamp" }
-<<<<<<< HEAD
 sp-consensus-grandpa = { version = "4.0.0-dev", default-features = false, path = "../../primitives/consensus/grandpa" }
 sp-trie = { version = "7.0.0", default-features = false, path = "../../primitives/trie" }
 sp-transaction-pool = { version = "4.0.0-dev", default-features = false, path = "../../primitives/transaction-pool" }
@@ -55,16 +45,7 @@
 sc-service = { version = "0.10.0-dev", default-features = false, optional = true, features = ["test-helpers"], path = "../../client/service" }
 sp-state-machine = { version = "0.13.0", default-features = false, path = "../../primitives/state-machine" }
 sp-externalities = { version = "0.13.0", default-features = false, path = "../../primitives/externalities" }
-=======
-sp-finality-grandpa = { version = "4.0.0-dev", default-features = false, path = "../../primitives/finality-grandpa" }
-sp-trie = { version = "7.0.0", default-features = false, path = "../../primitives/trie" }
-sp-transaction-pool = { version = "4.0.0-dev", default-features = false, path = "../../primitives/transaction-pool" }
-trie-db = { version = "0.24.0", default-features = false }
-sc-service = { version = "0.10.0-dev", default-features = false, optional = true, features = ["test-helpers"], path = "../../client/service" }
-sp-state-machine = { version = "0.13.0", default-features = false, path = "../../primitives/state-machine" }
-sp-externalities = { version = "0.13.0", default-features = false, path = "../../primitives/externalities" }
 ver-api = { path = '../../primitives/ver-api', default-features = false, version = '4.0.0-dev' }
->>>>>>> b711c0b1
 
 # 3rd party
 cfg-if = "1.0"
@@ -86,12 +67,7 @@
 	"std",
 ]
 std = [
-<<<<<<< HEAD
 	"pallet-beefy-mmr/std",
-=======
-	"beefy-primitives/std",
-	"beefy-merkle-tree/std",
->>>>>>> b711c0b1
 	"sp-application-crypto/std",
 	"sp-consensus-aura/std",
 	"sp-consensus-babe/std",
@@ -122,12 +98,8 @@
 	"frame-system/std",
 	"pallet-timestamp/std",
 	"sc-service",
-<<<<<<< HEAD
+	"ver-api/std",
 	"sp-consensus-grandpa/std",
-=======
-	"ver-api/std",
-	"sp-finality-grandpa/std",
->>>>>>> b711c0b1
 	"sp-trie/std",
 	"sp-transaction-pool/std",
 	"trie-db/std",
