[package]
name = "substrate-test-runtime"
version = "2.0.0"
authors = ["Parity Technologies <admin@parity.io>"]
edition = "2021"
build = "build.rs"
license = "Apache-2.0"
homepage = "https://substrate.io"
repository = "https://github.com/paritytech/substrate/"
publish = false

[package.metadata.docs.rs]
targets = ["x86_64-unknown-linux-gnu"]

[dependencies]
sp-application-crypto = { version = "4.0.0", default-features = false, path = "../../primitives/application-crypto" }
sp-consensus-aura = { version = "0.10.0-dev", default-features = false, path = "../../primitives/consensus/aura" }
sp-consensus-babe = { version = "0.10.0-dev", default-features = false, path = "../../primitives/consensus/babe" }
sp-block-builder = { version = "4.0.0-dev", default-features = false, path = "../../primitives/block-builder" }
codec = { package = "parity-scale-codec", version = "2.0.0", default-features = false, features = ["derive"] }
scale-info = { version = "1.0", default-features = false, features = ["derive"] }
#frame-executive = { version = "3.0.0", default-features = false, path = "../../frame/executive" }
sp-inherents = { version = "4.0.0-dev", default-features = false, path = "../../primitives/inherents" }
sp-keyring = { version = "4.1.0-dev", optional = true, path = "../../primitives/keyring" }
memory-db = { version = "0.27.0", default-features = false }
sp-offchain = { version = "4.0.0-dev", default-features = false, path = "../../primitives/offchain" }
sp-core = { version = "4.1.0-dev", default-features = false, path = "../../primitives/core" }
sp-std = { version = "4.0.0", default-features = false, path = "../../primitives/std" }
sp-runtime-interface = { version = "4.1.0-dev", default-features = false, path = "../../primitives/runtime-interface" }
sp-io = { version = "4.0.0", default-features = false, path = "../../primitives/io" }
frame-support = { version = "4.0.0-dev", default-features = false, path = "../../frame/support" }
sp-version = { version = "4.0.0-dev", default-features = false, path = "../../primitives/version" }
sp-session = { version = "4.0.0-dev", default-features = false, path = "../../primitives/session" }
sp-api = { version = "4.0.0-dev", default-features = false, path = "../../primitives/api" }
sp-runtime = { version = "4.1.0-dev", default-features = false, path = "../../primitives/runtime" }
pallet-babe = { version = "4.0.0-dev", default-features = false, path = "../../frame/babe" }
frame-system = { version = "4.0.0-dev", default-features = false, path = "../../frame/system" }
frame-system-rpc-runtime-api = { version = "4.0.0-dev", default-features = false, path = "../../frame/system/rpc/runtime-api" }
pallet-timestamp = { version = "4.0.0-dev", default-features = false, path = "../../frame/timestamp" }
sp-finality-grandpa = { version = "4.0.0-dev", default-features = false, path = "../../primitives/finality-grandpa" }
sp-trie = { version = "4.0.0", default-features = false, path = "../../primitives/trie" }
sp-transaction-pool = { version = "4.0.0-dev", default-features = false, path = "../../primitives/transaction-pool" }
trie-db = { version = "0.23.0", default-features = false }
parity-util-mem = { version = "0.10.2", default-features = false, features = ["primitive-types"] }
sc-service = { version = "0.10.0-dev", default-features = false, optional = true, features = ["test-helpers"], path = "../../client/service" }
<<<<<<< HEAD
sp-state-machine = { version = "0.10.0-dev", default-features = false, path = "../../primitives/state-machine" }
sp-externalities = { version = "0.10.0-dev", default-features = false, path = "../../primitives/externalities" }
ver-api = { path = '../../primitives/ver-api', default-features = false, version = '4.0.0-dev' }
sp-ver = {path = '../../primitives/ver', default-features = false, version = '4.0.0-dev' }
=======
sp-state-machine = { version = "0.10.0", default-features = false, path = "../../primitives/state-machine" }
sp-externalities = { version = "0.10.0", default-features = false, path = "../../primitives/externalities" }
>>>>>>> 4aeb95f7

# 3rd party
cfg-if = "1.0"
log = { version = "0.4.14", default-features = false }
serde = { version = "1.0.132", optional = true, features = ["derive"] }

[dev-dependencies]
sc-block-builder = { version = "0.10.0-dev", path = "../../client/block-builder" }
sc-executor = { version = "0.10.0-dev", path = "../../client/executor" }
sp-consensus = { version = "0.10.0-dev", path = "../../primitives/consensus/common" }
substrate-test-runtime-client = { version = "2.0.0", path = "./client" }
futures = "0.3.9"

[build-dependencies]
substrate-wasm-builder = { version = "5.0.0-dev", path = "../../utils/wasm-builder" }

[features]
default = [
	"std",
]
std = [
	"sp-application-crypto/std",
	"sp-consensus-aura/std",
	"sp-consensus-babe/std",
	"sp-block-builder/std",
	"codec/std",
	"scale-info/std",
	"sp-inherents/std",
	"sp-keyring",
	"log/std",
	"memory-db/std",
	"sp-offchain/std",
	"sp-core/std",
	"sp-core/std",
	"sp-std/std",
	"sp-runtime-interface/std",
	"sp-io/std",
	"frame-support/std",
	"sp-version/std",
	"serde",
	"sp-session/std",
	"sp-api/std",
	"sp-runtime/std",
	"sp-externalities/std",
	"sp-state-machine/std",
	"pallet-babe/std",
	"frame-system-rpc-runtime-api/std",
	"frame-system/std",
	"pallet-timestamp/std",
	"sc-service",
	"sp-finality-grandpa/std",
	"sp-trie/std",
	"sp-transaction-pool/std",
	"trie-db/std",
    "ver-api/std",
    "sp-ver/std",
]
# Special feature to disable logging
disable-logging = [ "sp-api/disable-logging" ]<|MERGE_RESOLUTION|>--- conflicted
+++ resolved
@@ -19,7 +19,6 @@
 sp-block-builder = { version = "4.0.0-dev", default-features = false, path = "../../primitives/block-builder" }
 codec = { package = "parity-scale-codec", version = "2.0.0", default-features = false, features = ["derive"] }
 scale-info = { version = "1.0", default-features = false, features = ["derive"] }
-#frame-executive = { version = "3.0.0", default-features = false, path = "../../frame/executive" }
 sp-inherents = { version = "4.0.0-dev", default-features = false, path = "../../primitives/inherents" }
 sp-keyring = { version = "4.1.0-dev", optional = true, path = "../../primitives/keyring" }
 memory-db = { version = "0.27.0", default-features = false }
@@ -43,15 +42,10 @@
 trie-db = { version = "0.23.0", default-features = false }
 parity-util-mem = { version = "0.10.2", default-features = false, features = ["primitive-types"] }
 sc-service = { version = "0.10.0-dev", default-features = false, optional = true, features = ["test-helpers"], path = "../../client/service" }
-<<<<<<< HEAD
-sp-state-machine = { version = "0.10.0-dev", default-features = false, path = "../../primitives/state-machine" }
-sp-externalities = { version = "0.10.0-dev", default-features = false, path = "../../primitives/externalities" }
+sp-state-machine = { version = "0.10.0", default-features = false, path = "../../primitives/state-machine" }
+sp-externalities = { version = "0.10.0", default-features = false, path = "../../primitives/externalities" }
 ver-api = { path = '../../primitives/ver-api', default-features = false, version = '4.0.0-dev' }
 sp-ver = {path = '../../primitives/ver', default-features = false, version = '4.0.0-dev' }
-=======
-sp-state-machine = { version = "0.10.0", default-features = false, path = "../../primitives/state-machine" }
-sp-externalities = { version = "0.10.0", default-features = false, path = "../../primitives/externalities" }
->>>>>>> 4aeb95f7
 
 # 3rd party
 cfg-if = "1.0"
