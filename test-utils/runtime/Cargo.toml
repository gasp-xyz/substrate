--- conflicted
+++ resolved
@@ -45,10 +45,7 @@
 sc-service = { version = "0.10.0-dev", default-features = false, optional = true, features = ["test-helpers"], path = "../../client/service" }
 sp-state-machine = { version = "0.13.0", default-features = false, path = "../../primitives/state-machine" }
 sp-externalities = { version = "0.13.0", default-features = false, path = "../../primitives/externalities" }
-<<<<<<< HEAD
 ver-api = { path = '../../primitives/ver-api', default-features = false, version = '4.0.0-dev' }
-=======
->>>>>>> 18bb7c7c
 
 # 3rd party
 cfg-if = "1.0"
