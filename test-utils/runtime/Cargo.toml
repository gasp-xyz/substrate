[package]
name = "substrate-test-runtime"
version = "2.0.0"
authors = ["Parity Technologies <admin@parity.io>"]
edition = "2021"
build = "build.rs"
license = "Apache-2.0"
homepage = "https://substrate.io"
repository = "https://github.com/paritytech/substrate/"
publish = false

[package.metadata.docs.rs]
targets = ["x86_64-unknown-linux-gnu"]

[dependencies]
pallet-beefy-mmr = { version = "4.0.0-dev", default-features = false, path = "../../frame/beefy-mmr" }
sp-application-crypto = { version = "7.0.0", default-features = false, path = "../../primitives/application-crypto" }
sp-consensus-aura = { version = "0.10.0-dev", default-features = false, path = "../../primitives/consensus/aura" }
sp-consensus-babe = { version = "0.10.0-dev", default-features = false, path = "../../primitives/consensus/babe" }
sp-consensus-beefy = { version = "4.0.0-dev", default-features = false, path = "../../primitives/consensus/beefy" }
sp-block-builder = { version = "4.0.0-dev", default-features = false, path = "../../primitives/block-builder" }
codec = { package = "parity-scale-codec", version = "3.2.2", default-features = false, features = ["derive"] }
<<<<<<< HEAD
scale-info = { version = "2.1.1", default-features = false, features = ["derive"] }
=======
scale-info = { version = "2.5.0", default-features = false, features = ["derive"] }
>>>>>>> 3bb3882c
sp-inherents = { version = "4.0.0-dev", default-features = false, path = "../../primitives/inherents" }
sp-keyring = { version = "7.0.0", optional = true, path = "../../primitives/keyring" }
memory-db = { version = "0.32.0", default-features = false }
sp-offchain = { version = "4.0.0-dev", default-features = false, path = "../../primitives/offchain" }
sp-core = { version = "7.0.0", default-features = false, path = "../../primitives/core" }
sp-std = { version = "5.0.0", default-features = false, path = "../../primitives/std" }
sp-runtime-interface = { version = "7.0.0", default-features = false, path = "../../primitives/runtime-interface" }
sp-io = { version = "7.0.0", default-features = false, path = "../../primitives/io" }
frame-support = { version = "4.0.0-dev", default-features = false, path = "../../frame/support" }
sp-version = { version = "5.0.0", default-features = false, path = "../../primitives/version" }
sp-session = { version = "4.0.0-dev", default-features = false, path = "../../primitives/session" }
sp-api = { version = "4.0.0-dev", default-features = false, path = "../../primitives/api" }
sp-runtime = { version = "7.0.0", default-features = false, path = "../../primitives/runtime" }
pallet-babe = { version = "4.0.0-dev", default-features = false, path = "../../frame/babe" }
frame-system = { version = "4.0.0-dev", default-features = false, path = "../../frame/system" }
frame-system-rpc-runtime-api = { version = "4.0.0-dev", default-features = false, path = "../../frame/system/rpc/runtime-api" }
pallet-timestamp = { version = "4.0.0-dev", default-features = false, path = "../../frame/timestamp" }
sp-consensus-grandpa = { version = "4.0.0-dev", default-features = false, path = "../../primitives/consensus/grandpa" }
sp-trie = { version = "7.0.0", default-features = false, path = "../../primitives/trie" }
sp-transaction-pool = { version = "4.0.0-dev", default-features = false, path = "../../primitives/transaction-pool" }
trie-db = { version = "0.27.0", default-features = false }
sc-service = { version = "0.10.0-dev", default-features = false, optional = true, features = ["test-helpers"], path = "../../client/service" }
sp-state-machine = { version = "0.13.0", default-features = false, path = "../../primitives/state-machine" }
sp-externalities = { version = "0.13.0", default-features = false, path = "../../primitives/externalities" }
<<<<<<< HEAD
ver-api = { path = '../../primitives/ver-api', default-features = false, version = '4.0.0-dev' }
=======
>>>>>>> 3bb3882c

# 3rd party
cfg-if = "1.0"
log = { version = "0.4.17", default-features = false }
serde = { version = "1.0.136", optional = true, features = ["derive"] }

[dev-dependencies]
sc-block-builder = { version = "0.10.0-dev", path = "../../client/block-builder" }
sc-executor = { version = "0.10.0-dev", path = "../../client/executor" }
sp-consensus = { version = "0.10.0-dev", path = "../../primitives/consensus/common" }
substrate-test-runtime-client = { version = "2.0.0", path = "./client" }
futures = "0.3.21"

[build-dependencies]
substrate-wasm-builder = { version = "5.0.0-dev", path = "../../utils/wasm-builder", optional = true }

[features]
default = [
	"std",
]
std = [
	"pallet-beefy-mmr/std",
	"sp-application-crypto/std",
	"sp-consensus-aura/std",
	"sp-consensus-babe/std",
	"sp-consensus-beefy/std",
	"sp-block-builder/std",
	"codec/std",
	"scale-info/std",
	"sp-inherents/std",
	"sp-keyring",
	"log/std",
	"memory-db/std",
	"sp-offchain/std",
	"sp-core/std",
	"sp-core/std",
	"sp-std/std",
	"sp-runtime-interface/std",
	"sp-io/std",
	"frame-support/std",
	"sp-version/std",
	"serde",
	"sp-session/std",
	"sp-api/std",
	"sp-runtime/std",
	"sp-externalities/std",
	"sp-state-machine/std",
	"pallet-babe/std",
	"frame-system-rpc-runtime-api/std",
	"frame-system/std",
	"pallet-timestamp/std",
	"sc-service",
<<<<<<< HEAD
	"ver-api/std",
=======
>>>>>>> 3bb3882c
	"sp-consensus-grandpa/std",
	"sp-trie/std",
	"sp-transaction-pool/std",
	"trie-db/std",
	"substrate-wasm-builder",
]
# Special feature to disable logging
disable-logging = [ "sp-api/disable-logging" ]<|MERGE_RESOLUTION|>--- conflicted
+++ resolved
@@ -20,11 +20,7 @@
 sp-consensus-beefy = { version = "4.0.0-dev", default-features = false, path = "../../primitives/consensus/beefy" }
 sp-block-builder = { version = "4.0.0-dev", default-features = false, path = "../../primitives/block-builder" }
 codec = { package = "parity-scale-codec", version = "3.2.2", default-features = false, features = ["derive"] }
-<<<<<<< HEAD
-scale-info = { version = "2.1.1", default-features = false, features = ["derive"] }
-=======
 scale-info = { version = "2.5.0", default-features = false, features = ["derive"] }
->>>>>>> 3bb3882c
 sp-inherents = { version = "4.0.0-dev", default-features = false, path = "../../primitives/inherents" }
 sp-keyring = { version = "7.0.0", optional = true, path = "../../primitives/keyring" }
 memory-db = { version = "0.32.0", default-features = false }
@@ -49,10 +45,7 @@
 sc-service = { version = "0.10.0-dev", default-features = false, optional = true, features = ["test-helpers"], path = "../../client/service" }
 sp-state-machine = { version = "0.13.0", default-features = false, path = "../../primitives/state-machine" }
 sp-externalities = { version = "0.13.0", default-features = false, path = "../../primitives/externalities" }
-<<<<<<< HEAD
 ver-api = { path = '../../primitives/ver-api', default-features = false, version = '4.0.0-dev' }
-=======
->>>>>>> 3bb3882c
 
 # 3rd party
 cfg-if = "1.0"
@@ -105,10 +98,7 @@
 	"frame-system/std",
 	"pallet-timestamp/std",
 	"sc-service",
-<<<<<<< HEAD
 	"ver-api/std",
-=======
->>>>>>> 3bb3882c
 	"sp-consensus-grandpa/std",
 	"sp-trie/std",
 	"sp-transaction-pool/std",
