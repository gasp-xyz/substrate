[package]
name = "pallet-authorship"
version = "4.0.0-dev"
description = "Block and Uncle Author tracking for the FRAME"
authors = ["Parity Technologies <admin@parity.io>"]
edition = "2021"
license = "Apache-2.0"
homepage = "https://substrate.io"
repository = "https://github.com/paritytech/substrate/"
readme = "README.md"

[package.metadata.docs.rs]
targets = ["x86_64-unknown-linux-gnu"]

[dependencies]
codec = { package = "parity-scale-codec", version = "3.2.2", default-features = false, features = [
	"derive",
] }
impl-trait-for-tuples = "0.2.2"
scale-info = { version = "2.1.1", default-features = false, features = ["derive"] }
frame-support = { version = "4.0.0-dev", default-features = false, path = "../support" }
frame-system = { version = "4.0.0-dev", default-features = false, path = "../system" }
<<<<<<< HEAD
sp-authorship = { version = "4.0.0-dev", default-features = false, path = "../../primitives/authorship" }
=======
>>>>>>> 18bb7c7c
sp-runtime = { version = "7.0.0", default-features = false, path = "../../primitives/runtime" }
sp-std = { version = "5.0.0", default-features = false, path = "../../primitives/std" }

[dev-dependencies]
sp-core = { version = "7.0.0", path = "../../primitives/core" }
sp-io = { version = "7.0.0", path = "../../primitives/io" }

[features]
default = ["std"]
std = [
	"codec/std",
	"frame-support/std",
	"frame-system/std",
	"scale-info/std",
	"sp-runtime/std",
	"sp-std/std",
]
try-runtime = ["frame-support/try-runtime"]<|MERGE_RESOLUTION|>--- conflicted
+++ resolved
@@ -20,10 +20,6 @@
 scale-info = { version = "2.1.1", default-features = false, features = ["derive"] }
 frame-support = { version = "4.0.0-dev", default-features = false, path = "../support" }
 frame-system = { version = "4.0.0-dev", default-features = false, path = "../system" }
-<<<<<<< HEAD
-sp-authorship = { version = "4.0.0-dev", default-features = false, path = "../../primitives/authorship" }
-=======
->>>>>>> 18bb7c7c
 sp-runtime = { version = "7.0.0", default-features = false, path = "../../primitives/runtime" }
 sp-std = { version = "5.0.0", default-features = false, path = "../../primitives/std" }
 
