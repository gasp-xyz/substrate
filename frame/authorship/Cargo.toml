[package]
name = "pallet-authorship"
version = "3.0.0"
description = "Block and Uncle Author tracking for the FRAME"
authors = ["Parity Technologies <admin@parity.io>"]
edition = "2018"
license = "Apache-2.0"
homepage = "https://substrate.dev"
repository = "https://github.com/paritytech/substrate/"
readme = "README.md"

[package.metadata.docs.rs]
targets = ["x86_64-unknown-linux-gnu"]

[dependencies]
codec = { package = "parity-scale-codec", version = "2.0.0", default-features = false, features = ["derive"] }
<<<<<<< HEAD
scale-info = { git = "https://github.com/paritytech/scale-info", branch = "aj-substrate", default-features = false, features = ["derive"] }
sp-inherents = { version = "3.0.0", default-features = false, path = "../../primitives/inherents" }
=======
>>>>>>> b094edaf
sp-authorship = { version = "3.0.0", default-features = false, path = "../../primitives/authorship" }
sp-std = { version = "3.0.0", default-features = false, path = "../../primitives/std" }
sp-runtime = { version = "3.0.0", default-features = false, path = "../../primitives/runtime" }
frame-support = { version = "3.0.0", default-features = false, path = "../support" }
frame-system = { version = "3.0.0", default-features = false, path = "../system" }
impl-trait-for-tuples = "0.2.1"

[dev-dependencies]
sp-core = { version = "3.0.0", path = "../../primitives/core" }
sp-io ={ version = "3.0.0", path = "../../primitives/io" }
serde = { version = "1.0.101" }

[features]
default = ["std"]
std = [
	"codec/std",
	"sp-runtime/std",
	"sp-std/std",
	"frame-support/std",
	"frame-system/std",
	"sp-authorship/std",
]
try-runtime = ["frame-support/try-runtime"]<|MERGE_RESOLUTION|>--- conflicted
+++ resolved
@@ -14,11 +14,7 @@
 
 [dependencies]
 codec = { package = "parity-scale-codec", version = "2.0.0", default-features = false, features = ["derive"] }
-<<<<<<< HEAD
 scale-info = { git = "https://github.com/paritytech/scale-info", branch = "aj-substrate", default-features = false, features = ["derive"] }
-sp-inherents = { version = "3.0.0", default-features = false, path = "../../primitives/inherents" }
-=======
->>>>>>> b094edaf
 sp-authorship = { version = "3.0.0", default-features = false, path = "../../primitives/authorship" }
 sp-std = { version = "3.0.0", default-features = false, path = "../../primitives/std" }
 sp-runtime = { version = "3.0.0", default-features = false, path = "../../primitives/runtime" }
