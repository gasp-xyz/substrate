--- conflicted
+++ resolved
@@ -12,11 +12,7 @@
 targets = ["x86_64-unknown-linux-gnu"]
 
 [dependencies]
-<<<<<<< HEAD
-codec = { package = "parity-scale-codec", version = "3.0.0", default-features = false }
-=======
 codec = { package = "parity-scale-codec", version = "3.2.2", default-features = false }
->>>>>>> 18bb7c7c
 scale-info = { version = "2.1.1", default-features = false, features = ["derive"] }
 frame-benchmarking = { version = "4.0.0-dev", default-features = false, optional = true, path = "../benchmarking" }
 frame-support = { version = "4.0.0-dev", default-features = false, path = "../support" }
