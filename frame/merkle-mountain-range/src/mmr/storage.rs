// This file is part of Substrate.

// Copyright (C) 2020-2022 Parity Technologies (UK) Ltd.
// SPDX-License-Identifier: Apache-2.0

// Licensed under the Apache License, Version 2.0 (the "License");
// you may not use this file except in compliance with the License.
// You may obtain a copy of the License at
//
// 	http://www.apache.org/licenses/LICENSE-2.0
//
// Unless required by applicable law or agreed to in writing, software
// distributed under the License is distributed on an "AS IS" BASIS,
// WITHOUT WARRANTIES OR CONDITIONS OF ANY KIND, either express or implied.
// See the License for the specific language governing permissions and
// limitations under the License.

//! An MMR storage implementation.

use codec::Encode;
use frame_support::log::{debug, trace};
use sp_core::offchain::StorageKind;
use sp_io::offchain_index;
use sp_mmr_primitives::{mmr_lib, mmr_lib::helper, utils::NodesUtils};
use sp_std::iter::Peekable;
#[cfg(not(feature = "std"))]
use sp_std::prelude::*;

use crate::{
	mmr::{Node, NodeOf},
	primitives::{self, NodeIndex},
	Config, Nodes, NumberOfLeaves, Pallet,
};

/// A marker type for runtime-specific storage implementation.
///
/// Allows appending new items to the MMR and proof verification.
/// MMR nodes are appended to two different storages:
/// 1. We add nodes (leaves) hashes to the on-chain storage (see [crate::Nodes]).
/// 2. We add full leaves (and all inner nodes as well) into the `IndexingAPI` during block
///    processing, so the values end up in the Offchain DB if indexing is enabled.
pub struct RuntimeStorage;

/// A marker type for offchain-specific storage implementation.
///
/// Allows proof generation and verification, but does not support appending new items.
/// MMR nodes are assumed to be stored in the Off-Chain DB. Note this storage type
/// DOES NOT support adding new items to the MMR.
pub struct OffchainStorage;

/// A storage layer for MMR.
///
/// There are two different implementations depending on the use case.
/// See docs for [RuntimeStorage] and [OffchainStorage].
pub struct Storage<StorageType, T, I, L>(sp_std::marker::PhantomData<(StorageType, T, I, L)>);

impl<StorageType, T, I, L> Default for Storage<StorageType, T, I, L> {
	fn default() -> Self {
		Self(Default::default())
	}
}

<<<<<<< HEAD
impl<T, I, L> Storage<OffchainStorage, T, I, L>
where
	T: Config<I>,
	I: 'static,
	L: primitives::FullLeaf,
{
}

=======
>>>>>>> 18bb7c7c
impl<T, I, L> mmr_lib::MMRStore<NodeOf<T, I, L>> for Storage<OffchainStorage, T, I, L>
where
	T: Config<I>,
	I: 'static,
	L: primitives::FullLeaf + codec::Decode,
{
	fn get_elem(&self, pos: NodeIndex) -> mmr_lib::Result<Option<NodeOf<T, I, L>>> {
		let leaves = NumberOfLeaves::<T, I>::get();
		// Find out which leaf added node `pos` in the MMR.
		let ancestor_leaf_idx = NodesUtils::leaf_index_that_added_node(pos);

		// We should only get here when trying to generate proofs. The client requests
		// for proofs for finalized blocks, which should usually be already canonicalized,
		// unless the MMR client gadget has a delay.
		let key = Pallet::<T, I>::node_canon_offchain_key(pos);
		debug!(
			target: "runtime::mmr::offchain", "offchain db get {}: leaf idx {:?}, canon key {:?}",
			pos, ancestor_leaf_idx, key
		);
		// Try to retrieve the element from Off-chain DB.
		if let Some(elem) = sp_io::offchain::local_storage_get(StorageKind::PERSISTENT, &key) {
			return Ok(codec::Decode::decode(&mut &*elem).ok())
		}

		// Fall through to searching node using fork-specific key.
		let ancestor_parent_block_num =
			Pallet::<T, I>::leaf_index_to_parent_block_num(ancestor_leaf_idx, leaves);
		let ancestor_parent_hash = <frame_system::Pallet<T>>::block_hash(ancestor_parent_block_num);
		let temp_key = Pallet::<T, I>::node_temp_offchain_key(pos, ancestor_parent_hash);
		debug!(
			target: "runtime::mmr::offchain",
			"offchain db get {}: leaf idx {:?}, hash {:?}, temp key {:?}",
			pos, ancestor_leaf_idx, ancestor_parent_hash, temp_key
		);
		// Retrieve the element from Off-chain DB.
		Ok(sp_io::offchain::local_storage_get(StorageKind::PERSISTENT, &temp_key)
			.and_then(|v| codec::Decode::decode(&mut &*v).ok()))
	}

	fn append(&mut self, _: NodeIndex, _: Vec<NodeOf<T, I, L>>) -> mmr_lib::Result<()> {
		panic!("MMR must not be altered in the off-chain context.")
	}
}

impl<T, I, L> mmr_lib::MMRStore<NodeOf<T, I, L>> for Storage<RuntimeStorage, T, I, L>
where
	T: Config<I>,
	I: 'static,
	L: primitives::FullLeaf,
{
	fn get_elem(&self, pos: NodeIndex) -> mmr_lib::Result<Option<NodeOf<T, I, L>>> {
		Ok(<Nodes<T, I>>::get(pos).map(Node::Hash))
	}

	fn append(&mut self, pos: NodeIndex, elems: Vec<NodeOf<T, I, L>>) -> mmr_lib::Result<()> {
		if elems.is_empty() {
			return Ok(())
		}

		trace!(
			target: "runtime::mmr", "elems: {:?}",
			elems.iter().map(|elem| elem.hash()).collect::<Vec<_>>()
		);

		let leaves = NumberOfLeaves::<T, I>::get();
		let size = NodesUtils::new(leaves).size();

		if pos != size {
			return Err(mmr_lib::Error::InconsistentStore)
		}

		let new_size = size + elems.len() as NodeIndex;

		// A sorted (ascending) iterator over peak indices to prune and persist.
		let (peaks_to_prune, mut peaks_to_store) = peaks_to_prune_and_store(size, new_size);

		// Now we are going to iterate over elements to insert
		// and keep track of the current `node_index` and `leaf_index`.
		let mut leaf_index = leaves;
		let mut node_index = size;

		// Use parent hash of block adding new nodes (this block) as extra identifier
		// in offchain DB to avoid DB collisions and overwrites in case of forks.
		let parent_hash = <frame_system::Pallet<T>>::parent_hash();
		for elem in elems {
			// On-chain we are going to only store new peaks.
			if peaks_to_store.next_if_eq(&node_index).is_some() {
				<Nodes<T, I>>::insert(node_index, elem.hash());
			}
			// We are storing full node off-chain (using indexing API).
			Self::store_to_offchain(node_index, parent_hash, &elem);

			// Increase the indices.
			if let Node::Data(..) = elem {
				leaf_index += 1;
			}
			node_index += 1;
		}

		// Update current number of leaves.
		NumberOfLeaves::<T, I>::put(leaf_index);

		// And remove all remaining items from `peaks_before` collection.
		for pos in peaks_to_prune {
			<Nodes<T, I>>::remove(pos);
		}

		Ok(())
	}
}

impl<T, I, L> Storage<RuntimeStorage, T, I, L>
where
	T: Config<I>,
	I: 'static,
	L: primitives::FullLeaf,
{
	fn store_to_offchain(
		pos: NodeIndex,
		parent_hash: <T as frame_system::Config>::Hash,
		node: &NodeOf<T, I, L>,
	) {
		let encoded_node = node.encode();
		// We store this leaf offchain keyed by `(parent_hash, node_index)` to make it
		// fork-resistant. The MMR client gadget task will "canonicalize" it on the first
		// finality notification that follows, when we are not worried about forks anymore.
		let temp_key = Pallet::<T, I>::node_temp_offchain_key(pos, parent_hash);
		debug!(
			target: "runtime::mmr::offchain", "offchain db set: pos {} parent_hash {:?} key {:?}",
			pos, parent_hash, temp_key
		);
		// Indexing API is used to store the full node content.
		offchain_index::set(&temp_key, &encoded_node);
	}
}

fn peaks_to_prune_and_store(
	old_size: NodeIndex,
	new_size: NodeIndex,
) -> (impl Iterator<Item = NodeIndex>, Peekable<impl Iterator<Item = NodeIndex>>) {
	// A sorted (ascending) collection of peak indices before and after insertion.
	// both collections may share a common prefix.
	let peaks_before = if old_size == 0 { vec![] } else { helper::get_peaks(old_size) };
	let peaks_after = helper::get_peaks(new_size);
	trace!(target: "runtime::mmr", "peaks_before: {:?}", peaks_before);
	trace!(target: "runtime::mmr", "peaks_after: {:?}", peaks_after);
	let mut peaks_before = peaks_before.into_iter().peekable();
	let mut peaks_after = peaks_after.into_iter().peekable();

	// Consume a common prefix between `peaks_before` and `peaks_after`,
	// since that's something we will not be touching anyway.
	while peaks_before.peek() == peaks_after.peek() {
		peaks_before.next();
		peaks_after.next();
	}

	// what's left in both collections is:
	// 1. Old peaks to remove from storage
	// 2. New peaks to persist in storage
	(peaks_before, peaks_after)
}<|MERGE_RESOLUTION|>--- conflicted
+++ resolved
@@ -60,17 +60,6 @@
 	}
 }
 
-<<<<<<< HEAD
-impl<T, I, L> Storage<OffchainStorage, T, I, L>
-where
-	T: Config<I>,
-	I: 'static,
-	L: primitives::FullLeaf,
-{
-}
-
-=======
->>>>>>> 18bb7c7c
 impl<T, I, L> mmr_lib::MMRStore<NodeOf<T, I, L>> for Storage<OffchainStorage, T, I, L>
 where
 	T: Config<I>,
