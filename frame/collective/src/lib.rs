// This file is part of Substrate.

// Copyright (C) 2017-2022 Parity Technologies (UK) Ltd.
// SPDX-License-Identifier: Apache-2.0

// Licensed under the Apache License, Version 2.0 (the "License");
// you may not use this file except in compliance with the License.
// You may obtain a copy of the License at
//
// 	http://www.apache.org/licenses/LICENSE-2.0
//
// Unless required by applicable law or agreed to in writing, software
// distributed under the License is distributed on an "AS IS" BASIS,
// WITHOUT WARRANTIES OR CONDITIONS OF ANY KIND, either express or implied.
// See the License for the specific language governing permissions and
// limitations under the License.

//! Collective system: Members of a set of account IDs can make their collective feelings known
//! through dispatched calls from one of two specialized origins.
//!
//! The membership can be provided in one of two ways: either directly, using the Root-dispatchable
//! function `set_members`, or indirectly, through implementing the `ChangeMembers`.
//! The pallet assumes that the amount of members stays at or below `MaxMembers` for its weight
//! calculations, but enforces this neither in `set_members` nor in `change_members_sorted`.
//!
//! A "prime" member may be set to help determine the default vote behavior based on chain
//! config. If `PrimeDefaultVote` is used, the prime vote acts as the default vote in case of any
//! abstentions after the voting period. If `MoreThanMajorityThenPrimeDefaultVote` is used, then
//! abstentions will first follow the majority of the collective voting, and then the prime
//! member.
//!
//! Voting happens through motions comprising a proposal (i.e. a curried dispatchable) plus a
//! number of approvals required for it to pass and be called. Motions are open for members to
//! vote on for a minimum period given by `MotionDuration`. As soon as the needed number of
//! approvals is given, the motion is closed and executed. If the number of approvals is not reached
//! during the voting period, then `close` may be called by any account in order to force the end
//! the motion explicitly. If a prime member is defined then their vote is used in place of any
//! abstentions and the proposal is executed if there are enough approvals counting the new votes.
//!
//! If there are not, or if no prime is set, then the motion is dropped without being executed.

#![cfg_attr(not(feature = "std"), no_std)]
#![recursion_limit = "128"]

use scale_info::TypeInfo;
use sp_io::storage;
use sp_runtime::{traits::Hash, RuntimeDebug};
use sp_std::{marker::PhantomData, prelude::*, result};

use frame_support::{
	codec::{Decode, Encode, MaxEncodedLen},
	dispatch::{DispatchError, DispatchResultWithPostInfo, Dispatchable, PostDispatchInfo},
	ensure,
	traits::{
		Backing, ChangeMembers, EnsureOrigin, Get, GetBacking, InitializeMembers, StorageVersion,
	},
	weights::{GetDispatchInfo, Pays, Weight},
};

#[cfg(test)]
mod tests;

#[cfg(feature = "runtime-benchmarks")]
mod benchmarking;
pub mod migrations;
pub mod weights;

pub use pallet::*;
pub use weights::WeightInfo;

/// Simple index type for proposal counting.
pub type ProposalIndex = u32;

/// A number of members.
///
/// This also serves as a number of voting members, and since for motions, each member may
/// vote exactly once, therefore also the number of votes for any given motion.
pub type MemberCount = u32;

/// Default voting strategy when a member is inactive.
pub trait DefaultVote {
	/// Get the default voting strategy, given:
	///
	/// - Whether the prime member voted Aye.
	/// - Raw number of yes votes.
	/// - Raw number of no votes.
	/// - Total number of member count.
	fn default_vote(
		prime_vote: Option<bool>,
		yes_votes: MemberCount,
		no_votes: MemberCount,
		len: MemberCount,
	) -> bool;
}

/// Set the prime member's vote as the default vote.
pub struct PrimeDefaultVote;

impl DefaultVote for PrimeDefaultVote {
	fn default_vote(
		prime_vote: Option<bool>,
		_yes_votes: MemberCount,
		_no_votes: MemberCount,
		_len: MemberCount,
	) -> bool {
		prime_vote.unwrap_or(false)
	}
}

/// First see if yes vote are over majority of the whole collective. If so, set the default vote
/// as yes. Otherwise, use the prime member's vote as the default vote.
pub struct MoreThanMajorityThenPrimeDefaultVote;

impl DefaultVote for MoreThanMajorityThenPrimeDefaultVote {
	fn default_vote(
		prime_vote: Option<bool>,
		yes_votes: MemberCount,
		_no_votes: MemberCount,
		len: MemberCount,
	) -> bool {
		let more_than_majority = yes_votes * 2 > len;
		more_than_majority || prime_vote.unwrap_or(false)
	}
}

/// Origin for the collective module.
#[derive(PartialEq, Eq, Clone, RuntimeDebug, Encode, Decode, TypeInfo, MaxEncodedLen)]
#[scale_info(skip_type_params(I))]
#[codec(mel_bound(AccountId: MaxEncodedLen))]
pub enum RawOrigin<AccountId, I> {
	/// It has been condoned by a given number of members of the collective from a given total.
	Members(MemberCount, MemberCount),
	/// It has been condoned by a single member of the collective.
	Member(AccountId),
	/// Dummy to manage the fact we have instancing.
	_Phantom(PhantomData<I>),
}

impl<AccountId, I> GetBacking for RawOrigin<AccountId, I> {
	fn get_backing(&self) -> Option<Backing> {
		match self {
			RawOrigin::Members(n, d) => Some(Backing { approvals: *n, eligible: *d }),
			_ => None,
		}
	}
}

/// Info for keeping track of a motion being voted on.
#[derive(PartialEq, Eq, Clone, Encode, Decode, RuntimeDebug, TypeInfo)]
pub struct Votes<AccountId, BlockNumber> {
	/// The proposal's unique index.
	index: ProposalIndex,
	/// The number of approval votes that are needed to pass the motion.
	threshold: MemberCount,
	/// The current set of voters that approved it.
	ayes: Vec<AccountId>,
	/// The current set of voters that rejected it.
	nays: Vec<AccountId>,
	/// The hard end time of this vote.
	end: BlockNumber,
}

#[frame_support::pallet]
pub mod pallet {
	use super::*;
	use frame_support::pallet_prelude::*;
	use frame_system::pallet_prelude::*;

	/// The current storage version.
	const STORAGE_VERSION: StorageVersion = StorageVersion::new(4);

	#[pallet::pallet]
	#[pallet::generate_store(pub(super) trait Store)]
	#[pallet::storage_version(STORAGE_VERSION)]
	#[pallet::without_storage_info]
	pub struct Pallet<T, I = ()>(PhantomData<(T, I)>);

	#[pallet::config]
	pub trait Config<I: 'static = ()>: frame_system::Config {
		/// The outer origin type.
		type Origin: From<RawOrigin<Self::AccountId, I>>;

		/// The outer call dispatch type.
		type Proposal: Parameter
			+ Dispatchable<Origin = <Self as Config<I>>::Origin, PostInfo = PostDispatchInfo>
			+ From<frame_system::Call<Self>>
			+ GetDispatchInfo;

		/// The outer event type.
		type Event: From<Event<Self, I>> + IsType<<Self as frame_system::Config>::Event>;

		/// The time-out for council motions.
		type MotionDuration: Get<Self::BlockNumber>;

		/// Maximum number of proposals allowed to be active in parallel.
		type MaxProposals: Get<ProposalIndex>;

		/// The maximum number of members supported by the pallet. Used for weight estimation.
		///
		/// NOTE:
		/// + Benchmarks will need to be re-run and weights adjusted if this changes.
		/// + This pallet assumes that dependents keep to the limit without enforcing it.
		type MaxMembers: Get<MemberCount>;

		/// Default vote strategy of this collective.
		type DefaultVote: DefaultVote;

		/// Weight information for extrinsics in this pallet.
		type WeightInfo: WeightInfo;
	}

	#[pallet::genesis_config]
	pub struct GenesisConfig<T: Config<I>, I: 'static = ()> {
		pub phantom: PhantomData<I>,
		pub members: Vec<T::AccountId>,
	}

	#[cfg(feature = "std")]
	impl<T: Config<I>, I: 'static> Default for GenesisConfig<T, I> {
		fn default() -> Self {
			Self { phantom: Default::default(), members: Default::default() }
		}
	}

	#[pallet::genesis_build]
	impl<T: Config<I>, I: 'static> GenesisBuild<T, I> for GenesisConfig<T, I> {
		fn build(&self) {
			use sp_std::collections::btree_set::BTreeSet;
			let members_set: BTreeSet<_> = self.members.iter().collect();
			assert_eq!(
				members_set.len(),
				self.members.len(),
				"Members cannot contain duplicate accounts."
			);

			Pallet::<T, I>::initialize_members(&self.members)
		}
	}

	/// Origin for the collective pallet.
	#[pallet::origin]
	pub type Origin<T, I = ()> = RawOrigin<<T as frame_system::Config>::AccountId, I>;

	/// The hashes of the active proposals.
	#[pallet::storage]
	#[pallet::getter(fn proposals)]
	pub type Proposals<T: Config<I>, I: 'static = ()> =
		StorageValue<_, BoundedVec<T::Hash, T::MaxProposals>, ValueQuery>;

	/// Actual proposal for a given hash, if it's current.
	#[pallet::storage]
	#[pallet::getter(fn proposal_of)]
	pub type ProposalOf<T: Config<I>, I: 'static = ()> =
		StorageMap<_, Identity, T::Hash, <T as Config<I>>::Proposal, OptionQuery>;

	/// Votes on a given proposal, if it is ongoing.
	#[pallet::storage]
	#[pallet::getter(fn voting)]
	pub type Voting<T: Config<I>, I: 'static = ()> =
		StorageMap<_, Identity, T::Hash, Votes<T::AccountId, T::BlockNumber>, OptionQuery>;

	/// Proposals so far.
	#[pallet::storage]
	#[pallet::getter(fn proposal_count)]
	pub type ProposalCount<T: Config<I>, I: 'static = ()> = StorageValue<_, u32, ValueQuery>;

	/// The current members of the collective. This is stored sorted (just by value).
	#[pallet::storage]
	#[pallet::getter(fn members)]
	pub type Members<T: Config<I>, I: 'static = ()> =
		StorageValue<_, Vec<T::AccountId>, ValueQuery>;

	/// The prime member that helps determine the default vote behavior in case of absentations.
	#[pallet::storage]
	#[pallet::getter(fn prime)]
	pub type Prime<T: Config<I>, I: 'static = ()> = StorageValue<_, T::AccountId, OptionQuery>;

	#[pallet::event]
	#[pallet::generate_deposit(pub(super) fn deposit_event)]
	pub enum Event<T: Config<I>, I: 'static = ()> {
		/// A motion (given hash) has been proposed (by given account) with a threshold (given
		/// `MemberCount`).
		Proposed {
			account: T::AccountId,
			proposal_index: ProposalIndex,
			proposal_hash: T::Hash,
			threshold: MemberCount,
		},
		/// A motion (given hash) has been voted on by given account, leaving
		/// a tally (yes votes and no votes given respectively as `MemberCount`).
		Voted {
			account: T::AccountId,
			proposal_hash: T::Hash,
			voted: bool,
			yes: MemberCount,
			no: MemberCount,
		},
		/// A motion was approved by the required threshold.
		Approved { proposal_hash: T::Hash },
		/// A motion was not approved by the required threshold.
		Disapproved { proposal_hash: T::Hash },
		/// A motion was executed; result will be `Ok` if it returned without error.
		Executed { proposal_hash: T::Hash, result: DispatchResult },
		/// A single member did some action; result will be `Ok` if it returned without error.
		MemberExecuted { proposal_hash: T::Hash, result: DispatchResult },
		/// A proposal was closed because its threshold was reached or after its duration was up.
		Closed { proposal_hash: T::Hash, yes: MemberCount, no: MemberCount },
	}

	#[pallet::error]
	pub enum Error<T, I = ()> {
		/// Account is not a member
		NotMember,
		/// Duplicate proposals not allowed
		DuplicateProposal,
		/// Proposal must exist
		ProposalMissing,
		/// Mismatched index
		WrongIndex,
		/// Duplicate vote ignored
		DuplicateVote,
		/// Members are already initialized!
		AlreadyInitialized,
		/// The close call was made too early, before the end of the voting.
		TooEarly,
		/// There can only be a maximum of `MaxProposals` active proposals.
		TooManyProposals,
		/// The given weight bound for the proposal was too low.
		WrongProposalWeight,
		/// The given length bound for the proposal was too low.
		WrongProposalLength,
	}

	// Note that councillor operations are assigned to the operational class.
	#[pallet::call]
	impl<T: Config<I>, I: 'static> Pallet<T, I> {
		/// Set the collective's membership.
		///
		/// - `new_members`: The new member list. Be nice to the chain and provide it sorted.
		/// - `prime`: The prime member whose vote sets the default.
		/// - `old_count`: The upper bound for the previous number of members in storage. Used for
		///   weight estimation.
		///
		/// Requires root origin.
		///
		/// NOTE: Does not enforce the expected `MaxMembers` limit on the amount of members, but
		///       the weight estimations rely on it to estimate dispatchable weight.
		///
		/// # WARNING:
		///
		/// The `pallet-collective` can also be managed by logic outside of the pallet through the
		/// implementation of the trait [`ChangeMembers`].
		/// Any call to `set_members` must be careful that the member set doesn't get out of sync
		/// with other logic managing the member set.
		///
		/// # <weight>
		/// ## Weight
		/// - `O(MP + N)` where:
		///   - `M` old-members-count (code- and governance-bounded)
		///   - `N` new-members-count (code- and governance-bounded)
		///   - `P` proposals-count (code-bounded)
		/// - DB:
		///   - 1 storage mutation (codec `O(M)` read, `O(N)` write) for reading and writing the
		///     members
		///   - 1 storage read (codec `O(P)`) for reading the proposals
		///   - `P` storage mutations (codec `O(M)`) for updating the votes for each proposal
		///   - 1 storage write (codec `O(1)`) for deleting the old `prime` and setting the new one
		/// # </weight>
		#[pallet::weight((
			T::WeightInfo::set_members(
				*old_count, // M
				new_members.len() as u32, // N
				T::MaxProposals::get() // P
			),
			DispatchClass::Operational
		))]
		pub fn set_members(
			origin: OriginFor<T>,
			new_members: Vec<T::AccountId>,
			prime: Option<T::AccountId>,
			old_count: MemberCount,
		) -> DispatchResultWithPostInfo {
			ensure_root(origin)?;
			if new_members.len() > T::MaxMembers::get() as usize {
				log::error!(
					target: "runtime::collective",
					"New members count ({}) exceeds maximum amount of members expected ({}).",
					new_members.len(),
					T::MaxMembers::get(),
				);
			}

			let old = Members::<T, I>::get();
			if old.len() > old_count as usize {
				log::warn!(
					target: "runtime::collective",
					"Wrong count used to estimate set_members weight. expected ({}) vs actual ({})",
					old_count,
					old.len(),
				);
			}
			let mut new_members = new_members;
			new_members.sort();
			<Self as ChangeMembers<T::AccountId>>::set_members_sorted(&new_members, &old);
			Prime::<T, I>::set(prime);

			Ok(Some(T::WeightInfo::set_members(
				old.len() as u32,         // M
				new_members.len() as u32, // N
				T::MaxProposals::get(),   // P
			))
			.into())
		}

		/// Dispatch a proposal from a member using the `Member` origin.
		///
		/// Origin must be a member of the collective.
		///
		/// # <weight>
		/// ## Weight
		/// - `O(M + P)` where `M` members-count (code-bounded) and `P` complexity of dispatching
		///   `proposal`
		/// - DB: 1 read (codec `O(M)`) + DB access of `proposal`
		/// - 1 event
		/// # </weight>
		#[pallet::weight((
			T::WeightInfo::execute(
				*length_bound, // B
				T::MaxMembers::get(), // M
			).saturating_add(proposal.get_dispatch_info().weight), // P
			DispatchClass::Operational
		))]
		pub fn execute(
			origin: OriginFor<T>,
			proposal: Box<<T as Config<I>>::Proposal>,
			#[pallet::compact] length_bound: u32,
		) -> DispatchResultWithPostInfo {
			let who = ensure_signed(origin)?;
			let members = Self::members();
			ensure!(members.contains(&who), Error::<T, I>::NotMember);
			let proposal_len = proposal.encoded_size();
			ensure!(proposal_len <= length_bound as usize, Error::<T, I>::WrongProposalLength);

			let proposal_hash = T::Hashing::hash_of(&proposal);
			let result = proposal.dispatch(RawOrigin::Member(who).into());
			Self::deposit_event(Event::MemberExecuted {
				proposal_hash,
				result: result.map(|_| ()).map_err(|e| e.error),
			});

			Ok(get_result_weight(result)
				.map(|w| {
					T::WeightInfo::execute(
						proposal_len as u32,  // B
						members.len() as u32, // M
					)
					.saturating_add(w) // P
				})
				.into())
		}

		/// Add a new proposal to either be voted on or executed directly.
		///
		/// Requires the sender to be member.
		///
		/// `threshold` determines whether `proposal` is executed directly (`threshold < 2`)
		/// or put up for voting.
		///
		/// # <weight>
		/// ## Weight
		/// - `O(B + M + P1)` or `O(B + M + P2)` where:
		///   - `B` is `proposal` size in bytes (length-fee-bounded)
		///   - `M` is members-count (code- and governance-bounded)
		///   - branching is influenced by `threshold` where:
		///     - `P1` is proposal execution complexity (`threshold < 2`)
		///     - `P2` is proposals-count (code-bounded) (`threshold >= 2`)
		/// - DB:
		///   - 1 storage read `is_member` (codec `O(M)`)
		///   - 1 storage read `ProposalOf::contains_key` (codec `O(1)`)
		///   - DB accesses influenced by `threshold`:
		///     - EITHER storage accesses done by `proposal` (`threshold < 2`)
		///     - OR proposal insertion (`threshold <= 2`)
		///       - 1 storage mutation `Proposals` (codec `O(P2)`)
		///       - 1 storage mutation `ProposalCount` (codec `O(1)`)
		///       - 1 storage write `ProposalOf` (codec `O(B)`)
		///       - 1 storage write `Voting` (codec `O(M)`)
		///   - 1 event
		/// # </weight>
		#[pallet::weight((
			if *threshold < 2 {
				T::WeightInfo::propose_execute(
					*length_bound, // B
					T::MaxMembers::get(), // M
				).saturating_add(proposal.get_dispatch_info().weight) // P1
			} else {
				T::WeightInfo::propose_proposed(
					*length_bound, // B
					T::MaxMembers::get(), // M
					T::MaxProposals::get(), // P2
				)
			},
			DispatchClass::Operational
		))]
		pub fn propose(
			origin: OriginFor<T>,
			#[pallet::compact] threshold: MemberCount,
			proposal: Box<<T as Config<I>>::Proposal>,
			#[pallet::compact] length_bound: u32,
		) -> DispatchResultWithPostInfo {
			let who = ensure_signed(origin)?;
			let members = Self::members();
			ensure!(members.contains(&who), Error::<T, I>::NotMember);

			if threshold < 2 {
				let (proposal_len, result) = Self::do_propose_execute(proposal, length_bound)?;

				Ok(get_result_weight(result)
					.map(|w| {
						T::WeightInfo::propose_execute(
							proposal_len as u32,  // B
							members.len() as u32, // M
						)
						.saturating_add(w) // P1
					})
					.into())
			} else {
<<<<<<< HEAD
				let active_proposals =
					<Proposals<T, I>>::try_mutate(|proposals| -> Result<usize, DispatchError> {
						proposals
							.try_push(proposal_hash)
							.map_err(|_| Error::<T, I>::TooManyProposals)?;
						Ok(proposals.len())
					})?;
				let index = Self::proposal_count();
				<ProposalCount<T, I>>::mutate(|i| *i += 1);
				<ProposalOf<T, I>>::insert(proposal_hash, *proposal);
				let votes = {
					let end = frame_system::Pallet::<T>::block_number() + T::MotionDuration::get();
					Votes { index, threshold, ayes: Vec::new(), nays: Vec::new(), end }
				};
				<Voting<T, I>>::insert(proposal_hash, votes);

				Self::deposit_event(Event::Proposed {
					account: who,
					proposal_index: index,
					proposal_hash,
					threshold,
				});
=======
				let (proposal_len, active_proposals) =
					Self::do_propose_proposed(who, threshold, proposal, length_bound)?;
>>>>>>> e8a7d161

				Ok(Some(T::WeightInfo::propose_proposed(
					proposal_len as u32,  // B
					members.len() as u32, // M
					active_proposals,     // P2
				))
				.into())
			}
		}

		/// Add an aye or nay vote for the sender to the given proposal.
		///
		/// Requires the sender to be a member.
		///
		/// Transaction fees will be waived if the member is voting on any particular proposal
		/// for the first time and the call is successful. Subsequent vote changes will charge a
		/// fee.
		/// # <weight>
		/// ## Weight
		/// - `O(M)` where `M` is members-count (code- and governance-bounded)
		/// - DB:
		///   - 1 storage read `Members` (codec `O(M)`)
		///   - 1 storage mutation `Voting` (codec `O(M)`)
		/// - 1 event
		/// # </weight>
		#[pallet::weight((T::WeightInfo::vote(T::MaxMembers::get()), DispatchClass::Operational))]
		pub fn vote(
			origin: OriginFor<T>,
			proposal: T::Hash,
			#[pallet::compact] index: ProposalIndex,
			approve: bool,
		) -> DispatchResultWithPostInfo {
			let who = ensure_signed(origin)?;
			let members = Self::members();
			ensure!(members.contains(&who), Error::<T, I>::NotMember);

			// Detects first vote of the member in the motion
			let is_account_voting_first_time = Self::do_vote(who, proposal, index, approve)?;

			if is_account_voting_first_time {
				Ok((Some(T::WeightInfo::vote(members.len() as u32)), Pays::No).into())
			} else {
				Ok((Some(T::WeightInfo::vote(members.len() as u32)), Pays::Yes).into())
			}
		}

		/// Close a vote that is either approved, disapproved or whose voting period has ended.
		///
		/// May be called by any signed account in order to finish voting and close the proposal.
		///
		/// If called before the end of the voting period it will only close the vote if it is
		/// has enough votes to be approved or disapproved.
		///
		/// If called after the end of the voting period abstentions are counted as rejections
		/// unless there is a prime member set and the prime member cast an approval.
		///
		/// If the close operation completes successfully with disapproval, the transaction fee will
		/// be waived. Otherwise execution of the approved operation will be charged to the caller.
		///
		/// + `proposal_weight_bound`: The maximum amount of weight consumed by executing the closed
		/// proposal.
		/// + `length_bound`: The upper bound for the length of the proposal in storage. Checked via
		/// `storage::read` so it is `size_of::<u32>() == 4` larger than the pure length.
		///
		/// # <weight>
		/// ## Weight
		/// - `O(B + M + P1 + P2)` where:
		///   - `B` is `proposal` size in bytes (length-fee-bounded)
		///   - `M` is members-count (code- and governance-bounded)
		///   - `P1` is the complexity of `proposal` preimage.
		///   - `P2` is proposal-count (code-bounded)
		/// - DB:
		///  - 2 storage reads (`Members`: codec `O(M)`, `Prime`: codec `O(1)`)
		///  - 3 mutations (`Voting`: codec `O(M)`, `ProposalOf`: codec `O(B)`, `Proposals`: codec
		///    `O(P2)`)
		///  - any mutations done while executing `proposal` (`P1`)
		/// - up to 3 events
		/// # </weight>
		#[pallet::weight((
			{
				let b = *length_bound;
				let m = T::MaxMembers::get();
				let p1 = *proposal_weight_bound;
				let p2 = T::MaxProposals::get();
				T::WeightInfo::close_early_approved(b, m, p2)
					.max(T::WeightInfo::close_early_disapproved(m, p2))
					.max(T::WeightInfo::close_approved(b, m, p2))
					.max(T::WeightInfo::close_disapproved(m, p2))
					.saturating_add(p1)
			},
			DispatchClass::Operational
		))]
		pub fn close(
			origin: OriginFor<T>,
			proposal_hash: T::Hash,
			#[pallet::compact] index: ProposalIndex,
			#[pallet::compact] proposal_weight_bound: Weight,
			#[pallet::compact] length_bound: u32,
		) -> DispatchResultWithPostInfo {
			let _ = ensure_signed(origin)?;

			Self::do_close(proposal_hash, index, proposal_weight_bound, length_bound)
		}

		/// Disapprove a proposal, close, and remove it from the system, regardless of its current
		/// state.
		///
		/// Must be called by the Root origin.
		///
		/// Parameters:
		/// * `proposal_hash`: The hash of the proposal that should be disapproved.
		///
		/// # <weight>
		/// Complexity: O(P) where P is the number of max proposals
		/// DB Weight:
		/// * Reads: Proposals
		/// * Writes: Voting, Proposals, ProposalOf
		/// # </weight>
		#[pallet::weight(T::WeightInfo::disapprove_proposal(T::MaxProposals::get()))]
		pub fn disapprove_proposal(
			origin: OriginFor<T>,
			proposal_hash: T::Hash,
		) -> DispatchResultWithPostInfo {
			ensure_root(origin)?;
			let proposal_count = Self::do_disapprove_proposal(proposal_hash);
			Ok(Some(T::WeightInfo::disapprove_proposal(proposal_count)).into())
		}
	}
}

/// Return the weight of a dispatch call result as an `Option`.
///
/// Will return the weight regardless of what the state of the result is.
fn get_result_weight(result: DispatchResultWithPostInfo) -> Option<Weight> {
	match result {
		Ok(post_info) => post_info.actual_weight,
		Err(err) => err.post_info.actual_weight,
	}
}

impl<T: Config<I>, I: 'static> Pallet<T, I> {
	/// Check whether `who` is a member of the collective.
	pub fn is_member(who: &T::AccountId) -> bool {
		// Note: The dispatchables *do not* use this to check membership so make sure
		// to update those if this is changed.
		Self::members().contains(who)
	}

	/// Execute immediately when adding a new proposal.
	pub fn do_propose_execute(
		proposal: Box<<T as Config<I>>::Proposal>,
		length_bound: MemberCount,
	) -> Result<(u32, DispatchResultWithPostInfo), DispatchError> {
		let proposal_len = proposal.encoded_size();
		ensure!(proposal_len <= length_bound as usize, Error::<T, I>::WrongProposalLength);

		let proposal_hash = T::Hashing::hash_of(&proposal);
		ensure!(!<ProposalOf<T, I>>::contains_key(proposal_hash), Error::<T, I>::DuplicateProposal);

		let seats = Self::members().len() as MemberCount;
		let result = proposal.dispatch(RawOrigin::Members(1, seats).into());
		Self::deposit_event(Event::Executed {
			proposal_hash,
			result: result.map(|_| ()).map_err(|e| e.error),
		});
		Ok((proposal_len as u32, result))
	}

	/// Add a new proposal to be voted.
	pub fn do_propose_proposed(
		who: T::AccountId,
		threshold: MemberCount,
		proposal: Box<<T as Config<I>>::Proposal>,
		length_bound: MemberCount,
	) -> Result<(u32, u32), DispatchError> {
		let proposal_len = proposal.encoded_size();
		ensure!(proposal_len <= length_bound as usize, Error::<T, I>::WrongProposalLength);

		let proposal_hash = T::Hashing::hash_of(&proposal);
		ensure!(!<ProposalOf<T, I>>::contains_key(proposal_hash), Error::<T, I>::DuplicateProposal);

		let active_proposals =
			<Proposals<T, I>>::try_mutate(|proposals| -> Result<usize, DispatchError> {
				proposals.try_push(proposal_hash).map_err(|_| Error::<T, I>::TooManyProposals)?;
				Ok(proposals.len())
			})?;

		let index = Self::proposal_count();
		<ProposalCount<T, I>>::mutate(|i| *i += 1);
		<ProposalOf<T, I>>::insert(proposal_hash, proposal);
		let votes = {
			let end = frame_system::Pallet::<T>::block_number() + T::MotionDuration::get();
			Votes { index, threshold, ayes: vec![], nays: vec![], end }
		};
		<Voting<T, I>>::insert(proposal_hash, votes);

		Self::deposit_event(Event::Proposed {
			account: who,
			proposal_index: index,
			proposal_hash,
			threshold,
		});
		Ok((proposal_len as u32, active_proposals as u32))
	}

	/// Add an aye or nay vote for the member to the given proposal, returns true if it's the first
	/// vote of the member in the motion
	pub fn do_vote(
		who: T::AccountId,
		proposal: T::Hash,
		index: ProposalIndex,
		approve: bool,
	) -> Result<bool, DispatchError> {
		let mut voting = Self::voting(&proposal).ok_or(Error::<T, I>::ProposalMissing)?;
		ensure!(voting.index == index, Error::<T, I>::WrongIndex);

		let position_yes = voting.ayes.iter().position(|a| a == &who);
		let position_no = voting.nays.iter().position(|a| a == &who);

		// Detects first vote of the member in the motion
		let is_account_voting_first_time = position_yes.is_none() && position_no.is_none();

		if approve {
			if position_yes.is_none() {
				voting.ayes.push(who.clone());
			} else {
				return Err(Error::<T, I>::DuplicateVote.into())
			}
			if let Some(pos) = position_no {
				voting.nays.swap_remove(pos);
			}
		} else {
			if position_no.is_none() {
				voting.nays.push(who.clone());
			} else {
				return Err(Error::<T, I>::DuplicateVote.into())
			}
			if let Some(pos) = position_yes {
				voting.ayes.swap_remove(pos);
			}
		}

		let yes_votes = voting.ayes.len() as MemberCount;
		let no_votes = voting.nays.len() as MemberCount;
		Self::deposit_event(Event::Voted {
			account: who,
			proposal_hash: proposal,
			voted: approve,
			yes: yes_votes,
			no: no_votes,
		});

		Voting::<T, I>::insert(&proposal, voting);

		Ok(is_account_voting_first_time)
	}

	/// Close a vote that is either approved, disapproved or whose voting period has ended.
	pub fn do_close(
		proposal_hash: T::Hash,
		index: ProposalIndex,
		proposal_weight_bound: Weight,
		length_bound: u32,
	) -> DispatchResultWithPostInfo {
		let voting = Self::voting(&proposal_hash).ok_or(Error::<T, I>::ProposalMissing)?;
		ensure!(voting.index == index, Error::<T, I>::WrongIndex);

		let mut no_votes = voting.nays.len() as MemberCount;
		let mut yes_votes = voting.ayes.len() as MemberCount;
		let seats = Self::members().len() as MemberCount;
		let approved = yes_votes >= voting.threshold;
		let disapproved = seats.saturating_sub(no_votes) < voting.threshold;
		// Allow (dis-)approving the proposal as soon as there are enough votes.
		if approved {
			let (proposal, len) = Self::validate_and_get_proposal(
				&proposal_hash,
				length_bound,
				proposal_weight_bound,
			)?;
			Self::deposit_event(Event::Closed { proposal_hash, yes: yes_votes, no: no_votes });
			let (proposal_weight, proposal_count) =
				Self::do_approve_proposal(seats, yes_votes, proposal_hash, proposal);
			return Ok((
				Some(
					T::WeightInfo::close_early_approved(len as u32, seats, proposal_count)
						.saturating_add(proposal_weight),
				),
				Pays::Yes,
			)
				.into())
		} else if disapproved {
			Self::deposit_event(Event::Closed { proposal_hash, yes: yes_votes, no: no_votes });
			let proposal_count = Self::do_disapprove_proposal(proposal_hash);
			return Ok((
				Some(T::WeightInfo::close_early_disapproved(seats, proposal_count)),
				Pays::No,
			)
				.into())
		}

		// Only allow actual closing of the proposal after the voting period has ended.
		ensure!(frame_system::Pallet::<T>::block_number() >= voting.end, Error::<T, I>::TooEarly);

		let prime_vote = Self::prime().map(|who| voting.ayes.iter().any(|a| a == &who));

		// default voting strategy.
		let default = T::DefaultVote::default_vote(prime_vote, yes_votes, no_votes, seats);

		let abstentions = seats - (yes_votes + no_votes);
		match default {
			true => yes_votes += abstentions,
			false => no_votes += abstentions,
		}
		let approved = yes_votes >= voting.threshold;

		if approved {
			let (proposal, len) = Self::validate_and_get_proposal(
				&proposal_hash,
				length_bound,
				proposal_weight_bound,
			)?;
			Self::deposit_event(Event::Closed { proposal_hash, yes: yes_votes, no: no_votes });
			let (proposal_weight, proposal_count) =
				Self::do_approve_proposal(seats, yes_votes, proposal_hash, proposal);
			Ok((
				Some(
					T::WeightInfo::close_approved(len as u32, seats, proposal_count)
						.saturating_add(proposal_weight),
				),
				Pays::Yes,
			)
				.into())
		} else {
			Self::deposit_event(Event::Closed { proposal_hash, yes: yes_votes, no: no_votes });
			let proposal_count = Self::do_disapprove_proposal(proposal_hash);
			Ok((Some(T::WeightInfo::close_disapproved(seats, proposal_count)), Pays::No).into())
		}
	}

	/// Ensure that the right proposal bounds were passed and get the proposal from storage.
	///
	/// Checks the length in storage via `storage::read` which adds an extra `size_of::<u32>() == 4`
	/// to the length.
	fn validate_and_get_proposal(
		hash: &T::Hash,
		length_bound: u32,
		weight_bound: Weight,
	) -> Result<(<T as Config<I>>::Proposal, usize), DispatchError> {
		let key = ProposalOf::<T, I>::hashed_key_for(hash);
		// read the length of the proposal storage entry directly
		let proposal_len =
			storage::read(&key, &mut [0; 0], 0).ok_or(Error::<T, I>::ProposalMissing)?;
		ensure!(proposal_len <= length_bound, Error::<T, I>::WrongProposalLength);
		let proposal = ProposalOf::<T, I>::get(hash).ok_or(Error::<T, I>::ProposalMissing)?;
		let proposal_weight = proposal.get_dispatch_info().weight;
		ensure!(proposal_weight <= weight_bound, Error::<T, I>::WrongProposalWeight);
		Ok((proposal, proposal_len as usize))
	}

	/// Weight:
	/// If `approved`:
	/// - the weight of `proposal` preimage.
	/// - two events deposited.
	/// - two removals, one mutation.
	/// - computation and i/o `O(P + L)` where:
	///   - `P` is number of active proposals,
	///   - `L` is the encoded length of `proposal` preimage.
	///
	/// If not `approved`:
	/// - one event deposited.
	/// Two removals, one mutation.
	/// Computation and i/o `O(P)` where:
	/// - `P` is number of active proposals
	fn do_approve_proposal(
		seats: MemberCount,
		yes_votes: MemberCount,
		proposal_hash: T::Hash,
		proposal: <T as Config<I>>::Proposal,
	) -> (Weight, u32) {
		Self::deposit_event(Event::Approved { proposal_hash });

		let dispatch_weight = proposal.get_dispatch_info().weight;
		let origin = RawOrigin::Members(yes_votes, seats).into();
		let result = proposal.dispatch(origin);
		Self::deposit_event(Event::Executed {
			proposal_hash,
			result: result.map(|_| ()).map_err(|e| e.error),
		});
		// default to the dispatch info weight for safety
		let proposal_weight = get_result_weight(result).unwrap_or(dispatch_weight); // P1

		let proposal_count = Self::remove_proposal(proposal_hash);
		(proposal_weight, proposal_count)
	}

	/// Removes a proposal from the pallet, and deposit the `Disapproved` event.
	pub fn do_disapprove_proposal(proposal_hash: T::Hash) -> u32 {
		// disapproved
		Self::deposit_event(Event::Disapproved { proposal_hash });
		Self::remove_proposal(proposal_hash)
	}

	// Removes a proposal from the pallet, cleaning up votes and the vector of proposals.
	fn remove_proposal(proposal_hash: T::Hash) -> u32 {
		// remove proposal and vote
		ProposalOf::<T, I>::remove(&proposal_hash);
		Voting::<T, I>::remove(&proposal_hash);
		let num_proposals = Proposals::<T, I>::mutate(|proposals| {
			proposals.retain(|h| h != &proposal_hash);
			proposals.len() + 1 // calculate weight based on original length
		});
		num_proposals as u32
	}
}

impl<T: Config<I>, I: 'static> ChangeMembers<T::AccountId> for Pallet<T, I> {
	/// Update the members of the collective. Votes are updated and the prime is reset.
	///
	/// NOTE: Does not enforce the expected `MaxMembers` limit on the amount of members, but
	///       the weight estimations rely on it to estimate dispatchable weight.
	///
	/// # <weight>
	/// ## Weight
	/// - `O(MP + N)`
	///   - where `M` old-members-count (governance-bounded)
	///   - where `N` new-members-count (governance-bounded)
	///   - where `P` proposals-count
	/// - DB:
	///   - 1 storage read (codec `O(P)`) for reading the proposals
	///   - `P` storage mutations for updating the votes (codec `O(M)`)
	///   - 1 storage write (codec `O(N)`) for storing the new members
	///   - 1 storage write (codec `O(1)`) for deleting the old prime
	/// # </weight>
	fn change_members_sorted(
		_incoming: &[T::AccountId],
		outgoing: &[T::AccountId],
		new: &[T::AccountId],
	) {
		if new.len() > T::MaxMembers::get() as usize {
			log::error!(
				target: "runtime::collective",
				"New members count ({}) exceeds maximum amount of members expected ({}).",
				new.len(),
				T::MaxMembers::get(),
			);
		}
		// remove accounts from all current voting in motions.
		let mut outgoing = outgoing.to_vec();
		outgoing.sort();
		for h in Self::proposals().into_iter() {
			<Voting<T, I>>::mutate(h, |v| {
				if let Some(mut votes) = v.take() {
					votes.ayes = votes
						.ayes
						.into_iter()
						.filter(|i| outgoing.binary_search(i).is_err())
						.collect();
					votes.nays = votes
						.nays
						.into_iter()
						.filter(|i| outgoing.binary_search(i).is_err())
						.collect();
					*v = Some(votes);
				}
			});
		}
		Members::<T, I>::put(new);
		Prime::<T, I>::kill();
	}

	fn set_prime(prime: Option<T::AccountId>) {
		Prime::<T, I>::set(prime);
	}

	fn get_prime() -> Option<T::AccountId> {
		Prime::<T, I>::get()
	}
}

impl<T: Config<I>, I: 'static> InitializeMembers<T::AccountId> for Pallet<T, I> {
	fn initialize_members(members: &[T::AccountId]) {
		if !members.is_empty() {
			assert!(<Members<T, I>>::get().is_empty(), "Members are already initialized!");
			<Members<T, I>>::put(members);
		}
	}
}

/// Ensure that the origin `o` represents at least `n` members. Returns `Ok` or an `Err`
/// otherwise.
pub fn ensure_members<OuterOrigin, AccountId, I>(
	o: OuterOrigin,
	n: MemberCount,
) -> result::Result<MemberCount, &'static str>
where
	OuterOrigin: Into<result::Result<RawOrigin<AccountId, I>, OuterOrigin>>,
{
	match o.into() {
		Ok(RawOrigin::Members(x, _)) if x >= n => Ok(n),
		_ => Err("bad origin: expected to be a threshold number of members"),
	}
}

pub struct EnsureMember<AccountId, I: 'static>(PhantomData<(AccountId, I)>);
impl<
		O: Into<Result<RawOrigin<AccountId, I>, O>> + From<RawOrigin<AccountId, I>>,
		I,
		AccountId: Decode,
	> EnsureOrigin<O> for EnsureMember<AccountId, I>
{
	type Success = AccountId;
	fn try_origin(o: O) -> Result<Self::Success, O> {
		o.into().and_then(|o| match o {
			RawOrigin::Member(id) => Ok(id),
			r => Err(O::from(r)),
		})
	}

	#[cfg(feature = "runtime-benchmarks")]
	fn try_successful_origin() -> Result<O, ()> {
		let zero_account_id =
			AccountId::decode(&mut sp_runtime::traits::TrailingZeroInput::zeroes())
				.expect("infinite length input; no invalid inputs for type; qed");
		Ok(O::from(RawOrigin::Member(zero_account_id)))
	}
}

pub struct EnsureMembers<AccountId, I: 'static, const N: u32>(PhantomData<(AccountId, I)>);
impl<
		O: Into<Result<RawOrigin<AccountId, I>, O>> + From<RawOrigin<AccountId, I>>,
		AccountId,
		I,
		const N: u32,
	> EnsureOrigin<O> for EnsureMembers<AccountId, I, N>
{
	type Success = (MemberCount, MemberCount);
	fn try_origin(o: O) -> Result<Self::Success, O> {
		o.into().and_then(|o| match o {
			RawOrigin::Members(n, m) if n >= N => Ok((n, m)),
			r => Err(O::from(r)),
		})
	}

	#[cfg(feature = "runtime-benchmarks")]
	fn try_successful_origin() -> Result<O, ()> {
		Ok(O::from(RawOrigin::Members(N, N)))
	}
}

pub struct EnsureProportionMoreThan<AccountId, I: 'static, const N: u32, const D: u32>(
	PhantomData<(AccountId, I)>,
);
impl<
		O: Into<Result<RawOrigin<AccountId, I>, O>> + From<RawOrigin<AccountId, I>>,
		AccountId,
		I,
		const N: u32,
		const D: u32,
	> EnsureOrigin<O> for EnsureProportionMoreThan<AccountId, I, N, D>
{
	type Success = ();
	fn try_origin(o: O) -> Result<Self::Success, O> {
		o.into().and_then(|o| match o {
			RawOrigin::Members(n, m) if n * D > N * m => Ok(()),
			r => Err(O::from(r)),
		})
	}

	#[cfg(feature = "runtime-benchmarks")]
	fn try_successful_origin() -> Result<O, ()> {
		Ok(O::from(RawOrigin::Members(1u32, 0u32)))
	}
}

pub struct EnsureProportionAtLeast<AccountId, I: 'static, const N: u32, const D: u32>(
	PhantomData<(AccountId, I)>,
);
impl<
		O: Into<Result<RawOrigin<AccountId, I>, O>> + From<RawOrigin<AccountId, I>>,
		AccountId,
		I,
		const N: u32,
		const D: u32,
	> EnsureOrigin<O> for EnsureProportionAtLeast<AccountId, I, N, D>
{
	type Success = ();
	fn try_origin(o: O) -> Result<Self::Success, O> {
		o.into().and_then(|o| match o {
			RawOrigin::Members(n, m) if n * D >= N * m => Ok(()),
			r => Err(O::from(r)),
		})
	}

	#[cfg(feature = "runtime-benchmarks")]
	fn try_successful_origin() -> Result<O, ()> {
		Ok(O::from(RawOrigin::Members(0u32, 0u32)))
	}
}

pub trait GetMembers<AccountId> {
	fn get_members() -> Vec<AccountId>;
}

impl<T: Config<I>, I: 'static> GetMembers<T::AccountId> for Pallet<T, I> {
	fn get_members() -> Vec<T::AccountId> {
		Pallet::<T, I>::members()
	}
}

impl<A> GetMembers<A> for () {
	fn get_members() -> Vec<A> {
		Vec::<A>::default()
	}
}<|MERGE_RESOLUTION|>--- conflicted
+++ resolved
@@ -524,33 +524,8 @@
 					})
 					.into())
 			} else {
-<<<<<<< HEAD
-				let active_proposals =
-					<Proposals<T, I>>::try_mutate(|proposals| -> Result<usize, DispatchError> {
-						proposals
-							.try_push(proposal_hash)
-							.map_err(|_| Error::<T, I>::TooManyProposals)?;
-						Ok(proposals.len())
-					})?;
-				let index = Self::proposal_count();
-				<ProposalCount<T, I>>::mutate(|i| *i += 1);
-				<ProposalOf<T, I>>::insert(proposal_hash, *proposal);
-				let votes = {
-					let end = frame_system::Pallet::<T>::block_number() + T::MotionDuration::get();
-					Votes { index, threshold, ayes: Vec::new(), nays: Vec::new(), end }
-				};
-				<Voting<T, I>>::insert(proposal_hash, votes);
-
-				Self::deposit_event(Event::Proposed {
-					account: who,
-					proposal_index: index,
-					proposal_hash,
-					threshold,
-				});
-=======
 				let (proposal_len, active_proposals) =
 					Self::do_propose_proposed(who, threshold, proposal, length_bound)?;
->>>>>>> e8a7d161
 
 				Ok(Some(T::WeightInfo::propose_proposed(
 					proposal_len as u32,  // B
