--- conflicted
+++ resolved
@@ -91,11 +91,6 @@
 parameter_types! {
 	pub const MotionDuration: u64 = 3;
 	pub const MaxProposals: u32 = 257;
-<<<<<<< HEAD
-	pub BlockWeights: frame_system::limits::BlockWeights =
-		frame_system::limits::BlockWeights::simple_max(frame_support::weights::Weight::from_ref_time(1024));
-=======
->>>>>>> 18bb7c7c
 }
 impl frame_system::Config for Test {
 	type BaseCallFilter = frame_support::traits::Everything;
