--- conflicted
+++ resolved
@@ -19,10 +19,7 @@
 sp-io = { version = "7.0.0", path = "../../../primitives/io", default-features = false }
 sp-state-machine = { version = "0.13.0", optional = true, path = "../../../primitives/state-machine" }
 frame-support = { version = "4.0.0-dev", default-features = false, path = "../" }
-<<<<<<< HEAD
-=======
 frame-benchmarking = { version = "4.0.0-dev", default-features = false, path = "../../benchmarking" }
->>>>>>> 18bb7c7c
 sp-runtime = { version = "7.0.0", default-features = false, path = "../../../primitives/runtime" }
 sp-core = { version = "7.0.0", default-features = false, path = "../../../primitives/core" }
 sp-std = { version = "5.0.0", default-features = false, path = "../../../primitives/std" }
