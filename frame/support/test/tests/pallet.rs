--- conflicted
+++ resolved
@@ -218,11 +218,7 @@
 
 		/// Doc comment put in metadata
 		#[pallet::call_index(1)]
-<<<<<<< HEAD
-		#[pallet::weight(1)]
-=======
 		#[pallet::weight({1})]
->>>>>>> 3bb3882c
 		pub fn foo_storage_layer(
 			_origin: OriginFor<T>,
 			#[pallet::compact] foo: u32,
@@ -243,21 +239,13 @@
 
 		// Test for DispatchResult return type
 		#[pallet::call_index(2)]
-<<<<<<< HEAD
-		#[pallet::weight(1)]
-=======
 		#[pallet::weight({1})]
->>>>>>> 3bb3882c
 		pub fn foo_no_post_info(_origin: OriginFor<T>) -> DispatchResult {
 			Ok(())
 		}
 
 		#[pallet::call_index(3)]
-<<<<<<< HEAD
-		#[pallet::weight(1)]
-=======
 		#[pallet::weight({1})]
->>>>>>> 3bb3882c
 		pub fn check_for_dispatch_context(_origin: OriginFor<T>) -> DispatchResult {
 			with_context::<(), _>(|_| ()).ok_or_else(|| DispatchError::Unavailable)
 		}
@@ -761,9 +749,6 @@
 	assert_eq!(call_foo.get_call_name(), "foo");
 	assert_eq!(
 		pallet::Call::<Runtime>::get_call_names(),
-<<<<<<< HEAD
-		&["foo", "foo_storage_layer", "foo_no_post_info", "check_for_dispatch_context"],
-=======
 		&[
 			"foo",
 			"foo_storage_layer",
@@ -771,7 +756,6 @@
 			"foo_no_post_info",
 			"check_for_dispatch_context"
 		],
->>>>>>> 3bb3882c
 	);
 
 	assert_eq!(call_foo.get_call_index(), 0u8);
@@ -1006,8 +990,6 @@
 }
 
 #[test]
-<<<<<<< HEAD
-=======
 fn composite_expand() {
 	use codec::Encode;
 
@@ -1025,7 +1007,6 @@
 }
 
 #[test]
->>>>>>> 3bb3882c
 fn pallet_expand_deposit_event() {
 	TestExternalities::default().execute_with(|| {
 		frame_system::Pallet::<Runtime>::set_block_number(1);
@@ -1671,8 +1652,6 @@
 }
 
 #[test]
-<<<<<<< HEAD
-=======
 fn metadata_at_version() {
 	use frame_support::metadata::*;
 	use sp_core::Decode;
@@ -1710,7 +1689,6 @@
 }
 
 #[test]
->>>>>>> 3bb3882c
 fn test_pallet_runtime_docs() {
 	let docs = crate::pallet::Pallet::<Runtime>::pallet_documentation_metadata();
 	let readme = "Support code for the runtime.\n\nLicense: Apache-2.0";
