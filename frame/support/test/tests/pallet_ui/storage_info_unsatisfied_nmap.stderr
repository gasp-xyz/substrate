--- conflicted
+++ resolved
@@ -13,10 +13,6 @@
              (TupleElement0, TupleElement1, TupleElement2, TupleElement3, TupleElement4, TupleElement5)
              (TupleElement0, TupleElement1, TupleElement2, TupleElement3, TupleElement4, TupleElement5, TupleElement6)
              (TupleElement0, TupleElement1, TupleElement2, TupleElement3, TupleElement4, TupleElement5, TupleElement6, TupleElement7)
-<<<<<<< HEAD
-           and 78 others
-=======
            and $N others
->>>>>>> 18bb7c7c
    = note: required for `Key<frame_support::Twox64Concat, Bar>` to implement `KeyGeneratorMaxEncodedLen`
    = note: required for `frame_support::pallet_prelude::StorageNMap<_GeneratedPrefixForStorageFoo<T>, Key<frame_support::Twox64Concat, Bar>, u32>` to implement `StorageInfoTrait`