error[E0277]: the trait bound `Bar: WrapperTypeDecode` is not satisfied
  --> tests/pallet_ui/storage_ensure_span_are_ok_on_wrong_gen.rs:10:12
   |
10 |     #[pallet::without_storage_info]
   |               ^^^^^^^^^^^^^^^^^^^^ the trait `WrapperTypeDecode` is not implemented for `Bar`
   |
   = help: the following other types implement trait `WrapperTypeDecode`:
             Arc<T>
             Box<T>
             Rc<T>
             frame_support::sp_runtime::sp_application_crypto::sp_core::Bytes
   = note: required for `Bar` to implement `Decode`
   = note: required for `Bar` to implement `FullCodec`
   = note: required for `frame_support::pallet_prelude::StorageValue<_GeneratedPrefixForStorageFoo<T>, Bar>` to implement `PartialStorageInfoTrait`

error[E0277]: the trait bound `Bar: EncodeLike` is not satisfied
  --> tests/pallet_ui/storage_ensure_span_are_ok_on_wrong_gen.rs:10:12
   |
10 |     #[pallet::without_storage_info]
   |               ^^^^^^^^^^^^^^^^^^^^ the trait `EncodeLike` is not implemented for `Bar`
   |
   = help: the following other types implement trait `EncodeLike<T>`:
             <&&T as EncodeLike<T>>
             <&T as EncodeLike<T>>
             <&T as EncodeLike>
             <&[(K, V)] as EncodeLike<BTreeMap<LikeK, LikeV>>>
             <&[(T,)] as EncodeLike<BTreeSet<LikeT>>>
             <&[(T,)] as EncodeLike<BinaryHeap<LikeT>>>
             <&[(T,)] as EncodeLike<LinkedList<LikeT>>>
             <&[T] as EncodeLike<Vec<U>>>
<<<<<<< HEAD
           and 280 others
=======
           and $N others
>>>>>>> 18bb7c7c
   = note: required for `Bar` to implement `FullEncode`
   = note: required for `Bar` to implement `FullCodec`
   = note: required for `frame_support::pallet_prelude::StorageValue<_GeneratedPrefixForStorageFoo<T>, Bar>` to implement `PartialStorageInfoTrait`

error[E0277]: the trait bound `Bar: WrapperTypeEncode` is not satisfied
  --> tests/pallet_ui/storage_ensure_span_are_ok_on_wrong_gen.rs:10:12
   |
10 |     #[pallet::without_storage_info]
   |               ^^^^^^^^^^^^^^^^^^^^ the trait `WrapperTypeEncode` is not implemented for `Bar`
   |
   = help: the following other types implement trait `WrapperTypeEncode`:
             &T
             &mut T
             Arc<T>
             Box<T>
             Cow<'a, T>
             Rc<T>
             Vec<T>
             bytes::bytes::Bytes
<<<<<<< HEAD
           and 3 others
=======
           and $N others
>>>>>>> 18bb7c7c
   = note: required for `Bar` to implement `Encode`
   = note: required for `Bar` to implement `FullEncode`
   = note: required for `Bar` to implement `FullCodec`
   = note: required for `frame_support::pallet_prelude::StorageValue<_GeneratedPrefixForStorageFoo<T>, Bar>` to implement `PartialStorageInfoTrait`

error[E0277]: the trait bound `Bar: TypeInfo` is not satisfied
  --> tests/pallet_ui/storage_ensure_span_are_ok_on_wrong_gen.rs:21:12
   |
21 |     #[pallet::storage]
   |               ^^^^^^^ the trait `TypeInfo` is not implemented for `Bar`
   |
   = help: the following other types implement trait `TypeInfo`:
             &T
             &mut T
             ()
             (A, B)
             (A, B, C)
             (A, B, C, D)
             (A, B, C, D, E)
             (A, B, C, D, E, F)
<<<<<<< HEAD
           and 162 others
=======
           and $N others
>>>>>>> 18bb7c7c
   = note: required for `Bar` to implement `StaticTypeInfo`
   = note: required for `frame_support::pallet_prelude::StorageValue<_GeneratedPrefixForStorageFoo<T>, Bar>` to implement `StorageEntryMetadataBuilder`

error[E0277]: the trait bound `Bar: WrapperTypeDecode` is not satisfied
  --> tests/pallet_ui/storage_ensure_span_are_ok_on_wrong_gen.rs:21:12
   |
21 |     #[pallet::storage]
   |               ^^^^^^^ the trait `WrapperTypeDecode` is not implemented for `Bar`
   |
   = help: the following other types implement trait `WrapperTypeDecode`:
             Arc<T>
             Box<T>
             Rc<T>
             frame_support::sp_runtime::sp_application_crypto::sp_core::Bytes
   = note: required for `Bar` to implement `Decode`
   = note: required for `Bar` to implement `FullCodec`
   = note: required for `frame_support::pallet_prelude::StorageValue<_GeneratedPrefixForStorageFoo<T>, Bar>` to implement `StorageEntryMetadataBuilder`

error[E0277]: the trait bound `Bar: EncodeLike` is not satisfied
  --> tests/pallet_ui/storage_ensure_span_are_ok_on_wrong_gen.rs:21:12
   |
21 |     #[pallet::storage]
   |               ^^^^^^^ the trait `EncodeLike` is not implemented for `Bar`
   |
   = help: the following other types implement trait `EncodeLike<T>`:
             <&&T as EncodeLike<T>>
             <&T as EncodeLike<T>>
             <&T as EncodeLike>
             <&[(K, V)] as EncodeLike<BTreeMap<LikeK, LikeV>>>
             <&[(T,)] as EncodeLike<BTreeSet<LikeT>>>
             <&[(T,)] as EncodeLike<BinaryHeap<LikeT>>>
             <&[(T,)] as EncodeLike<LinkedList<LikeT>>>
             <&[T] as EncodeLike<Vec<U>>>
<<<<<<< HEAD
           and 280 others
=======
           and $N others
>>>>>>> 18bb7c7c
   = note: required for `Bar` to implement `FullEncode`
   = note: required for `Bar` to implement `FullCodec`
   = note: required for `frame_support::pallet_prelude::StorageValue<_GeneratedPrefixForStorageFoo<T>, Bar>` to implement `StorageEntryMetadataBuilder`

error[E0277]: the trait bound `Bar: WrapperTypeEncode` is not satisfied
  --> tests/pallet_ui/storage_ensure_span_are_ok_on_wrong_gen.rs:21:12
   |
21 |     #[pallet::storage]
   |               ^^^^^^^ the trait `WrapperTypeEncode` is not implemented for `Bar`
   |
   = help: the following other types implement trait `WrapperTypeEncode`:
             &T
             &mut T
             Arc<T>
             Box<T>
             Cow<'a, T>
             Rc<T>
             Vec<T>
             bytes::bytes::Bytes
<<<<<<< HEAD
           and 3 others
=======
           and $N others
>>>>>>> 18bb7c7c
   = note: required for `Bar` to implement `Encode`
   = note: required for `Bar` to implement `FullEncode`
   = note: required for `Bar` to implement `FullCodec`
   = note: required for `frame_support::pallet_prelude::StorageValue<_GeneratedPrefixForStorageFoo<T>, Bar>` to implement `StorageEntryMetadataBuilder`<|MERGE_RESOLUTION|>--- conflicted
+++ resolved
@@ -28,11 +28,7 @@
              <&[(T,)] as EncodeLike<BinaryHeap<LikeT>>>
              <&[(T,)] as EncodeLike<LinkedList<LikeT>>>
              <&[T] as EncodeLike<Vec<U>>>
-<<<<<<< HEAD
-           and 280 others
-=======
            and $N others
->>>>>>> 18bb7c7c
    = note: required for `Bar` to implement `FullEncode`
    = note: required for `Bar` to implement `FullCodec`
    = note: required for `frame_support::pallet_prelude::StorageValue<_GeneratedPrefixForStorageFoo<T>, Bar>` to implement `PartialStorageInfoTrait`
@@ -52,11 +48,7 @@
              Rc<T>
              Vec<T>
              bytes::bytes::Bytes
-<<<<<<< HEAD
-           and 3 others
-=======
            and $N others
->>>>>>> 18bb7c7c
    = note: required for `Bar` to implement `Encode`
    = note: required for `Bar` to implement `FullEncode`
    = note: required for `Bar` to implement `FullCodec`
@@ -77,11 +69,7 @@
              (A, B, C, D)
              (A, B, C, D, E)
              (A, B, C, D, E, F)
-<<<<<<< HEAD
-           and 162 others
-=======
            and $N others
->>>>>>> 18bb7c7c
    = note: required for `Bar` to implement `StaticTypeInfo`
    = note: required for `frame_support::pallet_prelude::StorageValue<_GeneratedPrefixForStorageFoo<T>, Bar>` to implement `StorageEntryMetadataBuilder`
 
@@ -115,11 +103,7 @@
              <&[(T,)] as EncodeLike<BinaryHeap<LikeT>>>
              <&[(T,)] as EncodeLike<LinkedList<LikeT>>>
              <&[T] as EncodeLike<Vec<U>>>
-<<<<<<< HEAD
-           and 280 others
-=======
            and $N others
->>>>>>> 18bb7c7c
    = note: required for `Bar` to implement `FullEncode`
    = note: required for `Bar` to implement `FullCodec`
    = note: required for `frame_support::pallet_prelude::StorageValue<_GeneratedPrefixForStorageFoo<T>, Bar>` to implement `StorageEntryMetadataBuilder`
@@ -139,11 +123,7 @@
              Rc<T>
              Vec<T>
              bytes::bytes::Bytes
-<<<<<<< HEAD
-           and 3 others
-=======
            and $N others
->>>>>>> 18bb7c7c
    = note: required for `Bar` to implement `Encode`
    = note: required for `Bar` to implement `FullEncode`
    = note: required for `Bar` to implement `FullCodec`
