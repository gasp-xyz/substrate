--- conflicted
+++ resolved
@@ -22,13 +22,8 @@
 	metadata::{StorageEntryModifier, StorageEntryType},
 	storage::{
 		types::{
-<<<<<<< HEAD
 			EncodeLikeTuple, HasKeyPrefix, HasReversibleKeyPrefix, OptionQuery, QueryKindTrait,
 			StorageEntryMetadata, TupleToEncodedIter,
-=======
-			EncodeLikeTuple, HasKeyPrefix, HasReversibleKeyPrefix, OnEmptyGetter, OptionQuery,
-			QueryKindTrait, TupleToEncodedIter,
->>>>>>> 1d5abf01
 		},
 		KeyGenerator, PrefixIterator, StorageAppend, StorageDecodeLength, StoragePrefixedMap,
 	},
@@ -403,7 +398,6 @@
 {
 	const MODIFIER: StorageEntryModifier = QueryKind::METADATA;
 	const NAME: &'static str = Prefix::STORAGE_PREFIX;
-<<<<<<< HEAD
 
 	fn ty() -> StorageEntryType {
 		StorageEntryType::NMap {
@@ -416,11 +410,6 @@
 	fn default() -> Vec<u8> {
 		OnEmpty::get().encode()
 	}
-=======
-	const DEFAULT: DefaultByteGetter =
-		DefaultByteGetter(&OnEmptyGetter::<QueryKind::Query, OnEmpty>(core::marker::PhantomData));
-	const HASHERS: &'static [frame_metadata::StorageHasher] = Key::HASHER_METADATA;
->>>>>>> 1d5abf01
 }
 
 impl<Prefix, Key, Value, QueryKind, OnEmpty, MaxValues> crate::traits::StorageInfoTrait
@@ -474,15 +463,9 @@
 	use super::*;
 	use crate::{
 		hash::*,
-<<<<<<< HEAD
 		metadata::StorageEntryModifier,
 		storage::types::{Key, ValueQuery},
 	};
-=======
-		storage::types::{Key, ValueQuery},
-	};
-	use frame_metadata::StorageEntryModifier;
->>>>>>> 1d5abf01
 	use sp_io::{hashing::twox_128, TestExternalities};
 
 	struct Prefix;
@@ -650,13 +633,8 @@
 			assert_eq!(A::MODIFIER, StorageEntryModifier::Optional);
 			assert_eq!(AValueQueryWithAnOnEmpty::MODIFIER, StorageEntryModifier::Default);
 			assert_eq!(A::NAME, "Foo");
-<<<<<<< HEAD
 			assert_eq!(AValueQueryWithAnOnEmpty::default(), 98u32.encode());
 			assert_eq!(A::default(), Option::<u32>::None.encode());
-=======
-			assert_eq!(AValueQueryWithAnOnEmpty::DEFAULT.0.default_byte(), 98u32.encode());
-			assert_eq!(A::DEFAULT.0.default_byte(), Option::<u32>::None.encode());
->>>>>>> 1d5abf01
 
 			WithLen::remove_all(None);
 			assert_eq!(WithLen::decode_len((3,)), None);
@@ -823,13 +801,8 @@
 			assert_eq!(A::MODIFIER, StorageEntryModifier::Optional);
 			assert_eq!(AValueQueryWithAnOnEmpty::MODIFIER, StorageEntryModifier::Default);
 			assert_eq!(A::NAME, "Foo");
-<<<<<<< HEAD
 			assert_eq!(AValueQueryWithAnOnEmpty::default(), 98u32.encode());
 			assert_eq!(A::default(), Option::<u32>::None.encode());
-=======
-			assert_eq!(AValueQueryWithAnOnEmpty::DEFAULT.0.default_byte(), 98u32.encode());
-			assert_eq!(A::DEFAULT.0.default_byte(), Option::<u32>::None.encode());
->>>>>>> 1d5abf01
 
 			WithLen::remove_all(None);
 			assert_eq!(WithLen::decode_len((3, 30)), None);
@@ -1018,13 +991,8 @@
 			assert_eq!(A::MODIFIER, StorageEntryModifier::Optional);
 			assert_eq!(AValueQueryWithAnOnEmpty::MODIFIER, StorageEntryModifier::Default);
 			assert_eq!(A::NAME, "Foo");
-<<<<<<< HEAD
 			assert_eq!(AValueQueryWithAnOnEmpty::default(), 98u32.encode());
 			assert_eq!(A::default(), Option::<u32>::None.encode());
-=======
-			assert_eq!(AValueQueryWithAnOnEmpty::DEFAULT.0.default_byte(), 98u32.encode());
-			assert_eq!(A::DEFAULT.0.default_byte(), Option::<u32>::None.encode());
->>>>>>> 1d5abf01
 
 			WithLen::remove_all(None);
 			assert_eq!(WithLen::decode_len((3, 30, 300)), None);
