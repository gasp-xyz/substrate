// This file is part of Substrate.

// Copyright (C) 2017-2021 Parity Technologies (UK) Ltd.
// SPDX-License-Identifier: Apache-2.0

// Licensed under the Apache License, Version 2.0 (the "License");
// you may not use this file except in compliance with the License.
// You may obtain a copy of the License at
//
// 	http://www.apache.org/licenses/LICENSE-2.0
//
// Unless required by applicable law or agreed to in writing, software
// distributed under the License is distributed on an "AS IS" BASIS,
// WITHOUT WARRANTIES OR CONDITIONS OF ANY KIND, either express or implied.
// See the License for the specific language governing permissions and
// limitations under the License.

//! Storage map type. Implements StorageMap, StorageIterableMap, StoragePrefixedMap traits and their
//! methods directly.

use crate::{
	metadata::{StorageEntryModifier, StorageEntryType},
	storage::{
<<<<<<< HEAD
		types::{OptionQuery, QueryKindTrait, StorageEntryMetadata},
=======
		types::{OnEmptyGetter, OptionQuery, QueryKindTrait},
>>>>>>> 1d5abf01
		StorageAppend, StorageDecodeLength, StoragePrefixedMap, StorageTryAppend,
	},
	traits::{Get, GetDefault, StorageInfo, StorageInstance},
};
use codec::{Decode, Encode, EncodeLike, FullCodec, MaxEncodedLen};
<<<<<<< HEAD
=======
use frame_metadata::{DefaultByteGetter, StorageEntryModifier};
>>>>>>> 1d5abf01
use sp_arithmetic::traits::SaturatedConversion;
use sp_std::prelude::*;

/// A type that allow to store value for given key. Allowing to insert/remove/iterate on values.
///
/// Each value is stored at:
/// ```nocompile
/// Twox128(Prefix::pallet_prefix())
/// 		++ Twox128(Prefix::STORAGE_PREFIX)
/// 		++ Hasher1(encode(key))
/// ```
///
/// # Warning
///
/// If the keys are not trusted (e.g. can be set by a user), a cryptographic `hasher` such as
/// `blake2_128_concat` must be used.  Otherwise, other values in storage can be compromised.
pub struct StorageMap<
	Prefix,
	Hasher,
	Key,
	Value,
	QueryKind = OptionQuery,
	OnEmpty = GetDefault,
	MaxValues = GetDefault,
>(core::marker::PhantomData<(Prefix, Hasher, Key, Value, QueryKind, OnEmpty, MaxValues)>);

impl<Prefix, Hasher, Key, Value, QueryKind, OnEmpty, MaxValues>
	crate::storage::generator::StorageMap<Key, Value>
	for StorageMap<Prefix, Hasher, Key, Value, QueryKind, OnEmpty, MaxValues>
where
	Prefix: StorageInstance,
	Hasher: crate::hash::StorageHasher,
	Key: FullCodec,
	Value: FullCodec,
	QueryKind: QueryKindTrait<Value, OnEmpty>,
	OnEmpty: Get<QueryKind::Query> + 'static,
	MaxValues: Get<Option<u32>>,
{
	type Query = QueryKind::Query;
	type Hasher = Hasher;
	fn module_prefix() -> &'static [u8] {
		Prefix::pallet_prefix().as_bytes()
	}
	fn storage_prefix() -> &'static [u8] {
		Prefix::STORAGE_PREFIX.as_bytes()
	}
	fn from_optional_value_to_query(v: Option<Value>) -> Self::Query {
		QueryKind::from_optional_value_to_query(v)
	}
	fn from_query_to_optional_value(v: Self::Query) -> Option<Value> {
		QueryKind::from_query_to_optional_value(v)
	}
}

impl<Prefix, Hasher, Key, Value, QueryKind, OnEmpty, MaxValues> StoragePrefixedMap<Value>
	for StorageMap<Prefix, Hasher, Key, Value, QueryKind, OnEmpty, MaxValues>
where
	Prefix: StorageInstance,
	Hasher: crate::hash::StorageHasher,
	Key: FullCodec,
	Value: FullCodec,
	QueryKind: QueryKindTrait<Value, OnEmpty>,
	OnEmpty: Get<QueryKind::Query> + 'static,
	MaxValues: Get<Option<u32>>,
{
	fn module_prefix() -> &'static [u8] {
		<Self as crate::storage::generator::StorageMap<Key, Value>>::module_prefix()
	}
	fn storage_prefix() -> &'static [u8] {
		<Self as crate::storage::generator::StorageMap<Key, Value>>::storage_prefix()
	}
}

impl<Prefix, Hasher, Key, Value, QueryKind, OnEmpty, MaxValues>
	StorageMap<Prefix, Hasher, Key, Value, QueryKind, OnEmpty, MaxValues>
where
	Prefix: StorageInstance,
	Hasher: crate::hash::StorageHasher,
	Key: FullCodec,
	Value: FullCodec,
	QueryKind: QueryKindTrait<Value, OnEmpty>,
	OnEmpty: Get<QueryKind::Query> + 'static,
	MaxValues: Get<Option<u32>>,
{
	/// Get the storage key used to fetch a value corresponding to a specific key.
	pub fn hashed_key_for<KeyArg: EncodeLike<Key>>(key: KeyArg) -> Vec<u8> {
		<Self as crate::storage::StorageMap<Key, Value>>::hashed_key_for(key)
	}

	/// Does the value (explicitly) exist in storage?
	pub fn contains_key<KeyArg: EncodeLike<Key>>(key: KeyArg) -> bool {
		<Self as crate::storage::StorageMap<Key, Value>>::contains_key(key)
	}

	/// Load the value associated with the given key from the map.
	pub fn get<KeyArg: EncodeLike<Key>>(key: KeyArg) -> QueryKind::Query {
		<Self as crate::storage::StorageMap<Key, Value>>::get(key)
	}

	/// Try to get the value for the given key from the map.
	///
	/// Returns `Ok` if it exists, `Err` if not.
	pub fn try_get<KeyArg: EncodeLike<Key>>(key: KeyArg) -> Result<Value, ()> {
		<Self as crate::storage::StorageMap<Key, Value>>::try_get(key)
	}

	/// Swap the values of two keys.
	pub fn swap<KeyArg1: EncodeLike<Key>, KeyArg2: EncodeLike<Key>>(key1: KeyArg1, key2: KeyArg2) {
		<Self as crate::storage::StorageMap<Key, Value>>::swap(key1, key2)
	}

	/// Store a value to be associated with the given key from the map.
	pub fn insert<KeyArg: EncodeLike<Key>, ValArg: EncodeLike<Value>>(key: KeyArg, val: ValArg) {
		<Self as crate::storage::StorageMap<Key, Value>>::insert(key, val)
	}

	/// Remove the value under a key.
	pub fn remove<KeyArg: EncodeLike<Key>>(key: KeyArg) {
		<Self as crate::storage::StorageMap<Key, Value>>::remove(key)
	}

	/// Mutate the value under a key.
	pub fn mutate<KeyArg: EncodeLike<Key>, R, F: FnOnce(&mut QueryKind::Query) -> R>(
		key: KeyArg,
		f: F,
	) -> R {
		<Self as crate::storage::StorageMap<Key, Value>>::mutate(key, f)
	}

	/// Mutate the item, only if an `Ok` value is returned.
	pub fn try_mutate<KeyArg, R, E, F>(key: KeyArg, f: F) -> Result<R, E>
	where
		KeyArg: EncodeLike<Key>,
		F: FnOnce(&mut QueryKind::Query) -> Result<R, E>,
	{
		<Self as crate::storage::StorageMap<Key, Value>>::try_mutate(key, f)
	}

	/// Mutate the value under a key. Deletes the item if mutated to a `None`.
	pub fn mutate_exists<KeyArg: EncodeLike<Key>, R, F: FnOnce(&mut Option<Value>) -> R>(
		key: KeyArg,
		f: F,
	) -> R {
		<Self as crate::storage::StorageMap<Key, Value>>::mutate_exists(key, f)
	}

	/// Mutate the item, only if an `Ok` value is returned. Deletes the item if mutated to a `None`.
	pub fn try_mutate_exists<KeyArg, R, E, F>(key: KeyArg, f: F) -> Result<R, E>
	where
		KeyArg: EncodeLike<Key>,
		F: FnOnce(&mut Option<Value>) -> Result<R, E>,
	{
		<Self as crate::storage::StorageMap<Key, Value>>::try_mutate_exists(key, f)
	}

	/// Take the value under a key.
	pub fn take<KeyArg: EncodeLike<Key>>(key: KeyArg) -> QueryKind::Query {
		<Self as crate::storage::StorageMap<Key, Value>>::take(key)
	}

	/// Append the given items to the value in the storage.
	///
	/// `Value` is required to implement `codec::EncodeAppend`.
	///
	/// # Warning
	///
	/// If the storage item is not encoded properly, the storage will be overwritten
	/// and set to `[item]`. Any default value set for the storage item will be ignored
	/// on overwrite.
	pub fn append<Item, EncodeLikeItem, EncodeLikeKey>(key: EncodeLikeKey, item: EncodeLikeItem)
	where
		EncodeLikeKey: EncodeLike<Key>,
		Item: Encode,
		EncodeLikeItem: EncodeLike<Item>,
		Value: StorageAppend<Item>,
	{
		<Self as crate::storage::StorageMap<Key, Value>>::append(key, item)
	}

	/// Read the length of the storage value without decoding the entire value under the
	/// given `key`.
	///
	/// `Value` is required to implement [`StorageDecodeLength`].
	///
	/// If the value does not exists or it fails to decode the length, `None` is returned.
	/// Otherwise `Some(len)` is returned.
	///
	/// # Warning
	///
	/// `None` does not mean that `get()` does not return a value. The default value is completly
	/// ignored by this function.
	pub fn decode_len<KeyArg: EncodeLike<Key>>(key: KeyArg) -> Option<usize>
	where
		Value: StorageDecodeLength,
	{
		<Self as crate::storage::StorageMap<Key, Value>>::decode_len(key)
	}

	/// Migrate an item with the given `key` from a defunct `OldHasher` to the current hasher.
	///
	/// If the key doesn't exist, then it's a no-op. If it does, then it returns its value.
	pub fn migrate_key<OldHasher: crate::hash::StorageHasher, KeyArg: EncodeLike<Key>>(
		key: KeyArg,
	) -> Option<Value> {
		<Self as crate::storage::StorageMap<Key, Value>>::migrate_key::<OldHasher, _>(key)
	}

	/// Remove all value of the storage.
	pub fn remove_all(limit: Option<u32>) -> sp_io::KillStorageResult {
		<Self as crate::storage::StoragePrefixedMap<Value>>::remove_all(limit)
	}

	/// Iter over all value of the storage.
	///
	/// NOTE: If a value failed to decode becaues storage is corrupted then it is skipped.
	pub fn iter_values() -> crate::storage::PrefixIterator<Value> {
		<Self as crate::storage::StoragePrefixedMap<Value>>::iter_values()
	}

	/// Translate the values of all elements by a function `f`, in the map in no particular order.
	///
	/// By returning `None` from `f` for an element, you'll remove it from the map.
	///
	/// NOTE: If a value fail to decode because storage is corrupted then it is skipped.
	///
	/// # Warning
	///
	/// This function must be used with care, before being updated the storage still contains the
	/// old type, thus other calls (such as `get`) will fail at decoding it.
	///
	/// # Usage
	///
	/// This would typically be called inside the module implementation of on_runtime_upgrade.
	pub fn translate_values<OldValue: Decode, F: FnMut(OldValue) -> Option<Value>>(f: F) {
		<Self as crate::storage::StoragePrefixedMap<Value>>::translate_values(f)
	}

	/// Try and append the given item to the value in the storage.
	///
	/// Is only available if `Value` of the storage implements [`StorageTryAppend`].
	pub fn try_append<KArg, Item, EncodeLikeItem>(key: KArg, item: EncodeLikeItem) -> Result<(), ()>
	where
		KArg: EncodeLike<Key> + Clone,
		Item: Encode,
		EncodeLikeItem: EncodeLike<Item>,
		Value: StorageTryAppend<Item>,
	{
		<Self as crate::storage::TryAppendMap<Key, Value, Item>>::try_append(key, item)
	}
}

impl<Prefix, Hasher, Key, Value, QueryKind, OnEmpty, MaxValues>
	StorageMap<Prefix, Hasher, Key, Value, QueryKind, OnEmpty, MaxValues>
where
	Prefix: StorageInstance,
	Hasher: crate::hash::StorageHasher + crate::ReversibleStorageHasher,
	Key: FullCodec,
	Value: FullCodec,
	QueryKind: QueryKindTrait<Value, OnEmpty>,
	OnEmpty: Get<QueryKind::Query> + 'static,
	MaxValues: Get<Option<u32>>,
{
	/// Enumerate all elements in the map in no particular order.
	///
	/// If you alter the map while doing this, you'll get undefined results.
	pub fn iter() -> crate::storage::PrefixIterator<(Key, Value)> {
		<Self as crate::storage::IterableStorageMap<Key, Value>>::iter()
	}

	/// Enumerate all keys in the map in no particular order.
	///
	/// If you alter the map while doing this, you'll get undefined results.
	pub fn iter_keys() -> crate::storage::KeyPrefixIterator<Key> {
		<Self as crate::storage::IterableStorageMap<Key, Value>>::iter_keys()
	}

	/// Remove all elements from the map and iterate through them in no particular order.
	///
	/// If you add elements to the map while doing this, you'll get undefined results.
	pub fn drain() -> crate::storage::PrefixIterator<(Key, Value)> {
		<Self as crate::storage::IterableStorageMap<Key, Value>>::drain()
	}

	/// Translate the values of all elements by a function `f`, in the map in no particular order.
	///
	/// By returning `None` from `f` for an element, you'll remove it from the map.
	///
	/// NOTE: If a value fail to decode because storage is corrupted then it is skipped.
	pub fn translate<O: Decode, F: FnMut(Key, O) -> Option<Value>>(f: F) {
		<Self as crate::storage::IterableStorageMap<Key, Value>>::translate(f)
	}
}

<<<<<<< HEAD
impl<Prefix, Hasher, Key, Value, QueryKind, OnEmpty, MaxValues> StorageEntryMetadata
=======
/// Part of storage metadata for a storage map.
///
/// NOTE: Generic hasher is supported.
pub trait StorageMapMetadata {
	const MODIFIER: StorageEntryModifier;
	const NAME: &'static str;
	const DEFAULT: DefaultByteGetter;
	const HASHER: frame_metadata::StorageHasher;
}

impl<Prefix, Hasher, Key, Value, QueryKind, OnEmpty, MaxValues> StorageMapMetadata
>>>>>>> 1d5abf01
	for StorageMap<Prefix, Hasher, Key, Value, QueryKind, OnEmpty, MaxValues>
where
	Prefix: StorageInstance,
	Hasher: crate::hash::StorageHasher,
	Key: FullCodec + scale_info::StaticTypeInfo,
	Value: FullCodec + scale_info::StaticTypeInfo,
	QueryKind: QueryKindTrait<Value, OnEmpty>,
	OnEmpty: Get<QueryKind::Query> + 'static,
	MaxValues: Get<Option<u32>>,
{
	const MODIFIER: StorageEntryModifier = QueryKind::METADATA;
	const NAME: &'static str = Prefix::STORAGE_PREFIX;

	fn ty() -> StorageEntryType {
		StorageEntryType::Map {
			hasher: Hasher::METADATA,
			key: scale_info::meta_type::<Key>(),
			value: scale_info::meta_type::<Value>(),
		}
	}

	fn default() -> Vec<u8> {
		OnEmpty::get().encode()
	}
}

impl<Prefix, Hasher, Key, Value, QueryKind, OnEmpty, MaxValues> crate::traits::StorageInfoTrait
	for StorageMap<Prefix, Hasher, Key, Value, QueryKind, OnEmpty, MaxValues>
where
	Prefix: StorageInstance,
	Hasher: crate::hash::StorageHasher,
	Key: FullCodec + MaxEncodedLen,
	Value: FullCodec + MaxEncodedLen,
	QueryKind: QueryKindTrait<Value, OnEmpty>,
	OnEmpty: Get<QueryKind::Query> + 'static,
	MaxValues: Get<Option<u32>>,
{
	fn storage_info() -> Vec<StorageInfo> {
		vec![StorageInfo {
			pallet_name: Self::module_prefix().to_vec(),
			storage_name: Self::storage_prefix().to_vec(),
			prefix: Self::final_prefix().to_vec(),
			max_values: MaxValues::get(),
			max_size: Some(
				Hasher::max_len::<Key>()
					.saturating_add(Value::max_encoded_len())
					.saturated_into(),
			),
		}]
	}
}

/// It doesn't require to implement `MaxEncodedLen` and give no information for `max_size`.
impl<Prefix, Hasher, Key, Value, QueryKind, OnEmpty, MaxValues>
	crate::traits::PartialStorageInfoTrait
	for StorageMap<Prefix, Hasher, Key, Value, QueryKind, OnEmpty, MaxValues>
where
	Prefix: StorageInstance,
	Hasher: crate::hash::StorageHasher,
	Key: FullCodec,
	Value: FullCodec,
	QueryKind: QueryKindTrait<Value, OnEmpty>,
	OnEmpty: Get<QueryKind::Query> + 'static,
	MaxValues: Get<Option<u32>>,
{
	fn partial_storage_info() -> Vec<StorageInfo> {
		vec![StorageInfo {
			pallet_name: Self::module_prefix().to_vec(),
			storage_name: Self::storage_prefix().to_vec(),
			prefix: Self::final_prefix().to_vec(),
			max_values: MaxValues::get(),
			max_size: None,
		}]
	}
}

#[cfg(test)]
mod test {
	use super::*;
<<<<<<< HEAD
	use crate::{
		hash::*,
		metadata::{StorageEntryModifier, StorageEntryType, StorageHasher},
		storage::types::ValueQuery,
	};
	use assert_matches::assert_matches;
=======
	use crate::{hash::*, storage::types::ValueQuery};
	use frame_metadata::StorageEntryModifier;
>>>>>>> 1d5abf01
	use sp_io::{hashing::twox_128, TestExternalities};

	struct Prefix;
	impl StorageInstance for Prefix {
		fn pallet_prefix() -> &'static str {
			"test"
		}
		const STORAGE_PREFIX: &'static str = "foo";
	}

	struct ADefault;
	impl crate::traits::Get<u32> for ADefault {
		fn get() -> u32 {
			97
		}
	}

	#[test]
	fn test() {
		type A = StorageMap<Prefix, Blake2_128Concat, u16, u32, OptionQuery>;
		type AValueQueryWithAnOnEmpty =
			StorageMap<Prefix, Blake2_128Concat, u16, u32, ValueQuery, ADefault>;
		type B = StorageMap<Prefix, Blake2_256, u16, u32, ValueQuery>;
		type C = StorageMap<Prefix, Blake2_128Concat, u16, u8, ValueQuery>;
		type WithLen = StorageMap<Prefix, Blake2_128Concat, u16, Vec<u32>>;

		TestExternalities::default().execute_with(|| {
			let mut k: Vec<u8> = vec![];
			k.extend(&twox_128(b"test"));
			k.extend(&twox_128(b"foo"));
			k.extend(&3u16.blake2_128_concat());
			assert_eq!(A::hashed_key_for(3).to_vec(), k);

			assert_eq!(A::contains_key(3), false);
			assert_eq!(A::get(3), None);
			assert_eq!(AValueQueryWithAnOnEmpty::get(3), 97);

			A::insert(3, 10);
			assert_eq!(A::contains_key(3), true);
			assert_eq!(A::get(3), Some(10));
			assert_eq!(A::try_get(3), Ok(10));
			assert_eq!(AValueQueryWithAnOnEmpty::get(3), 10);

			A::swap(3, 2);
			assert_eq!(A::contains_key(3), false);
			assert_eq!(A::contains_key(2), true);
			assert_eq!(A::get(3), None);
			assert_eq!(A::try_get(3), Err(()));
			assert_eq!(AValueQueryWithAnOnEmpty::get(3), 97);
			assert_eq!(A::get(2), Some(10));
			assert_eq!(AValueQueryWithAnOnEmpty::get(2), 10);

			A::remove(2);
			assert_eq!(A::contains_key(2), false);
			assert_eq!(A::get(2), None);

			AValueQueryWithAnOnEmpty::mutate(2, |v| *v = *v * 2);
			AValueQueryWithAnOnEmpty::mutate(2, |v| *v = *v * 2);
			assert_eq!(AValueQueryWithAnOnEmpty::contains_key(2), true);
			assert_eq!(AValueQueryWithAnOnEmpty::get(2), 97 * 4);

			A::remove(2);
			let _: Result<(), ()> = AValueQueryWithAnOnEmpty::try_mutate(2, |v| {
				*v = *v * 2;
				Ok(())
			});
			let _: Result<(), ()> = AValueQueryWithAnOnEmpty::try_mutate(2, |v| {
				*v = *v * 2;
				Ok(())
			});
			assert_eq!(A::contains_key(2), true);
			assert_eq!(A::get(2), Some(97 * 4));

			A::remove(2);
			let _: Result<(), ()> = AValueQueryWithAnOnEmpty::try_mutate(2, |v| {
				*v = *v * 2;
				Err(())
			});
			assert_eq!(A::contains_key(2), false);

			A::remove(2);
			AValueQueryWithAnOnEmpty::mutate_exists(2, |v| {
				assert!(v.is_none());
				*v = Some(10);
			});
			assert_eq!(A::contains_key(2), true);
			assert_eq!(A::get(2), Some(10));
			AValueQueryWithAnOnEmpty::mutate_exists(2, |v| {
				*v = Some(v.unwrap() * 10);
			});
			assert_eq!(A::contains_key(2), true);
			assert_eq!(A::get(2), Some(100));

			A::remove(2);
			let _: Result<(), ()> = AValueQueryWithAnOnEmpty::try_mutate_exists(2, |v| {
				assert!(v.is_none());
				*v = Some(10);
				Ok(())
			});
			assert_eq!(A::contains_key(2), true);
			assert_eq!(A::get(2), Some(10));
			let _: Result<(), ()> = AValueQueryWithAnOnEmpty::try_mutate_exists(2, |v| {
				*v = Some(v.unwrap() * 10);
				Ok(())
			});
			assert_eq!(A::contains_key(2), true);
			assert_eq!(A::get(2), Some(100));
			let _: Result<(), ()> = AValueQueryWithAnOnEmpty::try_mutate_exists(2, |v| {
				*v = Some(v.unwrap() * 10);
				Err(())
			});
			assert_eq!(A::contains_key(2), true);
			assert_eq!(A::get(2), Some(100));

			A::insert(2, 10);
			assert_eq!(A::take(2), Some(10));
			assert_eq!(A::contains_key(2), false);
			assert_eq!(AValueQueryWithAnOnEmpty::take(2), 97);
			assert_eq!(A::contains_key(2), false);

			B::insert(2, 10);
			assert_eq!(A::migrate_key::<Blake2_256, _>(2), Some(10));
			assert_eq!(A::contains_key(2), true);
			assert_eq!(A::get(2), Some(10));

			A::insert(3, 10);
			A::insert(4, 10);
			A::remove_all(None);
			assert_eq!(A::contains_key(3), false);
			assert_eq!(A::contains_key(4), false);

			A::insert(3, 10);
			A::insert(4, 10);
			assert_eq!(A::iter_values().collect::<Vec<_>>(), vec![10, 10]);

			C::insert(3, 10);
			C::insert(4, 10);
			A::translate_values::<u8, _>(|v| Some((v * 2).into()));
			assert_eq!(A::iter().collect::<Vec<_>>(), vec![(4, 20), (3, 20)]);

			A::insert(3, 10);
			A::insert(4, 10);
			assert_eq!(A::iter().collect::<Vec<_>>(), vec![(4, 10), (3, 10)]);
			assert_eq!(A::drain().collect::<Vec<_>>(), vec![(4, 10), (3, 10)]);
			assert_eq!(A::iter().collect::<Vec<_>>(), vec![]);

			C::insert(3, 10);
			C::insert(4, 10);
			A::translate::<u8, _>(|k, v| Some((k * v as u16).into()));
			assert_eq!(A::iter().collect::<Vec<_>>(), vec![(4, 40), (3, 30)]);

			assert_eq!(A::MODIFIER, StorageEntryModifier::Optional);
			assert_eq!(AValueQueryWithAnOnEmpty::MODIFIER, StorageEntryModifier::Default);
			assert_matches!(
				A::ty(),
				StorageEntryType::Map { hasher: StorageHasher::Blake2_128Concat, .. }
			);
			assert_matches!(
				AValueQueryWithAnOnEmpty::ty(),
				StorageEntryType::Map { hasher: StorageHasher::Blake2_128Concat, .. }
			);
			assert_eq!(A::NAME, "foo");
			assert_eq!(AValueQueryWithAnOnEmpty::default(), 97u32.encode());
			assert_eq!(A::default(), Option::<u32>::None.encode());

			WithLen::remove_all(None);
			assert_eq!(WithLen::decode_len(3), None);
			WithLen::append(0, 10);
			assert_eq!(WithLen::decode_len(0), Some(1));
		})
	}
}<|MERGE_RESOLUTION|>--- conflicted
+++ resolved
@@ -21,20 +21,12 @@
 use crate::{
 	metadata::{StorageEntryModifier, StorageEntryType},
 	storage::{
-<<<<<<< HEAD
 		types::{OptionQuery, QueryKindTrait, StorageEntryMetadata},
-=======
-		types::{OnEmptyGetter, OptionQuery, QueryKindTrait},
->>>>>>> 1d5abf01
 		StorageAppend, StorageDecodeLength, StoragePrefixedMap, StorageTryAppend,
 	},
 	traits::{Get, GetDefault, StorageInfo, StorageInstance},
 };
 use codec::{Decode, Encode, EncodeLike, FullCodec, MaxEncodedLen};
-<<<<<<< HEAD
-=======
-use frame_metadata::{DefaultByteGetter, StorageEntryModifier};
->>>>>>> 1d5abf01
 use sp_arithmetic::traits::SaturatedConversion;
 use sp_std::prelude::*;
 
@@ -328,21 +320,7 @@
 	}
 }
 
-<<<<<<< HEAD
 impl<Prefix, Hasher, Key, Value, QueryKind, OnEmpty, MaxValues> StorageEntryMetadata
-=======
-/// Part of storage metadata for a storage map.
-///
-/// NOTE: Generic hasher is supported.
-pub trait StorageMapMetadata {
-	const MODIFIER: StorageEntryModifier;
-	const NAME: &'static str;
-	const DEFAULT: DefaultByteGetter;
-	const HASHER: frame_metadata::StorageHasher;
-}
-
-impl<Prefix, Hasher, Key, Value, QueryKind, OnEmpty, MaxValues> StorageMapMetadata
->>>>>>> 1d5abf01
 	for StorageMap<Prefix, Hasher, Key, Value, QueryKind, OnEmpty, MaxValues>
 where
 	Prefix: StorageInstance,
@@ -422,17 +400,12 @@
 #[cfg(test)]
 mod test {
 	use super::*;
-<<<<<<< HEAD
 	use crate::{
 		hash::*,
 		metadata::{StorageEntryModifier, StorageEntryType, StorageHasher},
 		storage::types::ValueQuery,
 	};
 	use assert_matches::assert_matches;
-=======
-	use crate::{hash::*, storage::types::ValueQuery};
-	use frame_metadata::StorageEntryModifier;
->>>>>>> 1d5abf01
 	use sp_io::{hashing::twox_128, TestExternalities};
 
 	struct Prefix;
