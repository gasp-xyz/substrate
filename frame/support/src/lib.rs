// This file is part of Substrate.

// Copyright (C) Parity Technologies (UK) Ltd.
// SPDX-License-Identifier: Apache-2.0

// Licensed under the Apache License, Version 2.0 (the "License");
// you may not use this file except in compliance with the License.
// You may obtain a copy of the License at
//
// 	http://www.apache.org/licenses/LICENSE-2.0
//
// Unless required by applicable law or agreed to in writing, software
// distributed under the License is distributed on an "AS IS" BASIS,
// WITHOUT WARRANTIES OR CONDITIONS OF ANY KIND, either express or implied.
// See the License for the specific language governing permissions and
// limitations under the License.

//! Support code for the runtime.
//!
//! ## Note on Tuple Traits
//!
//! Many of the traits defined in [`traits`] have auto-implementations on tuples as well. Usually,
//! the tuple is a function of number of pallets in the runtime. By default, the traits are
//! implemented for tuples of up to 64 items.
//
// If you have more pallets in your runtime, or for any other reason need more, enabled `tuples-96`
// or the `tuples-128` complication flag. Note that these features *will increase* the compilation
// of this crate.

#![cfg_attr(not(feature = "std"), no_std)]

/// Export ourself as `frame_support` to make tests happy.
extern crate self as frame_support;

#[doc(hidden)]
pub use sp_tracing;

#[doc(hidden)]
pub use codec;
#[doc(hidden)]
pub use frame_metadata as metadata;
#[doc(hidden)]
pub use log;
#[cfg(feature = "std")]
#[doc(hidden)]
pub use once_cell;
#[doc(hidden)]
pub use paste;
#[doc(hidden)]
pub use scale_info;
#[cfg(feature = "std")]
pub use serde;
pub use sp_api::metadata_ir;
pub use sp_core::{OpaqueMetadata, Void};
#[doc(hidden)]
pub use sp_core_hashing_proc_macro;
#[doc(hidden)]
pub use sp_io::{self, storage::root as storage_root};
#[cfg(feature = "std")]
#[doc(hidden)]
pub use sp_runtime::{bounded_btree_map, bounded_vec};
#[doc(hidden)]
pub use sp_runtime::{RuntimeDebug, StateVersion};
#[cfg(feature = "std")]
#[doc(hidden)]
pub use sp_state_machine::BasicExternalities;
#[doc(hidden)]
pub use sp_std;
#[doc(hidden)]
pub use tt_call::*;

#[macro_use]
pub mod dispatch;
mod hash;
pub mod storage;
#[macro_use]
pub mod event;
pub mod inherent;
#[macro_use]
pub mod error;
pub mod crypto;
pub mod dispatch_context;
pub mod instances;
pub mod migrations;
pub mod traits;
pub mod weights;
#[doc(hidden)]
pub mod unsigned {
	#[doc(hidden)]
	pub use crate::sp_runtime::traits::ValidateUnsigned;
	#[doc(hidden)]
	pub use crate::sp_runtime::transaction_validity::{
		TransactionSource, TransactionValidity, TransactionValidityError, UnknownTransaction,
	};
}

#[cfg(any(feature = "std", feature = "runtime-benchmarks", feature = "try-runtime", test))]
pub use self::storage::storage_noop_guard::StorageNoopGuard;
pub use self::{
	dispatch::{Callable, Parameter},
	hash::{
		Blake2_128, Blake2_128Concat, Blake2_256, Hashable, Identity, ReversibleStorageHasher,
		StorageHasher, Twox128, Twox256, Twox64Concat,
	},
	storage::{
		bounded_btree_map::BoundedBTreeMap,
		bounded_btree_set::BoundedBTreeSet,
		bounded_vec::{BoundedSlice, BoundedVec},
		migration,
		weak_bounded_vec::WeakBoundedVec,
		IterableStorageDoubleMap, IterableStorageMap, IterableStorageNMap, StorageDoubleMap,
		StorageMap, StorageNMap, StoragePrefixedMap, StorageValue,
	},
};
pub use sp_runtime::{
	self, print, traits::Printable, ConsensusEngineId, MAX_MODULE_ERROR_ENCODED_SIZE,
};

use codec::{Decode, Encode};
use scale_info::TypeInfo;
use sp_runtime::TypeId;

/// A unified log target for support operations.
pub const LOG_TARGET: &str = "runtime::frame-support";

/// A type that cannot be instantiated.
#[derive(Encode, Decode, Debug, PartialEq, Eq, Clone, TypeInfo)]
pub enum Never {}

/// A pallet identifier. These are per pallet and should be stored in a registry somewhere.
#[derive(Clone, Copy, Eq, PartialEq, Encode, Decode, TypeInfo)]
pub struct PalletId(pub [u8; 8]);

impl TypeId for PalletId {
	const TYPE_ID: [u8; 4] = *b"modl";
}

/// Generate a new type alias for [`storage::types::StorageValue`],
/// [`storage::types::StorageMap`], [`storage::types::StorageDoubleMap`]
/// and [`storage::types::StorageNMap`].
///
/// Useful for creating a *storage-like* struct for test and migrations.
///
/// ```
/// # use frame_support::storage_alias;
/// use frame_support::codec;
/// use frame_support::Twox64Concat;
/// // generate a storage value with type u32.
/// #[storage_alias]
/// type StorageName = StorageValue<Prefix, u32>;
///
/// // generate a double map from `(u32, u32)` (with hashers `Twox64Concat` for each key)
/// // to `Vec<u8>`
/// #[storage_alias]
/// type OtherStorageName = StorageDoubleMap<
/// 	OtherPrefix,
/// 	Twox64Concat,
/// 	u32,
/// 	Twox64Concat,
/// 	u32,
/// 	Vec<u8>,
/// >;
///
/// // optionally specify the query type
/// use frame_support::pallet_prelude::{ValueQuery, OptionQuery};
/// #[storage_alias]
/// type ValueName = StorageValue<Prefix, u32, OptionQuery>;
/// #[storage_alias]
/// type SomeStorageName = StorageMap<
/// 	Prefix,
/// 	Twox64Concat,
/// 	u32,
/// 	Vec<u8>,
/// 	ValueQuery,
/// >;
///
/// // generate a map from `Config::AccountId` (with hasher `Twox64Concat`) to `Vec<u8>`
/// trait Config { type AccountId: codec::FullCodec; }
/// #[storage_alias]
/// type GenericStorage<T> = StorageMap<Prefix, Twox64Concat, <T as Config>::AccountId, Vec<u8>>;
///
/// // It also supports NMap
/// use frame_support::storage::types::Key as NMapKey;
///
/// #[storage_alias]
/// type SomeNMap = StorageNMap<Prefix, (NMapKey<Twox64Concat, u32>, NMapKey<Twox64Concat, u64>), Vec<u8>>;
///
/// // Using pallet name as prefix.
/// //
/// // When the first generic argument is taking generic arguments it is expected to be a pallet.
/// // The prefix will then be the pallet name as configured in the runtime through
/// // `construct_runtime!`.
///
/// # struct Pallet<T: Config, I = ()>(std::marker::PhantomData<(T, I)>);
/// # impl<T: Config, I: 'static> frame_support::traits::PalletInfoAccess for Pallet<T, I> {
/// # 	fn index() -> usize { 0 }
/// # 	fn name() -> &'static str { "pallet" }
/// # 	fn module_name() -> &'static str { "module" }
/// # 	fn crate_version() -> frame_support::traits::CrateVersion { unimplemented!() }
/// # }
///
/// #[storage_alias]
/// type SomeValue<T: Config> = StorageValue<Pallet<T>, u64>;
///
/// // Pallet with instance
///
/// #[storage_alias]
/// type SomeValue2<T: Config, I: 'static> = StorageValue<Pallet<T, I>, u64>;
///
/// # fn main() {}
/// ```
pub use frame_support_procedural::storage_alias;

/// Create new implementations of the [`Get`](crate::traits::Get) trait.
///
/// The so-called parameter type can be created in four different ways:
///
/// - Using `const` to create a parameter type that provides a `const` getter. It is required that
///   the `value` is const.
///
/// - Declare the parameter type without `const` to have more freedom when creating the value.
///
/// - Using `storage` to create a storage parameter type. This type is special as it tries to load
///   the value from the storage under a fixed key. If the value could not be found in the storage,
///   the given default value will be returned. It is required that the value implements
///   [`Encode`](codec::Encode) and [`Decode`](codec::Decode). The key for looking up the value in
///   the storage is built using the following formula:
///
///   `twox_128(":" ++ NAME ++ ":")` where `NAME` is the name that is passed as type name.
///
/// - Using `static` to create a static parameter type. Its value is being provided by a static
///   variable with the equivalent name in `UPPER_SNAKE_CASE`. An additional `set` function is
///   provided in this case to alter the static variable. **This is intended for testing ONLY and is
///   ONLY available when `std` is enabled.**
///
/// # Examples
///
/// ```
/// # use frame_support::traits::Get;
/// # use frame_support::parameter_types;
/// // This function cannot be used in a const context.
/// fn non_const_expression() -> u64 { 99 }
///
/// const FIXED_VALUE: u64 = 10;
/// parameter_types! {
///    pub const Argument: u64 = 42 + FIXED_VALUE;
///    /// Visibility of the type is optional
///    OtherArgument: u64 = non_const_expression();
///    pub storage StorageArgument: u64 = 5;
///    pub static StaticArgument: u32 = 7;
/// }
///
/// trait Config {
///    type Parameter: Get<u64>;
///    type OtherParameter: Get<u64>;
///    type StorageParameter: Get<u64>;
///    type StaticParameter: Get<u32>;
/// }
///
/// struct Runtime;
/// impl Config for Runtime {
///    type Parameter = Argument;
///    type OtherParameter = OtherArgument;
///    type StorageParameter = StorageArgument;
///    type StaticParameter = StaticArgument;
/// }
///
/// // In testing, `StaticArgument` can be altered later: `StaticArgument::set(8)`.
/// ```
///
/// # Invalid example:
///
/// ```compile_fail
/// # use frame_support::traits::Get;
/// # use frame_support::parameter_types;
/// // This function cannot be used in a const context.
/// fn non_const_expression() -> u64 { 99 }
///
/// parameter_types! {
///    pub const Argument: u64 = non_const_expression();
/// }
/// ```
#[macro_export]
macro_rules! parameter_types {
	(
		$( #[ $attr:meta ] )*
		$vis:vis const $name:ident $(< $($ty_params:ident),* >)?: $type:ty = $value:expr;
		$( $rest:tt )*
	) => (
		$( #[ $attr ] )*
		$vis struct $name $(
			< $($ty_params),* >( $($crate::sp_std::marker::PhantomData<$ty_params>),* )
		)?;
		$crate::parameter_types!(IMPL_CONST $name , $type , $value $( $(, $ty_params)* )?);
		$crate::parameter_types!( $( $rest )* );
	);
	(
		$( #[ $attr:meta ] )*
		$vis:vis $name:ident $(< $($ty_params:ident),* >)?: $type:ty = $value:expr;
		$( $rest:tt )*
	) => (
		$( #[ $attr ] )*
		$vis struct $name $(
			< $($ty_params),* >( $($crate::sp_std::marker::PhantomData<$ty_params>),* )
		)?;
		$crate::parameter_types!(IMPL $name, $type, $value $( $(, $ty_params)* )?);
		$crate::parameter_types!( $( $rest )* );
	);
	(
		$( #[ $attr:meta ] )*
		$vis:vis storage $name:ident $(< $($ty_params:ident),* >)?: $type:ty = $value:expr;
		$( $rest:tt )*
	) => (
		$( #[ $attr ] )*
		$vis struct $name $(
			< $($ty_params),* >( $($crate::sp_std::marker::PhantomData<$ty_params>),* )
		)?;
		$crate::parameter_types!(IMPL_STORAGE $name, $type, $value $( $(, $ty_params)* )?);
		$crate::parameter_types!( $( $rest )* );
	);
	() => ();
	(IMPL_CONST $name:ident, $type:ty, $value:expr $(, $ty_params:ident)*) => {
		impl< $($ty_params),* > $name< $($ty_params),* > {
			/// Returns the value of this parameter type.
			pub const fn get() -> $type {
				$value
			}
		}

		impl<_I: From<$type> $(, $ty_params)*> $crate::traits::Get<_I> for $name< $($ty_params),* > {
			fn get() -> _I {
				_I::from(Self::get())
			}
		}

		impl< $($ty_params),* > $crate::traits::TypedGet for $name< $($ty_params),* > {
			type Type = $type;
			fn get() -> $type {
				Self::get()
			}
		}
	};
	(IMPL $name:ident, $type:ty, $value:expr $(, $ty_params:ident)*) => {
		impl< $($ty_params),* > $name< $($ty_params),* > {
			/// Returns the value of this parameter type.
			pub fn get() -> $type {
				$value
			}
		}

		impl<_I: From<$type>, $(, $ty_params)*> $crate::traits::Get<_I> for $name< $($ty_params),* > {
			fn get() -> _I {
				_I::from(Self::get())
			}
		}

		impl< $($ty_params),* > $crate::traits::TypedGet for $name< $($ty_params),* > {
			type Type = $type;
			fn get() -> $type {
				Self::get()
			}
		}
	};
	(IMPL_STORAGE $name:ident, $type:ty, $value:expr $(, $ty_params:ident)*) => {
		#[allow(unused)]
		impl< $($ty_params),* > $name< $($ty_params),* > {
			/// Returns the key for this parameter type.
			pub fn key() -> [u8; 16] {
				$crate::sp_core_hashing_proc_macro::twox_128!(b":", $name, b":")
			}

			/// Set the value of this parameter type in the storage.
			///
			/// This needs to be executed in an externalities provided environment.
			pub fn set(value: &$type) {
				$crate::storage::unhashed::put(&Self::key(), value);
			}

			/// Returns the value of this parameter type.
			///
			/// This needs to be executed in an externalities provided environment.
			#[allow(unused)]
			pub fn get() -> $type {
				$crate::storage::unhashed::get(&Self::key()).unwrap_or_else(|| $value)
			}
		}

		impl<_I: From<$type> $(, $ty_params)*> $crate::traits::Get<_I> for $name< $($ty_params),* > {
			fn get() -> _I {
				_I::from(Self::get())
			}
		}

		impl< $($ty_params),* > $crate::traits::TypedGet for $name< $($ty_params),* > {
			type Type = $type;
			fn get() -> $type {
				Self::get()
			}
		}
	};
	(
		$( #[ $attr:meta ] )*
		$vis:vis static $name:ident: $type:ty = $value:expr;
		$( $rest:tt )*
	) => (
		$crate::parameter_types_impl_thread_local!(
			$( #[ $attr ] )*
			$vis static $name: $type = $value;
		);
		$crate::parameter_types!( $( $rest )* );
	);
}

#[cfg(not(feature = "std"))]
#[macro_export]
macro_rules! parameter_types_impl_thread_local {
	( $( $any:tt )* ) => {
		compile_error!("static parameter types is only available in std and for testing.");
	};
}

#[cfg(feature = "std")]
#[macro_export]
macro_rules! parameter_types_impl_thread_local {
	(
		$(
			$( #[ $attr:meta ] )*
			$vis:vis static $name:ident: $type:ty = $value:expr;
		)*
	) => {
		$crate::parameter_types_impl_thread_local!(
			IMPL_THREAD_LOCAL $( $vis, $name, $type, $value, )*
		);
		$crate::paste::item! {
			$crate::parameter_types!(
				$(
					$( #[ $attr ] )*
					$vis $name: $type = [<$name:snake:upper>].with(|v| v.borrow().clone());
				)*
			);
			$(
				impl $name {
					/// Set the internal value.
					pub fn set(t: $type) {
						[<$name:snake:upper>].with(|v| *v.borrow_mut() = t);
					}

					/// Mutate the internal value in place.
					#[allow(unused)]
					pub fn mutate<R, F: FnOnce(&mut $type) -> R>(mutate: F) -> R{
						let mut current = Self::get();
						let result = mutate(&mut current);
						Self::set(current);
						result
					}

					/// Get current value and replace with initial value of the parameter type.
					#[allow(unused)]
					pub fn take() -> $type {
						let current = Self::get();
						Self::set($value);
						current
					}
				}
			)*
		}
	};
	(IMPL_THREAD_LOCAL $( $vis:vis, $name:ident, $type:ty, $value:expr, )* ) => {
		$crate::paste::item! {
			thread_local! {
				$(
					pub static [<$name:snake:upper>]: std::cell::RefCell<$type> =
						std::cell::RefCell::new($value);
				)*
			}
		}
	};
}

/// Macro for easily creating a new implementation of both the `Get` and `Contains` traits. Use
/// exactly as with `parameter_types`, only the type must be `Ord`.
#[macro_export]
macro_rules! ord_parameter_types {
	(
		$( #[ $attr:meta ] )*
		$vis:vis const $name:ident: $type:ty = $value:expr;
		$( $rest:tt )*
	) => (
		$( #[ $attr ] )*
		$vis struct $name;
		$crate::parameter_types!{IMPL $name , $type , $value}
		$crate::ord_parameter_types!{IMPL $name , $type , $value}
		$crate::ord_parameter_types!{ $( $rest )* }
	);
	() => ();
	(IMPL $name:ident , $type:ty , $value:expr) => {
		impl $crate::traits::SortedMembers<$type> for $name {
			fn contains(t: &$type) -> bool { &$value == t }
			fn sorted_members() -> $crate::sp_std::prelude::Vec<$type> { vec![$value] }
			fn count() -> usize { 1 }
			#[cfg(feature = "runtime-benchmarks")]
			fn add(_: &$type) {}
		}
		impl $crate::traits::Contains<$type> for $name {
			fn contains(t: &$type) -> bool { &$value == t }
		}
	}
}

/// Print out a formatted message.
///
/// # Example
///
/// ```
/// frame_support::runtime_print!("my value is {}", 3);
/// ```
#[macro_export]
macro_rules! runtime_print {
	($($arg:tt)+) => {
		{
			use core::fmt::Write;
			let mut w = $crate::sp_std::Writer::default();
			let _ = core::write!(&mut w, $($arg)+);
			$crate::sp_io::misc::print_utf8(&w.inner())
		}
	}
}

/// Print out the debuggable type.
pub fn debug(data: &impl sp_std::fmt::Debug) {
	runtime_print!("{:?}", data);
}

#[doc(inline)]
pub use frame_support_procedural::{
	construct_runtime, decl_storage, match_and_insert, transactional, PalletError,
	RuntimeDebugNoBound,
};

#[doc(hidden)]
pub use frame_support_procedural::{__create_tt_macro, __generate_dummy_part_checker};

/// Derive [`Clone`] but do not bound any generic.
///
/// This is useful for type generic over runtime:
/// ```
/// # use frame_support::CloneNoBound;
/// trait Config {
/// 		type C: Clone;
/// }
///
/// // Foo implements [`Clone`] because `C` bounds [`Clone`].
/// // Otherwise compilation will fail with an output telling `c` doesn't implement [`Clone`].
/// #[derive(CloneNoBound)]
/// struct Foo<T: Config> {
/// 		c: T::C,
/// }
/// ```
pub use frame_support_procedural::CloneNoBound;

/// Derive [`Eq`] but do not bound any generic.
///
/// This is useful for type generic over runtime:
/// ```
/// # use frame_support::{EqNoBound, PartialEqNoBound};
/// trait Config {
/// 		type C: Eq;
/// }
///
/// // Foo implements [`Eq`] because `C` bounds [`Eq`].
/// // Otherwise compilation will fail with an output telling `c` doesn't implement [`Eq`].
/// #[derive(PartialEqNoBound, EqNoBound)]
/// struct Foo<T: Config> {
/// 		c: T::C,
/// }
/// ```
pub use frame_support_procedural::EqNoBound;

/// Derive [`PartialEq`] but do not bound any generic.
///
/// This is useful for type generic over runtime:
/// ```
/// # use frame_support::PartialEqNoBound;
/// trait Config {
/// 		type C: PartialEq;
/// }
///
/// // Foo implements [`PartialEq`] because `C` bounds [`PartialEq`].
/// // Otherwise compilation will fail with an output telling `c` doesn't implement [`PartialEq`].
/// #[derive(PartialEqNoBound)]
/// struct Foo<T: Config> {
/// 		c: T::C,
/// }
/// ```
pub use frame_support_procedural::PartialEqNoBound;

/// Derive [`Debug`] but do not bound any generic.
///
/// This is useful for type generic over runtime:
/// ```
/// # use frame_support::DebugNoBound;
/// # use core::fmt::Debug;
/// trait Config {
/// 		type C: Debug;
/// }
///
/// // Foo implements [`Debug`] because `C` bounds [`Debug`].
/// // Otherwise compilation will fail with an output telling `c` doesn't implement [`Debug`].
/// #[derive(DebugNoBound)]
/// struct Foo<T: Config> {
/// 		c: T::C,
/// }
/// ```
pub use frame_support_procedural::DebugNoBound;

/// Derive [`Default`] but do not bound any generic.
///
/// This is useful for type generic over runtime:
/// ```
/// # use frame_support::DefaultNoBound;
/// # use core::default::Default;
/// trait Config {
/// 	type C: Default;
/// }
///
/// // Foo implements [`Default`] because `C` bounds [`Default`].
/// // Otherwise compilation will fail with an output telling `c` doesn't implement [`Default`].
/// #[derive(DefaultNoBound)]
/// struct Foo<T: Config> {
/// 	c: T::C,
/// }
///
/// // Also works with enums, by specifying the default with #[default]:
/// #[derive(DefaultNoBound)]
/// enum Bar<T: Config> {
/// 	// Bar will implement Default as long as all of the types within Baz also implement default.
/// 	#[default]
/// 	Baz(T::C),
/// 	Quxx,
/// }
/// ```
pub use frame_support_procedural::DefaultNoBound;

/// Assert the annotated function is executed within a storage transaction.
///
/// The assertion is enabled for native execution and when `debug_assertions` are enabled.
///
/// # Example
///
/// ```
/// # use frame_support::{
/// # 	require_transactional, transactional, dispatch::DispatchResult
/// # };
///
/// #[require_transactional]
/// fn update_all(value: u32) -> DispatchResult {
/// 	// Update multiple storages.
/// 	// Return `Err` to indicate should revert.
/// 	Ok(())
/// }
///
/// #[transactional]
/// fn safe_update(value: u32) -> DispatchResult {
/// 	// This is safe
/// 	update_all(value)
/// }
///
/// fn unsafe_update(value: u32) -> DispatchResult {
/// 	// this may panic if unsafe_update is not called within a storage transaction
/// 	update_all(value)
/// }
/// ```
pub use frame_support_procedural::require_transactional;

/// Convert the current crate version into a [`CrateVersion`](crate::traits::CrateVersion).
///
/// It uses the `CARGO_PKG_VERSION_MAJOR`, `CARGO_PKG_VERSION_MINOR` and
/// `CARGO_PKG_VERSION_PATCH` environment variables to fetch the crate version.
/// This means that the [`CrateVersion`](crate::traits::CrateVersion)
/// object will correspond to the version of the crate the macro is called in!
///
/// # Example
///
/// ```
/// # use frame_support::{traits::CrateVersion, crate_to_crate_version};
/// const Version: CrateVersion = crate_to_crate_version!();
/// ```
pub use frame_support_procedural::crate_to_crate_version;

/// Return Err of the expression: `return Err($expression);`.
///
/// Used as `fail!(expression)`.
#[macro_export]
macro_rules! fail {
	( $y:expr ) => {{
		return Err($y.into())
	}};
}

/// Evaluate `$x:expr` and if not true return `Err($y:expr)`.
///
/// Used as `ensure!(expression_to_ensure, expression_to_return_on_false)`.
#[macro_export]
macro_rules! ensure {
	( $x:expr, $y:expr $(,)? ) => {{
		if !$x {
			$crate::fail!($y);
		}
	}};
}

/// Evaluate an expression, assert it returns an expected `Err` value and that
/// runtime storage has not been mutated (i.e. expression is a no-operation).
///
/// Used as `assert_noop(expression_to_assert, expected_error_expression)`.
#[macro_export]
macro_rules! assert_noop {
	(
		$x:expr,
		$y:expr $(,)?
	) => {
		let h = $crate::storage_root($crate::StateVersion::V1);
		$crate::assert_err!($x, $y);
		assert_eq!(h, $crate::storage_root($crate::StateVersion::V1), "storage has been mutated");
	};
}

/// Evaluate any expression and assert that runtime storage has not been mutated
/// (i.e. expression is a storage no-operation).
///
/// Used as `assert_storage_noop(expression_to_assert)`.
#[macro_export]
macro_rules! assert_storage_noop {
	(
		$x:expr
	) => {
		let h = $crate::storage_root($crate::StateVersion::V1);
		$x;
		assert_eq!(h, $crate::storage_root($crate::StateVersion::V1));
	};
}

/// Assert an expression returns an error specified.
///
/// Used as `assert_err!(expression_to_assert, expected_error_expression)`
#[macro_export]
macro_rules! assert_err {
	( $x:expr , $y:expr $(,)? ) => {
		assert_eq!($x, Err($y.into()));
	};
}

/// Assert an expression returns an error specified.
///
/// This can be used on `DispatchResultWithPostInfo` when the post info should
/// be ignored.
#[macro_export]
macro_rules! assert_err_ignore_postinfo {
	( $x:expr , $y:expr $(,)? ) => {
		$crate::assert_err!($x.map(|_| ()).map_err(|e| e.error), $y);
	};
}

/// Assert an expression returns error with the given weight.
#[macro_export]
macro_rules! assert_err_with_weight {
	($call:expr, $err:expr, $weight:expr $(,)? ) => {
		if let Err(dispatch_err_with_post) = $call {
			$crate::assert_err!($call.map(|_| ()).map_err(|e| e.error), $err);
			assert_eq!(dispatch_err_with_post.post_info.actual_weight, $weight);
		} else {
			panic!("expected Err(_), got Ok(_).")
		}
	};
}

/// Panic if an expression doesn't evaluate to `Ok`.
///
/// Used as `assert_ok!(expression_to_assert, expected_ok_expression)`,
/// or `assert_ok!(expression_to_assert)` which would assert against `Ok(())`.
#[macro_export]
macro_rules! assert_ok {
	( $x:expr $(,)? ) => {
		let is = $x;
		match is {
			Ok(_) => (),
			_ => assert!(false, "Expected Ok(_). Got {:#?}", is),
		}
	};
	( $x:expr, $y:expr $(,)? ) => {
		assert_eq!($x, Ok($y));
	};
}

/// Assert that the maximum encoding size does not exceed the value defined in
/// [`MAX_MODULE_ERROR_ENCODED_SIZE`] during compilation.
///
/// This macro is intended to be used in conjunction with `tt_call!`.
#[macro_export]
macro_rules! assert_error_encoded_size {
	{
		path = [{ $($path:ident)::+ }]
		runtime = [{ $runtime:ident }]
		assert_message = [{ $assert_message:literal }]
		error = [{ $error:ident }]
	} => {
		const _: () = assert!(
			<
				$($path::)+$error<$runtime> as $crate::traits::PalletError
			>::MAX_ENCODED_SIZE <= $crate::MAX_MODULE_ERROR_ENCODED_SIZE,
			$assert_message
		);
	};
	{
		path = [{ $($path:ident)::+ }]
		runtime = [{ $runtime:ident }]
		assert_message = [{ $assert_message:literal }]
	} => {};
}

#[cfg(feature = "std")]
#[doc(hidden)]
pub use serde::{Deserialize, Serialize};

#[cfg(test)]
pub mod tests {
	use super::*;
	use crate::metadata_ir::{
		PalletStorageMetadataIR, StorageEntryMetadataIR, StorageEntryModifierIR,
		StorageEntryTypeIR, StorageHasherIR,
	};
	use sp_io::{MultiRemovalResults, TestExternalities};
	use sp_runtime::{generic, traits::BlakeTwo256, BuildStorage};
	use sp_std::result;

	pub use self::frame_system::{Config, Pallet};

	#[pallet]
	pub mod frame_system {
		#[allow(unused)]
		use super::{frame_system, frame_system::pallet_prelude::*};
		pub use crate::dispatch::RawOrigin;
		use crate::pallet_prelude::*;

		#[pallet::pallet]
		pub struct Pallet<T>(PhantomData<T>);

		#[pallet::config]
		#[pallet::disable_frame_system_supertrait_check]
		pub trait Config: 'static {
			type BlockNumber: Parameter + Default + MaxEncodedLen;
			type AccountId;
			type BaseCallFilter: crate::traits::Contains<Self::RuntimeCall>;
			type RuntimeOrigin;
			type RuntimeCall;
			type PalletInfo: crate::traits::PalletInfo;
			type DbWeight: Get<crate::weights::RuntimeDbWeight>;
		}

		#[pallet::error]
		pub enum Error<T> {
			/// Required by construct_runtime
			CallFiltered,
		}

		#[pallet::origin]
		pub type Origin<T> = RawOrigin<<T as Config>::AccountId>;

		#[pallet::call]
		impl<T: Config> Pallet<T> {}

		#[pallet::storage]
		pub type Data<T> = StorageMap<_, Twox64Concat, u32, u64, ValueQuery>;

		#[pallet::storage]
		pub type OptionLinkedMap<T> = StorageMap<_, Blake2_128Concat, u32, u32, OptionQuery>;

		#[pallet::storage]
		#[pallet::getter(fn generic_data)]
		pub type GenericData<T: Config> =
			StorageMap<_, Identity, T::BlockNumber, T::BlockNumber, ValueQuery>;

		#[pallet::storage]
		#[pallet::getter(fn generic_data2)]
		pub type GenericData2<T: Config> =
			StorageMap<_, Blake2_128Concat, T::BlockNumber, T::BlockNumber, OptionQuery>;

		#[pallet::storage]
		pub type DataDM<T> =
			StorageDoubleMap<_, Twox64Concat, u32, Blake2_128Concat, u32, u64, ValueQuery>;

		#[pallet::storage]
		pub type GenericDataDM<T: Config> = StorageDoubleMap<
			_,
			Blake2_128Concat,
			T::BlockNumber,
			Identity,
			T::BlockNumber,
			T::BlockNumber,
			ValueQuery,
		>;

		#[pallet::storage]
		pub type GenericData2DM<T: Config> = StorageDoubleMap<
			_,
			Blake2_128Concat,
			T::BlockNumber,
			Twox64Concat,
			T::BlockNumber,
			T::BlockNumber,
			OptionQuery,
		>;

		#[pallet::storage]
		#[pallet::unbounded]
		pub type AppendableDM<T: Config> = StorageDoubleMap<
			_,
			Blake2_128Concat,
			u32,
			Blake2_128Concat,
			T::BlockNumber,
			Vec<u32>,
			ValueQuery,
		>;

		#[pallet::genesis_config]
		pub struct GenesisConfig {
			pub data: Vec<(u32, u64)>,
			pub test_config: Vec<(u32, u32, u64)>,
		}

		impl Default for GenesisConfig {
			fn default() -> Self {
				Self { data: vec![(15u32, 42u64)], test_config: vec![(15u32, 16u32, 42u64)] }
			}
		}

		#[pallet::genesis_build]
		impl<T: Config> GenesisBuild<T> for GenesisConfig {
			fn build(&self) {
				for (k, v) in &self.data {
					<Data<T>>::insert(k, v);
				}
				for (k1, k2, v) in &self.test_config {
					<DataDM<T>>::insert(k1, k2, v);
				}
			}
		}

<<<<<<< HEAD
	use self::module::Module;

	decl_storage! {
		trait Store for Module<T: Config> as Test {
			pub Value get(fn value): u64;
			pub Data get(fn data) build(|_| vec![(15u32, 42u64)]):
				map hasher(twox_64_concat) u32 => u64;
			pub OptionLinkedMap: map hasher(blake2_128_concat) u32 => Option<u32>;
			pub GenericData get(fn generic_data):
				map hasher(identity) T::BlockNumber => T::BlockNumber;
			pub GenericData2 get(fn generic_data2):
				map hasher(blake2_128_concat) T::BlockNumber => Option<T::BlockNumber>;
			pub DataDM config(test_config) build(|_| vec![(15u32, 16u32, 42u64)]):
				double_map hasher(twox_64_concat) u32, hasher(blake2_128_concat) u32 => u64;
			pub GenericDataDM:
				double_map hasher(blake2_128_concat) T::BlockNumber, hasher(identity) T::BlockNumber
				=> T::BlockNumber;
			pub GenericData2DM:
				double_map hasher(blake2_128_concat) T::BlockNumber, hasher(twox_64_concat) T::BlockNumber
				=> Option<T::BlockNumber>;
			pub AppendableDM:
				double_map hasher(blake2_128_concat) u32, hasher(blake2_128_concat) T::BlockNumber => Vec<u32>;
=======
		pub mod pallet_prelude {
			pub type OriginFor<T> = <T as super::Config>::RuntimeOrigin;
>>>>>>> 3bb3882c
		}
	}

	type BlockNumber = u32;
	type AccountId = u32;
	type Header = generic::Header<BlockNumber, BlakeTwo256>;
	type UncheckedExtrinsic = generic::UncheckedExtrinsic<u32, RuntimeCall, (), ()>;
	type Block = generic::Block<Header, UncheckedExtrinsic>;

	crate::construct_runtime!(
		pub enum Runtime
		where
			Block = Block,
			NodeBlock = Block,
			UncheckedExtrinsic = UncheckedExtrinsic,
		{
			System: self::frame_system,
		}
	);

	impl Config for Runtime {
		type BlockNumber = BlockNumber;
		type AccountId = AccountId;
		type BaseCallFilter = crate::traits::Everything;
		type RuntimeOrigin = RuntimeOrigin;
		type RuntimeCall = RuntimeCall;
		type PalletInfo = PalletInfo;
		type DbWeight = ();
	}

	fn new_test_ext() -> TestExternalities {
		GenesisConfig::default().build_storage().unwrap().into()
	}

	trait Sorted {
		fn sorted(self) -> Self;
	}

	impl<T: Ord> Sorted for Vec<T> {
		fn sorted(mut self) -> Self {
			self.sort();
			self
		}
	}

	#[test]
	fn storage_alias_works() {
		new_test_ext().execute_with(|| {
			#[crate::storage_alias]
			type GenericData2<T> = StorageMap<
				System,
				Blake2_128Concat,
				<T as Config>::BlockNumber,
				<T as Config>::BlockNumber,
			>;

			assert_eq!(Pallet::<Runtime>::generic_data2(5), None);
			GenericData2::<Runtime>::insert(5, 5);
			assert_eq!(Pallet::<Runtime>::generic_data2(5), Some(5));

			/// Some random docs that ensure that docs are accepted
			#[crate::storage_alias]
			pub type GenericData<T> = StorageMap<
				Test2,
				Blake2_128Concat,
				<T as Config>::BlockNumber,
				<T as Config>::BlockNumber,
			>;
		});
	}

	#[test]
	fn storage_value_mutate_exists_should_work() {
		new_test_ext().execute_with(|| {
			#[crate::storage_alias]
			pub type Value = StorageValue<Test, u32>;

			assert!(!Value::exists());

			Value::mutate_exists(|v| *v = Some(1));
			assert!(Value::exists());
			assert_eq!(Value::get(), Some(1));

			// removed if mutated to `None`
			Value::mutate_exists(|v| *v = None);
			assert!(!Value::exists());
		});
	}

	#[test]
	fn storage_value_try_mutate_exists_should_work() {
		new_test_ext().execute_with(|| {
			#[crate::storage_alias]
			pub type Value = StorageValue<Test, u32>;

			type TestResult = result::Result<(), &'static str>;

			assert!(!Value::exists());

			// mutated if `Ok`
			assert_ok!(Value::try_mutate_exists(|v| -> TestResult {
				*v = Some(1);
				Ok(())
			}));
			assert!(Value::exists());
			assert_eq!(Value::get(), Some(1));

			// no-op if `Err`
			assert_noop!(
				Value::try_mutate_exists(|v| -> TestResult {
					*v = Some(2);
					Err("nah")
				}),
				"nah"
			);
			assert_eq!(Value::get(), Some(1));

			// removed if mutated to`None`
			assert_ok!(Value::try_mutate_exists(|v| -> TestResult {
				*v = None;
				Ok(())
			}));
			assert!(!Value::exists());
		});
	}

	#[test]
	fn map_issue_3318() {
		new_test_ext().execute_with(|| {
			type OptionLinkedMap = self::frame_system::OptionLinkedMap<Runtime>;

			OptionLinkedMap::insert(1, 1);
			assert_eq!(OptionLinkedMap::get(1), Some(1));
			OptionLinkedMap::insert(1, 2);
			assert_eq!(OptionLinkedMap::get(1), Some(2));
		});
	}

	#[test]
	fn map_swap_works() {
		new_test_ext().execute_with(|| {
			type OptionLinkedMap = self::frame_system::OptionLinkedMap<Runtime>;

			OptionLinkedMap::insert(0, 0);
			OptionLinkedMap::insert(1, 1);
			OptionLinkedMap::insert(2, 2);
			OptionLinkedMap::insert(3, 3);

			let collect = || OptionLinkedMap::iter().collect::<Vec<_>>().sorted();
			assert_eq!(collect(), vec![(0, 0), (1, 1), (2, 2), (3, 3)]);

			// Two existing
			OptionLinkedMap::swap(1, 2);
			assert_eq!(collect(), vec![(0, 0), (1, 2), (2, 1), (3, 3)]);

			// Back to normal
			OptionLinkedMap::swap(2, 1);
			assert_eq!(collect(), vec![(0, 0), (1, 1), (2, 2), (3, 3)]);

			// Left existing
			OptionLinkedMap::swap(2, 5);
			assert_eq!(collect(), vec![(0, 0), (1, 1), (3, 3), (5, 2)]);

			// Right existing
			OptionLinkedMap::swap(5, 2);
			assert_eq!(collect(), vec![(0, 0), (1, 1), (2, 2), (3, 3)]);
		});
	}

	#[test]
	fn double_map_swap_works() {
		new_test_ext().execute_with(|| {
			type DataDM = self::frame_system::DataDM<Runtime>;

			DataDM::insert(0, 1, 1);
			DataDM::insert(1, 0, 2);
			DataDM::insert(1, 1, 3);

			let get_all = || {
				vec![
					DataDM::get(0, 1),
					DataDM::get(1, 0),
					DataDM::get(1, 1),
					DataDM::get(2, 0),
					DataDM::get(2, 1),
				]
			};
			assert_eq!(get_all(), vec![1, 2, 3, 0, 0]);

			// Two existing
			DataDM::swap(0, 1, 1, 0);
			assert_eq!(get_all(), vec![2, 1, 3, 0, 0]);

			// Left existing
			DataDM::swap(1, 0, 2, 0);
			assert_eq!(get_all(), vec![2, 0, 3, 1, 0]);

			// Right existing
			DataDM::swap(2, 1, 1, 1);
			assert_eq!(get_all(), vec![2, 0, 0, 1, 3]);
		});
	}

	#[test]
	fn map_basic_insert_remove_should_work() {
		new_test_ext().execute_with(|| {
			type Map = self::frame_system::Data<Runtime>;

			// initialized during genesis
			assert_eq!(Map::get(&15u32), 42u64);

			// get / insert / take
			let key = 17u32;
			assert_eq!(Map::get(&key), 0u64);
			Map::insert(key, 4u64);
			assert_eq!(Map::get(&key), 4u64);
			assert_eq!(Map::take(&key), 4u64);
			assert_eq!(Map::get(&key), 0u64);

			// mutate
			Map::mutate(&key, |val| {
				*val = 15;
			});
			assert_eq!(Map::get(&key), 15u64);

			// remove
			Map::remove(&key);
			assert_eq!(Map::get(&key), 0u64);
		});
	}

	#[test]
	fn map_iteration_should_work() {
		new_test_ext().execute_with(|| {
			type Map = self::frame_system::Data<Runtime>;

			assert_eq!(Map::iter().collect::<Vec<_>>().sorted(), vec![(15, 42)]);
			// insert / remove
			let key = 17u32;
			Map::insert(key, 4u64);
			assert_eq!(Map::iter().collect::<Vec<_>>().sorted(), vec![(15, 42), (key, 4)]);
			assert_eq!(Map::take(&15), 42u64);
			assert_eq!(Map::take(&key), 4u64);
			assert_eq!(Map::iter().collect::<Vec<_>>().sorted(), vec![]);

			// Add couple of more elements
			Map::insert(key, 42u64);
			assert_eq!(Map::iter().collect::<Vec<_>>().sorted(), vec![(key, 42)]);
			Map::insert(key + 1, 43u64);
			assert_eq!(Map::iter().collect::<Vec<_>>().sorted(), vec![(key, 42), (key + 1, 43)]);

			// mutate
			let key = key + 2;
			Map::mutate(&key, |val| {
				*val = 15;
			});
			assert_eq!(
				Map::iter().collect::<Vec<_>>().sorted(),
				vec![(key - 2, 42), (key - 1, 43), (key, 15)]
			);
			Map::mutate(&key, |val| {
				*val = 17;
			});
			assert_eq!(
				Map::iter().collect::<Vec<_>>().sorted(),
				vec![(key - 2, 42), (key - 1, 43), (key, 17)]
			);

			// remove first
			Map::remove(&key);
			assert_eq!(
				Map::iter().collect::<Vec<_>>().sorted(),
				vec![(key - 2, 42), (key - 1, 43)]
			);

			// remove last from the list
			Map::remove(&(key - 2));
			assert_eq!(Map::iter().collect::<Vec<_>>().sorted(), vec![(key - 1, 43)]);

			// remove the last element
			Map::remove(&(key - 1));
			assert_eq!(Map::iter().collect::<Vec<_>>().sorted(), vec![]);
		});
	}

	#[test]
	fn double_map_basic_insert_remove_remove_prefix_with_commit_should_work() {
		let key1 = 17u32;
		let key2 = 18u32;
		type DoubleMap = self::frame_system::DataDM<Runtime>;
		let mut e = new_test_ext();
		e.execute_with(|| {
			// initialized during genesis
			assert_eq!(DoubleMap::get(&15u32, &16u32), 42u64);

			// get / insert / take
			assert_eq!(DoubleMap::get(&key1, &key2), 0u64);
			DoubleMap::insert(&key1, &key2, &4u64);
			assert_eq!(DoubleMap::get(&key1, &key2), 4u64);
			assert_eq!(DoubleMap::take(&key1, &key2), 4u64);
			assert_eq!(DoubleMap::get(&key1, &key2), 0u64);

			// mutate
			DoubleMap::mutate(&key1, &key2, |val| *val = 15);
			assert_eq!(DoubleMap::get(&key1, &key2), 15u64);

			// remove
			DoubleMap::remove(&key1, &key2);
			assert_eq!(DoubleMap::get(&key1, &key2), 0u64);

			// remove prefix
			DoubleMap::insert(&key1, &key2, &4u64);
			DoubleMap::insert(&key1, &(key2 + 1), &4u64);
			DoubleMap::insert(&(key1 + 1), &key2, &4u64);
			DoubleMap::insert(&(key1 + 1), &(key2 + 1), &4u64);
		});
		e.commit_all().unwrap();
		e.execute_with(|| {
			assert!(matches!(
				DoubleMap::clear_prefix(&key1, u32::max_value(), None),
				MultiRemovalResults { maybe_cursor: None, backend: 2, unique: 2, loops: 2 }
			));
			assert_eq!(DoubleMap::get(&key1, &key2), 0u64);
			assert_eq!(DoubleMap::get(&key1, &(key2 + 1)), 0u64);
			assert_eq!(DoubleMap::get(&(key1 + 1), &key2), 4u64);
			assert_eq!(DoubleMap::get(&(key1 + 1), &(key2 + 1)), 4u64);
		});
	}

	#[test]
	fn double_map_basic_insert_remove_remove_prefix_should_work() {
		new_test_ext().execute_with(|| {
			let key1 = 17u32;
			let key2 = 18u32;
			type DoubleMap = self::frame_system::DataDM<Runtime>;

			// initialized during genesis
			assert_eq!(DoubleMap::get(&15u32, &16u32), 42u64);

			// get / insert / take
			assert_eq!(DoubleMap::get(&key1, &key2), 0u64);
			DoubleMap::insert(&key1, &key2, &4u64);
			assert_eq!(DoubleMap::get(&key1, &key2), 4u64);
			assert_eq!(DoubleMap::take(&key1, &key2), 4u64);
			assert_eq!(DoubleMap::get(&key1, &key2), 0u64);

			// mutate
			DoubleMap::mutate(&key1, &key2, |val| *val = 15);
			assert_eq!(DoubleMap::get(&key1, &key2), 15u64);

			// remove
			DoubleMap::remove(&key1, &key2);
			assert_eq!(DoubleMap::get(&key1, &key2), 0u64);

			// remove prefix
			DoubleMap::insert(&key1, &key2, &4u64);
			DoubleMap::insert(&key1, &(key2 + 1), &4u64);
			DoubleMap::insert(&(key1 + 1), &key2, &4u64);
			DoubleMap::insert(&(key1 + 1), &(key2 + 1), &4u64);
			// all in overlay
			assert!(matches!(
				DoubleMap::clear_prefix(&key1, u32::max_value(), None),
				MultiRemovalResults { maybe_cursor: None, backend: 0, unique: 0, loops: 0 }
			));
			// Note this is the incorrect answer (for now), since we are using v2 of
			// `clear_prefix`.
			// When we switch to v3, then this will become:
			//   MultiRemovalResults:: { maybe_cursor: None, backend: 0, unique: 2, loops: 2 },
			assert!(matches!(
				DoubleMap::clear_prefix(&key1, u32::max_value(), None),
				MultiRemovalResults { maybe_cursor: None, backend: 0, unique: 0, loops: 0 }
			));
			assert_eq!(DoubleMap::get(&key1, &key2), 0u64);
			assert_eq!(DoubleMap::get(&key1, &(key2 + 1)), 0u64);
			assert_eq!(DoubleMap::get(&(key1 + 1), &key2), 4u64);
			assert_eq!(DoubleMap::get(&(key1 + 1), &(key2 + 1)), 4u64);
		});
	}

	#[test]
	fn double_map_append_should_work() {
		new_test_ext().execute_with(|| {
			type DoubleMap = self::frame_system::AppendableDM<Runtime>;

			let key1 = 17u32;
			let key2 = 18u32;

			DoubleMap::insert(&key1, &key2, &vec![1]);
			DoubleMap::append(&key1, &key2, 2);
			assert_eq!(DoubleMap::get(&key1, &key2), &[1, 2]);
		});
	}

	#[test]
	fn double_map_mutate_exists_should_work() {
		new_test_ext().execute_with(|| {
			type DoubleMap = self::frame_system::DataDM<Runtime>;

			let (key1, key2) = (11, 13);

			// mutated
			DoubleMap::mutate_exists(key1, key2, |v| *v = Some(1));
			assert_eq!(DoubleMap::get(&key1, key2), 1);

			// removed if mutated to `None`
			DoubleMap::mutate_exists(key1, key2, |v| *v = None);
			assert!(!DoubleMap::contains_key(&key1, key2));
		});
	}

	#[test]
	fn double_map_try_mutate_exists_should_work() {
		new_test_ext().execute_with(|| {
			type DoubleMap = self::frame_system::DataDM<Runtime>;
			type TestResult = Result<(), &'static str>;

			let (key1, key2) = (11, 13);

			// mutated if `Ok`
			assert_ok!(DoubleMap::try_mutate_exists(key1, key2, |v| -> TestResult {
				*v = Some(1);
				Ok(())
			}));
			assert_eq!(DoubleMap::get(&key1, key2), 1);

			// no-op if `Err`
			assert_noop!(
				DoubleMap::try_mutate_exists(key1, key2, |v| -> TestResult {
					*v = Some(2);
					Err("nah")
				}),
				"nah"
			);

			// removed if mutated to`None`
			assert_ok!(DoubleMap::try_mutate_exists(key1, key2, |v| -> TestResult {
				*v = None;
				Ok(())
			}));
			assert!(!DoubleMap::contains_key(&key1, key2));
		});
	}

	fn expected_metadata() -> PalletStorageMetadataIR {
		PalletStorageMetadataIR {
			prefix: "System",
			entries: vec![
<<<<<<< HEAD
				StorageEntryMetadata {
					name: "Value",
					modifier: StorageEntryModifier::Default,
					ty: StorageEntryType::Plain(scale_info::meta_type::<u64>()),
					default: vec![0, 0, 0, 0, 0, 0, 0, 0],
					docs: vec![],
				},
				StorageEntryMetadata {
=======
				StorageEntryMetadataIR {
>>>>>>> 3bb3882c
					name: "Data",
					modifier: StorageEntryModifierIR::Default,
					ty: StorageEntryTypeIR::Map {
						hashers: vec![StorageHasherIR::Twox64Concat],
						key: scale_info::meta_type::<u32>(),
						value: scale_info::meta_type::<u64>(),
					},
					default: vec![0, 0, 0, 0, 0, 0, 0, 0],
					docs: vec![],
				},
				StorageEntryMetadataIR {
					name: "OptionLinkedMap",
					modifier: StorageEntryModifierIR::Optional,
					ty: StorageEntryTypeIR::Map {
						hashers: vec![StorageHasherIR::Blake2_128Concat],
						key: scale_info::meta_type::<u32>(),
						value: scale_info::meta_type::<u32>(),
					},
					default: vec![0],
					docs: vec![],
				},
				StorageEntryMetadataIR {
					name: "GenericData",
					modifier: StorageEntryModifierIR::Default,
					ty: StorageEntryTypeIR::Map {
						hashers: vec![StorageHasherIR::Identity],
						key: scale_info::meta_type::<u32>(),
						value: scale_info::meta_type::<u32>(),
					},
					default: vec![0, 0, 0, 0],
					docs: vec![],
				},
				StorageEntryMetadataIR {
					name: "GenericData2",
					modifier: StorageEntryModifierIR::Optional,
					ty: StorageEntryTypeIR::Map {
						hashers: vec![StorageHasherIR::Blake2_128Concat],
						key: scale_info::meta_type::<u32>(),
						value: scale_info::meta_type::<u32>(),
					},
					default: vec![0],
					docs: vec![],
				},
				StorageEntryMetadataIR {
					name: "DataDM",
					modifier: StorageEntryModifierIR::Default,
					ty: StorageEntryTypeIR::Map {
						hashers: vec![
							StorageHasherIR::Twox64Concat,
							StorageHasherIR::Blake2_128Concat,
						],
						key: scale_info::meta_type::<(u32, u32)>(),
						value: scale_info::meta_type::<u64>(),
					},
					default: vec![0, 0, 0, 0, 0, 0, 0, 0],
					docs: vec![],
				},
				StorageEntryMetadataIR {
					name: "GenericDataDM",
					modifier: StorageEntryModifierIR::Default,
					ty: StorageEntryTypeIR::Map {
						hashers: vec![StorageHasherIR::Blake2_128Concat, StorageHasherIR::Identity],
						key: scale_info::meta_type::<(u32, u32)>(),
						value: scale_info::meta_type::<u32>(),
					},
					default: vec![0, 0, 0, 0],
					docs: vec![],
				},
				StorageEntryMetadataIR {
					name: "GenericData2DM",
					modifier: StorageEntryModifierIR::Optional,
					ty: StorageEntryTypeIR::Map {
						hashers: vec![
							StorageHasherIR::Blake2_128Concat,
							StorageHasherIR::Twox64Concat,
						],
						key: scale_info::meta_type::<(u32, u32)>(),
						value: scale_info::meta_type::<u32>(),
					},
					default: vec![0],
					docs: vec![],
				},
				StorageEntryMetadataIR {
					name: "AppendableDM",
					modifier: StorageEntryModifierIR::Default,
					ty: StorageEntryTypeIR::Map {
						hashers: vec![
							StorageHasherIR::Blake2_128Concat,
							StorageHasherIR::Blake2_128Concat,
						],
						key: scale_info::meta_type::<(u32, u32)>(),
						value: scale_info::meta_type::<Vec<u32>>(),
					},
					default: vec![0],
					docs: vec![],
				},
			],
		}
	}

	#[test]
	fn store_metadata() {
		let metadata = Pallet::<Runtime>::storage_metadata();
		pretty_assertions::assert_eq!(expected_metadata(), metadata);
	}

	parameter_types! {
		storage StorageParameter: u64 = 10;
	}

	#[test]
	fn check_storage_parameter_type_works() {
		TestExternalities::default().execute_with(|| {
			assert_eq!(sp_io::hashing::twox_128(b":StorageParameter:"), StorageParameter::key());

			assert_eq!(10, StorageParameter::get());

			StorageParameter::set(&300);
			assert_eq!(300, StorageParameter::get());
		})
	}
}

/// Prelude to be used alongside pallet macro, for ease of use.
pub mod pallet_prelude {
	#[cfg(feature = "std")]
	pub use crate::traits::GenesisBuild;
	pub use crate::{
		dispatch::{
			DispatchClass, DispatchError, DispatchResult, DispatchResultWithPostInfo, Parameter,
			Pays,
		},
		ensure,
		inherent::{InherentData, InherentIdentifier, ProvideInherent},
		storage,
		storage::{
			bounded_vec::BoundedVec,
			types::{
				CountedStorageMap, Key as NMapKey, OptionQuery, ResultQuery, StorageDoubleMap,
				StorageMap, StorageNMap, StorageValue, ValueQuery,
			},
		},
		traits::{
			ConstU32, EnsureOrigin, Get, GetDefault, GetStorageVersion, Hooks, IsType,
			PalletInfoAccess, StorageInfoTrait, StorageVersion, TypedGet,
		},
		Blake2_128, Blake2_128Concat, Blake2_256, CloneNoBound, DebugNoBound, EqNoBound, Identity,
		PartialEqNoBound, RuntimeDebug, RuntimeDebugNoBound, Twox128, Twox256, Twox64Concat,
	};
	pub use codec::{Decode, Encode, MaxEncodedLen};
	pub use frame_support::pallet_macros::*;
	pub use scale_info::TypeInfo;
	pub use sp_runtime::{
		traits::{MaybeSerializeDeserialize, Member, ValidateUnsigned},
		transaction_validity::{
			InvalidTransaction, TransactionLongevity, TransactionPriority, TransactionSource,
			TransactionTag, TransactionValidity, TransactionValidityError, UnknownTransaction,
			ValidTransaction,
		},
		MAX_MODULE_ERROR_ENCODED_SIZE,
	};
	pub use sp_std::marker::PhantomData;
	pub use sp_weights::Weight;
}

/// The `pallet` attribute macro defines a pallet that can be used with
/// [`construct_runtime!`]. It must be attached to a module named `pallet` as follows:
///
/// ```ignore
/// #[pallet]
/// pub mod pallet {
/// 	...
/// }
/// ```
///
/// Note that various types can be automatically imported using
/// [`frame_support::pallet_prelude`] and `frame_system::pallet_prelude`:
///
/// ```ignore
/// #[pallet]
/// pub mod pallet {
/// 	use frame_support::pallet_prelude::*;
/// 	use frame_system::pallet_prelude::*;
/// 	...
/// }
/// ```
///
/// # pallet::* Attributes
///
/// The `pallet` macro will parse any items within your `pallet` module that are annotated with
/// `#[pallet::*]` attributes. Some of these attributes are mandatory and some are optional,
/// and they can attach to different types of items within your pallet depending on the
/// attribute in question. The full list of `#[pallet::*]` attributes is shown below in the
/// order in which they are mentioned in this document:
///
/// * [`pallet::pallet`](#pallet-struct-placeholder-palletpallet-mandatory)
/// * [`pallet::config`](#config-trait-palletconfig-mandatory)
/// * [`pallet::constant`](#palletconstant)
/// * [`pallet::disable_frame_system_supertrait_check`](#disable_supertrait_check)
/// * [`pallet::generate_store($vis trait Store)`](#palletgenerate_storevis-trait-store)
/// * [`pallet::generate_storage_info`](#palletgenerate_storage_info)
/// * [`pallet::storage_version`](#palletstorage_version)
/// * [`pallet::hooks`](#hooks-pallethooks-optional)
/// * [`pallet::call`](#call-palletcall-optional)
/// * [`pallet::weight($expr)`](#palletweightexpr)
/// * [`pallet::compact`](#palletcompact-some_arg-some_type)
/// * [`pallet::call_index($idx)`](#palletcall_indexidx)
/// * [`pallet::extra_constants`](#extra-constants-palletextra_constants-optional)
/// * [`pallet::error`](#error-palleterror-optional)
/// * [`pallet::event`](#event-palletevent-optional)
/// * [`pallet::generate_deposit($visibility fn
///   deposit_event)`](#palletgenerate_depositvisibility-fn-deposit_event)
/// * [`pallet::storage`](#storage-palletstorage-optional)
/// * [`pallet::getter(fn $my_getter_fn_name)`](#palletgetterfn-my_getter_fn_name-optional)
/// * [`pallet::storage_prefix = "SomeName"`](#palletstorage_prefix--somename-optional)
/// * [`pallet::unbounded`](#palletunbounded-optional)
/// * [`pallet::whitelist_storage`](#palletwhitelist_storage-optional)
/// * [`cfg(..)`](#cfg-for-storage) (on storage items)
/// * [`pallet::type_value`](#type-value-pallettype_value-optional)
/// * [`pallet::genesis_config`](#genesis-config-palletgenesis_config-optional)
/// * [`pallet::genesis_build`](#genesis-build-palletgenesis_build-optional)
/// * [`pallet::inherent`](#inherent-palletinherent-optional)
/// * [`pallet::validate_unsigned`](#validate-unsigned-palletvalidate_unsigned-optional)
/// * [`pallet::origin`](#origin-palletorigin-optional)
/// * [`pallet::composite_enum`](#composite-enum-palletcomposite_enum-optional)
///
/// Note that at compile-time, the `#[pallet]` macro will analyze and expand all of these
/// attributes, ultimately removing their AST nodes before they can be parsed as real
/// attribute macro calls. This means that technically we do not need attribute macro
/// definitions for any of these attributes, however, for consistency and discoverability
/// reasons, we still maintain stub attribute macro definitions for all of these attributes in
/// the [`pallet_macros`] module which is automatically included in all pallets as part of the
/// pallet prelude. The actual "work" for all of these attribute macros can be found in the
/// macro expansion for `#[pallet]`.
///
/// Also note that in this document, pallet attributes are explained using the syntax of
/// non-instantiable pallets. For an example of an instantiable pallet, see [this
/// example](#example-of-an-instantiable-pallet).
///
/// # Dev Mode (`#[pallet(dev_mode)]`)
///
/// Specifying the argument `dev_mode` on the `#[pallet]` or `#[frame_support::pallet]`
/// attribute attached to your pallet module will allow you to enable dev mode for a pallet.
/// The aim of dev mode is to loosen some of the restrictions and requirements placed on
/// production pallets for easy tinkering and development. Dev mode pallets should not be used
/// in production. Enabling dev mode has the following effects:
///
/// * Weights no longer need to be specified on every `#[pallet::call]` declaration. By
///   default, dev mode pallets will assume a weight of zero (`0`) if a weight is not
///   specified. This is equivalent to specifying `#[weight(0)]` on all calls that do not
///   specify a weight.
/// * All storages are marked as unbounded, meaning you do not need to implement
///   `MaxEncodedLen` on storage types. This is equivalent to specifying `#[pallet::unbounded]`
///   on all storage type definitions.
///
/// Note that the `dev_mode` argument can only be supplied to the `#[pallet]` or
/// `#[frame_support::pallet]` attribute macro that encloses your pallet module. This argument
/// cannot be specified anywhere else, including but not limited to the `#[pallet::pallet]`
/// attribute macro.
///
/// <div class="example-wrap" style="display:inline-block"><pre class="compile_fail"
/// style="white-space:normal;font:inherit;">
/// <strong>WARNING</strong>:
/// You should not deploy or use dev mode pallets in production. Doing so can break your chain
/// and therefore should never be done. Once you are done tinkering, you should remove the
/// 'dev_mode' argument from your #[pallet] declaration and fix any compile errors before
/// attempting to use your pallet in a production scenario.
/// </pre></div>
///
/// # Pallet struct placeholder: `#[pallet::pallet]` (mandatory)
///
/// The pallet struct placeholder `#[pallet::pallet]` is mandatory and allows you to specify
/// pallet information.
///
/// The struct must be defined as follows:
/// ```ignore
/// #[pallet::pallet]
/// pub struct Pallet<T>(_);
/// ```
/// I.e. a regular struct definition named `Pallet`, with generic T and no where clause.
///
/// ## Macro expansion:
///
/// The macro adds this attribute to the struct definition:
/// ```ignore
/// #[derive(
/// 	frame_support::CloneNoBound,
/// 	frame_support::EqNoBound,
/// 	frame_support::PartialEqNoBound,
/// 	frame_support::RuntimeDebugNoBound,
/// )]
/// ```
/// and replaces the type `_` with `PhantomData<T>`. It also implements on the pallet:
/// * [`GetStorageVersion`](`traits::GetStorageVersion`)
/// * [`OnGenesis`](`traits::OnGenesis`): contains some logic to write the pallet version into
///   storage.
/// * `PalletErrorTypeInfo`: provides the type information for the pallet error, if defined.
///
/// It declares `type Module` type alias for `Pallet`, used by `construct_runtime`.
///
/// It implements [`PalletInfoAccess`](`traits::PalletInfoAccess') on `Pallet` to ease access
/// to pallet information given by [`frame_support::traits::PalletInfo`]. (The implementation
/// uses the associated type `frame_system::Config::PalletInfo`).
///
/// It implements [`StorageInfoTrait`](`traits::StorageInfoTrait`) on `Pallet` which give
/// information about all storages.
///
/// If the attribute `generate_store` is set then the macro creates the trait `Store` and
/// implements it on `Pallet`.
///
/// If the attribute `set_storage_max_encoded_len` is set then the macro calls
/// [`StorageInfoTrait`](`traits::StorageInfoTrait`) for each storage in the implementation of
/// [`StorageInfoTrait`](`traits::StorageInfoTrait`) for the pallet. Otherwise it implements
/// [`StorageInfoTrait`](`traits::StorageInfoTrait`) for the pallet using the
/// [`PartialStorageInfoTrait`](`traits::PartialStorageInfoTrait`) implementation of storages.
///
/// # Config trait: `#[pallet::config]` (mandatory)
///
/// The mandatory attribute `#[pallet::config]` defines the configurable options for the
/// pallet.
///
/// Item must be defined as:
///
/// ```ignore
/// #[pallet::config]
/// pub trait Config: frame_system::Config + $optionally_some_other_supertraits
/// $optional_where_clause
/// {
/// ...
/// }
/// ```
///
/// I.e. a regular trait definition named `Config`, with the supertrait
/// `frame_system::pallet::Config`, and optionally other supertraits and a where clause.
/// (Specifying other supertraits here is known as [tight
/// coupling](https://docs.substrate.io/reference/how-to-guides/pallet-design/use-tight-coupling/))
///
/// The associated type `RuntimeEvent` is reserved. If defined, it must have the bounds
/// `From<Event>` and `IsType<<Self as frame_system::Config>::RuntimeEvent>`.
///
/// [`pallet::event`](`frame_support::pallet_macros::event`) must be present if `RuntimeEvent`
/// exists as a config item in your `#[pallet::config]`.
///
/// Also see [`pallet::config`](`frame_support::pallet_macros::config`)
///
/// ## `pallet::constant`
///
/// The `#[pallet::constant]` attribute can be used to add an associated type trait bounded by
/// [`Get`](crate::traits::Get) from [`pallet::config`](#palletconfig) into metadata, e.g.:
///
/// ```ignore
/// #[pallet::config]
/// pub trait Config: frame_system::Config {
/// 	#[pallet::constant]
/// 	type Foo: Get<u32>;
/// }
/// ```
///
/// Also see [`pallet::constant`](`frame_support::pallet_macros::constant`)
///
/// ## `pallet::disable_frame_system_supertrait_check`
/// <a name="disable_supertrait_check"></a>
///
/// To bypass the `frame_system::Config` supertrait check, use the attribute
/// `pallet::disable_frame_system_supertrait_check`, e.g.:
///
/// ```ignore
/// #[pallet::config]
/// #[pallet::disable_frame_system_supertrait_check]
/// pub trait Config: pallet_timestamp::Config {}
/// ```
///
/// NOTE: Bypassing the `frame_system::Config` supertrait check is typically desirable when you
/// want to write an alternative to the `frame_system` pallet.
///
/// Also see
/// [`pallet::disable_frame_system_supertrait_check`](`frame_support::pallet_macros::disable_frame_system_supertrait_check`)
///
/// ## Macro expansion:
///
/// The macro expands pallet constant metadata with the information given by
/// `#[pallet::constant]`.
///
/// # `pallet::generate_store($vis trait Store)`
///
/// To generate a `Store` trait associating all storages, annotate your `Pallet` struct with
/// the attribute `#[pallet::generate_store($vis trait Store)]`, e.g.:
///
/// ```ignore
/// #[pallet::pallet]
/// pub struct Pallet<T>(_);
/// ```
/// More precisely, the `Store` trait contains an associated type for each storage. It is
/// implemented for `Pallet` allowing access to the storage from pallet struct.
///
/// Thus when defining a storage named `Foo`, it can later be accessed from `Pallet` using
/// `<Pallet as Store>::Foo`.
///
/// NOTE: this attribute is only valid when applied _directly_ to your `Pallet` struct
/// definition.
///
/// Also see [`pallet::generate_store`](`frame_support::pallet_macros::generate_store`).
///
/// # `pallet::generate_storage_info`
///
/// To generate the full storage info (used for PoV calculation) use the attribute
/// `#[pallet::generate_storage_info]`, e.g.:
///
/// ```ignore
/// #[pallet::pallet]
/// #[pallet::generate_storage_info]
/// pub struct Pallet<T>(_);
/// ```
///
/// This requires all storage items to implement the trait [`traits::StorageInfoTrait`], thus
/// all keys and value types must be bound by [`pallet_prelude::MaxEncodedLen`]. Individual
/// storages can opt-out from this constraint by using `#[pallet::unbounded]` (see
/// `#[pallet::storage]` for more info).
///
/// Also see [`pallet::generate_storage_info`](`frame_support::pallet_macros::generate_storage_info`)
///
/// # `pallet::storage_version`
///
/// Because the [`pallet::pallet`](#pallet-struct-placeholder-palletpallet-mandatory) macro
/// implements [`traits::GetStorageVersion`], the current storage version needs to be
/// communicated to the macro. This can be done by using the `pallet::storage_version`
/// attribute:
///
/// ```ignore
/// const STORAGE_VERSION: StorageVersion = StorageVersion::new(5);
///
/// #[pallet::pallet]
/// #[pallet::storage_version(STORAGE_VERSION)]
/// pub struct Pallet<T>(_);
/// ```
///
/// If not present, the current storage version is set to the default value.
///
/// Also see [`pallet::storage_version`](`frame_support::pallet_macros::storage_version`)
///
/// # Hooks: `#[pallet::hooks]` (optional)
///
/// The `pallet::hooks` attribute allows you to specify a `Hooks` implementation for `Pallet`
/// that specifies pallet-specific logic.
///
/// The item the attribute attaches to must be defined as follows:
/// ```ignore
/// #[pallet::hooks]
/// impl<T: Config> Hooks<BlockNumberFor<T>> for Pallet<T> $optional_where_clause {
///     ...
/// }
/// ```
/// I.e. a regular trait implementation with generic bound: `T: Config`, for the trait
/// `Hooks<BlockNumberFor<T>>` (they are defined in preludes), for the type `Pallet<T>` and
/// with an optional where clause.
///
/// If no `#[pallet::hooks]` exists, then the following default implementation is
/// automatically generated:
/// ```ignore
/// #[pallet::hooks]
/// impl<T: Config> Hooks<BlockNumberFor<T>> for Pallet<T> {}
/// ```
///
/// Also see [`pallet::hooks`](`frame_support::pallet_macros::hooks`)
///
/// # Call: `#[pallet::call]` (optional)
///
/// Implementation of pallet dispatchables.
///
/// Item must be defined as:
/// ```ignore
/// #[pallet::call]
/// impl<T: Config> Pallet<T> {
/// 	/// $some_doc
/// 	#[pallet::weight($ExpressionResultingInWeight)]
/// 	pub fn $fn_name(
/// 		origin: OriginFor<T>,
/// 		$some_arg: $some_type,
/// 		// or with compact attribute: #[pallet::compact] $some_arg: $some_type,
/// 		...
/// 	) -> DispatchResultWithPostInfo { // or `-> DispatchResult`
/// 		...
/// 	}
/// 	...
/// }
/// ```
/// I.e. a regular type implementation, with generic `T: Config`, on type `Pallet<T>`, with
/// an optional where clause.
///
/// ## `#[pallet::weight($expr)]`
///
/// Each dispatchable needs to define a weight with `#[pallet::weight($expr)]` attribute, the
/// first argument must be `origin: OriginFor<T>`.
///
/// Also see [`pallet::weight`](`frame_support::pallet_macros::weight`)
///
/// ### `#[pallet::compact] $some_arg: $some_type`
///
/// Compact encoding for arguments can be achieved via `#[pallet::compact]`. The function must
/// return a `DispatchResultWithPostInfo` or `DispatchResult`.
///
/// Also see [`pallet::compact`](`frame_support::pallet_macros::compact`)
///
/// ## `#[pallet::call_index($idx)]`
///
/// Each dispatchable may also be annotated with the `#[pallet::call_index($idx)]` attribute,
/// which explicitly defines the codec index for the dispatchable function in the `Call` enum.
///
/// All call indexes start from 0, until it encounters a dispatchable function with a defined
/// call index. The dispatchable function that lexically follows the function with a defined
/// call index will have that call index, but incremented by 1, e.g. if there are 3
/// dispatchable functions `fn foo`, `fn bar` and `fn qux` in that order, and only `fn bar`
/// has a call index of 10, then `fn qux` will have an index of 11, instead of 1.
///
/// **WARNING**: modifying dispatchables, changing their order, removing some, etc., must be
/// done with care. Indeed this will change the outer runtime call type (which is an enum with
/// one variant per pallet), this outer runtime call can be stored on-chain (e.g. in
/// `pallet-scheduler`). Thus migration might be needed. To mitigate against some of this, the
/// `#[pallet::call_index($idx)]` attribute can be used to fix the order of the dispatchable so
/// that the `Call` enum encoding does not change after modification. As a general rule of
/// thumb, it is therefore adventageous to always add new calls to the end so you can maintain
/// the existing order of calls.
///
/// Also see [`pallet::call_index`](`frame_support::pallet_macros::call_index`)
///
/// # Extra constants: `#[pallet::extra_constants]` (optional)
///
/// Allows you to define some extra constants to be added into constant metadata.
///
/// Item must be defined as:
///
/// ```ignore
/// #[pallet::extra_constants]
/// impl<T: Config> Pallet<T> where $optional_where_clause {
/// 	/// $some_doc
/// 	$vis fn $fn_name() -> $some_return_type {
/// 		...
/// 	}
/// 	...
/// }
/// ```
/// I.e. a regular rust `impl` block with some optional where clause and functions with 0 args,
/// 0 generics, and some return type.
///
/// ## Macro expansion
///
/// The macro add some extra constants to pallet constant metadata.
///
/// Also see: [`pallet::extra_constants`](`frame_support::pallet_macros::extra_constants`)
///
/// # Error: `#[pallet::error]` (optional)
///
/// The `#[pallet::error]` attribute allows you to define an error enum that will be returned
/// from the dispatchable when an error occurs. The information for this error type is then
/// stored in metadata.
///
/// Item must be defined as:
///
/// ```ignore
/// #[pallet::error]
/// pub enum Error<T> {
/// 	/// $some_optional_doc
/// 	$SomeFieldLessVariant,
/// 	/// $some_more_optional_doc
/// 	$SomeVariantWithOneField(FieldType),
/// 	...
/// }
/// ```
/// I.e. a regular enum named `Error`, with generic `T` and fieldless or multiple-field
/// variants.
///
/// Any field type in the enum variants must implement [`scale_info::TypeInfo`] in order to be
/// properly used in the metadata, and its encoded size should be as small as possible,
/// preferably 1 byte in size in order to reduce storage size. The error enum itself has an
/// absolute maximum encoded size specified by [`MAX_MODULE_ERROR_ENCODED_SIZE`].
///
/// (1 byte can still be 256 different errors. The more specific the error, the easier it is to
/// diagnose problems and give a better experience to the user. Don't skimp on having lots of
/// individual error conditions.)
///
/// Field types in enum variants must also implement [`PalletError`](traits::PalletError),
/// otherwise the pallet will fail to compile. Rust primitive types have already implemented
/// the [`PalletError`](traits::PalletError) trait along with some commonly used stdlib types
/// such as [`Option`] and [`PhantomData`](`frame_support::dispatch::marker::PhantomData`), and
/// hence in most use cases, a manual implementation is not necessary and is discouraged.
///
/// The generic `T` must not bound anything and a `where` clause is not allowed. That said,
/// bounds and/or a where clause should not needed for any use-case.
///
/// Also see: [`pallet::error`](`frame_support::pallet_macros::error`)
///
/// # Event: `#[pallet::event]` (optional)
///
/// Allows you to define pallet events. Pallet events are stored under the `system` / `events`
/// key when the block is applied (and then replaced when the next block writes it's events).
///
/// The Event enum must be defined as follows:
///
/// ```ignore
/// #[pallet::event]
/// #[pallet::generate_deposit($visibility fn deposit_event)] // Optional
/// pub enum Event<$some_generic> $optional_where_clause {
/// 	/// Some doc
/// 	$SomeName($SomeType, $YetanotherType, ...),
/// 	...
/// }
/// ```
///
/// I.e. an enum (with named or unnamed fields variant), named `Event`, with generic: none or
/// `T` or `T: Config`, and optional w here clause.
///
/// Each field must implement [`Clone`], [`Eq`], [`PartialEq`], [`Encode`], [`Decode`], and
/// [`Debug`] (on std only). For ease of use, bound by the trait
/// [`Member`](`frame_support::pallet_prelude::Member`), available in
/// frame_support::pallet_prelude.
///
/// Also see [`pallet::event`](`frame_support::pallet_macros::event`)
///
/// ## `#[pallet::generate_deposit($visibility fn deposit_event)]`
///
/// The attribute `#[pallet::generate_deposit($visibility fn deposit_event)]` generates a
/// helper function on `Pallet` that handles deposit events.
///
/// NOTE: For instantiable pallets, the event must be generic over `T` and `I`.
///
/// Also see [`pallet::generate_deposit`](`frame_support::pallet_macros::generate_deposit`)
///
/// # Storage: `#[pallet::storage]` (optional)
///
/// The `#[pallet::storage]` attribute lets you define some abstract storage inside of runtime
/// storage and also set its metadata. This attribute can be used multiple times.
///
/// Item should be defined as:
///
/// ```ignore
/// #[pallet::storage]
/// #[pallet::getter(fn $getter_name)] // optional
/// $vis type $StorageName<$some_generic> $optional_where_clause
/// 	= $StorageType<$generic_name = $some_generics, $other_name = $some_other, ...>;
/// ```
///
/// or with unnamed generic:
///
/// ```ignore
/// #[pallet::storage]
/// #[pallet::getter(fn $getter_name)] // optional
/// $vis type $StorageName<$some_generic> $optional_where_clause
/// 	= $StorageType<_, $some_generics, ...>;
/// ```
///
/// I.e. it must be a type alias, with generics: `T` or `T: Config`. The aliased type must be
/// one of [`StorageValue`](`pallet_prelude::StorageValue`),
/// [`StorageMap`](`pallet_prelude::StorageMap`) or
/// [`StorageDoubleMap`](`pallet_prelude::StorageDoubleMap`). The generic arguments of the
/// storage type can be given in two manners: named and unnamed. For named generic arguments,
/// the name for each argument should match the name defined for it on the storage struct:
/// * [`StorageValue`](`pallet_prelude::StorageValue`) expects `Value` and optionally
///   `QueryKind` and `OnEmpty`,
/// * [`StorageMap`](`pallet_prelude::StorageMap`) expects `Hasher`, `Key`, `Value` and
///   optionally `QueryKind` and `OnEmpty`,
/// * [`CountedStorageMap`](`pallet_prelude::CountedStorageMap`) expects `Hasher`, `Key`,
///   `Value` and optionally `QueryKind` and `OnEmpty`,
/// * [`StorageDoubleMap`](`pallet_prelude::StorageDoubleMap`) expects `Hasher1`, `Key1`,
///   `Hasher2`, `Key2`, `Value` and optionally `QueryKind` and `OnEmpty`.
///
/// For unnamed generic arguments: Their first generic must be `_` as it is replaced by the
/// macro and other generic must declared as a normal generic type declaration.
///
/// The `Prefix` generic written by the macro is generated using
/// `PalletInfo::name::<Pallet<..>>()` and the name of the storage type. E.g. if runtime names
/// the pallet "MyExample" then the storage `type Foo<T> = ...` should use the prefix:
/// `Twox128(b"MyExample") ++ Twox128(b"Foo")`.
///
/// For the [`CountedStorageMap`](`pallet_prelude::CountedStorageMap`) variant, the `Prefix`
/// also implements
/// [`CountedStorageMapInstance`](`frame_support::storage::types::CountedStorageMapInstance`).
/// It also associates a [`CounterPrefix`](`pallet_prelude::CounterPrefix'), which is
/// implemented the same as above, but the storage prefix is prepend with `"CounterFor"`. E.g.
/// if runtime names the pallet "MyExample" then the storage `type Foo<T> =
/// CountedStorageaMap<...>` will store its counter at the prefix: `Twox128(b"MyExample") ++
/// Twox128(b"CounterForFoo")`.
///
/// E.g:
///
/// ```ignore
/// #[pallet::storage]
/// pub(super) type MyStorage<T> = StorageMap<Hasher = Blake2_128Concat, Key = u32, Value = u32>;
/// ```
///
/// In this case the final prefix used by the map is `Twox128(b"MyExample") ++
/// Twox128(b"OtherName")`.
///
/// Also see [`pallet::storage`](`frame_support::pallet_macros::storage`)
///
/// ## `#[pallet::getter(fn $my_getter_fn_name)]` (optional)
///
/// The optional attribute `#[pallet::getter(fn $my_getter_fn_name)]` allows you to define a
/// getter function on `Pallet`.
///
/// Also see [`pallet::getter`](`frame_support::pallet_macros::getter`)
///
/// ## `#[pallet::storage_prefix = "SomeName"]` (optional)
///
/// The optional attribute `#[pallet::storage_prefix = "SomeName"]` allows you to define the
/// storage prefix to use, see how `Prefix` generic is implemented above. This is helpful if
/// you wish to rename the storage field but don't want to perform a migration.
///
/// E.g:
///
/// ```ignore
/// #[pallet::storage]
/// #[pallet::storage_prefix = "foo"]
/// #[pallet::getter(fn my_storage)]
/// pub(super) type MyStorage<T> = StorageMap<Hasher = Blake2_128Concat, Key = u32, Value = u32>;
/// ```
///
/// or
///
/// ```ignore
/// #[pallet::storage]
/// #[pallet::getter(fn my_storage)]
/// pub(super) type MyStorage<T> = StorageMap<_, Blake2_128Concat, u32, u32>;
/// ```
///
/// Also see [`pallet::storage_prefix`](`frame_support::pallet_macros::storage_prefix`)
///
/// ## `#[pallet::unbounded]` (optional)
///
/// The optional attribute `#[pallet::unbounded]` declares the storage as unbounded. When
/// implementating the storage info (when `#[pallet::generate_storage_info]` is specified on
/// the pallet struct placeholder), the size of the storage will be declared as unbounded. This
/// can be useful for storage which can never go into PoV (Proof of Validity).
///
/// Also see [`pallet::unbounded`](`frame_support::pallet_macros::unbounded`)
///
/// ## `#[pallet::whitelist_storage]` (optional)
///
/// The optional attribute `#[pallet::whitelist_storage]` will declare the storage as
/// whitelisted from benchmarking.
///
/// See
/// [`pallet::whitelist_storage`](frame_support::pallet_macros::whitelist_storage)
/// for more info.
///
///	## `#[cfg(..)]` (for storage)
/// The optional attributes `#[cfg(..)]` allow conditional compilation for the storage.
///
/// E.g:
///
/// ```ignore
/// #[cfg(feature = "my-feature")]
/// #[pallet::storage]
/// pub(super) type MyStorage<T> = StorageValue<Value = u32>;
/// ```
///
/// All the `cfg` attributes are automatically copied to the items generated for the storage,
/// i.e. the getter, storage prefix, and the metadata element etc.
///
/// Any type placed as the `QueryKind` parameter must implement
/// [`frame_support::storage::types::QueryKindTrait`]. There are 3 implementations of this
/// trait by default:
///
/// 1. [`OptionQuery`](`frame_support::storage::types::OptionQuery`), the default `QueryKind`
///    used when this type parameter is omitted. Specifying this as the `QueryKind` would cause
///    storage map APIs that return a `QueryKind` to instead return an [`Option`], returning
///    `Some` when a value does exist under a specified storage key, and `None` otherwise.
/// 2. [`ValueQuery`](`frame_support::storage::types::ValueQuery`) causes storage map APIs that
///    return a `QueryKind` to instead return the value type. In cases where a value does not
///    exist under a specified storage key, the `OnEmpty` type parameter on `QueryKindTrait` is
///    used to return an appropriate value.
/// 3. [`ResultQuery`](`frame_support::storage::types::ResultQuery`) causes storage map APIs
///    that return a `QueryKind` to instead return a `Result<T, E>`, with `T` being the value
///    type and `E` being the pallet error type specified by the `#[pallet::error]` attribute.
///    In cases where a value does not exist under a specified storage key, an `Err` with the
///    specified pallet error variant is returned.
///
/// NOTE: If the `QueryKind` generic parameter is still generic at this stage or is using some
/// type alias then the generation of the getter might fail. In this case the getter can be
/// implemented manually.
///
/// NOTE: The generic `Hasher` must implement the [`StorageHasher`] trait (or the type is not
/// usable at all). We use [`StorageHasher::METADATA`] for the metadata of the hasher of the
/// storage item. Thus generic hasher is supported.
///
/// ## Macro expansion
///
/// For each storage item the macro generates a struct named
/// `_GeneratedPrefixForStorage$NameOfStorage`, and implements
/// [`StorageInstance`](traits::StorageInstance) on it using the pallet and storage name. It
/// then uses it as the first generic of the aliased type. For
/// [`CountedStorageMap`](`pallet_prelude::CountedStorageMap`),
/// [`CountedStorageMapInstance`](`frame_support::storage::types::CountedStorageMapInstance`)
/// is implemented, and another similar struct is generated.
///
/// For a named generic, the macro will reorder the generics, and remove the names.
///
/// The macro implements the function `storage_metadata` on the `Pallet` implementing the
/// metadata for all storage items based on their kind:
/// * for a storage value, the type of the value is copied into the metadata
/// * for a storage map, the type of the values and the key's type is copied into the metadata
/// * for a storage double map, the type of the values, and the types of `key1` and `key2` are
///   copied into the metadata.
///
/// # Type value: `#[pallet::type_value]` (optional)
///
/// The `#[pallet::type_value]` attribute lets you define a struct implementing the
/// [`Get`](crate::traits::Get) trait to ease use of storage types. This attribute is meant to
/// be used alongside [`#[pallet::storage]`](#storage-palletstorage-optional) to define a
/// storage's default value. This attribute can be used multiple times.
///
/// Item must be defined as:
///
/// ```ignore
/// #[pallet::type_value]
/// fn $MyDefaultName<$some_generic>() -> $default_type $optional_where_clause { $expr }
/// ```
///
/// I.e.: a function definition with generics none or `T: Config` and a returned type.
///
/// E.g.:
///
/// ```ignore
/// #[pallet::type_value]
/// fn MyDefault<T: Config>() -> T::Balance { 3.into() }
/// ```
///
/// Also see [`pallet::type_value`](`frame_support::pallet_macros::type_value`)
///
/// # Genesis config: `#[pallet::genesis_config]` (optional)
///
/// The `#[pallet::genesis_config]` attribute allows you to define the genesis configuration
/// for the pallet.
///
/// Item is defined as either an enum or a struct. It needs to be public and implement the
/// trait [`GenesisBuild`](`traits::GenesisBuild`) with
/// [`#[pallet::genesis_build]`](#genesis-build-palletgenesis_build-optional). The type
/// generics are constrained to be either none, or `T` or `T: Config`.
///
/// E.g:
///
/// ```ignore
/// #[pallet::genesis_config]
/// pub struct GenesisConfig<T: Config> {
/// 	_myfield: BalanceOf<T>,
/// }
/// ```
///
/// Also see [`pallet::genesis_config`](`frame_support::pallet_macros::genesis_config`)
///
/// # Genesis build: `#[pallet::genesis_build]` (optional)
///
/// The `#[pallet::genesis_build]` attribute allows you to define how `genesis_configuration`
/// is built. This takes as input the `GenesisConfig` type (as `self`) and constructs the
/// pallet's initial state.
///
/// The impl must be defined as:
///
/// ```ignore
/// #[pallet::genesis_build]
/// impl<T: Config> GenesisBuild<T> for GenesisConfig<$maybe_generics> {
/// 	fn build(&self) { $expr }
/// }
/// ```
///
/// I.e. a trait implementation with generic `T: Config`, of trait `GenesisBuild<T>` on
/// type `GenesisConfig` with generics none or `T`.
///
/// E.g.:
///
/// ```ignore
/// #[pallet::genesis_build]
/// impl<T: Config> GenesisBuild<T> for GenesisConfig {
/// 	fn build(&self) {}
/// }
/// ```
///
/// Also see [`pallet::genesis_build`](`frame_support::pallet_macros::genesis_build`)
///
/// # Inherent: `#[pallet::inherent]` (optional)
///
/// The `#[pallet::inherent]` attribute allows the pallet to provide some
/// [inherent](https://docs.substrate.io/fundamentals/transaction-types/#inherent-transactions).
/// An inherent is some piece of data that is inserted by a block authoring node at block
/// creation time and can either be accepted or rejected by validators based on whether the
/// data falls within an acceptable range.
///
/// The most common inherent is the `timestamp` that is inserted into every block. Since there
/// is no way to validate timestamps, validators simply check that the timestamp reported by
/// the block authoring node falls within an acceptable range.
///
/// Item must be defined as:
///
/// ```ignore
/// #[pallet::inherent]
/// impl<T: Config> ProvideInherent for Pallet<T> {
/// 	// ... regular trait implementation
/// }
/// ```
///
/// I.e. a trait implementation with bound `T: Config`, of trait
/// [`ProvideInherent`](`pallet_prelude::ProvideInherent`) for type `Pallet<T>`, and some
/// optional where clause.
///
/// Also see [`pallet::inherent`](`frame_support::pallet_macros::inherent`)
///
/// # Validate unsigned: `#[pallet::validate_unsigned]` (optional)
///
/// The `#[pallet::validate_unsigned]` attribute allows the pallet to validate some unsigned
/// transaction:
///
/// Item must be defined as:
///
/// ```ignore
/// #[pallet::validate_unsigned]
/// impl<T: Config> ValidateUnsigned for Pallet<T> {
/// 	// ... regular trait implementation
/// }
/// ```
///
/// I.e. a trait implementation with bound `T: Config`, of trait
/// [`ValidateUnsigned`](`pallet_prelude::ValidateUnsigned`) for type `Pallet<T>`, and some
/// optional where clause.
///
/// NOTE: There is also the [`sp_runtime::traits::SignedExtension`] trait that can be used to
/// add some specific logic for transaction validation.
///
/// Also see [`pallet::validate_unsigned`](`frame_support::pallet_macros::validate_unsigned`)
///
/// # Origin: `#[pallet::origin]` (optional)
///
/// The `#[pallet::origin]` attribute allows you to define some origin for the pallet.
///
/// Item must be either a type alias, an enum, or a struct. It needs to be public.
///
/// E.g.:
///
/// ```ignore
/// #[pallet::origin]
/// pub struct Origin<T>(PhantomData<(T)>);
/// ```
///
/// **WARNING**: modifying origin changes the outer runtime origin. This outer runtime origin
/// can be stored on-chain (e.g. in `pallet-scheduler`), thus any change must be done with care
/// as it might require some migration.
///
/// NOTE: for instantiable pallets, the origin must be generic over `T` and `I`.
///
/// Also see [`pallet::origin`](`frame_support::pallet_macros::origin`)
///
/// # Composite enum `#[pallet::composite_enum]` (optional)
///
/// The `#[pallet::composite_enum]` attribute allows you to define an enum on the pallet which
/// will then instruct `construct_runtime` to amalgamate all similarly-named enums from other
/// pallets into an aggregate enum. This is similar in principle with how the aggregate enum is
/// generated for `#[pallet::event]` or `#[pallet::error]`.
///
/// The item tagged with `#[pallet::composite_enum]` MUST be an enum declaration, and can ONLY
/// be the following identifiers: `FreezeReason`, `HoldReason`, `LockId` or `SlashReason`.
/// Custom identifiers are not supported.
///
/// NOTE: For ease of usage, when no `#[derive]` attributes are detected, the
/// `#[pallet::composite_enum]` attribute will automatically derive the following traits for
/// the enum:
///
/// ```ignore
/// Copy, Clone, Eq, PartialEq, Ord, PartialOrd, Encode, Decode, MaxEncodedLen, TypeInfo,
/// RuntimeDebug
/// ```
///
/// The inverse is also true: if there are any #[derive] attributes present for the enum, then
/// the attribute will not automatically derive any of the traits described above.
///
/// # General notes on instantiable pallets
///
/// An instantiable pallet is one where Config is generic, i.e. `Config<I>`. This allows
/// runtime to implement multiple instances of the pallet, by using different types for the
/// generic. This is the sole purpose of the generic `I`, but because
/// [`PalletInfo`](`traits::PalletInfo`) requires the `Pallet` placeholder to be static, it is
/// important to bound by `'static` whenever [`PalletInfo`](`traits::PalletInfo`) can be used.
/// Additionally, in order to make an instantiable pallet usable as a regular pallet without an
/// instance, it is important to bound by `= ()` on every type.
///
/// Thus impl bound looks like `impl<T: Config<I>, I: 'static>`, and types look like
/// `SomeType<T, I=()>` or `SomeType<T: Config<I>, I: 'static = ()>`.
///
/// # Example of a non-instantiable pallet
///
/// ```
/// pub use pallet::*; // reexport in crate namespace for `construct_runtime!`
///
/// #[frame_support::pallet]
/// // NOTE: The name of the pallet is provided by `construct_runtime` and is used as
/// // the unique identifier for the pallet's storage. It is not defined in the pallet itself.
/// pub mod pallet {
/// 	use frame_support::pallet_prelude::*; // Import various types used in the pallet definition
/// 	use frame_system::pallet_prelude::*; // Import some system helper types.
///
/// 	type BalanceOf<T> = <T as Config>::Balance;
///
/// 	// Define the generic parameter of the pallet
/// 	// The macro parses `#[pallet::constant]` attributes and uses them to generate metadata
/// 	// for the pallet's constants.
/// 	#[pallet::config]
/// 	pub trait Config: frame_system::Config {
/// 		#[pallet::constant] // put the constant in metadata
/// 		type MyGetParam: Get<u32>;
/// 		type Balance: Parameter + MaxEncodedLen + From<u8>;
/// 		type RuntimeEvent: From<Event<Self>> + IsType<<Self as frame_system::Config>::RuntimeEvent>;
/// 	}
///
/// 	// Define some additional constant to put into the constant metadata.
/// 	#[pallet::extra_constants]
/// 	impl<T: Config> Pallet<T> {
/// 		/// Some description
/// 		fn exra_constant_name() -> u128 { 4u128 }
/// 	}
///
/// 	// Define the pallet struct placeholder, various pallet function are implemented on it.
/// 	#[pallet::pallet]
/// 	pub struct Pallet<T>(_);
///
/// 	// Implement the pallet hooks.
/// 	#[pallet::hooks]
/// 	impl<T: Config> Hooks<BlockNumberFor<T>> for Pallet<T> {
/// 		fn on_initialize(_n: BlockNumberFor<T>) -> Weight {
/// 			unimplemented!();
/// 		}
///
/// 		// can implement also: on_finalize, on_runtime_upgrade, offchain_worker, ...
/// 		// see `Hooks` trait
/// 	}
///
/// 	// Declare Call struct and implement dispatchables.
/// 	//
/// 	// WARNING: Each parameter used in functions must implement: Clone, Debug, Eq, PartialEq,
/// 	// Codec.
/// 	//
/// 	// The macro parses `#[pallet::compact]` attributes on function arguments and implements
/// 	// the `Call` encoding/decoding accordingly.
/// 	#[pallet::call]
/// 	impl<T: Config> Pallet<T> {
/// 		/// Doc comment put in metadata
/// 		#[pallet::weight(0)] // Defines weight for call (function parameters are in scope)
/// 		pub fn toto(
/// 			origin: OriginFor<T>,
/// 			#[pallet::compact] _foo: u32,
/// 		) -> DispatchResultWithPostInfo {
/// 			let _ = origin;
/// 			unimplemented!();
/// 		}
/// 	}
///
/// 	// Declare the pallet `Error` enum (this is optional).
/// 	// The macro generates error metadata using the doc comment on each variant.
/// 	#[pallet::error]
/// 	pub enum Error<T> {
/// 		/// doc comment put into metadata
/// 		InsufficientProposersBalance,
/// 	}
///
/// 	// Declare pallet Event enum (this is optional).
/// 	//
/// 	// WARNING: Each type used in variants must implement: Clone, Debug, Eq, PartialEq, Codec.
/// 	//
/// 	// The macro generates event metadata, and derive Clone, Debug, Eq, PartialEq and Codec
/// 	#[pallet::event]
/// 	// Generate a funciton on Pallet to deposit an event.
/// 	#[pallet::generate_deposit(pub(super) fn deposit_event)]
/// 	pub enum Event<T: Config> {
/// 		/// doc comment put in metadata
/// 		// `<T as frame_system::Config>::AccountId` is not defined in metadata list, the last
/// 		// Thus the metadata is `<T as frame_system::Config>::AccountId`.
/// 		Proposed(<T as frame_system::Config>::AccountId),
/// 		/// doc
/// 		// here metadata will be `Balance` as define in metadata list
/// 		Spending(BalanceOf<T>),
/// 		// here metadata will be `Other` as define in metadata list
/// 		Something(u32),
/// 	}
///
/// 	// Define a struct which implements `frame_support::traits::Get<T::Balance>` (optional).
/// 	#[pallet::type_value]
/// 	pub(super) fn MyDefault<T: Config>() -> T::Balance { 3.into() }
///
/// 	// Declare a storage item. Any amount of storage items can be declared (optional).
/// 	//
/// 	// Is expected either `StorageValue`, `StorageMap` or `StorageDoubleMap`.
/// 	// The macro generates the prefix type and replaces the first generic `_`.
/// 	//
/// 	// The macro expands the metadata for the storage item with the type used:
/// 	// * for a storage value the type of the value is copied into the metadata
/// 	// * for a storage map the type of the values and the type of the key is copied into the metadata
/// 	// * for a storage double map the types of the values and keys are copied into the
/// 	//   metadata.
/// 	//
/// 	// NOTE: The generic `Hasher` must implement the `StorageHasher` trait (or the type is not
/// 	// usable at all). We use [`StorageHasher::METADATA`] for the metadata of the hasher of the
/// 	// storage item. Thus generic hasher is supported.
/// 	#[pallet::storage]
/// 	pub(super) type MyStorageValue<T: Config> =
/// 		StorageValue<Value = T::Balance, QueryKind = ValueQuery, OnEmpty = MyDefault<T>>;
///
/// 	// Another storage declaration
/// 	#[pallet::storage]
/// 	#[pallet::getter(fn my_storage)]
/// 	#[pallet::storage_prefix = "SomeOtherName"]
/// 	pub(super) type MyStorage<T> =
/// 		StorageMap<Hasher = Blake2_128Concat, Key = u32, Value = u32>;
///
/// 	// Declare the genesis config (optional).
/// 	//
/// 	// The macro accepts either a struct or an enum; it checks that generics are consistent.
/// 	//
/// 	// Type must implement the `Default` trait.
/// 	#[pallet::genesis_config]
/// 	#[derive(Default)]
/// 	pub struct GenesisConfig {
/// 		_myfield: u32,
/// 	}
///
/// 	// Declare genesis builder. (This is need only if GenesisConfig is declared)
/// 	#[pallet::genesis_build]
/// 	impl<T: Config> GenesisBuild<T> for GenesisConfig {
/// 		fn build(&self) {}
/// 	}
///
/// 	// Declare a pallet origin (this is optional).
/// 	//
/// 	// The macro accept type alias or struct or enum, it checks generics are consistent.
/// 	#[pallet::origin]
/// 	pub struct Origin<T>(PhantomData<T>);
///
/// 	// Declare validate_unsigned implementation (this is optional).
/// 	#[pallet::validate_unsigned]
/// 	impl<T: Config> ValidateUnsigned for Pallet<T> {
/// 		type Call = Call<T>;
/// 		fn validate_unsigned(
/// 			source: TransactionSource,
/// 			call: &Self::Call
/// 		) -> TransactionValidity {
/// 			Err(TransactionValidityError::Invalid(InvalidTransaction::Call))
/// 		}
/// 	}
///
/// 	// Declare inherent provider for pallet (this is optional).
/// 	#[pallet::inherent]
/// 	impl<T: Config> ProvideInherent for Pallet<T> {
/// 		type Call = Call<T>;
/// 		type Error = InherentError;
///
/// 		const INHERENT_IDENTIFIER: InherentIdentifier = INHERENT_IDENTIFIER;
///
/// 		fn create_inherent(_data: &InherentData) -> Option<Self::Call> {
/// 			unimplemented!();
/// 		}
///
/// 		fn is_inherent(_call: &Self::Call) -> bool {
/// 			unimplemented!();
/// 		}
/// 	}
///
/// 	// Regular rust code needed for implementing ProvideInherent trait
///
/// 	#[derive(codec::Encode, sp_runtime::RuntimeDebug)]
/// 	#[cfg_attr(feature = "std", derive(codec::Decode))]
/// 	pub enum InherentError {
/// 	}
///
/// 	impl sp_inherents::IsFatalError for InherentError {
/// 		fn is_fatal_error(&self) -> bool {
/// 			unimplemented!();
/// 		}
/// 	}
///
/// 	pub const INHERENT_IDENTIFIER: sp_inherents::InherentIdentifier = *b"testpall";
/// }
/// ```
///
/// # Example of an instantiable pallet
///
/// ```
/// pub use pallet::*;
///
/// #[frame_support::pallet]
/// pub mod pallet {
/// 	use frame_support::pallet_prelude::*;
/// 	use frame_system::pallet_prelude::*;
///
/// 	type BalanceOf<T, I = ()> = <T as Config<I>>::Balance;
///
/// 	#[pallet::config]
/// 	pub trait Config<I: 'static = ()>: frame_system::Config {
/// 		#[pallet::constant]
/// 		type MyGetParam: Get<u32>;
/// 		type Balance: Parameter + MaxEncodedLen + From<u8>;
/// 		type RuntimeEvent: From<Event<Self, I>> + IsType<<Self as frame_system::Config>::RuntimeEvent>;
/// 	}
///
/// 	#[pallet::extra_constants]
/// 	impl<T: Config<I>, I: 'static> Pallet<T, I> {
/// 		/// Some description
/// 		fn extra_constant_name() -> u128 { 4u128 }
/// 	}
///
/// 	#[pallet::pallet]
/// 	pub struct Pallet<T, I = ()>(PhantomData<(T, I)>);
///
/// 	#[pallet::hooks]
/// 	impl<T: Config<I>, I: 'static> Hooks<BlockNumberFor<T>> for Pallet<T, I> {
/// 	}
///
/// 	#[pallet::call]
/// 	impl<T: Config<I>, I: 'static> Pallet<T, I> {
/// 		/// Doc comment put in metadata
/// 		#[pallet::weight(0)]
/// 		pub fn toto(origin: OriginFor<T>, #[pallet::compact] _foo: u32) -> DispatchResultWithPostInfo {
/// 			let _ = origin;
/// 			unimplemented!();
/// 		}
/// 	}
///
/// 	#[pallet::error]
/// 	pub enum Error<T, I = ()> {
/// 		/// doc comment put into metadata
/// 		InsufficientProposersBalance,
/// 	}
///
/// 	#[pallet::event]
/// 	#[pallet::generate_deposit(pub(super) fn deposit_event)]
/// 	pub enum Event<T: Config<I>, I: 'static = ()> {
/// 		/// doc comment put in metadata
/// 		Proposed(<T as frame_system::Config>::AccountId),
/// 		/// doc
/// 		Spending(BalanceOf<T, I>),
/// 		Something(u32),
/// 	}
///
/// 	#[pallet::type_value]
/// 	pub(super) fn MyDefault<T: Config<I>, I: 'static>() -> T::Balance { 3.into() }
///
/// 	#[pallet::storage]
/// 	pub(super) type MyStorageValue<T: Config<I>, I: 'static = ()> =
/// 		StorageValue<Value = T::Balance, QueryKind = ValueQuery, OnEmpty = MyDefault<T, I>>;
///
/// 	#[pallet::storage]
/// 	#[pallet::getter(fn my_storage)]
/// 	#[pallet::storage_prefix = "SomeOtherName"]
/// 	pub(super) type MyStorage<T, I = ()> =
/// 		StorageMap<Hasher = Blake2_128Concat, Key = u32, Value = u32>;
///
/// 	#[pallet::genesis_config]
/// 	#[derive(Default)]
/// 	pub struct GenesisConfig {
/// 		_myfield: u32,
/// 	}
///
/// 	#[pallet::genesis_build]
/// 	impl<T: Config<I>, I: 'static> GenesisBuild<T, I> for GenesisConfig {
/// 		fn build(&self) {}
/// 	}
///
/// 	#[pallet::origin]
/// 	pub struct Origin<T, I = ()>(PhantomData<(T, I)>);
///
/// 	#[pallet::validate_unsigned]
/// 	impl<T: Config<I>, I: 'static> ValidateUnsigned for Pallet<T, I> {
/// 		type Call = Call<T, I>;
/// 		fn validate_unsigned(
/// 			source: TransactionSource,
/// 			call: &Self::Call
/// 		) -> TransactionValidity {
/// 			Err(TransactionValidityError::Invalid(InvalidTransaction::Call))
/// 		}
/// 	}
///
/// 	#[pallet::inherent]
/// 	impl<T: Config<I>, I: 'static> ProvideInherent for Pallet<T, I> {
/// 		type Call = Call<T, I>;
/// 		type Error = InherentError;
///
/// 		const INHERENT_IDENTIFIER: InherentIdentifier = INHERENT_IDENTIFIER;
///
/// 		fn create_inherent(_data: &InherentData) -> Option<Self::Call> {
/// 			unimplemented!();
/// 		}
///
/// 		fn is_inherent(_call: &Self::Call) -> bool {
/// 			unimplemented!();
/// 		}
/// 	}
///
/// 	// Regular rust code needed for implementing ProvideInherent trait
///
/// 	#[derive(codec::Encode, sp_runtime::RuntimeDebug)]
/// 	#[cfg_attr(feature = "std", derive(codec::Decode))]
/// 	pub enum InherentError {
/// 	}
///
/// 	impl sp_inherents::IsFatalError for InherentError {
/// 		fn is_fatal_error(&self) -> bool {
/// 			unimplemented!();
/// 		}
/// 	}
///
/// 	pub const INHERENT_IDENTIFIER: sp_inherents::InherentIdentifier = *b"testpall";
/// }
/// ```
///
/// # Upgrade guidelines
///
/// 1. Export the metadata of the pallet for later checks
///     - run your node with the pallet active
///     - query the metadata using the `state_getMetadata` RPC and curl, or use `subsee -p
///       <PALLET_NAME> > meta.json`
/// 2. Generate the template upgrade for the pallet provided by `decl_storage` with the
///     environment variable `PRINT_PALLET_UPGRADE`: `PRINT_PALLET_UPGRADE=1 cargo check -p
///     my_pallet`. This template can be used as it contains all information for storages,
///     genesis config and genesis build.
/// 3. Reorganize the pallet to have the trait `Config`, `decl_*` macros,
///     [`ValidateUnsigned`](`pallet_prelude::ValidateUnsigned`),
///     [`ProvideInherent`](`pallet_prelude::ProvideInherent`), and Origin` all together in one
///     file. Suggested order:
///     * `Config`,
///     * `decl_module`,
///     * `decl_event`,
///     * `decl_error`,
///     * `decl_storage`,
///     * `origin`,
///     * `validate_unsigned`,
///     * `provide_inherent`, so far it should compile and all be correct.
/// 4. start writing the new pallet module
/// 	```ignore
/// 	pub use pallet::*;
///
/// 	#[frame_support::pallet]
/// 	pub mod pallet {
/// 		use frame_support::pallet_prelude::*;
/// 		use frame_system::pallet_prelude::*;
/// 		use super::*;
///
/// 		#[pallet::pallet]
/// 		#[pallet::generate_store($visibility_of_trait_store trait Store)]
/// 		// NOTE: if the visibility of trait store is private but you want to make it available
/// 		// in super, then use `pub(super)` or `pub(crate)` to make it available in crate.
/// 		pub struct Pallet<T>(_);
/// 		// pub struct Pallet<T, I = ()>(PhantomData<T>); // for instantiable pallet
/// 	}
/// 	```
/// 5. **migrate Config**: move trait into the module with
///     * all const in `decl_module` to [`#[pallet::constant]`](#palletconstant)
///     * add the bound `IsType<<Self as frame_system::Config>::RuntimeEvent>` to `type
///       RuntimeEvent`
/// 7. **migrate decl_module**: write:
/// 	```ignore
/// 	#[pallet::hooks]
/// 	impl<T: Config> Hooks for Pallet<T> {
/// 	}
/// 	```
///     and write inside `on_initialize`, `on_finalize`, `on_runtime_upgrade`,
///     `offchain_worker`, and `integrity_test`.
///
/// 	then write:
/// 	```ignore
/// 	#[pallet::call]
/// 	impl<T: Config> Pallet<T> {
/// 	}
/// 	```
///     and write inside all the calls in `decl_module` with a few changes in the signature:
///     - origin must now be written completely, e.g. `origin: OriginFor<T>`
///     - result type must be `DispatchResultWithPostInfo`, you need to write it and also you
///    might need to put `Ok(().into())` at the end or the function.
///     - `#[compact]` must now be written
///       [`#[pallet::compact]`](#palletcompact-some_arg-some_type)
///     - `#[weight = ..]` must now be written [`#[pallet::weight(..)]`](#palletweightexpr)
///
/// 7. **migrate event**: rewrite as a simple enum with the attribute
///    [`#[pallet::event]`](#event-palletevent-optional), use [`#[pallet::generate_deposit($vis
///    fn deposit_event)]`](#event-palletevent-optional) to generate `deposit_event`,
/// 8. **migrate error**: rewrite it with attribute
///    [`#[pallet::error]`](#error-palleterror-optional).
/// 9. **migrate storage**: `decl_storage` provide an upgrade template (see 3.). All storages,
///     genesis config, genesis build and default implementation of genesis config can be
///     taken from it directly.
///
///     Otherwise here is the manual process:
///
///     first migrate the genesis logic. write:
/// 	```ignore
/// 	#[pallet::genesis_config]
/// 	struct GenesisConfig {
/// 		// fields of add_extra_genesis
/// 	}
/// 	impl Default for GenesisConfig {
/// 		// type default or default provided for fields
/// 	}
/// 	#[pallet::genesis_build]
/// 	impl<T: Config> GenesisBuild<T> for GenesisConfig {
/// 	// for instantiable pallet:
/// 	// `impl<T: Config, I: 'static> GenesisBuild<T, I> for GenesisConfig {
/// 		fn build() {
/// 			// The add_extra_genesis build logic
/// 		}
/// 	}
/// 	```
///     for each storage, if it contains `config(..)` then add fields, and make it default to
///     the value in `= ..;` or the type default if none, if it contains no build then also add
///     the logic to build the value. for each storage if it contains `build(..)` then add the
///     logic to `genesis_build`.
///
///     NOTE: within `decl_storage`: the individual config is executed first, followed by the
///     build and finally the `add_extra_genesis` build.
///
///     Once this is done you can migrate storages individually, a few notes:
///     - for private storage use `pub(crate) type ` or `pub(super) type` or nothing,
///     - for storages with `get(fn ..)` use [`#[pallet::getter(fn
///       ...)]`](#palletgetterfn-my_getter_fn_name-optional)
///     - for storages with value being `Option<$something>` make generic `Value` being
///       `$something` and generic `QueryKind` being `OptionQuery` (note: this is default).
///       Otherwise make `Value` the complete value type and `QueryKind` being `ValueQuery`.
///     - for storages with default value: `= $expr;` provide some specific `OnEmpty` generic.
///       To do so use of `#[pallet::type_value]` to generate the wanted struct to put.
///       example: `MyStorage: u32 = 3u32` would be written:
///
/// 	  	```ignore
/// 		#[pallet::type_value] fn MyStorageOnEmpty() -> u32 { 3u32 }
/// 		#[pallet::storage]
/// 		pub(super) type MyStorage<T> = StorageValue<_, u32, ValueQuery, MyStorageOnEmpty>;
/// 		```
///
///       NOTE: `decl_storage` also generates the functions `assimilate_storage` and
///       `build_storage` directly on `GenesisConfig`, and these are sometimes used in tests.
///       In order not to break they can be implemented manually, one can implement those
///       functions by calling the `GenesisBuild` implementation.
/// 10. **migrate origin**: move the origin to the pallet module to be under a
///     [`#[pallet::origin]`](#origin-palletorigin-optional) attribute
/// 11. **migrate validate_unsigned**: move the
///     [`ValidateUnsigned`](`pallet_prelude::ValidateUnsigned`) implementation to the pallet
///     module under a
///     [`#[pallet::validate_unsigned]`](#validate-unsigned-palletvalidate_unsigned-optional)
///     attribute
/// 12. **migrate provide_inherent**: move the
///     [`ProvideInherent`](`pallet_prelude::ProvideInherent`) implementation to the pallet
///     module under a [`#[pallet::inherent]`](#inherent-palletinherent-optional) attribute
/// 13. rename the usage of `Module` to `Pallet` inside the crate.
/// 14. migration is done, now double check the migration with the checking migration
///     guidelines shown below.
///
/// # Checking upgrade guidelines:
///
/// * compare metadata. Use [subsee](https://github.com/ascjones/subsee) to fetch the metadata
///   and do a diff of the resulting json before and after migration. This checks for:
/// 		* call, names, signature, docs
///     * event names, docs
///     * error names, docs
///     * storage names, hasher, prefixes, default value
///     * error, error, constant
/// * manually check that:
///     * `Origin` was moved inside the macro under
///       [`#[pallet::origin]`](#origin-palletorigin-optional) if it exists
///     * [`ValidateUnsigned`](`pallet_prelude::ValidateUnsigned`) was moved inside the macro
///       under
/// 	  [`#[pallet::validate_unsigned)]`](#validate-unsigned-palletvalidate_unsigned-optional)
/// 	  if it exists
///     * [`ProvideInherent`](`pallet_prelude::ProvideInherent`) was moved inside the macro
///       under [`#[pallet::inherent)]`](#inherent-palletinherent-optional) if it exists
///     * `on_initialize` / `on_finalize` / `on_runtime_upgrade` / `offchain_worker` were moved
///       to the `Hooks` implementation
///     * storages with `config(..)` were converted to `GenesisConfig` field, and their default
///       is `= $expr;` if the storage has a default value
///     * storages with `build($expr)` or `config(..)` were built in `GenesisBuild::build`
///     * `add_extra_genesis` fields were converted to `GenesisConfig` field with their correct
///       default if specified
///     * `add_extra_genesis` build was written into `GenesisBuild::build`
/// * storage items defined with [`pallet`] use the name of the pallet provided by
///   [`traits::PalletInfo::name`] as `pallet_prefix` (in `decl_storage`, storage items used
///   the `pallet_prefix` given as input of `decl_storage` with the syntax `as Example`). Thus
///   a runtime using the pallet must be careful with this change. To handle this change:
///     * either ensure that the name of the pallet given to `construct_runtime!` is the same
///       as the name the pallet was giving to `decl_storage`,
///     * or do a storage migration from the old prefix used to the new prefix used.
///
/// NOTE: The prefixes used by storage items are in metadata. Thus, ensuring the metadata
/// hasn't changed ensures that the `pallet_prefix`s used by the storage items haven't changed.
///
/// # Notes when macro fails to show proper error message spans:
///
/// Rustc loses span for some macro input. Some tips to fix it:
/// * do not use inner attribute:
/// 	```ignore
/// 	#[pallet]
/// 	pub mod pallet {
/// 		//! This inner attribute will make span fail
/// 		..
/// 	}
/// 	```
/// * use the newest nightly possible.
pub use frame_support_procedural::pallet;

/// Contains macro stubs for all of the pallet:: macros
pub mod pallet_macros {
	pub use frame_support_procedural::{
		call_index, compact, composite_enum, config, constant,
		disable_frame_system_supertrait_check, error, event, extra_constants, generate_deposit,
		generate_storage_info, generate_store, genesis_build, genesis_config, getter, hooks,
		inherent, origin, storage, storage_prefix, storage_version, type_value, unbounded,
		validate_unsigned, weight, whitelist_storage,
	};
}

// Generate a macro that will enable/disable code based on `std` feature being active.
sp_core::generate_feature_enabled_macro!(std_enabled, feature = "std", $);<|MERGE_RESOLUTION|>--- conflicted
+++ resolved
@@ -947,33 +947,8 @@
 			}
 		}
 
-<<<<<<< HEAD
-	use self::module::Module;
-
-	decl_storage! {
-		trait Store for Module<T: Config> as Test {
-			pub Value get(fn value): u64;
-			pub Data get(fn data) build(|_| vec![(15u32, 42u64)]):
-				map hasher(twox_64_concat) u32 => u64;
-			pub OptionLinkedMap: map hasher(blake2_128_concat) u32 => Option<u32>;
-			pub GenericData get(fn generic_data):
-				map hasher(identity) T::BlockNumber => T::BlockNumber;
-			pub GenericData2 get(fn generic_data2):
-				map hasher(blake2_128_concat) T::BlockNumber => Option<T::BlockNumber>;
-			pub DataDM config(test_config) build(|_| vec![(15u32, 16u32, 42u64)]):
-				double_map hasher(twox_64_concat) u32, hasher(blake2_128_concat) u32 => u64;
-			pub GenericDataDM:
-				double_map hasher(blake2_128_concat) T::BlockNumber, hasher(identity) T::BlockNumber
-				=> T::BlockNumber;
-			pub GenericData2DM:
-				double_map hasher(blake2_128_concat) T::BlockNumber, hasher(twox_64_concat) T::BlockNumber
-				=> Option<T::BlockNumber>;
-			pub AppendableDM:
-				double_map hasher(blake2_128_concat) u32, hasher(blake2_128_concat) T::BlockNumber => Vec<u32>;
-=======
 		pub mod pallet_prelude {
 			pub type OriginFor<T> = <T as super::Config>::RuntimeOrigin;
->>>>>>> 3bb3882c
 		}
 	}
 
@@ -1421,18 +1396,7 @@
 		PalletStorageMetadataIR {
 			prefix: "System",
 			entries: vec![
-<<<<<<< HEAD
-				StorageEntryMetadata {
-					name: "Value",
-					modifier: StorageEntryModifier::Default,
-					ty: StorageEntryType::Plain(scale_info::meta_type::<u64>()),
-					default: vec![0, 0, 0, 0, 0, 0, 0, 0],
-					docs: vec![],
-				},
-				StorageEntryMetadata {
-=======
 				StorageEntryMetadataIR {
->>>>>>> 3bb3882c
 					name: "Data",
 					modifier: StorageEntryModifierIR::Default,
 					ty: StorageEntryTypeIR::Map {
