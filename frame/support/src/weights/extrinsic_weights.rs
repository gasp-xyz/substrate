--- conflicted
+++ resolved
@@ -16,11 +16,7 @@
 // limitations under the License.
 
 //! THIS FILE WAS AUTO-GENERATED USING THE SUBSTRATE BENCHMARK CLI VERSION 4.0.0-dev
-<<<<<<< HEAD
-//! DATE: 2022-11-07 (Y/M/D)
-=======
 //! DATE: 2023-01-25 (Y/M/D)
->>>>>>> 18bb7c7c
 //! HOSTNAME: `bm2`, CPU: `Intel(R) Core(TM) i7-7700K CPU @ 4.20GHz`
 //!
 //! SHORT-NAME: `extrinsic`, LONG-NAME: `ExtrinsicBase`, RUNTIME: `Development`
@@ -48,19 +44,6 @@
 	/// Calculated by multiplying the *Average* with `1.0` and adding `0`.
 	///
 	/// Stats nanoseconds:
-<<<<<<< HEAD
-	///   Min, Max: 98_722, 101_420
-	///   Average:  98_974
-	///   Median:   98_951
-	///   Std-Dev:  271.62
-	///
-	/// Percentiles nanoseconds:
-	///   99th: 99_202
-	///   95th: 99_163
-	///   75th: 99_030
-	pub const ExtrinsicBaseWeight: Weight =
-		Weight::from_ref_time(WEIGHT_REF_TIME_PER_NANOS.saturating_mul(98_974));
-=======
 	///   Min, Max: 99_481, 103_304
 	///   Average:  99_840
 	///   Median:   99_795
@@ -72,7 +55,6 @@
 	///   75th: 99_916
 	pub const ExtrinsicBaseWeight: Weight =
 		Weight::from_ref_time(WEIGHT_REF_TIME_PER_NANOS.saturating_mul(99_840));
->>>>>>> 18bb7c7c
 }
 
 #[cfg(test)]
