// This file is part of Substrate.

// Copyright (C) Parity Technologies (UK) Ltd.
// SPDX-License-Identifier: Apache-2.0

// Licensed under the Apache License, Version 2.0 (the "License");
// you may not use this file except in compliance with the License.
// You may obtain a copy of the License at
//
// 	http://www.apache.org/licenses/LICENSE-2.0
//
// Unless required by applicable law or agreed to in writing, software
// distributed under the License is distributed on an "AS IS" BASIS,
// WITHOUT WARRANTIES OR CONDITIONS OF ANY KIND, either express or implied.
// See the License for the specific language governing permissions and
// limitations under the License.

//! THIS FILE WAS AUTO-GENERATED USING THE SUBSTRATE BENCHMARK CLI VERSION 4.0.0-dev
<<<<<<< HEAD
//! DATE: 2023-01-25 (Y/M/D)
=======
//! DATE: 2023-04-06 (Y/M/D)
>>>>>>> 3bb3882c
//! HOSTNAME: `bm2`, CPU: `Intel(R) Core(TM) i7-7700K CPU @ 4.20GHz`
//!
//! SHORT-NAME: `extrinsic`, LONG-NAME: `ExtrinsicBase`, RUNTIME: `Development`
//! WARMUPS: `10`, REPEAT: `100`
//! WEIGHT-PATH: `./frame/support/src/weights/`
//! WEIGHT-METRIC: `Average`, WEIGHT-MUL: `1.0`, WEIGHT-ADD: `0`

// Executed Command:
//   ./target/production/substrate
//   benchmark
//   overhead
//   --chain=dev
//   --execution=wasm
//   --wasm-execution=compiled
//   --weight-path=./frame/support/src/weights/
//   --header=./HEADER-APACHE2
//   --warmup=10
//   --repeat=100

use sp_core::parameter_types;
use sp_weights::{constants::WEIGHT_REF_TIME_PER_NANOS, Weight};

parameter_types! {
	/// Time to execute a NO-OP extrinsic, for example `System::remark`.
	/// Calculated by multiplying the *Average* with `1.0` and adding `0`.
	///
	/// Stats nanoseconds:
<<<<<<< HEAD
	///   Min, Max: 99_481, 103_304
	///   Average:  99_840
	///   Median:   99_795
	///   Std-Dev:  376.17
	///
	/// Percentiles nanoseconds:
	///   99th: 100_078
	///   95th: 100_051
	///   75th: 99_916
	pub const ExtrinsicBaseWeight: Weight =
		Weight::from_parts(WEIGHT_REF_TIME_PER_NANOS.saturating_mul(99_840), 0);
=======
	///   Min, Max: 113_246, 114_346
	///   Average:  113_638
	///   Median:   113_641
	///   Std-Dev:  188.44
	///
	/// Percentiles nanoseconds:
	///   99th: 114_181
	///   95th: 113_961
	///   75th: 113_703
	pub const ExtrinsicBaseWeight: Weight =
		Weight::from_parts(WEIGHT_REF_TIME_PER_NANOS.saturating_mul(113_638), 0);
>>>>>>> 3bb3882c
}

#[cfg(test)]
mod test_weights {
	use sp_weights::constants;

	/// Checks that the weight exists and is sane.
	// NOTE: If this test fails but you are sure that the generated values are fine,
	// you can delete it.
	#[test]
	fn sane() {
		let w = super::ExtrinsicBaseWeight::get();

		// At least 10 µs.
		assert!(
			w.ref_time() >= 10u64 * constants::WEIGHT_REF_TIME_PER_MICROS,
			"Weight should be at least 10 µs."
		);
		// At most 1 ms.
		assert!(
			w.ref_time() <= constants::WEIGHT_REF_TIME_PER_MILLIS,
			"Weight should be at most 1 ms."
		);
	}
}<|MERGE_RESOLUTION|>--- conflicted
+++ resolved
@@ -16,11 +16,7 @@
 // limitations under the License.
 
 //! THIS FILE WAS AUTO-GENERATED USING THE SUBSTRATE BENCHMARK CLI VERSION 4.0.0-dev
-<<<<<<< HEAD
-//! DATE: 2023-01-25 (Y/M/D)
-=======
 //! DATE: 2023-04-06 (Y/M/D)
->>>>>>> 3bb3882c
 //! HOSTNAME: `bm2`, CPU: `Intel(R) Core(TM) i7-7700K CPU @ 4.20GHz`
 //!
 //! SHORT-NAME: `extrinsic`, LONG-NAME: `ExtrinsicBase`, RUNTIME: `Development`
@@ -48,19 +44,6 @@
 	/// Calculated by multiplying the *Average* with `1.0` and adding `0`.
 	///
 	/// Stats nanoseconds:
-<<<<<<< HEAD
-	///   Min, Max: 99_481, 103_304
-	///   Average:  99_840
-	///   Median:   99_795
-	///   Std-Dev:  376.17
-	///
-	/// Percentiles nanoseconds:
-	///   99th: 100_078
-	///   95th: 100_051
-	///   75th: 99_916
-	pub const ExtrinsicBaseWeight: Weight =
-		Weight::from_parts(WEIGHT_REF_TIME_PER_NANOS.saturating_mul(99_840), 0);
-=======
 	///   Min, Max: 113_246, 114_346
 	///   Average:  113_638
 	///   Median:   113_641
@@ -72,7 +55,6 @@
 	///   75th: 113_703
 	pub const ExtrinsicBaseWeight: Weight =
 		Weight::from_parts(WEIGHT_REF_TIME_PER_NANOS.saturating_mul(113_638), 0);
->>>>>>> 3bb3882c
 }
 
 #[cfg(test)]
