// This file is part of Substrate.

// Copyright (C) Parity Technologies (UK) Ltd.
// SPDX-License-Identifier: Apache-2.0

// Licensed under the Apache License, Version 2.0 (the "License");
// you may not use this file except in compliance with the License.
// You may obtain a copy of the License at
//
// 	http://www.apache.org/licenses/LICENSE-2.0
//
// Unless required by applicable law or agreed to in writing, software
// distributed under the License is distributed on an "AS IS" BASIS,
// WITHOUT WARRANTIES OR CONDITIONS OF ANY KIND, either express or implied.
// See the License for the specific language governing permissions and
// limitations under the License.

use proc_macro2::Span;
use quote::{quote, quote_spanned};
use syn::{spanned::Spanned, Data, DeriveInput, Fields};

/// Derive Default but do not bound any generic.
pub fn derive_default_no_bound(input: proc_macro::TokenStream) -> proc_macro::TokenStream {
	let input = syn::parse_macro_input!(input as DeriveInput);

	let name = &input.ident;

	let (impl_generics, ty_generics, where_clause) = input.generics.split_for_impl();

	let impl_ = match input.data {
		Data::Struct(struct_) => match struct_.fields {
			Fields::Named(named) => {
				let fields = named.named.iter().map(|field| &field.ident).map(|ident| {
					quote_spanned! {ident.span() =>
						#ident: core::default::Default::default()
					}
				});

				quote!(Self { #( #fields, )* })
			},
			Fields::Unnamed(unnamed) => {
				let fields = unnamed.unnamed.iter().map(|field| {
					quote_spanned! {field.span()=>
						core::default::Default::default()
					}
				});

				quote!(Self( #( #fields, )* ))
			},
			Fields::Unit => {
				quote!(Self)
			},
		},
		Data::Enum(enum_) => {
			if enum_.variants.is_empty() {
				return syn::Error::new_spanned(name, "cannot derive Default for an empty enum")
					.to_compile_error()
					.into()
			}

			// all #[default] attrs with the variant they're on; i.e. a var
			let default_variants = enum_
				.variants
				.into_iter()
<<<<<<< HEAD
				.filter(|variant| variant.attrs.iter().any(|attr| attr.path.is_ident("default")))
=======
				.filter(|variant| variant.attrs.iter().any(|attr| attr.path().is_ident("default")))
>>>>>>> 3bb3882c
				.collect::<Vec<_>>();

			match &*default_variants {
				[] => {
					return syn::Error::new(
						name.clone().span(),
						// writing this as a regular string breaks rustfmt for some reason
						r#"no default declared, make a variant default by placing `#[default]` above it"#,
					)
					.into_compile_error()
					.into()
				},
				// only one variant with the #[default] attribute set
				[default_variant] => {
					let variant_attrs = default_variant
						.attrs
						.iter()
<<<<<<< HEAD
						.filter(|a| a.path.is_ident("default"))
=======
						.filter(|a| a.path().is_ident("default"))
>>>>>>> 3bb3882c
						.collect::<Vec<_>>();

					// check that there is only one #[default] attribute on the variant
					if let [first_attr, second_attr, additional_attrs @ ..] = &*variant_attrs {
						let mut err =
							syn::Error::new(Span::call_site(), "multiple `#[default]` attributes");

						err.combine(syn::Error::new_spanned(first_attr, "`#[default]` used here"));

						err.extend([second_attr].into_iter().chain(additional_attrs).map(
							|variant| {
								syn::Error::new_spanned(variant, "`#[default]` used again here")
							},
						));

						return err.into_compile_error().into()
					}

					let variant_ident = &default_variant.ident;

					let fully_qualified_variant_path = quote!(Self::#variant_ident);

					match &default_variant.fields {
						Fields::Named(named) => {
							let fields =
								named.named.iter().map(|field| &field.ident).map(|ident| {
									quote_spanned! {ident.span()=>
										#ident: core::default::Default::default()
									}
								});

							quote!(#fully_qualified_variant_path { #( #fields, )* })
						},
						Fields::Unnamed(unnamed) => {
							let fields = unnamed.unnamed.iter().map(|field| {
								quote_spanned! {field.span()=>
									core::default::Default::default()
								}
							});

							quote!(#fully_qualified_variant_path( #( #fields, )* ))
						},
						Fields::Unit => fully_qualified_variant_path,
					}
				},
				[first, additional @ ..] => {
					let mut err = syn::Error::new(Span::call_site(), "multiple declared defaults");

					err.combine(syn::Error::new_spanned(first, "first default"));

					err.extend(
						additional
							.into_iter()
							.map(|variant| syn::Error::new_spanned(variant, "additional default")),
					);

					return err.into_compile_error().into()
				},
			}
		},
		Data::Union(union_) =>
			return syn::Error::new_spanned(
				union_.union_token,
				"Union type not supported by `derive(DefaultNoBound)`",
			)
			.to_compile_error()
			.into(),
	};

	quote!(
		const _: () = {
			impl #impl_generics core::default::Default for #name #ty_generics #where_clause {
				fn default() -> Self {
					#impl_
				}
			}
		};
	)
	.into()
}<|MERGE_RESOLUTION|>--- conflicted
+++ resolved
@@ -62,11 +62,7 @@
 			let default_variants = enum_
 				.variants
 				.into_iter()
-<<<<<<< HEAD
-				.filter(|variant| variant.attrs.iter().any(|attr| attr.path.is_ident("default")))
-=======
 				.filter(|variant| variant.attrs.iter().any(|attr| attr.path().is_ident("default")))
->>>>>>> 3bb3882c
 				.collect::<Vec<_>>();
 
 			match &*default_variants {
@@ -84,11 +80,7 @@
 					let variant_attrs = default_variant
 						.attrs
 						.iter()
-<<<<<<< HEAD
-						.filter(|a| a.path.is_ident("default"))
-=======
 						.filter(|a| a.path().is_ident("default"))
->>>>>>> 3bb3882c
 						.collect::<Vec<_>>();
 
 					// check that there is only one #[default] attribute on the variant
