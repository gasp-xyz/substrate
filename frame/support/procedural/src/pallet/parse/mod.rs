// This file is part of Substrate.

// Copyright (C) Parity Technologies (UK) Ltd.
// SPDX-License-Identifier: Apache-2.0

// Licensed under the Apache License, Version 2.0 (the "License");
// you may not use this file except in compliance with the License.
// You may obtain a copy of the License at
//
// 	http://www.apache.org/licenses/LICENSE-2.0
//
// Unless required by applicable law or agreed to in writing, software
// distributed under the License is distributed on an "AS IS" BASIS,
// WITHOUT WARRANTIES OR CONDITIONS OF ANY KIND, either express or implied.
// See the License for the specific language governing permissions and
// limitations under the License.

//! Parse for pallet macro.
//!
//! Parse the module into `Def` struct through `Def::try_from` function.

pub mod call;
pub mod composite;
pub mod config;
pub mod error;
pub mod event;
pub mod extra_constants;
pub mod genesis_build;
pub mod genesis_config;
pub mod helper;
pub mod hooks;
pub mod inherent;
pub mod origin;
pub mod pallet_struct;
pub mod storage;
pub mod type_value;
pub mod validate_unsigned;

use composite::{keyword::CompositeKeyword, CompositeDef};
use frame_support_procedural_tools::generate_crate_access_2018;
use syn::spanned::Spanned;

/// Parsed definition of a pallet.
pub struct Def {
	/// The module items.
	/// (their order must not be modified because they are registered in individual definitions).
	pub item: syn::ItemMod,
	pub config: config::ConfigDef,
	pub pallet_struct: pallet_struct::PalletStructDef,
	pub hooks: Option<hooks::HooksDef>,
	pub call: Option<call::CallDef>,
	pub storages: Vec<storage::StorageDef>,
	pub error: Option<error::ErrorDef>,
	pub event: Option<event::EventDef>,
	pub origin: Option<origin::OriginDef>,
	pub inherent: Option<inherent::InherentDef>,
	pub genesis_config: Option<genesis_config::GenesisConfigDef>,
	pub genesis_build: Option<genesis_build::GenesisBuildDef>,
	pub validate_unsigned: Option<validate_unsigned::ValidateUnsignedDef>,
	pub extra_constants: Option<extra_constants::ExtraConstantsDef>,
	pub composites: Vec<composite::CompositeDef>,
	pub type_values: Vec<type_value::TypeValueDef>,
	pub frame_system: syn::Ident,
	pub frame_support: syn::Ident,
	pub dev_mode: bool,
}

impl Def {
	pub fn try_from(mut item: syn::ItemMod, dev_mode: bool) -> syn::Result<Self> {
		let frame_system = generate_crate_access_2018("frame-system")?;
		let frame_support = generate_crate_access_2018("frame-support")?;

		let item_span = item.span();
		let items = &mut item
			.content
			.as_mut()
			.ok_or_else(|| {
				let msg = "Invalid pallet definition, expected mod to be inlined.";
				syn::Error::new(item_span, msg)
			})?
			.1;

		let mut config = None;
		let mut pallet_struct = None;
		let mut hooks = None;
		let mut call = None;
		let mut error = None;
		let mut event = None;
		let mut origin = None;
		let mut inherent = None;
		let mut genesis_config = None;
		let mut genesis_build = None;
		let mut validate_unsigned = None;
		let mut extra_constants = None;
		let mut storages = vec![];
		let mut type_values = vec![];
		let mut composites: Vec<CompositeDef> = vec![];

		for (index, item) in items.iter_mut().enumerate() {
			let pallet_attr: Option<PalletAttr> = helper::take_first_item_pallet_attr(item)?;

			match pallet_attr {
				Some(PalletAttr::Config(span)) if config.is_none() =>
					config = Some(config::ConfigDef::try_from(&frame_system, span, index, item)?),
				Some(PalletAttr::Pallet(span)) if pallet_struct.is_none() => {
					let p = pallet_struct::PalletStructDef::try_from(span, index, item)?;
					pallet_struct = Some(p);
				},
				Some(PalletAttr::Hooks(span)) if hooks.is_none() => {
					let m = hooks::HooksDef::try_from(span, index, item)?;
					hooks = Some(m);
				},
<<<<<<< HEAD
				Some(PalletAttr::RuntimeCall(span)) if call.is_none() =>
					call = Some(call::CallDef::try_from(span, index, item, dev_mode)?),
=======
				Some(PalletAttr::RuntimeCall(cw, span)) if call.is_none() =>
					call = Some(call::CallDef::try_from(span, index, item, dev_mode, cw)?),
>>>>>>> 3bb3882c
				Some(PalletAttr::Error(span)) if error.is_none() =>
					error = Some(error::ErrorDef::try_from(span, index, item)?),
				Some(PalletAttr::RuntimeEvent(span)) if event.is_none() =>
					event = Some(event::EventDef::try_from(span, index, item)?),
				Some(PalletAttr::GenesisConfig(_)) if genesis_config.is_none() => {
					let g = genesis_config::GenesisConfigDef::try_from(index, item)?;
					genesis_config = Some(g);
				},
				Some(PalletAttr::GenesisBuild(span)) if genesis_build.is_none() => {
					let g = genesis_build::GenesisBuildDef::try_from(span, index, item)?;
					genesis_build = Some(g);
				},
				Some(PalletAttr::RuntimeOrigin(_)) if origin.is_none() =>
					origin = Some(origin::OriginDef::try_from(index, item)?),
				Some(PalletAttr::Inherent(_)) if inherent.is_none() =>
					inherent = Some(inherent::InherentDef::try_from(index, item)?),
				Some(PalletAttr::Storage(span)) =>
					storages.push(storage::StorageDef::try_from(span, index, item, dev_mode)?),
				Some(PalletAttr::ValidateUnsigned(_)) if validate_unsigned.is_none() => {
					let v = validate_unsigned::ValidateUnsignedDef::try_from(index, item)?;
					validate_unsigned = Some(v);
				},
				Some(PalletAttr::TypeValue(span)) =>
					type_values.push(type_value::TypeValueDef::try_from(span, index, item)?),
				Some(PalletAttr::ExtraConstants(_)) =>
					extra_constants =
						Some(extra_constants::ExtraConstantsDef::try_from(index, item)?),
				Some(PalletAttr::Composite(span)) => {
					let composite =
						composite::CompositeDef::try_from(span, index, &frame_support, item)?;
					if composites.iter().any(|def| {
						match (&def.composite_keyword, &composite.composite_keyword) {
							(
								CompositeKeyword::FreezeReason(_),
								CompositeKeyword::FreezeReason(_),
							) |
							(CompositeKeyword::HoldReason(_), CompositeKeyword::HoldReason(_)) |
							(CompositeKeyword::LockId(_), CompositeKeyword::LockId(_)) |
							(
								CompositeKeyword::SlashReason(_),
								CompositeKeyword::SlashReason(_),
							) => true,
							_ => false,
						}
					}) {
						let msg = format!(
							"Invalid duplicated `{}` definition",
							composite.composite_keyword
						);
						return Err(syn::Error::new(composite.composite_keyword.span(), &msg))
					}
					composites.push(composite);
				},
				Some(attr) => {
					let msg = "Invalid duplicated attribute";
					return Err(syn::Error::new(attr.span(), msg))
				},
				None => (),
			}
		}

		if genesis_config.is_some() != genesis_build.is_some() {
			let msg = format!(
				"`#[pallet::genesis_config]` and `#[pallet::genesis_build]` attributes must be \
				either both used or both not used, instead genesis_config is {} and genesis_build \
				is {}",
				genesis_config.as_ref().map_or("unused", |_| "used"),
				genesis_build.as_ref().map_or("unused", |_| "used"),
			);
			return Err(syn::Error::new(item_span, msg))
		}

		let def = Def {
			item,
			config: config
				.ok_or_else(|| syn::Error::new(item_span, "Missing `#[pallet::config]`"))?,
			pallet_struct: pallet_struct
				.ok_or_else(|| syn::Error::new(item_span, "Missing `#[pallet::pallet]`"))?,
			hooks,
			call,
			extra_constants,
			genesis_config,
			genesis_build,
			validate_unsigned,
			error,
			event,
			origin,
			inherent,
			storages,
			composites,
			type_values,
			frame_system,
			frame_support,
			dev_mode,
		};

		def.check_instance_usage()?;
		def.check_event_usage()?;

		Ok(def)
	}

	/// Check that usage of trait `Event` is consistent with the definition, i.e. it is declared
	/// and trait defines type RuntimeEvent, or not declared and no trait associated type.
	fn check_event_usage(&self) -> syn::Result<()> {
		match (self.config.has_event_type, self.event.is_some()) {
			(true, false) => {
				let msg = "Invalid usage of RuntimeEvent, `Config` contains associated type `RuntimeEvent`, \
					but enum `Event` is not declared (i.e. no use of `#[pallet::event]`). \
					Note that type `RuntimeEvent` in trait is reserved to work alongside pallet event.";
				Err(syn::Error::new(proc_macro2::Span::call_site(), msg))
			},
			(false, true) => {
				let msg = "Invalid usage of RuntimeEvent, `Config` contains no associated type \
					`RuntimeEvent`, but enum `Event` is declared (in use of `#[pallet::event]`). \
					An RuntimeEvent associated type must be declare on trait `Config`.";
				Err(syn::Error::new(proc_macro2::Span::call_site(), msg))
			},
			_ => Ok(()),
		}
	}

	/// Check that usage of trait `Config` is consistent with the definition, i.e. it is used with
	/// instance iff it is defined with instance.
	fn check_instance_usage(&self) -> syn::Result<()> {
		let mut instances = vec![];
		instances.extend_from_slice(&self.pallet_struct.instances[..]);
		instances.extend(&mut self.storages.iter().flat_map(|s| s.instances.clone()));
		if let Some(call) = &self.call {
			instances.extend_from_slice(&call.instances[..]);
		}
		if let Some(hooks) = &self.hooks {
			instances.extend_from_slice(&hooks.instances[..]);
		}
		if let Some(event) = &self.event {
			instances.extend_from_slice(&event.instances[..]);
		}
		if let Some(error) = &self.error {
			instances.extend_from_slice(&error.instances[..]);
		}
		if let Some(inherent) = &self.inherent {
			instances.extend_from_slice(&inherent.instances[..]);
		}
		if let Some(origin) = &self.origin {
			instances.extend_from_slice(&origin.instances[..]);
		}
		if let Some(genesis_config) = &self.genesis_config {
			instances.extend_from_slice(&genesis_config.instances[..]);
		}
		if let Some(genesis_build) = &self.genesis_build {
			instances.extend_from_slice(&genesis_build.instances[..]);
		}
		if let Some(extra_constants) = &self.extra_constants {
			instances.extend_from_slice(&extra_constants.instances[..]);
		}

		let mut errors = instances.into_iter().filter_map(|instances| {
			if instances.has_instance == self.config.has_instance {
				return None
			}
			let msg = if self.config.has_instance {
				"Invalid generic declaration, trait is defined with instance but generic use none"
			} else {
				"Invalid generic declaration, trait is defined without instance but generic use \
						some"
			};
			Some(syn::Error::new(instances.span, msg))
		});

		if let Some(mut first_error) = errors.next() {
			for error in errors {
				first_error.combine(error)
			}
			Err(first_error)
		} else {
			Ok(())
		}
	}

	/// Depending on if pallet is instantiable:
	/// * either `T: Config`
	/// * or `T: Config<I>, I: 'static`
	pub fn type_impl_generics(&self, span: proc_macro2::Span) -> proc_macro2::TokenStream {
		if self.config.has_instance {
			quote::quote_spanned!(span => T: Config<I>, I: 'static)
		} else {
			quote::quote_spanned!(span => T: Config)
		}
	}

	/// Depending on if pallet is instantiable:
	/// * either `T: Config`
	/// * or `T: Config<I>, I: 'static = ()`
	pub fn type_decl_bounded_generics(&self, span: proc_macro2::Span) -> proc_macro2::TokenStream {
		if self.config.has_instance {
			quote::quote_spanned!(span => T: Config<I>, I: 'static = ())
		} else {
			quote::quote_spanned!(span => T: Config)
		}
	}

	/// Depending on if pallet is instantiable:
	/// * either `T`
	/// * or `T, I = ()`
	pub fn type_decl_generics(&self, span: proc_macro2::Span) -> proc_macro2::TokenStream {
		if self.config.has_instance {
			quote::quote_spanned!(span => T, I = ())
		} else {
			quote::quote_spanned!(span => T)
		}
	}

	/// Depending on if pallet is instantiable:
	/// * either ``
	/// * or `<I>`
	/// to be used when using pallet trait `Config`
	pub fn trait_use_generics(&self, span: proc_macro2::Span) -> proc_macro2::TokenStream {
		if self.config.has_instance {
			quote::quote_spanned!(span => <I>)
		} else {
			quote::quote_spanned!(span => )
		}
	}

	/// Depending on if pallet is instantiable:
	/// * either `T`
	/// * or `T, I`
	pub fn type_use_generics(&self, span: proc_macro2::Span) -> proc_macro2::TokenStream {
		if self.config.has_instance {
			quote::quote_spanned!(span => T, I)
		} else {
			quote::quote_spanned!(span => T)
		}
	}
}

/// Some generic kind for type which can be not generic, or generic over config,
/// or generic over config and instance, but not generic only over instance.
pub enum GenericKind {
	None,
	Config,
	ConfigAndInstance,
}

impl GenericKind {
	/// Return Err if it is only generics over instance but not over config.
	pub fn from_gens(has_config: bool, has_instance: bool) -> Result<Self, ()> {
		match (has_config, has_instance) {
			(false, false) => Ok(GenericKind::None),
			(true, false) => Ok(GenericKind::Config),
			(true, true) => Ok(GenericKind::ConfigAndInstance),
			(false, true) => Err(()),
		}
	}

	/// Return the generic to be used when using the type.
	///
	/// Depending on its definition it can be: ``, `T` or `T, I`
	pub fn type_use_gen(&self, span: proc_macro2::Span) -> proc_macro2::TokenStream {
		match self {
			GenericKind::None => quote::quote!(),
			GenericKind::Config => quote::quote_spanned!(span => T),
			GenericKind::ConfigAndInstance => quote::quote_spanned!(span => T, I),
		}
	}

	/// Return the generic to be used in `impl<..>` when implementing on the type.
	pub fn type_impl_gen(&self, span: proc_macro2::Span) -> proc_macro2::TokenStream {
		match self {
			GenericKind::None => quote::quote!(),
			GenericKind::Config => quote::quote_spanned!(span => T: Config),
			GenericKind::ConfigAndInstance => {
				quote::quote_spanned!(span => T: Config<I>, I: 'static)
			},
		}
	}

	/// Return whereas the type has some generic.
	pub fn is_generic(&self) -> bool {
		match self {
			GenericKind::None => false,
			GenericKind::Config | GenericKind::ConfigAndInstance => true,
		}
	}
}

/// List of additional token to be used for parsing.
mod keyword {
	syn::custom_keyword!(origin);
	syn::custom_keyword!(call);
	syn::custom_keyword!(weight);
	syn::custom_keyword!(event);
	syn::custom_keyword!(config);
	syn::custom_keyword!(hooks);
	syn::custom_keyword!(inherent);
	syn::custom_keyword!(error);
	syn::custom_keyword!(storage);
	syn::custom_keyword!(genesis_build);
	syn::custom_keyword!(genesis_config);
	syn::custom_keyword!(validate_unsigned);
	syn::custom_keyword!(type_value);
	syn::custom_keyword!(pallet);
	syn::custom_keyword!(generate_store);
	syn::custom_keyword!(Store);
	syn::custom_keyword!(extra_constants);
	syn::custom_keyword!(composite_enum);
}

/// Parse attributes for item in pallet module
/// syntax must be `pallet::` (e.g. `#[pallet::config]`)
enum PalletAttr {
	Config(proc_macro2::Span),
	Pallet(proc_macro2::Span),
	Hooks(proc_macro2::Span),
	/// A `#[pallet::call]` with optional attributes to specialize the behaviour.
	///
	/// # Attributes
	///
	/// Each attribute `attr` can take the form of `#[pallet::call(attr = …)]` or
	/// `#[pallet::call(attr(…))]`. The possible attributes are:
	///
	/// ## `weight`
	///
	/// Can be used to reduce the repetitive weight annotation in the trivial case. It accepts one
	/// argument that is expected to be an implementation of the `WeightInfo` or something that
	/// behaves syntactically equivalent. This allows to annotate a `WeightInfo` for all the calls.
	/// Now each call does not need to specify its own `#[pallet::weight]` but can instead use the
	/// one from the `#[pallet::call]` definition. So instead of having to write it on each call:
	///
	/// ```ignore
	/// #[pallet::call]
	/// impl<T: Config> Pallet<T> {
	///     #[pallet::weight(T::WeightInfo::create())]
	///     pub fn create(
	/// ```
	/// you can now omit it on the call itself, if the name of the weigh function matches the call:
	///
	/// ```ignore
	/// #[pallet::call(weight = <T as crate::Config>::WeightInfo)]
	/// impl<T: Config> Pallet<T> {
	///     pub fn create(
	/// ```
	///
	/// It is possible to use this syntax together with instantiated pallets by using `Config<I>`
	/// instead.
	///
	/// ### Dev Mode
	///
	/// Normally the `dev_mode` sets all weights of calls without a `#[pallet::weight]` annotation
	/// to zero. Now when there is a `weight` attribute on the `#[pallet::call]`, then that is used
	/// instead of the zero weight. So to say: it works together with `dev_mode`.
	RuntimeCall(Option<InheritedCallWeightAttr>, proc_macro2::Span),
	Error(proc_macro2::Span),
	RuntimeEvent(proc_macro2::Span),
	RuntimeOrigin(proc_macro2::Span),
	Inherent(proc_macro2::Span),
	Storage(proc_macro2::Span),
	GenesisConfig(proc_macro2::Span),
	GenesisBuild(proc_macro2::Span),
	ValidateUnsigned(proc_macro2::Span),
	TypeValue(proc_macro2::Span),
	ExtraConstants(proc_macro2::Span),
	Composite(proc_macro2::Span),
}

impl PalletAttr {
	fn span(&self) -> proc_macro2::Span {
		match self {
			Self::Config(span) => *span,
			Self::Pallet(span) => *span,
			Self::Hooks(span) => *span,
			Self::RuntimeCall(_, span) => *span,
			Self::Error(span) => *span,
			Self::RuntimeEvent(span) => *span,
			Self::RuntimeOrigin(span) => *span,
			Self::Inherent(span) => *span,
			Self::Storage(span) => *span,
			Self::GenesisConfig(span) => *span,
			Self::GenesisBuild(span) => *span,
			Self::ValidateUnsigned(span) => *span,
			Self::TypeValue(span) => *span,
			Self::ExtraConstants(span) => *span,
			Self::Composite(span) => *span,
		}
	}
}

impl syn::parse::Parse for PalletAttr {
	fn parse(input: syn::parse::ParseStream) -> syn::Result<Self> {
		input.parse::<syn::Token![#]>()?;
		let content;
		syn::bracketed!(content in input);
		content.parse::<keyword::pallet>()?;
		content.parse::<syn::Token![::]>()?;

		let lookahead = content.lookahead1();
		if lookahead.peek(keyword::config) {
			Ok(PalletAttr::Config(content.parse::<keyword::config>()?.span()))
		} else if lookahead.peek(keyword::pallet) {
			Ok(PalletAttr::Pallet(content.parse::<keyword::pallet>()?.span()))
		} else if lookahead.peek(keyword::hooks) {
			Ok(PalletAttr::Hooks(content.parse::<keyword::hooks>()?.span()))
		} else if lookahead.peek(keyword::call) {
			let span = content.parse::<keyword::call>().expect("peeked").span();
			let attr = match content.is_empty() {
				true => None,
				false => Some(InheritedCallWeightAttr::parse(&content)?),
			};
			Ok(PalletAttr::RuntimeCall(attr, span))
		} else if lookahead.peek(keyword::error) {
			Ok(PalletAttr::Error(content.parse::<keyword::error>()?.span()))
		} else if lookahead.peek(keyword::event) {
			Ok(PalletAttr::RuntimeEvent(content.parse::<keyword::event>()?.span()))
		} else if lookahead.peek(keyword::origin) {
			Ok(PalletAttr::RuntimeOrigin(content.parse::<keyword::origin>()?.span()))
		} else if lookahead.peek(keyword::inherent) {
			Ok(PalletAttr::Inherent(content.parse::<keyword::inherent>()?.span()))
		} else if lookahead.peek(keyword::storage) {
			Ok(PalletAttr::Storage(content.parse::<keyword::storage>()?.span()))
		} else if lookahead.peek(keyword::genesis_config) {
			Ok(PalletAttr::GenesisConfig(content.parse::<keyword::genesis_config>()?.span()))
		} else if lookahead.peek(keyword::genesis_build) {
			Ok(PalletAttr::GenesisBuild(content.parse::<keyword::genesis_build>()?.span()))
		} else if lookahead.peek(keyword::validate_unsigned) {
			Ok(PalletAttr::ValidateUnsigned(content.parse::<keyword::validate_unsigned>()?.span()))
		} else if lookahead.peek(keyword::type_value) {
			Ok(PalletAttr::TypeValue(content.parse::<keyword::type_value>()?.span()))
		} else if lookahead.peek(keyword::extra_constants) {
			Ok(PalletAttr::ExtraConstants(content.parse::<keyword::extra_constants>()?.span()))
		} else if lookahead.peek(keyword::composite_enum) {
			Ok(PalletAttr::Composite(content.parse::<keyword::composite_enum>()?.span()))
		} else {
			Err(lookahead.error())
		}
	}
}

/// The optional weight annotation on a `#[pallet::call]` like `#[pallet::call(weight($type))]`.
#[derive(Clone)]
pub struct InheritedCallWeightAttr {
	pub typename: syn::Type,
	pub span: proc_macro2::Span,
}

impl syn::parse::Parse for InheritedCallWeightAttr {
	// Parses `(weight($type))` or `(weight = $type)`.
	fn parse(input: syn::parse::ParseStream) -> syn::Result<Self> {
		let content;
		syn::parenthesized!(content in input);
		content.parse::<keyword::weight>()?;
		let lookahead = content.lookahead1();

		let buffer = if lookahead.peek(syn::token::Paren) {
			let inner;
			syn::parenthesized!(inner in content);
			inner
		} else if lookahead.peek(syn::Token![=]) {
			content.parse::<syn::Token![=]>().expect("peeked");
			content
		} else {
			return Err(lookahead.error())
		};

		Ok(Self { typename: buffer.parse()?, span: input.span() })
	}
}<|MERGE_RESOLUTION|>--- conflicted
+++ resolved
@@ -110,13 +110,8 @@
 					let m = hooks::HooksDef::try_from(span, index, item)?;
 					hooks = Some(m);
 				},
-<<<<<<< HEAD
-				Some(PalletAttr::RuntimeCall(span)) if call.is_none() =>
-					call = Some(call::CallDef::try_from(span, index, item, dev_mode)?),
-=======
 				Some(PalletAttr::RuntimeCall(cw, span)) if call.is_none() =>
 					call = Some(call::CallDef::try_from(span, index, item, dev_mode, cw)?),
->>>>>>> 3bb3882c
 				Some(PalletAttr::Error(span)) if error.is_none() =>
 					error = Some(error::ErrorDef::try_from(span, index, item)?),
 				Some(PalletAttr::RuntimeEvent(span)) if event.is_none() =>
