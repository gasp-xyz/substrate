--- conflicted
+++ resolved
@@ -168,10 +168,7 @@
 		index: usize,
 		item: &mut syn::Item,
 		dev_mode: bool,
-<<<<<<< HEAD
-=======
 		inherited_call_weight: Option<InheritedCallWeightAttr>,
->>>>>>> 3bb3882c
 	) -> syn::Result<Self> {
 		let item_impl = if let syn::Item::Impl(item) = item {
 			item
@@ -247,18 +244,6 @@
 					let empty_weight: syn::Expr = syn::parse(quote::quote!(0).into())
 						.expect("we are parsing a quoted string; qed");
 					weight_attrs.push(FunctionAttr::Weight(empty_weight));
-<<<<<<< HEAD
-				}
-
-				if weight_attrs.len() != 1 {
-					let msg = if weight_attrs.is_empty() {
-						"Invalid pallet::call, requires weight attribute i.e. `#[pallet::weight($expr)]`"
-					} else {
-						"Invalid pallet::call, too many weight attributes given"
-					};
-					return Err(syn::Error::new(method.sig.span(), msg))
-=======
->>>>>>> 3bb3882c
 				}
 
 				let weight = match weight_attrs.len() {
