--- conflicted
+++ resolved
@@ -58,36 +58,13 @@
 		.map(|fn_name| format!("Create a call with the variant `{}`.", fn_name))
 		.collect::<Vec<_>>();
 
-<<<<<<< HEAD
-	let mut warning_structs = Vec::new();
-	let mut warning_names = Vec::new();
-=======
 	let mut call_index_warnings = Vec::new();
->>>>>>> 3bb3882c
 	// Emit a warning for each call that is missing `call_index` when not in dev-mode.
 	for method in &methods {
 		if method.explicit_call_index || def.dev_mode {
 			continue
 		}
 
-<<<<<<< HEAD
-		let name = syn::Ident::new(&format!("{}", method.name), method.name.span());
-		let warning: syn::ItemStruct = syn::parse_quote!(
-			#[deprecated(note = r"
-			Implicit call indices are deprecated in favour of explicit ones.
-			Please ensure that all calls have the `pallet::call_index` attribute or that the
-			`dev-mode` of the pallet is enabled. For more info see:
-			<https://github.com/paritytech/substrate/pull/12891> and
-			<https://github.com/paritytech/substrate/pull/11381>.")]
-			#[allow(non_camel_case_types)]
-			struct #name;
-		);
-		warning_names.push(name);
-		warning_structs.push(warning);
-	}
-
-	let fn_weight = methods.iter().map(|method| &method.weight);
-=======
 		let warning = proc_macro_warning::Warning::new_deprecated("ImplicitCallIndex")
 			.index(call_index_warnings.len())
 			.old("use implicit call indices")
@@ -135,7 +112,6 @@
 		}
 	}
 	debug_assert_eq!(fn_weight.len(), methods.len());
->>>>>>> 3bb3882c
 
 	let fn_doc = methods.iter().map(|method| &method.docs).collect::<Vec<_>>();
 
@@ -255,16 +231,10 @@
 	quote::quote_spanned!(span =>
 		mod warnings {
 			#(
-<<<<<<< HEAD
-				#warning_structs
-				// This triggers each deprecated warning once.
-				const _: Option<#warning_names> = None;
-=======
 				#call_index_warnings
 			)*
 			#(
 				#weight_warnings
->>>>>>> 3bb3882c
 			)*
 		}
 
