--- conflicted
+++ resolved
@@ -465,11 +465,8 @@
 /// * All storages are marked as unbounded, meaning you do not need to implement `MaxEncodedLen` on
 ///   storage types. This is equivalent to specifying `#[pallet::unbounded]` on all storage type
 ///   definitions.
-<<<<<<< HEAD
-=======
 /// * Storage hashers no longer need to be specified and can be replaced by `_`. In dev mode, these
 ///   will be replaced by `Blake2_128Concat`.
->>>>>>> 3bb3882c
 ///
 /// Note that the `dev_mode` argument can only be supplied to the `#[pallet]` or
 /// `#[frame_support::pallet]` attribute macro that encloses your pallet module. This argument
@@ -500,11 +497,7 @@
 /// #[doc = include_str!("../README.md")]
 /// #[pallet_doc("../doc1.md")]
 /// #[pallet_doc("../doc2.md")]
-<<<<<<< HEAD
-/// pub struct Pallet<T>(_);
-=======
 /// pub mod pallet {}
->>>>>>> 3bb3882c
 /// ```
 ///
 /// The runtime metadata for this pallet contains the following
@@ -523,11 +516,7 @@
 /// /// Documentation for pallet 1
 /// /// Documentation for pallet 2
 /// /// Content of README.md
-<<<<<<< HEAD
-/// pub struct Pallet<T>(_);
-=======
 /// pub mod pallet {}
->>>>>>> 3bb3882c
 /// ```
 ///
 /// If you want to specify the file from which the documentation is loaded, you can use the
@@ -544,11 +533,7 @@
 ///
 /// This approach is beneficial when you use the `include_str` macro at the beginning of the file
 /// and want that documentation to extend to the runtime metadata, without reiterating the
-<<<<<<< HEAD
-/// documentation on the module itself.
-=======
 /// documentation on the pallet module itself.
->>>>>>> 3bb3882c
 #[proc_macro_attribute]
 pub fn pallet(attr: TokenStream, item: TokenStream) -> TokenStream {
 	pallet::pallet(attr, item)
