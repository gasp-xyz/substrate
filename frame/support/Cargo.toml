--- conflicted
+++ resolved
@@ -16,13 +16,8 @@
 mangata-types = { version = "0.1.0", default-features = false, path = "../../primitives/mangata-types" }
 serde = { version = "1.0.136", optional = true, features = ["derive"] }
 codec = { package = "parity-scale-codec", version = "3.2.2", default-features = false, features = ["derive", "max-encoded-len"] }
-<<<<<<< HEAD
-scale-info = { version = "2.1.1", default-features = false, features = ["derive"] }
-frame-metadata = { version = "15.0.0", default-features = false, features = ["v14"] }
-=======
 scale-info = { version = "2.5.0", default-features = false, features = ["derive"] }
 frame-metadata = { version = "15.1.0", default-features = false, features = ["v14", "v15-unstable"] }
->>>>>>> 3bb3882c
 sp-api = { version = "4.0.0-dev", default-features = false, path = "../../primitives/api" }
 sp-std = { version = "5.0.0", default-features = false, path = "../../primitives/std" }
 sp-io = { version = "7.0.0", default-features = false, path = "../../primitives/io" }
@@ -43,11 +38,7 @@
 smallvec = "1.8.0"
 log = { version = "0.4.17", default-features = false }
 sp-core-hashing-proc-macro = { version = "5.0.0", path = "../../primitives/core/hashing/proc-macro" }
-<<<<<<< HEAD
-k256 = { version = "0.11.5", default-features = false, features = ["ecdsa"] }
-=======
 k256 = { version = "0.13.0", default-features = false, features = ["ecdsa"] }
->>>>>>> 3bb3882c
 environmental = { version = "1.1.4", default-features = false }
 
 [dev-dependencies]
