// This file is part of Substrate.

// Copyright (C) Parity Technologies (UK) Ltd.
// SPDX-License-Identifier: Apache-2.0

// Licensed under the Apache License, Version 2.0 (the "License");
// you may not use this file except in compliance with the License.
// You may obtain a copy of the License at
//
// 	http://www.apache.org/licenses/LICENSE-2.0
//
// Unless required by applicable law or agreed to in writing, software
// distributed under the License is distributed on an "AS IS" BASIS,
// WITHOUT WARRANTIES OR CONDITIONS OF ANY KIND, either express or implied.
// See the License for the specific language governing permissions and
// limitations under the License.

//! # Preimage test environment.

use super::*;

use crate as pallet_preimage;
use frame_support::{
	ord_parameter_types,
	traits::{ConstU32, ConstU64, Everything},
	weights::constants::RocksDbWeight,
};
use frame_system::EnsureSignedBy;
use sp_core::H256;
use sp_runtime::{
	testing::Header,
	traits::{BlakeTwo256, IdentityLookup},
};

type UncheckedExtrinsic = frame_system::mocking::MockUncheckedExtrinsic<Test>;
type Block = frame_system::mocking::MockBlock<Test>;

frame_support::construct_runtime!(
	pub enum Test where
		Block = Block,
		NodeBlock = Block,
		UncheckedExtrinsic = UncheckedExtrinsic,
	{
		System: frame_system,
		Balances: pallet_balances,
		Preimage: pallet_preimage,
	}
);

impl frame_system::Config for Test {
	type BaseCallFilter = Everything;
	type BlockWeights = ();
	type BlockLength = ();
	type DbWeight = RocksDbWeight;
	type RuntimeOrigin = RuntimeOrigin;
	type RuntimeCall = RuntimeCall;
	type Index = u64;
	type BlockNumber = u64;
	type Hash = H256;
	type Hashing = BlakeTwo256;
	type AccountId = u64;
	type Lookup = IdentityLookup<Self::AccountId>;
	type Header = Header;
	type RuntimeEvent = RuntimeEvent;
	type BlockHashCount = ConstU64<250>;
	type Version = ();
	type PalletInfo = PalletInfo;
	type AccountData = pallet_balances::AccountData<u64>;
	type OnNewAccount = ();
	type OnKilledAccount = ();
	type SystemWeightInfo = ();
	type SS58Prefix = ();
	type OnSetCode = ();
	type MaxConsumers = ConstU32<16>;
}

impl pallet_balances::Config for Test {
	type Balance = u64;
	type RuntimeEvent = RuntimeEvent;
	type DustRemoval = ();
	type ExistentialDeposit = ConstU64<5>;
	type AccountStore = System;
	type WeightInfo = ();
	type MaxLocks = ();
	type MaxReserves = ConstU32<50>;
	type ReserveIdentifier = [u8; 8];
<<<<<<< HEAD
=======
	type FreezeIdentifier = ();
	type MaxFreezes = ();
	type HoldIdentifier = ();
	type MaxHolds = ();
>>>>>>> 3bb3882c
}

ord_parameter_types! {
	pub const One: u64 = 1;
}

impl Config for Test {
	type WeightInfo = ();
	type RuntimeEvent = RuntimeEvent;
	type Currency = Balances;
	type ManagerOrigin = EnsureSignedBy<One, u64>;
	type BaseDeposit = ConstU64<2>;
	type ByteDeposit = ConstU64<1>;
}

pub fn new_test_ext() -> sp_io::TestExternalities {
	let mut t = frame_system::GenesisConfig::default().build_storage::<Test>().unwrap();
	let balances = pallet_balances::GenesisConfig::<Test> {
		balances: vec![(1, 100), (2, 100), (3, 100), (4, 100), (5, 100)],
	};
	balances.assimilate_storage(&mut t).unwrap();
	t.into()
}

pub fn hashed(data: impl AsRef<[u8]>) -> H256 {
	BlakeTwo256::hash(data.as_ref())
}<|MERGE_RESOLUTION|>--- conflicted
+++ resolved
@@ -84,13 +84,10 @@
 	type MaxLocks = ();
 	type MaxReserves = ConstU32<50>;
 	type ReserveIdentifier = [u8; 8];
-<<<<<<< HEAD
-=======
 	type FreezeIdentifier = ();
 	type MaxFreezes = ();
 	type HoldIdentifier = ();
 	type MaxHolds = ();
->>>>>>> 3bb3882c
 }
 
 ord_parameter_types! {
