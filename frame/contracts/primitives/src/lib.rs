// This file is part of Substrate.

// Copyright (C) Parity Technologies (UK) Ltd.
// SPDX-License-Identifier: Apache-2.0

// Licensed under the Apache License, Version 2.0 (the "License");
// you may not use this file except in compliance with the License.
// You may obtain a copy of the License at
//
// 	http://www.apache.org/licenses/LICENSE-2.0
//
// Unless required by applicable law or agreed to in writing, software
// distributed under the License is distributed on an "AS IS" BASIS,
// WITHOUT WARRANTIES OR CONDITIONS OF ANY KIND, either express or implied.
// See the License for the specific language governing permissions and
// limitations under the License.

//! A crate that hosts a common definitions that are relevant for the pallet-contracts.

#![cfg_attr(not(feature = "std"), no_std)]

use bitflags::bitflags;
use codec::{Decode, Encode};
use scale_info::TypeInfo;
use sp_runtime::{
	traits::{Saturating, Zero},
	DispatchError, RuntimeDebug,
};
use sp_std::prelude::*;
use sp_weights::Weight;

/// Result type of a `bare_call` or `bare_instantiate` call.
///
/// It contains the execution result together with some auxiliary information.
#[derive(Eq, PartialEq, Encode, Decode, RuntimeDebug, TypeInfo)]
pub struct ContractResult<R, Balance> {
	/// How much weight was consumed during execution.
	pub gas_consumed: Weight,
	/// How much weight is required as gas limit in order to execute this call.
	///
	/// This value should be used to determine the weight limit for on-chain execution.
	///
	/// # Note
	///
	/// This can only different from [`Self::gas_consumed`] when weight pre charging
	/// is used. Currently, only `seal_call_runtime` makes use of pre charging.
	/// Additionally, any `seal_call` or `seal_instantiate` makes use of pre-charging
	/// when a non-zero `gas_limit` argument is supplied.
	pub gas_required: Weight,
	/// How much balance was paid by the origin into the contract's deposit account in order to
	/// pay for storage.
	///
	/// The storage deposit is never actually charged from the origin in case of [`Self::result`]
	/// is `Err`. This is because on error all storage changes are rolled back including the
	/// payment of the deposit.
	pub storage_deposit: StorageDeposit<Balance>,
	/// An optional debug message. This message is only filled when explicitly requested
	/// by the code that calls into the contract. Otherwise it is empty.
	///
	/// The contained bytes are valid UTF-8. This is not declared as `String` because
	/// this type is not allowed within the runtime.
	///
	/// Clients should not make any assumptions about the format of the buffer.
	/// They should just display it as-is. It is **not** only a collection of log lines
	/// provided by a contract but a formatted buffer with different sections.
	///
	/// # Note
	///
	/// The debug message is never generated during on-chain execution. It is reserved for
	/// RPC calls.
	pub debug_message: Vec<u8>,
	/// The execution result of the wasm code.
	pub result: R,
}

/// Result type of a `bare_call` call.
pub type ContractExecResult<Balance> =
	ContractResult<Result<ExecReturnValue, DispatchError>, Balance>;

/// Result type of a `bare_instantiate` call.
pub type ContractInstantiateResult<AccountId, Balance> =
	ContractResult<Result<InstantiateReturnValue<AccountId>, DispatchError>, Balance>;

/// Result type of a `bare_code_upload` call.
pub type CodeUploadResult<CodeHash, Balance> =
	Result<CodeUploadReturnValue<CodeHash, Balance>, DispatchError>;

/// Result type of a `get_storage` call.
pub type GetStorageResult = Result<Option<Vec<u8>>, ContractAccessError>;

/// The possible errors that can happen querying the storage of a contract.
#[derive(Eq, PartialEq, Encode, Decode, RuntimeDebug, TypeInfo)]
pub enum ContractAccessError {
	/// The given address doesn't point to a contract.
	DoesntExist,
	/// Storage key cannot be decoded from the provided input data.
	KeyDecodingFailed,
}

bitflags! {
	/// Flags used by a contract to customize exit behaviour.
	#[derive(Encode, Decode, TypeInfo)]
	pub struct ReturnFlags: u32 {
		/// If this bit is set all changes made by the contract execution are rolled back.
		const REVERT = 0x0000_0001;
	}
}

/// Output of a contract call or instantiation which ran to completion.
#[derive(PartialEq, Eq, Encode, Decode, RuntimeDebug, TypeInfo)]
pub struct ExecReturnValue {
	/// Flags passed along by `seal_return`. Empty when `seal_return` was never called.
	pub flags: ReturnFlags,
	/// Buffer passed along by `seal_return`. Empty when `seal_return` was never called.
	pub data: Vec<u8>,
}

impl ExecReturnValue {
	/// The contract did revert all storage changes.
	pub fn did_revert(&self) -> bool {
		self.flags.contains(ReturnFlags::REVERT)
	}
}

/// The result of a successful contract instantiation.
#[derive(PartialEq, Eq, Encode, Decode, RuntimeDebug, TypeInfo)]
pub struct InstantiateReturnValue<AccountId> {
	/// The output of the called constructor.
	pub result: ExecReturnValue,
	/// The account id of the new contract.
	pub account_id: AccountId,
}

<<<<<<< HEAD
/// The result of succesfully uploading a contract.
=======
/// The result of successfully uploading a contract.
>>>>>>> 3bb3882c
#[derive(PartialEq, Eq, Encode, Decode, RuntimeDebug, TypeInfo)]
pub struct CodeUploadReturnValue<CodeHash, Balance> {
	/// The key under which the new code is stored.
	pub code_hash: CodeHash,
	/// The deposit that was reserved at the caller. Is zero when the code already existed.
	pub deposit: Balance,
}

/// Reference to an existing code hash or a new wasm module.
#[derive(Eq, PartialEq, Encode, Decode, RuntimeDebug, TypeInfo)]
pub enum Code<Hash> {
	/// A wasm module as raw bytes.
	Upload(Vec<u8>),
	/// The code hash of an on-chain wasm blob.
	Existing(Hash),
}

impl<T: Into<Vec<u8>>, Hash> From<T> for Code<Hash> {
	fn from(from: T) -> Self {
		Code::Upload(from.into())
	}
}

/// The amount of balance that was either charged or refunded in order to pay for storage.
#[derive(Eq, PartialEq, Ord, PartialOrd, Encode, Decode, RuntimeDebug, Clone, TypeInfo)]
pub enum StorageDeposit<Balance> {
	/// The transaction reduced storage consumption.
	///
	/// This means that the specified amount of balance was transferred from the involved
	/// deposit accounts to the origin.
	Refund(Balance),
	/// The transaction increased storage consumption.
	///
	/// This means that the specified amount of balance was transferred from the origin
	/// to the involved deposit accounts.
	Charge(Balance),
}

impl<Balance: Zero> Default for StorageDeposit<Balance> {
	fn default() -> Self {
		Self::Charge(Zero::zero())
	}
}

impl<Balance: Zero + Copy> StorageDeposit<Balance> {
	/// Returns how much balance is charged or `0` in case of a refund.
	pub fn charge_or_zero(&self) -> Balance {
		match self {
			Self::Charge(amount) => *amount,
			Self::Refund(_) => Zero::zero(),
		}
	}

	pub fn is_zero(&self) -> bool {
		match self {
			Self::Charge(amount) => amount.is_zero(),
			Self::Refund(amount) => amount.is_zero(),
		}
	}
}

impl<Balance> StorageDeposit<Balance>
where
	Balance: Saturating + Ord + Copy,
{
	/// This is essentially a saturating signed add.
	pub fn saturating_add(&self, rhs: &Self) -> Self {
		use StorageDeposit::*;
		match (self, rhs) {
			(Charge(lhs), Charge(rhs)) => Charge(lhs.saturating_add(*rhs)),
			(Refund(lhs), Refund(rhs)) => Refund(lhs.saturating_add(*rhs)),
			(Charge(lhs), Refund(rhs)) =>
				if lhs >= rhs {
					Charge(lhs.saturating_sub(*rhs))
				} else {
					Refund(rhs.saturating_sub(*lhs))
				},
			(Refund(lhs), Charge(rhs)) =>
				if lhs > rhs {
					Refund(lhs.saturating_sub(*rhs))
				} else {
					Charge(rhs.saturating_sub(*lhs))
				},
		}
	}

	/// This is essentially a saturating signed sub.
	pub fn saturating_sub(&self, rhs: &Self) -> Self {
		use StorageDeposit::*;
		match (self, rhs) {
			(Charge(lhs), Refund(rhs)) => Charge(lhs.saturating_add(*rhs)),
			(Refund(lhs), Charge(rhs)) => Refund(lhs.saturating_add(*rhs)),
			(Charge(lhs), Charge(rhs)) =>
				if lhs >= rhs {
					Charge(lhs.saturating_sub(*rhs))
				} else {
					Refund(rhs.saturating_sub(*lhs))
				},
			(Refund(lhs), Refund(rhs)) =>
				if lhs > rhs {
					Refund(lhs.saturating_sub(*rhs))
				} else {
					Charge(rhs.saturating_sub(*lhs))
				},
		}
	}

	/// If the amount of deposit (this type) is constrained by a `limit` this calculates how
	/// much balance (if any) is still available from this limit.
	///
	/// # Note
	///
	/// In case of a refund the return value can be larger than `limit`.
	pub fn available(&self, limit: &Balance) -> Balance {
		use StorageDeposit::*;
		match self {
			Charge(amount) => limit.saturating_sub(*amount),
			Refund(amount) => limit.saturating_add(*amount),
		}
	}
}<|MERGE_RESOLUTION|>--- conflicted
+++ resolved
@@ -131,11 +131,7 @@
 	pub account_id: AccountId,
 }
 
-<<<<<<< HEAD
-/// The result of succesfully uploading a contract.
-=======
 /// The result of successfully uploading a contract.
->>>>>>> 3bb3882c
 #[derive(PartialEq, Eq, Encode, Decode, RuntimeDebug, TypeInfo)]
 pub struct CodeUploadReturnValue<CodeHash, Balance> {
 	/// The key under which the new code is stored.
