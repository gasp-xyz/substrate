// This file is part of Substrate.

// Copyright (C) Parity Technologies (UK) Ltd.
// SPDX-License-Identifier: Apache-2.0

// Licensed under the Apache License, Version 2.0 (the "License");
// you may not use this file except in compliance with the License.
// You may obtain a copy of the License at
//
// 	http://www.apache.org/licenses/LICENSE-2.0
//
// Unless required by applicable law or agreed to in writing, software
// distributed under the License is distributed on an "AS IS" BASIS,
// WITHOUT WARRANTIES OR CONDITIONS OF ANY KIND, either express or implied.
// See the License for the specific language governing permissions and
// limitations under the License.

//! # Contracts Pallet
//!
//! The Contracts module provides functionality for the runtime to deploy and execute WebAssembly
//! smart-contracts.
//!
//! - [`Config`]
//! - [`Call`]
//!
//! ## Overview
//!
//! This module extends accounts based on the [`Currency`] trait to have smart-contract
//! functionality. It can be used with other modules that implement accounts based on [`Currency`].
//! These "smart-contract accounts" have the ability to instantiate smart-contracts and make calls
//! to other contract and non-contract accounts.
//!
//! The smart-contract code is stored once in a code cache, and later retrievable via its hash.
//! This means that multiple smart-contracts can be instantiated from the same hash, without
//! replicating the code each time.
//!
//! When a smart-contract is called, its associated code is retrieved via the code hash and gets
//! executed. This call can alter the storage entries of the smart-contract account, instantiate new
//! smart-contracts, or call other smart-contracts.
//!
//! Finally, when an account is reaped, its associated code and storage of the smart-contract
//! account will also be deleted.
//!
//! ### Gas
//!
//! Senders must specify a gas limit with every call, as all instructions invoked by the
//! smart-contract require gas. Unused gas is refunded after the call, regardless of the execution
//! outcome.
//!
//! If the gas limit is reached, then all calls and state changes (including balance transfers) are
//! only reverted at the current call's contract level. For example, if contract A calls B and B
//! runs out of gas mid-call, then all of B's calls are reverted. Assuming correct error handling by
//! contract A, A's other calls and state changes still persist.
//!
//! ### Notable Scenarios
//!
//! Contract call failures are not always cascading. When failures occur in a sub-call, they do not
//! "bubble up", and the call will only revert at the specific contract level. For example, if
//! contract A calls contract B, and B fails, A can decide how to handle that failure, either
//! proceeding or reverting A's changes.
//!
//! ## Interface
//!
//! ### Dispatchable functions
//!
//! * [`Pallet::instantiate_with_code`] - Deploys a new contract from the supplied wasm binary,
//! optionally transferring
//! some balance. This instantiates a new smart contract account with the supplied code and
//! calls its constructor to initialize the contract.
//! * [`Pallet::instantiate`] - The same as `instantiate_with_code` but instead of uploading new
//! code an existing `code_hash` is supplied.
//! * [`Pallet::call`] - Makes a call to an account, optionally transferring some balance.
//!
//! ## Usage
//!
//! The Contracts module is a work in progress. The following examples show how this module
//! can be used to instantiate and call contracts.
//!
//! * [`ink!`](https://use.ink) is
//! an [`eDSL`](https://wiki.haskell.org/Embedded_domain_specific_language) that enables writing
//! WebAssembly based smart contracts in the Rust programming language.

#![cfg_attr(not(feature = "std"), no_std)]
#![cfg_attr(feature = "runtime-benchmarks", recursion_limit = "1024")]

<<<<<<< HEAD
#[macro_use]
mod gas;
=======
>>>>>>> 3bb3882c
mod address;
mod benchmarking;
mod exec;
mod gas;
mod migration;
mod schedule;
mod storage;
mod wasm;

pub mod chain_extension;
pub mod weights;

#[cfg(test)]
mod tests;

use crate::{
<<<<<<< HEAD
	exec::{AccountIdOf, ErrorOrigin, ExecError, Executable, Stack as ExecStack},
	gas::GasMeter,
	storage::{meter::Meter as StorageMeter, ContractInfo, DeletedContract},
=======
	exec::{AccountIdOf, ErrorOrigin, ExecError, Executable, Key, Stack as ExecStack},
	gas::GasMeter,
	storage::{meter::Meter as StorageMeter, ContractInfo, DeletionQueueManager},
>>>>>>> 3bb3882c
	wasm::{OwnerInfo, PrefabWasmModule, TryInstantiate},
	weights::WeightInfo,
};
use codec::{Codec, Encode, HasCompact};
use environmental::*;
use frame_support::{
	dispatch::{Dispatchable, GetDispatchInfo, Pays, PostDispatchInfo},
	ensure,
	traits::{
		tokens::fungible::Inspect, ConstU32, Contains, Currency, Get, Randomness,
		ReservableCurrency, Time,
	},
	weights::Weight,
	BoundedVec, WeakBoundedVec,
};
use frame_system::Pallet as System;
use pallet_contracts_primitives::{
	Code, CodeUploadResult, CodeUploadReturnValue, ContractAccessError, ContractExecResult,
	ContractInstantiateResult, ExecReturnValue, GetStorageResult, InstantiateReturnValue,
	StorageDeposit,
};
use scale_info::TypeInfo;
use smallvec::Array;
use sp_runtime::traits::{Convert, Hash, Saturating, StaticLookup};
use sp_std::{fmt::Debug, marker::PhantomData, prelude::*};

pub use crate::{
	address::{AddressGenerator, DefaultAddressGenerator},
<<<<<<< HEAD
	exec::{Frame, VarSizedKey as StorageKey},
=======
	exec::Frame,
>>>>>>> 3bb3882c
	migration::Migration,
	pallet::*,
	schedule::{HostFnWeights, InstructionWeights, Limits, Schedule},
	wasm::Determinism,
};

#[cfg(doc)]
pub use crate::wasm::api_doc;

type CodeHash<T> = <T as frame_system::Config>::Hash;
type TrieId = BoundedVec<u8, ConstU32<128>>;
type BalanceOf<T> =
	<<T as Config>::Currency as Currency<<T as frame_system::Config>::AccountId>>::Balance;
type CodeVec<T> = BoundedVec<u8, <T as Config>::MaxCodeLen>;
type RelaxedCodeVec<T> = WeakBoundedVec<u8, <T as Config>::MaxCodeLen>;
type AccountIdLookupOf<T> = <<T as frame_system::Config>::Lookup as StaticLookup>::Source;
type DebugBufferVec<T> = BoundedVec<u8, <T as Config>::MaxDebugBufferLen>;
<<<<<<< HEAD
=======

/// The old weight type.
///
/// This is a copy of the [`frame_support::weights::OldWeight`] type since the contracts pallet
/// needs to support it indefinitely.
type OldWeight = u64;
>>>>>>> 3bb3882c

/// Used as a sentinel value when reading and writing contract memory.
///
/// It is usually used to signal `None` to a contract when only a primitive is allowed
/// and we don't want to go through encoding a full Rust type. Using `u32::Max` is a safe
/// sentinel because contracts are never allowed to use such a large amount of resources
/// that this value makes sense for a memory location or length.
const SENTINEL: u32 = u32::MAX;

<<<<<<< HEAD
=======
/// The target that is used for the log output emitted by this crate.
///
/// Hence you can use this target to selectively increase the log level for this crate.
///
/// Example: `RUST_LOG=runtime::contracts=debug my_code --dev`
const LOG_TARGET: &str = "runtime::contracts";

>>>>>>> 3bb3882c
#[frame_support::pallet]
pub mod pallet {
	use super::*;
	use frame_support::pallet_prelude::*;
	use frame_system::pallet_prelude::*;

	/// The current storage version.
	const STORAGE_VERSION: StorageVersion = StorageVersion::new(9);

	#[pallet::pallet]
	#[pallet::storage_version(STORAGE_VERSION)]
	pub struct Pallet<T>(PhantomData<T>);

	#[pallet::config]
	pub trait Config: frame_system::Config {
		/// The time implementation used to supply timestamps to contracts through `seal_now`.
		type Time: Time;

		/// The generator used to supply randomness to contracts through `seal_random`.
		///
		/// # Deprecated
		///
		/// Codes using the randomness functionality cannot be uploaded. Neither can contracts
		/// be instantiated from existing codes that use this deprecated functionality. It will
		/// be removed eventually. Hence for new `pallet-contracts` deployments it is okay
		/// to supply a dummy implementation for this type (because it is never used).
		type Randomness: Randomness<Self::Hash, Self::BlockNumber>;

		/// The currency in which fees are paid and contract balances are held.
		type Currency: ReservableCurrency<Self::AccountId> // TODO: Move to fungible traits
			+ Inspect<Self::AccountId, Balance = BalanceOf<Self>>;

		/// The overarching event type.
		type RuntimeEvent: From<Event<Self>> + IsType<<Self as frame_system::Config>::RuntimeEvent>;

		/// The overarching call type.
		type RuntimeCall: Dispatchable<RuntimeOrigin = Self::RuntimeOrigin, PostInfo = PostDispatchInfo>
			+ GetDispatchInfo
			+ codec::Decode
			+ IsType<<Self as frame_system::Config>::RuntimeCall>;

		/// Filter that is applied to calls dispatched by contracts.
		///
		/// Use this filter to control which dispatchables are callable by contracts.
		/// This is applied in **addition** to [`frame_system::Config::BaseCallFilter`].
		/// It is recommended to treat this as a whitelist.
		///
		/// # Stability
		///
		/// The runtime **must** make sure that all dispatchables that are callable by
		/// contracts remain stable. In addition [`Self::RuntimeCall`] itself must remain stable.
		/// This means that no existing variants are allowed to switch their positions.
		///
		/// # Note
		///
		/// Note that dispatchables that are called via contracts do not spawn their
		/// own wasm instance for each call (as opposed to when called via a transaction).
		/// Therefore please make sure to be restrictive about which dispatchables are allowed
		/// in order to not introduce a new DoS vector like memory allocation patterns that can
		/// be exploited to drive the runtime into a panic.
		type CallFilter: Contains<<Self as frame_system::Config>::RuntimeCall>;

		/// Used to answer contracts' queries regarding the current weight price. This is **not**
		/// used to calculate the actual fee and is only for informational purposes.
		type WeightPrice: Convert<Weight, BalanceOf<Self>>;

		/// Describes the weights of the dispatchables of this module and is also used to
		/// construct a default cost schedule.
		type WeightInfo: WeightInfo;

		/// Type that allows the runtime authors to add new host functions for a contract to call.
		type ChainExtension: chain_extension::ChainExtension<Self> + Default;

		/// Cost schedule and limits.
		#[pallet::constant]
		type Schedule: Get<Schedule<Self>>;

		/// The type of the call stack determines the maximum nesting depth of contract calls.
		///
		/// The allowed depth is `CallStack::size() + 1`.
		/// Therefore a size of `0` means that a contract cannot use call or instantiate.
		/// In other words only the origin called "root contract" is allowed to execute then.
<<<<<<< HEAD
		///
		/// This setting along with [`MaxCodeLen`](#associatedtype.MaxCodeLen) directly affects
		/// memory usage of your runtime.
		type CallStack: Array<Item = Frame<Self>>;

		/// The maximum number of contracts that can be pending for deletion.
=======
>>>>>>> 3bb3882c
		///
		/// This setting along with [`MaxCodeLen`](#associatedtype.MaxCodeLen) directly affects
		/// memory usage of your runtime.
		type CallStack: Array<Item = Frame<Self>>;

		/// The amount of balance a caller has to pay for each byte of storage.
		///
		/// # Note
		///
		/// Changing this value for an existing chain might need a storage migration.
		#[pallet::constant]
		type DepositPerByte: Get<BalanceOf<Self>>;

		/// Fallback value to limit the storage deposit if it's not being set by the caller.
		#[pallet::constant]
		type DefaultDepositLimit: Get<BalanceOf<Self>>;

		/// The amount of balance a caller has to pay for each storage item.
		///
		/// # Note
		///
		/// Changing this value for an existing chain might need a storage migration.
		#[pallet::constant]
		type DepositPerItem: Get<BalanceOf<Self>>;

		/// The address generator used to generate the addresses of contracts.
		type AddressGenerator: AddressGenerator<Self>;

		/// The maximum length of a contract code in bytes. This limit applies to the instrumented
		/// version of the code. Therefore `instantiate_with_code` can fail even when supplying
		/// a wasm binary below this maximum size.
		///
		/// The value should be chosen carefully taking into the account the overall memory limit
		/// your runtime has, as well as the [maximum allowed callstack
		/// depth](#associatedtype.CallStack). Look into the `integrity_test()` for some insights.
		#[pallet::constant]
		type MaxCodeLen: Get<u32>;

		/// The maximum allowable length in bytes for storage keys.
		#[pallet::constant]
		type MaxStorageKeyLen: Get<u32>;

		/// Make contract callable functions marked as `#[unstable]` available.
		///
		/// Contracts that use `#[unstable]` functions won't be able to be uploaded unless
		/// this is set to `true`. This is only meant for testnets and dev nodes in order to
		/// experiment with new features.
		///
		/// # Warning
		///
		/// Do **not** set to `true` on productions chains.
		#[pallet::constant]
		type UnsafeUnstableInterface: Get<bool>;

		/// The maximum length of the debug buffer in bytes.
		#[pallet::constant]
		type MaxDebugBufferLen: Get<u32>;
	}

	#[pallet::hooks]
	impl<T: Config> Hooks<BlockNumberFor<T>> for Pallet<T> {
		fn on_idle(_block: T::BlockNumber, remaining_weight: Weight) -> Weight {
			ContractInfo::<T>::process_deletion_queue_batch(remaining_weight)
				.saturating_add(T::WeightInfo::on_process_deletion_queue_batch())
		}

<<<<<<< HEAD
		fn on_initialize(_block: T::BlockNumber) -> Weight {
			// We want to process the deletion_queue in the on_idle hook. Only in the case
			// that the queue length has reached its maximal depth, we process it here.
			let max_len = T::DeletionQueueDepth::get() as usize;
			let queue_len = <DeletionQueue<T>>::decode_len().unwrap_or(0);
			if queue_len >= max_len {
				// We do not want to go above the block limit and rather avoid lazy deletion
				// in that case. This should only happen on runtime upgrades.
				let weight_limit = T::BlockWeights::get()
					.max_block
					.saturating_sub(System::<T>::block_weight().total())
					.min(T::DeletionWeightLimit::get());
				ContractInfo::<T>::process_deletion_queue_batch(weight_limit)
					.saturating_add(T::WeightInfo::on_process_deletion_queue_batch())
			} else {
				T::WeightInfo::on_process_deletion_queue_batch()
			}
=======
		fn integrity_test() {
			// Total runtime memory limit
			let max_runtime_mem: u32 = T::Schedule::get().limits.runtime_memory;
			// Memory limits for a single contract:
			// Value stack size: 1Mb per contract, default defined in wasmi
			const MAX_STACK_SIZE: u32 = 1024 * 1024;
			// Heap limit is normally 16 mempages of 64kb each = 1Mb per contract
			let max_heap_size = T::Schedule::get().limits.max_memory_size();
			// Max call depth is CallStack::size() + 1
			let max_call_depth = u32::try_from(T::CallStack::size().saturating_add(1))
				.expect("CallStack size is too big");

			// Check that given configured `MaxCodeLen`, runtime heap memory limit can't be broken.
			//
			// In worst case, the decoded wasm contract code would be `x16` times larger than the
			// encoded one. This is because even a single-byte wasm instruction has 16-byte size in
			// wasmi. This gives us `MaxCodeLen*16` safety margin.
			//
			// Next, the pallet keeps both the original and instrumented wasm blobs for each
			// contract, hence we add up `MaxCodeLen*2` more to the safety margin.
			//
			// Finally, the inefficiencies of the freeing-bump allocator
			// being used in the client for the runtime memory allocations, could lead to possible
			// memory allocations for contract code grow up to `x4` times in some extreme cases,
			// which gives us total multiplier of `18*4` for `MaxCodeLen`.
			//
			// That being said, for every contract executed in runtime, at least `MaxCodeLen*18*4`
			// memory should be available. Note that maximum allowed heap memory and stack size per
			// each contract (stack frame) should also be counted.
			//
			// Finally, we allow 50% of the runtime memory to be utilized by the contracts call
			// stack, keeping the rest for other facilities, such as PoV, etc.
			//
			// This gives us the following formula:
			//
			// `(MaxCodeLen * 18 * 4 + MAX_STACK_SIZE + max_heap_size) * max_call_depth <
			// max_runtime_mem/2`
			//
			// Hence the upper limit for the `MaxCodeLen` can be defined as follows:
			let code_len_limit = max_runtime_mem
				.saturating_div(2)
				.saturating_div(max_call_depth)
				.saturating_sub(max_heap_size)
				.saturating_sub(MAX_STACK_SIZE)
				.saturating_div(18 * 4);

			assert!(
				T::MaxCodeLen::get() < code_len_limit,
				"Given `CallStack` height {:?}, `MaxCodeLen` should be set less than {:?} \
				 (current value is {:?}), to avoid possible runtime oom issues.",
				max_call_depth,
				code_len_limit,
				T::MaxCodeLen::get(),
			);

			// Debug buffer should at least be large enough to accommodate a simple error message
			const MIN_DEBUG_BUF_SIZE: u32 = 256;
			assert!(
				T::MaxDebugBufferLen::get() > MIN_DEBUG_BUF_SIZE,
				"Debug buffer should have minimum size of {} (current setting is {})",
				MIN_DEBUG_BUF_SIZE,
				T::MaxDebugBufferLen::get(),
			)
>>>>>>> 3bb3882c
		}

		fn integrity_test() {
			// Total runtime memory is expected to have 128Mb upper limit
			const MAX_RUNTIME_MEM: u32 = 1024 * 1024 * 128;
			// Memory limits for a single contract:
			// Value stack size: 1Mb per contract, default defined in wasmi
			const MAX_STACK_SIZE: u32 = 1024 * 1024;
			// Heap limit is normally 16 mempages of 64kb each = 1Mb per contract
			let max_heap_size = T::Schedule::get().limits.max_memory_size();
			// Max call depth is CallStack::size() + 1
			let max_call_depth = u32::try_from(T::CallStack::size().saturating_add(1))
				.expect("CallStack size is too big");

			// Check that given configured `MaxCodeLen`, runtime heap memory limit can't be broken.
			//
			// In worst case, the decoded wasm contract code would be `x16` times larger than the
			// encoded one. This is because even a single-byte wasm instruction has 16-byte size in
			// wasmi. This gives us `MaxCodeLen*16` safety margin.
			//
			// Next, the pallet keeps both the original and instrumented wasm blobs for each
			// contract, hence we add up `MaxCodeLen*2` more to the safety margin.
			//
			// Finally, the inefficiencies of the freeing-bump allocator
			// being used in the client for the runtime memory allocations, could lead to possible
			// memory allocations for contract code grow up to `x4` times in some extreme cases,
			// which gives us total multiplier of `18*4` for `MaxCodeLen`.
			//
			// That being said, for every contract executed in runtime, at least `MaxCodeLen*18*4`
			// memory should be available. Note that maximum allowed heap memory and stack size per
			// each contract (stack frame) should also be counted.
			//
			// Finally, we allow 50% of the runtime memory to be utilized by the contracts call
			// stack, keeping the rest for other facilities, such as PoV, etc.
			//
			// This gives us the following formula:
			//
			// `(MaxCodeLen * 18 * 4 + MAX_STACK_SIZE + max_heap_size) * max_call_depth <
			// MAX_RUNTIME_MEM/2`
			//
			// Hence the upper limit for the `MaxCodeLen` can be defined as follows:
			let code_len_limit = MAX_RUNTIME_MEM
				.saturating_div(2)
				.saturating_div(max_call_depth)
				.saturating_sub(max_heap_size)
				.saturating_sub(MAX_STACK_SIZE)
				.saturating_div(18 * 4);

			assert!(
				T::MaxCodeLen::get() < code_len_limit,
				"Given `CallStack` height {:?}, `MaxCodeLen` should be set less than {:?} \
				 (current value is {:?}), to avoid possible runtime oom issues.",
				max_call_depth,
				code_len_limit,
				T::MaxCodeLen::get(),
			);

			// Debug buffer should at least be large enough to accomodate a simple error message
			const MIN_DEBUG_BUF_SIZE: u32 = 256;
			assert!(
				T::MaxDebugBufferLen::get() > MIN_DEBUG_BUF_SIZE,
				"Debug buffer should have minimum size of {} (current setting is {})",
				MIN_DEBUG_BUF_SIZE,
				T::MaxDebugBufferLen::get(),
			)
		}
	}

	#[pallet::call]
	impl<T: Config> Pallet<T>
	where
		<BalanceOf<T> as HasCompact>::Type: Clone + Eq + PartialEq + Debug + TypeInfo + Encode,
	{
		/// Deprecated version if [`Self::call`] for use in an in-storage `Call`.
		#[pallet::call_index(0)]
		#[pallet::weight(T::WeightInfo::call().saturating_add(<Pallet<T>>::compat_weight_limit(*gas_limit)))]
		#[allow(deprecated)]
		#[deprecated(note = "1D weight is used in this extrinsic, please migrate to `call`")]
		pub fn call_old_weight(
			origin: OriginFor<T>,
			dest: AccountIdLookupOf<T>,
			#[pallet::compact] value: BalanceOf<T>,
			#[pallet::compact] gas_limit: OldWeight,
			storage_deposit_limit: Option<<BalanceOf<T> as codec::HasCompact>::Type>,
			data: Vec<u8>,
		) -> DispatchResultWithPostInfo {
			Self::call(
				origin,
				dest,
				value,
				<Pallet<T>>::compat_weight_limit(gas_limit),
				storage_deposit_limit,
				data,
			)
		}

		/// Deprecated version if [`Self::instantiate_with_code`] for use in an in-storage `Call`.
		#[pallet::call_index(1)]
		#[pallet::weight(
			T::WeightInfo::instantiate_with_code(code.len() as u32, data.len() as u32, salt.len() as u32)
			.saturating_add(<Pallet<T>>::compat_weight_limit(*gas_limit))
		)]
		#[allow(deprecated)]
		#[deprecated(
			note = "1D weight is used in this extrinsic, please migrate to `instantiate_with_code`"
		)]
		pub fn instantiate_with_code_old_weight(
			origin: OriginFor<T>,
			#[pallet::compact] value: BalanceOf<T>,
			#[pallet::compact] gas_limit: OldWeight,
			storage_deposit_limit: Option<<BalanceOf<T> as codec::HasCompact>::Type>,
			code: Vec<u8>,
			data: Vec<u8>,
			salt: Vec<u8>,
		) -> DispatchResultWithPostInfo {
			Self::instantiate_with_code(
				origin,
				value,
				<Pallet<T>>::compat_weight_limit(gas_limit),
				storage_deposit_limit,
				code,
				data,
				salt,
			)
		}

		/// Deprecated version if [`Self::instantiate`] for use in an in-storage `Call`.
		#[pallet::call_index(2)]
		#[pallet::weight(
			T::WeightInfo::instantiate(data.len() as u32, salt.len() as u32).saturating_add(<Pallet<T>>::compat_weight_limit(*gas_limit))
		)]
		#[allow(deprecated)]
		#[deprecated(note = "1D weight is used in this extrinsic, please migrate to `instantiate`")]
		pub fn instantiate_old_weight(
			origin: OriginFor<T>,
			#[pallet::compact] value: BalanceOf<T>,
			#[pallet::compact] gas_limit: OldWeight,
			storage_deposit_limit: Option<<BalanceOf<T> as codec::HasCompact>::Type>,
			code_hash: CodeHash<T>,
			data: Vec<u8>,
			salt: Vec<u8>,
		) -> DispatchResultWithPostInfo {
			Self::instantiate(
				origin,
				value,
				<Pallet<T>>::compat_weight_limit(gas_limit),
				storage_deposit_limit,
				code_hash,
				data,
				salt,
			)
		}

		/// Upload new `code` without instantiating a contract from it.
		///
		/// If the code does not already exist a deposit is reserved from the caller
		/// and unreserved only when [`Self::remove_code`] is called. The size of the reserve
		/// depends on the instrumented size of the the supplied `code`.
		///
		/// If the code already exists in storage it will still return `Ok` and upgrades
		/// the in storage version to the current
		/// [`InstructionWeights::version`](InstructionWeights).
		///
<<<<<<< HEAD
		/// - `determinism`: If this is set to any other value but [`Determinism::Deterministic`]
		///   then the only way to use this code is to delegate call into it from an offchain
		///   execution. Set to [`Determinism::Deterministic`] if in doubt.
=======
		/// - `determinism`: If this is set to any other value but [`Determinism::Enforced`] then
		///   the only way to use this code is to delegate call into it from an offchain execution.
		///   Set to [`Determinism::Enforced`] if in doubt.
>>>>>>> 3bb3882c
		///
		/// # Note
		///
		/// Anyone can instantiate a contract from any uploaded code and thus prevent its removal.
		/// To avoid this situation a constructor could employ access control so that it can
		/// only be instantiated by permissioned entities. The same is true when uploading
		/// through [`Self::instantiate_with_code`].
		#[pallet::call_index(3)]
		#[pallet::weight(T::WeightInfo::upload_code(code.len() as u32))]
		pub fn upload_code(
			origin: OriginFor<T>,
			code: Vec<u8>,
			storage_deposit_limit: Option<<BalanceOf<T> as codec::HasCompact>::Type>,
			determinism: Determinism,
		) -> DispatchResult {
			let origin = ensure_signed(origin)?;
			Self::bare_upload_code(origin, code, storage_deposit_limit.map(Into::into), determinism)
				.map(|_| ())
		}

		/// Remove the code stored under `code_hash` and refund the deposit to its owner.
		///
		/// A code can only be removed by its original uploader (its owner) and only if it is
		/// not used by any contract.
		#[pallet::call_index(4)]
		#[pallet::weight(T::WeightInfo::remove_code())]
		pub fn remove_code(
			origin: OriginFor<T>,
			code_hash: CodeHash<T>,
		) -> DispatchResultWithPostInfo {
			let origin = ensure_signed(origin)?;
			<PrefabWasmModule<T>>::remove(&origin, code_hash)?;
			// we waive the fee because removing unused code is beneficial
			Ok(Pays::No.into())
		}

		/// Privileged function that changes the code of an existing contract.
		///
		/// This takes care of updating refcounts and all other necessary operations. Returns
		/// an error if either the `code_hash` or `dest` do not exist.
		///
		/// # Note
		///
		/// This does **not** change the address of the contract in question. This means
		/// that the contract address is no longer derived from its code hash after calling
		/// this dispatchable.
		#[pallet::call_index(5)]
		#[pallet::weight(T::WeightInfo::set_code())]
		pub fn set_code(
			origin: OriginFor<T>,
			dest: AccountIdLookupOf<T>,
			code_hash: CodeHash<T>,
		) -> DispatchResult {
			ensure_root(origin)?;
			let dest = T::Lookup::lookup(dest)?;
			<ContractInfoOf<T>>::try_mutate(&dest, |contract| {
				let contract = if let Some(contract) = contract {
					contract
				} else {
					return Err(<Error<T>>::ContractNotFound.into())
				};
				<PrefabWasmModule<T>>::add_user(code_hash)?;
				<PrefabWasmModule<T>>::remove_user(contract.code_hash);
				Self::deposit_event(
					vec![T::Hashing::hash_of(&dest), code_hash, contract.code_hash],
					Event::ContractCodeUpdated {
						contract: dest.clone(),
						new_code_hash: code_hash,
						old_code_hash: contract.code_hash,
					},
				);
				contract.code_hash = code_hash;
				Ok(())
			})
		}

		/// Makes a call to an account, optionally transferring some balance.
		///
		/// # Parameters
		///
		/// * `dest`: Address of the contract to call.
		/// * `value`: The balance to transfer from the `origin` to `dest`.
		/// * `gas_limit`: The gas limit enforced when executing the constructor.
		/// * `storage_deposit_limit`: The maximum amount of balance that can be charged from the
		///   caller to pay for the storage consumed.
		/// * `data`: The input data to pass to the contract.
		///
		/// * If the account is a smart-contract account, the associated code will be
		/// executed and any value will be transferred.
		/// * If the account is a regular account, any value will be transferred.
		/// * If no account exists and the call value is not less than `existential_deposit`,
		/// a regular account will be created and any value will be transferred.
		#[pallet::call_index(6)]
		#[pallet::weight(T::WeightInfo::call().saturating_add(*gas_limit))]
		pub fn call(
			origin: OriginFor<T>,
			dest: AccountIdLookupOf<T>,
			#[pallet::compact] value: BalanceOf<T>,
			gas_limit: Weight,
			storage_deposit_limit: Option<<BalanceOf<T> as codec::HasCompact>::Type>,
			data: Vec<u8>,
		) -> DispatchResultWithPostInfo {
			let gas_limit: Weight = gas_limit.into();
			let origin = ensure_signed(origin)?;
			let dest = T::Lookup::lookup(dest)?;
			let common = CommonInput {
				origin,
				value,
				data,
				gas_limit,
				storage_deposit_limit: storage_deposit_limit.map(Into::into),
				debug_message: None,
			};
<<<<<<< HEAD
			let mut output = CallInput::<T> { dest, determinism: Determinism::Deterministic }
				.run_guarded(common);
=======
			let mut output =
				CallInput::<T> { dest, determinism: Determinism::Enforced }.run_guarded(common);
>>>>>>> 3bb3882c
			if let Ok(retval) = &output.result {
				if retval.did_revert() {
					output.result = Err(<Error<T>>::ContractReverted.into());
				}
			}
			output.gas_meter.into_dispatch_result(output.result, T::WeightInfo::call())
		}

		/// Instantiates a new contract from the supplied `code` optionally transferring
		/// some balance.
		///
		/// This dispatchable has the same effect as calling [`Self::upload_code`] +
		/// [`Self::instantiate`]. Bundling them together provides efficiency gains. Please
		/// also check the documentation of [`Self::upload_code`].
		///
		/// # Parameters
		///
		/// * `value`: The balance to transfer from the `origin` to the newly created contract.
		/// * `gas_limit`: The gas limit enforced when executing the constructor.
		/// * `storage_deposit_limit`: The maximum amount of balance that can be charged/reserved
		///   from the caller to pay for the storage consumed.
		/// * `code`: The contract code to deploy in raw bytes.
		/// * `data`: The input data to pass to the contract constructor.
		/// * `salt`: Used for the address derivation. See [`Pallet::contract_address`].
		///
		/// Instantiation is executed as follows:
		///
		/// - The supplied `code` is instrumented, deployed, and a `code_hash` is created for that
		///   code.
		/// - If the `code_hash` already exists on the chain the underlying `code` will be shared.
		/// - The destination address is computed based on the sender, code_hash and the salt.
		/// - The smart-contract account is created at the computed address.
		/// - The `value` is transferred to the new account.
		/// - The `deploy` function is executed in the context of the newly-created account.
		#[pallet::call_index(7)]
		#[pallet::weight(
			T::WeightInfo::instantiate_with_code(code.len() as u32, data.len() as u32, salt.len() as u32)
			.saturating_add(*gas_limit)
		)]
		pub fn instantiate_with_code(
			origin: OriginFor<T>,
			#[pallet::compact] value: BalanceOf<T>,
			gas_limit: Weight,
			storage_deposit_limit: Option<<BalanceOf<T> as codec::HasCompact>::Type>,
			code: Vec<u8>,
			data: Vec<u8>,
			salt: Vec<u8>,
		) -> DispatchResultWithPostInfo {
			let origin = ensure_signed(origin)?;
			let code_len = code.len() as u32;
			let data_len = data.len() as u32;
			let salt_len = salt.len() as u32;
			let common = CommonInput {
				origin,
				value,
				data,
				gas_limit,
				storage_deposit_limit: storage_deposit_limit.map(Into::into),
				debug_message: None,
			};
			let mut output =
				InstantiateInput::<T> { code: Code::Upload(code), salt }.run_guarded(common);
			if let Ok(retval) = &output.result {
				if retval.1.did_revert() {
					output.result = Err(<Error<T>>::ContractReverted.into());
				}
			}
			output.gas_meter.into_dispatch_result(
				output.result.map(|(_address, result)| result),
				T::WeightInfo::instantiate_with_code(code_len, data_len, salt_len),
			)
		}

		/// Instantiates a contract from a previously deployed wasm binary.
		///
		/// This function is identical to [`Self::instantiate_with_code`] but without the
		/// code deployment step. Instead, the `code_hash` of an on-chain deployed wasm binary
		/// must be supplied.
		#[pallet::call_index(8)]
		#[pallet::weight(
			T::WeightInfo::instantiate(data.len() as u32, salt.len() as u32).saturating_add(*gas_limit)
		)]
		pub fn instantiate(
			origin: OriginFor<T>,
			#[pallet::compact] value: BalanceOf<T>,
			gas_limit: Weight,
			storage_deposit_limit: Option<<BalanceOf<T> as codec::HasCompact>::Type>,
			code_hash: CodeHash<T>,
			data: Vec<u8>,
			salt: Vec<u8>,
		) -> DispatchResultWithPostInfo {
			let origin = ensure_signed(origin)?;
			let data_len = data.len() as u32;
			let salt_len = salt.len() as u32;
			let common = CommonInput {
				origin,
				value,
				data,
				gas_limit,
				storage_deposit_limit: storage_deposit_limit.map(Into::into),
				debug_message: None,
			};
			let mut output =
				InstantiateInput::<T> { code: Code::Existing(code_hash), salt }.run_guarded(common);
			if let Ok(retval) = &output.result {
				if retval.1.did_revert() {
					output.result = Err(<Error<T>>::ContractReverted.into());
				}
			}
			output.gas_meter.into_dispatch_result(
				output.result.map(|(_address, output)| output),
				T::WeightInfo::instantiate(data_len, salt_len),
			)
		}
	}

	#[pallet::event]
	pub enum Event<T: Config> {
		/// Contract deployed by address at the specified address.
		Instantiated { deployer: T::AccountId, contract: T::AccountId },

		/// Contract has been removed.
		///
		/// # Note
		///
		/// The only way for a contract to be removed and emitting this event is by calling
		/// `seal_terminate`.
		Terminated {
			/// The contract that was terminated.
			contract: T::AccountId,
			/// The account that received the contracts remaining balance
			beneficiary: T::AccountId,
		},

		/// Code with the specified hash has been stored.
		CodeStored { code_hash: T::Hash },

		/// A custom event emitted by the contract.
		ContractEmitted {
			/// The contract that emitted the event.
			contract: T::AccountId,
			/// Data supplied by the contract. Metadata generated during contract compilation
			/// is needed to decode it.
			data: Vec<u8>,
		},

		/// A code with the specified hash was removed.
		CodeRemoved { code_hash: T::Hash },

		/// A contract's code was updated.
		ContractCodeUpdated {
			/// The contract that has been updated.
			contract: T::AccountId,
			/// New code hash that was set for the contract.
			new_code_hash: T::Hash,
			/// Previous code hash of the contract.
			old_code_hash: T::Hash,
		},

		/// A contract was called either by a plain account or another contract.
		///
		/// # Note
		///
		/// Please keep in mind that like all events this is only emitted for successful
		/// calls. This is because on failure all storage changes including events are
		/// rolled back.
		Called {
			/// The account that called the `contract`.
			caller: T::AccountId,
			/// The contract that was called.
			contract: T::AccountId,
		},

		/// A contract delegate called a code hash.
		///
		/// # Note
		///
		/// Please keep in mind that like all events this is only emitted for successful
		/// calls. This is because on failure all storage changes including events are
		/// rolled back.
		DelegateCalled {
			/// The contract that performed the delegate call and hence in whose context
			/// the `code_hash` is executed.
			contract: T::AccountId,
			/// The code hash that was delegate called.
			code_hash: CodeHash<T>,
		},
	}

	#[pallet::error]
	pub enum Error<T> {
		/// A new schedule must have a greater version than the current one.
		InvalidScheduleVersion,
		/// Invalid combination of flags supplied to `seal_call` or `seal_delegate_call`.
		InvalidCallFlags,
		/// The executed contract exhausted its gas limit.
		OutOfGas,
		/// The output buffer supplied to a contract API call was too small.
		OutputBufferTooSmall,
		/// Performing the requested transfer failed. Probably because there isn't enough
		/// free balance in the sender's account.
		TransferFailed,
		/// Performing a call was denied because the calling depth reached the limit
		/// of what is specified in the schedule.
		MaxCallDepthReached,
		/// No contract was found at the specified address.
		ContractNotFound,
		/// The code supplied to `instantiate_with_code` exceeds the limit specified in the
		/// current schedule.
		CodeTooLarge,
		/// No code could be found at the supplied code hash.
		CodeNotFound,
		/// A buffer outside of sandbox memory was passed to a contract API function.
		OutOfBounds,
		/// Input passed to a contract API function failed to decode as expected type.
		DecodingFailed,
		/// Contract trapped during execution.
		ContractTrapped,
		/// The size defined in `T::MaxValueSize` was exceeded.
		ValueTooLarge,
		/// Termination of a contract is not allowed while the contract is already
		/// on the call stack. Can be triggered by `seal_terminate`.
		TerminatedWhileReentrant,
		/// `seal_call` forwarded this contracts input. It therefore is no longer available.
		InputForwarded,
		/// The subject passed to `seal_random` exceeds the limit.
		RandomSubjectTooLong,
		/// The amount of topics passed to `seal_deposit_events` exceeds the limit.
		TooManyTopics,
		/// The chain does not provide a chain extension. Calling the chain extension results
		/// in this error. Note that this usually  shouldn't happen as deploying such contracts
		/// is rejected.
		NoChainExtension,
		/// A contract with the same AccountId already exists.
		DuplicateContract,
		/// A contract self destructed in its constructor.
		///
		/// This can be triggered by a call to `seal_terminate`.
		TerminatedInConstructor,
		/// A call tried to invoke a contract that is flagged as non-reentrant.
		/// The only other cause is that a call from a contract into the runtime tried to call back
		/// into `pallet-contracts`. This would make the whole pallet reentrant with regard to
		/// contract code execution which is not supported.
		ReentranceDenied,
		/// Origin doesn't have enough balance to pay the required storage deposits.
		StorageDepositNotEnoughFunds,
		/// More storage was created than allowed by the storage deposit limit.
		StorageDepositLimitExhausted,
		/// Code removal was denied because the code is still in use by at least one contract.
		CodeInUse,
		/// The contract ran to completion but decided to revert its storage changes.
		/// Please note that this error is only returned from extrinsics. When called directly
		/// or via RPC an `Ok` will be returned. In this case the caller needs to inspect the flags
		/// to determine whether a reversion has taken place.
		ContractReverted,
		/// The contract's code was found to be invalid during validation or instrumentation.
		///
		/// The most likely cause of this is that an API was used which is not supported by the
<<<<<<< HEAD
		/// node. This hapens if an older node is used with a new version of ink!. Try updating
=======
		/// node. This happens if an older node is used with a new version of ink!. Try updating
>>>>>>> 3bb3882c
		/// your node to the newest available version.
		///
		/// A more detailed error can be found on the node console if debug messages are enabled
		/// by supplying `-lruntime::contracts=debug`.
		CodeRejected,
		/// An indetermistic code was used in a context where this is not permitted.
		Indeterministic,
	}

	/// A mapping from an original code hash to the original code, untouched by instrumentation.
	#[pallet::storage]
	pub(crate) type PristineCode<T: Config> = StorageMap<_, Identity, CodeHash<T>, CodeVec<T>>;

	/// A mapping between an original code hash and instrumented wasm code, ready for execution.
	#[pallet::storage]
	pub(crate) type CodeStorage<T: Config> =
		StorageMap<_, Identity, CodeHash<T>, PrefabWasmModule<T>>;

	/// A mapping between an original code hash and its owner information.
	#[pallet::storage]
	pub(crate) type OwnerInfoOf<T: Config> = StorageMap<_, Identity, CodeHash<T>, OwnerInfo<T>>;

	/// This is a **monotonic** counter incremented on contract instantiation.
	///
	/// This is used in order to generate unique trie ids for contracts.
	/// The trie id of a new contract is calculated from hash(account_id, nonce).
	/// The nonce is required because otherwise the following sequence would lead to
	/// a possible collision of storage:
	///
	/// 1. Create a new contract.
	/// 2. Terminate the contract.
	/// 3. Immediately recreate the contract with the same account_id.
	///
	/// This is bad because the contents of a trie are deleted lazily and there might be
	/// storage of the old instantiation still in it when the new contract is created. Please
	/// note that we can't replace the counter by the block number because the sequence above
	/// can happen in the same block. We also can't keep the account counter in memory only
	/// because storage is the only way to communicate across different extrinsics in the
	/// same block.
	///
	/// # Note
	///
	/// Do not use it to determine the number of contracts. It won't be decremented if
	/// a contract is destroyed.
	#[pallet::storage]
	pub(crate) type Nonce<T: Config> = StorageValue<_, u64, ValueQuery>;

	/// The code associated with a given account.
	///
	/// TWOX-NOTE: SAFE since `AccountId` is a secure hash.
	#[pallet::storage]
	pub(crate) type ContractInfoOf<T: Config> =
		StorageMap<_, Twox64Concat, T::AccountId, ContractInfo<T>>;

	/// Evicted contracts that await child trie deletion.
	///
	/// Child trie deletion is a heavy operation depending on the amount of storage items
	/// stored in said trie. Therefore this operation is performed lazily in `on_idle`.
	#[pallet::storage]
	pub(crate) type DeletionQueue<T: Config> = StorageMap<_, Twox64Concat, u32, TrieId>;

	/// A pair of monotonic counters used to track the latest contract marked for deletion
	/// and the latest deleted contract in queue.
	#[pallet::storage]
	pub(crate) type DeletionQueueCounter<T: Config> =
		StorageValue<_, DeletionQueueManager<T>, ValueQuery>;
}

/// Context of a contract invocation.
struct CommonInput<'a, T: Config> {
	origin: T::AccountId,
	value: BalanceOf<T>,
	data: Vec<u8>,
	gas_limit: Weight,
	storage_deposit_limit: Option<BalanceOf<T>>,
	debug_message: Option<&'a mut DebugBufferVec<T>>,
}

/// Input specific to a call into contract.
struct CallInput<T: Config> {
	dest: T::AccountId,
	determinism: Determinism,
}

/// Input specific to a contract instantiation invocation.
struct InstantiateInput<T: Config> {
	code: Code<CodeHash<T>>,
	salt: Vec<u8>,
}

/// Return type of private helper functions.
struct InternalOutput<T: Config, O> {
	/// The gas meter that was used to execute the call.
	gas_meter: GasMeter<T>,
	/// The storage deposit used by the call.
	storage_deposit: StorageDeposit<BalanceOf<T>>,
	/// The result of the call.
	result: Result<O, ExecError>,
}

<<<<<<< HEAD
/// Helper trait to wrap contract execution entry points into a signle function
=======
/// Helper trait to wrap contract execution entry points into a single function
>>>>>>> 3bb3882c
/// [`Invokable::run_guarded`].
trait Invokable<T: Config> {
	/// What is returned as a result of a successful invocation.
	type Output;

	/// Single entry point to contract execution.
	/// Downstream execution flow is branched by implementations of [`Invokable`] trait:
	///
	/// - [`InstantiateInput::run`] runs contract instantiation,
	/// - [`CallInput::run`] runs contract call.
	///
	/// We enforce a re-entrancy guard here by initializing and checking a boolean flag through a
	/// global reference.
	fn run_guarded(&self, common: CommonInput<T>) -> InternalOutput<T, Self::Output> {
		// Set up a global reference to the boolean flag used for the re-entrancy guard.
		environmental!(executing_contract: bool);

		let gas_limit = common.gas_limit;
		executing_contract::using_once(&mut false, || {
			executing_contract::with(|f| {
				// Fail if already entered contract execution
				if *f {
					return Err(())
				}
				// We are entering contract execution
				*f = true;
				Ok(())
			})
			.expect("Returns `Ok` if called within `using_once`. It is syntactically obvious that this is the case; qed")
			.map_or_else(
				|_| InternalOutput {
					gas_meter: GasMeter::new(gas_limit),
					storage_deposit: Default::default(),
					result: Err(ExecError {
						error: <Error<T>>::ReentranceDenied.into(),
						origin: ErrorOrigin::Caller,
					}),
				},
				// Enter contract call.
				|_| self.run(common, GasMeter::new(gas_limit)),
			)
		})
	}

	/// Method that does the actual call to a contract. It can be either a call to a deployed
	/// contract or a instantiation of a new one.
	///
	/// Called by dispatchables and public functions through the [`Invokable::run_guarded`].
	fn run(
		&self,
		common: CommonInput<T>,
		gas_meter: GasMeter<T>,
	) -> InternalOutput<T, Self::Output>;
}

impl<T: Config> Invokable<T> for CallInput<T> {
	type Output = ExecReturnValue;

	fn run(
		&self,
		common: CommonInput<T>,
		mut gas_meter: GasMeter<T>,
	) -> InternalOutput<T, Self::Output> {
		let mut storage_meter =
			match StorageMeter::new(&common.origin, common.storage_deposit_limit, common.value) {
				Ok(meter) => meter,
				Err(err) =>
					return InternalOutput {
						result: Err(err.into()),
						gas_meter,
						storage_deposit: Default::default(),
					},
			};
		let schedule = T::Schedule::get();
		let CallInput { dest, determinism } = self;
		let CommonInput { origin, value, data, debug_message, .. } = common;
		let result = ExecStack::<T, PrefabWasmModule<T>>::run_call(
			origin.clone(),
			dest.clone(),
			&mut gas_meter,
			&mut storage_meter,
			&schedule,
			value,
			data.clone(),
			debug_message,
			*determinism,
		);
		InternalOutput { gas_meter, storage_deposit: storage_meter.into_deposit(&origin), result }
	}
}

impl<T: Config> Invokable<T> for InstantiateInput<T> {
	type Output = (AccountIdOf<T>, ExecReturnValue);

	fn run(
		&self,
		mut common: CommonInput<T>,
		mut gas_meter: GasMeter<T>,
	) -> InternalOutput<T, Self::Output> {
		let mut storage_deposit = Default::default();
		let try_exec = || {
			let schedule = T::Schedule::get();
			let (extra_deposit, executable) = match &self.code {
				Code::Upload(binary) => {
					let executable = PrefabWasmModule::from_code(
						binary.clone(),
						&schedule,
						common.origin.clone(),
<<<<<<< HEAD
						Determinism::Deterministic,
=======
						Determinism::Enforced,
>>>>>>> 3bb3882c
						TryInstantiate::Skip,
					)
					.map_err(|(err, msg)| {
						common
							.debug_message
							.as_mut()
							.map(|buffer| buffer.try_extend(&mut msg.bytes()));
						err
					})?;
					// The open deposit will be charged during execution when the
					// uploaded module does not already exist. This deposit is not part of the
					// storage meter because it is not transferred to the contract but
					// reserved on the uploading account.
					(executable.open_deposit(), executable)
				},
				Code::Existing(hash) => (
					Default::default(),
					PrefabWasmModule::from_storage(*hash, &schedule, &mut gas_meter)?,
				),
			};
			let mut storage_meter = StorageMeter::new(
				&common.origin,
				common.storage_deposit_limit,
				common.value.saturating_add(extra_deposit),
			)?;

			let InstantiateInput { salt, .. } = self;
			let CommonInput { origin, value, data, debug_message, .. } = common;
			let result = ExecStack::<T, PrefabWasmModule<T>>::run_instantiate(
				origin.clone(),
				executable,
				&mut gas_meter,
				&mut storage_meter,
				&schedule,
				value,
				data.clone(),
				&salt,
				debug_message,
			);
			storage_deposit = storage_meter
				.into_deposit(&origin)
				.saturating_add(&StorageDeposit::Charge(extra_deposit));
			result
		};
		InternalOutput { result: try_exec(), gas_meter, storage_deposit }
	}
}

impl<T: Config> Pallet<T> {
	/// Perform a call to a specified contract.
	///
	/// This function is similar to [`Self::call`], but doesn't perform any address lookups
	/// and better suitable for calling directly from Rust.
	///
	/// # Note
	///
	/// `debug` should only ever be set to `true` when executing as an RPC because
	/// it adds allocations and could be abused to drive the runtime into an OOM panic.
	/// If set to `true` it returns additional human readable debugging information.
	///
	/// It returns the execution result and the amount of used weight.
	pub fn bare_call(
		origin: T::AccountId,
		dest: T::AccountId,
		value: BalanceOf<T>,
		gas_limit: Weight,
		storage_deposit_limit: Option<BalanceOf<T>>,
		data: Vec<u8>,
		debug: bool,
		determinism: Determinism,
	) -> ContractExecResult<BalanceOf<T>> {
		let mut debug_message = if debug { Some(DebugBufferVec::<T>::default()) } else { None };
		let common = CommonInput {
			origin,
			value,
			data,
			gas_limit,
			storage_deposit_limit,
			debug_message: debug_message.as_mut(),
		};
		let output = CallInput::<T> { dest, determinism }.run_guarded(common);
		ContractExecResult {
			result: output.result.map_err(|r| r.error),
			gas_consumed: output.gas_meter.gas_consumed(),
			gas_required: output.gas_meter.gas_required(),
			storage_deposit: output.storage_deposit,
			debug_message: debug_message.unwrap_or_default().to_vec(),
		}
	}

	/// Instantiate a new contract.
	///
	/// This function is similar to [`Self::instantiate`], but doesn't perform any address lookups
	/// and better suitable for calling directly from Rust.
	///
	/// It returns the execution result, account id and the amount of used weight.
	///
	/// # Note
	///
	/// `debug` should only ever be set to `true` when executing as an RPC because
	/// it adds allocations and could be abused to drive the runtime into an OOM panic.
	/// If set to `true` it returns additional human readable debugging information.
	pub fn bare_instantiate(
		origin: T::AccountId,
		value: BalanceOf<T>,
		gas_limit: Weight,
		storage_deposit_limit: Option<BalanceOf<T>>,
		code: Code<CodeHash<T>>,
		data: Vec<u8>,
		salt: Vec<u8>,
		debug: bool,
	) -> ContractInstantiateResult<T::AccountId, BalanceOf<T>> {
		let mut debug_message = if debug { Some(DebugBufferVec::<T>::default()) } else { None };
		let common = CommonInput {
			origin,
			value,
			data,
			gas_limit,
			storage_deposit_limit,
			debug_message: debug_message.as_mut(),
		};
		let output = InstantiateInput::<T> { code, salt }.run_guarded(common);
		ContractInstantiateResult {
			result: output
				.result
				.map(|(account_id, result)| InstantiateReturnValue { result, account_id })
				.map_err(|e| e.error),
			gas_consumed: output.gas_meter.gas_consumed(),
			gas_required: output.gas_meter.gas_required(),
			storage_deposit: output.storage_deposit,
			debug_message: debug_message.unwrap_or_default().to_vec(),
		}
	}

	/// Upload new code without instantiating a contract from it.
	///
	/// This function is similar to [`Self::upload_code`], but doesn't perform any address lookups
	/// and better suitable for calling directly from Rust.
	pub fn bare_upload_code(
		origin: T::AccountId,
		code: Vec<u8>,
		storage_deposit_limit: Option<BalanceOf<T>>,
		determinism: Determinism,
	) -> CodeUploadResult<CodeHash<T>, BalanceOf<T>> {
		let schedule = T::Schedule::get();
		let module = PrefabWasmModule::from_code(
			code,
			&schedule,
			origin,
			determinism,
			TryInstantiate::Instantiate,
		)
		.map_err(|(err, _)| err)?;
		let deposit = module.open_deposit();
		if let Some(storage_deposit_limit) = storage_deposit_limit {
			ensure!(storage_deposit_limit >= deposit, <Error<T>>::StorageDepositLimitExhausted);
		}
		let result = CodeUploadReturnValue { code_hash: *module.code_hash(), deposit };
		module.store()?;
		Ok(result)
	}

	/// Query storage of a specified contract under a specified key.
	pub fn get_storage(address: T::AccountId, key: Vec<u8>) -> GetStorageResult {
		let contract_info =
			ContractInfoOf::<T>::get(&address).ok_or(ContractAccessError::DoesntExist)?;

		let maybe_value = contract_info.read(
<<<<<<< HEAD
			&StorageKey::<T>::try_from(key).map_err(|_| ContractAccessError::KeyDecodingFailed)?,
=======
			&Key::<T>::try_from_var(key)
				.map_err(|_| ContractAccessError::KeyDecodingFailed)?
				.into(),
>>>>>>> 3bb3882c
		);
		Ok(maybe_value)
	}

	/// Determine the address of a contract.
	///
	/// This is the address generation function used by contract instantiation. See
	/// [`DefaultAddressGenerator`] for the default implementation.
	pub fn contract_address(
		deploying_address: &T::AccountId,
		code_hash: &CodeHash<T>,
		input_data: &[u8],
		salt: &[u8],
	) -> T::AccountId {
		T::AddressGenerator::contract_address(deploying_address, code_hash, input_data, salt)
	}

	/// Returns the code hash of the contract specified by `account` ID.
	pub fn code_hash(account: &AccountIdOf<T>) -> Option<CodeHash<T>> {
		ContractInfo::<T>::load_code_hash(account)
	}

	/// Store code for benchmarks which does not check nor instrument the code.
	#[cfg(feature = "runtime-benchmarks")]
	fn store_code_raw(
		code: Vec<u8>,
		owner: T::AccountId,
	) -> frame_support::dispatch::DispatchResult {
		let schedule = T::Schedule::get();
		PrefabWasmModule::store_code_unchecked(code, &schedule, owner)?;
		Ok(())
	}

	/// This exists so that benchmarks can determine the weight of running an instrumentation.
	#[cfg(feature = "runtime-benchmarks")]
	fn reinstrument_module(
		module: &mut PrefabWasmModule<T>,
		schedule: &Schedule<T>,
	) -> frame_support::dispatch::DispatchResult {
		self::wasm::reinstrument(module, schedule).map(|_| ())
	}

	/// Deposit a pallet contracts event. Handles the conversion to the overarching event type.
	fn deposit_event(topics: Vec<T::Hash>, event: Event<T>) {
		<frame_system::Pallet<T>>::deposit_event_indexed(
			&topics,
			<T as Config>::RuntimeEvent::from(event).into(),
		)
	}

	/// Return the existential deposit of [`Config::Currency`].
	fn min_balance() -> BalanceOf<T> {
		<T::Currency as Inspect<AccountIdOf<T>>>::minimum_balance()
	}

	/// Convert gas_limit from 1D Weight to a 2D Weight.
	///
	/// Used by backwards compatible extrinsics. We cannot just set the proof_size weight limit to
	/// zero or an old `Call` will just fail with OutOfGas.
	fn compat_weight_limit(gas_limit: OldWeight) -> Weight {
<<<<<<< HEAD
		Weight::from_parts(gas_limit.0, u64::from(T::MaxCodeLen::get()) * 2)
=======
		Weight::from_parts(gas_limit, u64::from(T::MaxCodeLen::get()) * 2)
>>>>>>> 3bb3882c
	}
}

sp_api::decl_runtime_apis! {
	/// The API used to dry-run contract interactions.
	#[api_version(2)]
	pub trait ContractsApi<AccountId, Balance, BlockNumber, Hash> where
		AccountId: Codec,
		Balance: Codec,
		BlockNumber: Codec,
		Hash: Codec,
	{
		/// Perform a call from a specified account to a given contract.
		///
		/// See [`crate::Pallet::bare_call`].
		fn call(
			origin: AccountId,
			dest: AccountId,
			value: Balance,
			gas_limit: Option<Weight>,
			storage_deposit_limit: Option<Balance>,
			input_data: Vec<u8>,
		) -> ContractExecResult<Balance>;

		/// Instantiate a new contract.
		///
		/// See `[crate::Pallet::bare_instantiate]`.
		fn instantiate(
			origin: AccountId,
			value: Balance,
			gas_limit: Option<Weight>,
			storage_deposit_limit: Option<Balance>,
			code: Code<Hash>,
			data: Vec<u8>,
			salt: Vec<u8>,
		) -> ContractInstantiateResult<AccountId, Balance>;


		/// Upload new code without instantiating a contract from it.
		///
		/// See [`crate::Pallet::bare_upload_code`].
		fn upload_code(
			origin: AccountId,
			code: Vec<u8>,
			storage_deposit_limit: Option<Balance>,
			determinism: Determinism,
		) -> CodeUploadResult<Hash, Balance>;

		/// Query a given storage key in a given contract.
		///
		/// Returns `Ok(Some(Vec<u8>))` if the storage value exists under the given key in the
		/// specified account and `Ok(None)` if it doesn't. If the account specified by the address
		/// doesn't exist, or doesn't have a contract then `Err` is returned.
		fn get_storage(
			address: AccountId,
			key: Vec<u8>,
		) -> GetStorageResult;
	}
}<|MERGE_RESOLUTION|>--- conflicted
+++ resolved
@@ -83,11 +83,6 @@
 #![cfg_attr(not(feature = "std"), no_std)]
 #![cfg_attr(feature = "runtime-benchmarks", recursion_limit = "1024")]
 
-<<<<<<< HEAD
-#[macro_use]
-mod gas;
-=======
->>>>>>> 3bb3882c
 mod address;
 mod benchmarking;
 mod exec;
@@ -104,15 +99,9 @@
 mod tests;
 
 use crate::{
-<<<<<<< HEAD
-	exec::{AccountIdOf, ErrorOrigin, ExecError, Executable, Stack as ExecStack},
-	gas::GasMeter,
-	storage::{meter::Meter as StorageMeter, ContractInfo, DeletedContract},
-=======
 	exec::{AccountIdOf, ErrorOrigin, ExecError, Executable, Key, Stack as ExecStack},
 	gas::GasMeter,
 	storage::{meter::Meter as StorageMeter, ContractInfo, DeletionQueueManager},
->>>>>>> 3bb3882c
 	wasm::{OwnerInfo, PrefabWasmModule, TryInstantiate},
 	weights::WeightInfo,
 };
@@ -141,11 +130,7 @@
 
 pub use crate::{
 	address::{AddressGenerator, DefaultAddressGenerator},
-<<<<<<< HEAD
-	exec::{Frame, VarSizedKey as StorageKey},
-=======
 	exec::Frame,
->>>>>>> 3bb3882c
 	migration::Migration,
 	pallet::*,
 	schedule::{HostFnWeights, InstructionWeights, Limits, Schedule},
@@ -163,15 +148,12 @@
 type RelaxedCodeVec<T> = WeakBoundedVec<u8, <T as Config>::MaxCodeLen>;
 type AccountIdLookupOf<T> = <<T as frame_system::Config>::Lookup as StaticLookup>::Source;
 type DebugBufferVec<T> = BoundedVec<u8, <T as Config>::MaxDebugBufferLen>;
-<<<<<<< HEAD
-=======
 
 /// The old weight type.
 ///
 /// This is a copy of the [`frame_support::weights::OldWeight`] type since the contracts pallet
 /// needs to support it indefinitely.
 type OldWeight = u64;
->>>>>>> 3bb3882c
 
 /// Used as a sentinel value when reading and writing contract memory.
 ///
@@ -181,8 +163,6 @@
 /// that this value makes sense for a memory location or length.
 const SENTINEL: u32 = u32::MAX;
 
-<<<<<<< HEAD
-=======
 /// The target that is used for the log output emitted by this crate.
 ///
 /// Hence you can use this target to selectively increase the log level for this crate.
@@ -190,7 +170,6 @@
 /// Example: `RUST_LOG=runtime::contracts=debug my_code --dev`
 const LOG_TARGET: &str = "runtime::contracts";
 
->>>>>>> 3bb3882c
 #[frame_support::pallet]
 pub mod pallet {
 	use super::*;
@@ -273,15 +252,6 @@
 		/// The allowed depth is `CallStack::size() + 1`.
 		/// Therefore a size of `0` means that a contract cannot use call or instantiate.
 		/// In other words only the origin called "root contract" is allowed to execute then.
-<<<<<<< HEAD
-		///
-		/// This setting along with [`MaxCodeLen`](#associatedtype.MaxCodeLen) directly affects
-		/// memory usage of your runtime.
-		type CallStack: Array<Item = Frame<Self>>;
-
-		/// The maximum number of contracts that can be pending for deletion.
-=======
->>>>>>> 3bb3882c
 		///
 		/// This setting along with [`MaxCodeLen`](#associatedtype.MaxCodeLen) directly affects
 		/// memory usage of your runtime.
@@ -348,25 +318,6 @@
 				.saturating_add(T::WeightInfo::on_process_deletion_queue_batch())
 		}
 
-<<<<<<< HEAD
-		fn on_initialize(_block: T::BlockNumber) -> Weight {
-			// We want to process the deletion_queue in the on_idle hook. Only in the case
-			// that the queue length has reached its maximal depth, we process it here.
-			let max_len = T::DeletionQueueDepth::get() as usize;
-			let queue_len = <DeletionQueue<T>>::decode_len().unwrap_or(0);
-			if queue_len >= max_len {
-				// We do not want to go above the block limit and rather avoid lazy deletion
-				// in that case. This should only happen on runtime upgrades.
-				let weight_limit = T::BlockWeights::get()
-					.max_block
-					.saturating_sub(System::<T>::block_weight().total())
-					.min(T::DeletionWeightLimit::get());
-				ContractInfo::<T>::process_deletion_queue_batch(weight_limit)
-					.saturating_add(T::WeightInfo::on_process_deletion_queue_batch())
-			} else {
-				T::WeightInfo::on_process_deletion_queue_batch()
-			}
-=======
 		fn integrity_test() {
 			// Total runtime memory limit
 			let max_runtime_mem: u32 = T::Schedule::get().limits.runtime_memory;
@@ -430,72 +381,6 @@
 				MIN_DEBUG_BUF_SIZE,
 				T::MaxDebugBufferLen::get(),
 			)
->>>>>>> 3bb3882c
-		}
-
-		fn integrity_test() {
-			// Total runtime memory is expected to have 128Mb upper limit
-			const MAX_RUNTIME_MEM: u32 = 1024 * 1024 * 128;
-			// Memory limits for a single contract:
-			// Value stack size: 1Mb per contract, default defined in wasmi
-			const MAX_STACK_SIZE: u32 = 1024 * 1024;
-			// Heap limit is normally 16 mempages of 64kb each = 1Mb per contract
-			let max_heap_size = T::Schedule::get().limits.max_memory_size();
-			// Max call depth is CallStack::size() + 1
-			let max_call_depth = u32::try_from(T::CallStack::size().saturating_add(1))
-				.expect("CallStack size is too big");
-
-			// Check that given configured `MaxCodeLen`, runtime heap memory limit can't be broken.
-			//
-			// In worst case, the decoded wasm contract code would be `x16` times larger than the
-			// encoded one. This is because even a single-byte wasm instruction has 16-byte size in
-			// wasmi. This gives us `MaxCodeLen*16` safety margin.
-			//
-			// Next, the pallet keeps both the original and instrumented wasm blobs for each
-			// contract, hence we add up `MaxCodeLen*2` more to the safety margin.
-			//
-			// Finally, the inefficiencies of the freeing-bump allocator
-			// being used in the client for the runtime memory allocations, could lead to possible
-			// memory allocations for contract code grow up to `x4` times in some extreme cases,
-			// which gives us total multiplier of `18*4` for `MaxCodeLen`.
-			//
-			// That being said, for every contract executed in runtime, at least `MaxCodeLen*18*4`
-			// memory should be available. Note that maximum allowed heap memory and stack size per
-			// each contract (stack frame) should also be counted.
-			//
-			// Finally, we allow 50% of the runtime memory to be utilized by the contracts call
-			// stack, keeping the rest for other facilities, such as PoV, etc.
-			//
-			// This gives us the following formula:
-			//
-			// `(MaxCodeLen * 18 * 4 + MAX_STACK_SIZE + max_heap_size) * max_call_depth <
-			// MAX_RUNTIME_MEM/2`
-			//
-			// Hence the upper limit for the `MaxCodeLen` can be defined as follows:
-			let code_len_limit = MAX_RUNTIME_MEM
-				.saturating_div(2)
-				.saturating_div(max_call_depth)
-				.saturating_sub(max_heap_size)
-				.saturating_sub(MAX_STACK_SIZE)
-				.saturating_div(18 * 4);
-
-			assert!(
-				T::MaxCodeLen::get() < code_len_limit,
-				"Given `CallStack` height {:?}, `MaxCodeLen` should be set less than {:?} \
-				 (current value is {:?}), to avoid possible runtime oom issues.",
-				max_call_depth,
-				code_len_limit,
-				T::MaxCodeLen::get(),
-			);
-
-			// Debug buffer should at least be large enough to accomodate a simple error message
-			const MIN_DEBUG_BUF_SIZE: u32 = 256;
-			assert!(
-				T::MaxDebugBufferLen::get() > MIN_DEBUG_BUF_SIZE,
-				"Debug buffer should have minimum size of {} (current setting is {})",
-				MIN_DEBUG_BUF_SIZE,
-				T::MaxDebugBufferLen::get(),
-			)
 		}
 	}
 
@@ -594,15 +479,9 @@
 		/// the in storage version to the current
 		/// [`InstructionWeights::version`](InstructionWeights).
 		///
-<<<<<<< HEAD
-		/// - `determinism`: If this is set to any other value but [`Determinism::Deterministic`]
-		///   then the only way to use this code is to delegate call into it from an offchain
-		///   execution. Set to [`Determinism::Deterministic`] if in doubt.
-=======
 		/// - `determinism`: If this is set to any other value but [`Determinism::Enforced`] then
 		///   the only way to use this code is to delegate call into it from an offchain execution.
 		///   Set to [`Determinism::Enforced`] if in doubt.
->>>>>>> 3bb3882c
 		///
 		/// # Note
 		///
@@ -716,13 +595,8 @@
 				storage_deposit_limit: storage_deposit_limit.map(Into::into),
 				debug_message: None,
 			};
-<<<<<<< HEAD
-			let mut output = CallInput::<T> { dest, determinism: Determinism::Deterministic }
-				.run_guarded(common);
-=======
 			let mut output =
 				CallInput::<T> { dest, determinism: Determinism::Enforced }.run_guarded(common);
->>>>>>> 3bb3882c
 			if let Ok(retval) = &output.result {
 				if retval.did_revert() {
 					output.result = Err(<Error<T>>::ContractReverted.into());
@@ -981,11 +855,7 @@
 		/// The contract's code was found to be invalid during validation or instrumentation.
 		///
 		/// The most likely cause of this is that an API was used which is not supported by the
-<<<<<<< HEAD
-		/// node. This hapens if an older node is used with a new version of ink!. Try updating
-=======
 		/// node. This happens if an older node is used with a new version of ink!. Try updating
->>>>>>> 3bb3882c
 		/// your node to the newest available version.
 		///
 		/// A more detailed error can be found on the node console if debug messages are enabled
@@ -1086,11 +956,7 @@
 	result: Result<O, ExecError>,
 }
 
-<<<<<<< HEAD
-/// Helper trait to wrap contract execution entry points into a signle function
-=======
 /// Helper trait to wrap contract execution entry points into a single function
->>>>>>> 3bb3882c
 /// [`Invokable::run_guarded`].
 trait Invokable<T: Config> {
 	/// What is returned as a result of a successful invocation.
@@ -1199,11 +1065,7 @@
 						binary.clone(),
 						&schedule,
 						common.origin.clone(),
-<<<<<<< HEAD
-						Determinism::Deterministic,
-=======
 						Determinism::Enforced,
->>>>>>> 3bb3882c
 						TryInstantiate::Skip,
 					)
 					.map_err(|(err, msg)| {
@@ -1372,13 +1234,9 @@
 			ContractInfoOf::<T>::get(&address).ok_or(ContractAccessError::DoesntExist)?;
 
 		let maybe_value = contract_info.read(
-<<<<<<< HEAD
-			&StorageKey::<T>::try_from(key).map_err(|_| ContractAccessError::KeyDecodingFailed)?,
-=======
 			&Key::<T>::try_from_var(key)
 				.map_err(|_| ContractAccessError::KeyDecodingFailed)?
 				.into(),
->>>>>>> 3bb3882c
 		);
 		Ok(maybe_value)
 	}
@@ -1439,11 +1297,7 @@
 	/// Used by backwards compatible extrinsics. We cannot just set the proof_size weight limit to
 	/// zero or an old `Call` will just fail with OutOfGas.
 	fn compat_weight_limit(gas_limit: OldWeight) -> Weight {
-<<<<<<< HEAD
-		Weight::from_parts(gas_limit.0, u64::from(T::MaxCodeLen::get()) * 2)
-=======
 		Weight::from_parts(gas_limit, u64::from(T::MaxCodeLen::get()) * 2)
->>>>>>> 3bb3882c
 	}
 }
 
