// This file is part of Substrate.

// Copyright (C) Parity Technologies (UK) Ltd.
// SPDX-License-Identifier: Apache-2.0

// Licensed under the Apache License, Version 2.0 (the "License");
// you may not use this file except in compliance with the License.
// You may obtain a copy of the License at
//
// 	http://www.apache.org/licenses/LICENSE-2.0
//
// Unless required by applicable law or agreed to in writing, software
// distributed under the License is distributed on an "AS IS" BASIS,
// WITHOUT WARRANTIES OR CONDITIONS OF ANY KIND, either express or implied.
// See the License for the specific language governing permissions and
// limitations under the License.

use crate::{
	gas::GasMeter,
	storage::{self, DepositAccount, WriteOutcome},
	BalanceOf, CodeHash, Config, ContractInfo, ContractInfoOf, DebugBufferVec, Determinism, Error,
<<<<<<< HEAD
	Event, Nonce, Pallet as Contracts, Schedule, System,
=======
	Event, Nonce, Pallet as Contracts, Schedule, System, LOG_TARGET,
>>>>>>> 3bb3882c
};
use frame_support::{
	crypto::ecdsa::ECDSAExt,
	dispatch::{
		fmt::Debug, DispatchError, DispatchResult, DispatchResultWithPostInfo, Dispatchable,
	},
	storage::{with_transaction, TransactionOutcome},
	traits::{
		tokens::{Fortitude::Polite, Preservation::Expendable},
		Contains, Currency, ExistenceRequirement, OriginTrait, Randomness, Time,
	},
	weights::Weight,
	Blake2_128Concat, BoundedVec, StorageHasher,
};
use frame_system::RawOrigin;
use pallet_contracts_primitives::ExecReturnValue;
use smallvec::{Array, SmallVec};
<<<<<<< HEAD
use sp_core::ecdsa::Public as ECDSAPublic;
=======
use sp_core::{
	ecdsa::Public as ECDSAPublic,
	sr25519::{Public as SR25519Public, Signature as SR25519Signature},
};
>>>>>>> 3bb3882c
use sp_io::{crypto::secp256k1_ecdsa_recover_compressed, hashing::blake2_256};
use sp_runtime::traits::{Convert, Hash, Zero};
use sp_std::{marker::PhantomData, mem, prelude::*, vec::Vec};

pub type AccountIdOf<T> = <T as frame_system::Config>::AccountId;
pub type MomentOf<T> = <<T as Config>::Time as Time>::Moment;
pub type SeedOf<T> = <T as frame_system::Config>::Hash;
pub type BlockNumberOf<T> = <T as frame_system::Config>::BlockNumber;
pub type ExecResult = Result<ExecReturnValue, ExecError>;

/// A type that represents a topic of an event. At the moment a hash is used.
pub type TopicOf<T> = <T as frame_system::Config>::Hash;

/// Type for variable sized storage key. Used for transparent hashing.
type VarSizedKey<T> = BoundedVec<u8, <T as Config>::MaxStorageKeyLen>;

/// Combined key type for both fixed and variable sized storage keys.
pub enum Key<T: Config> {
	/// Variant for fixed sized keys.
	Fix([u8; 32]),
	/// Variant for variable sized keys.
	Var(VarSizedKey<T>),
}

impl<T: Config> Key<T> {
	/// Copies self into a new vec.
	pub fn to_vec(&self) -> Vec<u8> {
		match self {
			Key::Fix(v) => v.to_vec(),
			Key::Var(v) => v.to_vec(),
		}
	}

	pub fn hash(&self) -> Vec<u8> {
		match self {
			Key::Fix(v) => blake2_256(v.as_slice()).to_vec(),
			Key::Var(v) => Blake2_128Concat::hash(v.as_slice()),
		}
	}

	pub fn try_from_fix(v: Vec<u8>) -> Result<Self, Vec<u8>> {
		<[u8; 32]>::try_from(v).map(Self::Fix)
	}

	pub fn try_from_var(v: Vec<u8>) -> Result<Self, Vec<u8>> {
		VarSizedKey::<T>::try_from(v).map(Self::Var)
	}
}

/// Origin of the error.
///
/// Call or instantiate both called into other contracts and pass through errors happening
/// in those to the caller. This enum is for the caller to distinguish whether the error
/// happened during the execution of the callee or in the current execution context.
#[cfg_attr(test, derive(Debug, PartialEq))]
pub enum ErrorOrigin {
	/// Caller error origin.
	///
	/// The error happened in the current execution context rather than in the one
	/// of the contract that is called into.
	Caller,
	/// The error happened during execution of the called contract.
	Callee,
}

/// Error returned by contract execution.
#[cfg_attr(test, derive(Debug, PartialEq))]
pub struct ExecError {
	/// The reason why the execution failed.
	pub error: DispatchError,
	/// Origin of the error.
	pub origin: ErrorOrigin,
}

impl<T: Into<DispatchError>> From<T> for ExecError {
	fn from(error: T) -> Self {
		Self { error: error.into(), origin: ErrorOrigin::Caller }
	}
}

/// An interface that provides access to the external environment in which the
/// smart-contract is executed.
///
/// This interface is specialized to an account of the executing code, so all
/// operations are implicitly performed on that account.
///
/// # Note
///
/// This trait is sealed and cannot be implemented by downstream crates.
pub trait Ext: sealing::Sealed {
	type T: Config;

	/// Call (possibly transferring some amount of funds) into the specified account.
	///
	/// Returns the original code size of the called contract.
	fn call(
		&mut self,
		gas_limit: Weight,
		deposit_limit: BalanceOf<Self::T>,
		to: AccountIdOf<Self::T>,
		value: BalanceOf<Self::T>,
		input_data: Vec<u8>,
		allows_reentry: bool,
	) -> Result<ExecReturnValue, ExecError>;

	/// Execute code in the current frame.
	///
	/// Returns the original code size of the called contract.
	fn delegate_call(
		&mut self,
		code: CodeHash<Self::T>,
		input_data: Vec<u8>,
	) -> Result<ExecReturnValue, ExecError>;

	/// Instantiate a contract from the given code.
	///
	/// Returns the original code size of the called contract.
	/// The newly created account will be associated with `code`. `value` specifies the amount of
	/// value transferred from this to the newly created account.
	fn instantiate(
		&mut self,
		gas_limit: Weight,
		deposit_limit: BalanceOf<Self::T>,
		code: CodeHash<Self::T>,
		value: BalanceOf<Self::T>,
		input_data: Vec<u8>,
		salt: &[u8],
	) -> Result<(AccountIdOf<Self::T>, ExecReturnValue), ExecError>;

	/// Transfer all funds to `beneficiary` and delete the contract.
	///
	/// Since this function removes the self contract eagerly, if succeeded, no further actions
	/// should be performed on this `Ext` instance.
	///
	/// This function will fail if the same contract is present on the contract
	/// call stack.
	fn terminate(&mut self, beneficiary: &AccountIdOf<Self::T>) -> Result<(), DispatchError>;

	/// Transfer some amount of funds into the specified account.
	fn transfer(&mut self, to: &AccountIdOf<Self::T>, value: BalanceOf<Self::T>) -> DispatchResult;

	/// Returns the storage entry of the executing account by the given `key`.
	///
	/// Returns `None` if the `key` wasn't previously set by `set_storage` or
	/// was deleted.
	fn get_storage(&mut self, key: &Key<Self::T>) -> Option<Vec<u8>>;

	/// Returns `Some(len)` (in bytes) if a storage item exists at `key`.
	///
	/// Returns `None` if the `key` wasn't previously set by `set_storage` or
	/// was deleted.
	fn get_storage_size(&mut self, key: &Key<Self::T>) -> Option<u32>;

	/// Sets the storage entry by the given key to the specified value. If `value` is `None` then
	/// the storage entry is deleted.
	fn set_storage(
		&mut self,
		key: &Key<Self::T>,
		value: Option<Vec<u8>>,
		take_old: bool,
	) -> Result<WriteOutcome, DispatchError>;

	/// Returns a reference to the account id of the caller.
	fn caller(&self) -> &AccountIdOf<Self::T>;

	/// Check if a contract lives at the specified `address`.
	fn is_contract(&self, address: &AccountIdOf<Self::T>) -> bool;

	/// Returns the code hash of the contract for the given `address`.
	///
	/// Returns `None` if the `address` does not belong to a contract.
	fn code_hash(&self, address: &AccountIdOf<Self::T>) -> Option<CodeHash<Self::T>>;

	/// Returns the code hash of the contract being executed.
	fn own_code_hash(&mut self) -> &CodeHash<Self::T>;

	/// Check if the caller of the current contract is the origin of the whole call stack.
	///
	/// This can be checked with `is_contract(self.caller())` as well.
	/// However, this function does not require any storage lookup and therefore uses less weight.
	fn caller_is_origin(&self) -> bool;

	/// Returns a reference to the account id of the current contract.
	fn address(&self) -> &AccountIdOf<Self::T>;

	/// Returns the balance of the current contract.
	///
	/// The `value_transferred` is already added.
	fn balance(&self) -> BalanceOf<Self::T>;

	/// Returns the value transferred along with this call.
	fn value_transferred(&self) -> BalanceOf<Self::T>;

	/// Returns a reference to the timestamp of the current block
	fn now(&self) -> &MomentOf<Self::T>;

	/// Returns the minimum balance that is required for creating an account.
	fn minimum_balance(&self) -> BalanceOf<Self::T>;

	/// Returns a random number for the current block with the given subject.
	fn random(&self, subject: &[u8]) -> (SeedOf<Self::T>, BlockNumberOf<Self::T>);

	/// Deposit an event with the given topics.
	///
	/// There should not be any duplicates in `topics`.
	fn deposit_event(&mut self, topics: Vec<TopicOf<Self::T>>, data: Vec<u8>);

	/// Returns the current block number.
	fn block_number(&self) -> BlockNumberOf<Self::T>;

	/// Returns the maximum allowed size of a storage item.
	fn max_value_size(&self) -> u32;

	/// Returns the price for the specified amount of weight.
	fn get_weight_price(&self, weight: Weight) -> BalanceOf<Self::T>;

	/// Get a reference to the schedule used by the current call.
	fn schedule(&self) -> &Schedule<Self::T>;

	/// Get a mutable reference to the nested gas meter.
	fn gas_meter(&mut self) -> &mut GasMeter<Self::T>;

	/// Append a string to the debug buffer.
	///
	/// It is added as-is without any additional new line.
	///
	/// This is a no-op if debug message recording is disabled which is always the case
	/// when the code is executing on-chain.
	///
	/// Returns `true` if debug message recording is enabled. Otherwise `false` is returned.
	fn append_debug_buffer(&mut self, msg: &str) -> bool;

	/// Call some dispatchable and return the result.
	fn call_runtime(&self, call: <Self::T as Config>::RuntimeCall) -> DispatchResultWithPostInfo;

	/// Recovers ECDSA compressed public key based on signature and message hash.
	fn ecdsa_recover(&self, signature: &[u8; 65], message_hash: &[u8; 32]) -> Result<[u8; 33], ()>;

	/// Verify a sr25519 signature.
	fn sr25519_verify(&self, signature: &[u8; 64], message: &[u8], pub_key: &[u8; 32]) -> bool;

	/// Returns Ethereum address from the ECDSA compressed public key.
	fn ecdsa_to_eth_address(&self, pk: &[u8; 33]) -> Result<[u8; 20], ()>;

	/// Tests sometimes need to modify and inspect the contract info directly.
	#[cfg(test)]
	fn contract_info(&mut self) -> &mut ContractInfo<Self::T>;

	/// Sets new code hash for existing contract.
	fn set_code_hash(&mut self, hash: CodeHash<Self::T>) -> Result<(), DispatchError>;

	/// Returns the number of times the currently executing contract exists on the call stack in
	/// addition to the calling instance. A value of 0 means no reentrancy.
	fn reentrance_count(&self) -> u32;

	/// Returns the number of times the specified contract exists on the call stack. Delegated calls
	/// are not calculated as separate entrance.
	/// A value of 0 means it does not exist on the call stack.
	fn account_reentrance_count(&self, account_id: &AccountIdOf<Self::T>) -> u32;

	/// Returns a nonce that is incremented for every instantiated contract.
	fn nonce(&mut self) -> u64;
}

/// Describes the different functions that can be exported by an [`Executable`].
#[derive(Clone, Copy, PartialEq)]
pub enum ExportedFunction {
	/// The constructor function which is executed on deployment of a contract.
	Constructor,
	/// The function which is executed when a contract is called.
	Call,
}

/// A trait that represents something that can be executed.
///
/// In the on-chain environment this would be represented by a wasm module. This trait exists in
/// order to be able to mock the wasm logic for testing.
pub trait Executable<T: Config>: Sized {
	/// Load the executable from storage.
	///
	/// # Note
	/// Charges size base load and instrumentation weight from the gas meter.
	fn from_storage(
		code_hash: CodeHash<T>,
		schedule: &Schedule<T>,
		gas_meter: &mut GasMeter<T>,
	) -> Result<Self, DispatchError>;

	/// Increment the refcount of a code in-storage by one.
	///
	/// This is needed when the code is not set via instantiate but `seal_set_code_hash`.
	///
	/// # Errors
	///
	/// [`Error::CodeNotFound`] is returned if the specified `code_hash` does not exist.
	fn add_user(code_hash: CodeHash<T>) -> Result<(), DispatchError>;

	/// Decrement the refcount by one if the code exists.
	fn remove_user(code_hash: CodeHash<T>);

	/// Execute the specified exported function and return the result.
	///
	/// When the specified function is `Constructor` the executable is stored and its
	/// refcount incremented.
	///
	/// # Note
	///
	/// This functions expects to be executed in a storage transaction that rolls back
	/// all of its emitted storage changes.
	fn execute<E: Ext<T = T>>(
		self,
		ext: &mut E,
		function: &ExportedFunction,
		input_data: Vec<u8>,
	) -> ExecResult;

	/// The code hash of the executable.
	fn code_hash(&self) -> &CodeHash<T>;

	/// Size of the instrumented code in bytes.
	fn code_len(&self) -> u32;

	/// The code does not contain any instructions which could lead to indeterminism.
	fn is_deterministic(&self) -> bool;
}

/// The complete call stack of a contract execution.
///
/// The call stack is initiated by either a signed origin or one of the contract RPC calls.
/// This type implements `Ext` and by that exposes the business logic of contract execution to
/// the runtime module which interfaces with the contract (the wasm blob) itself.
pub struct Stack<'a, T: Config, E> {
	/// The account id of a plain account that initiated the call stack.
	///
	/// # Note
	///
	/// Please note that it is possible that the id belongs to a contract rather than a plain
	/// account when being called through one of the contract RPCs where the client can freely
	/// choose the origin. This usually makes no sense but is still possible.
	origin: T::AccountId,
	/// The cost schedule used when charging from the gas meter.
	schedule: &'a Schedule<T>,
	/// The gas meter where costs are charged to.
	gas_meter: &'a mut GasMeter<T>,
	/// The storage meter makes sure that the storage deposit limit is obeyed.
	storage_meter: &'a mut storage::meter::Meter<T>,
	/// The timestamp at the point of call stack instantiation.
	timestamp: MomentOf<T>,
	/// The block number at the time of call stack instantiation.
	block_number: T::BlockNumber,
	/// The nonce is cached here when accessed. It is written back when the call stack
	/// finishes executing. Please refer to [`Nonce`] to a description of
	/// the nonce itself.
	nonce: Option<u64>,
	/// The actual call stack. One entry per nested contract called/instantiated.
	/// This does **not** include the [`Self::first_frame`].
	frames: SmallVec<T::CallStack>,
	/// Statically guarantee that each call stack has at least one frame.
	first_frame: Frame<T>,
	/// A text buffer used to output human readable information.
	///
	/// All the bytes added to this field should be valid UTF-8. The buffer has no defined
	/// structure and is intended to be shown to users as-is for debugging purposes.
	debug_message: Option<&'a mut DebugBufferVec<T>>,
	/// The determinism requirement of this call stack.
	determinism: Determinism,
	/// No executable is held by the struct but influences its behaviour.
	_phantom: PhantomData<E>,
}

/// Represents one entry in the call stack.
///
/// For each nested contract call or instantiate one frame is created. It holds specific
/// information for the said call and caches the in-storage `ContractInfo` data structure.
///
/// # Note
///
/// This is an internal data structure. It is exposed to the public for the sole reason
/// of specifying [`Config::CallStack`].
pub struct Frame<T: Config> {
	/// The account id of the executing contract.
	account_id: T::AccountId,
	/// The cached in-storage data of the contract.
	contract_info: CachedContract<T>,
	/// The amount of balance transferred by the caller as part of the call.
	value_transferred: BalanceOf<T>,
	/// Determines whether this is a call or instantiate frame.
	entry_point: ExportedFunction,
	/// The gas meter capped to the supplied gas limit.
	nested_gas: GasMeter<T>,
	/// The storage meter for the individual call.
	nested_storage: storage::meter::NestedMeter<T>,
	/// If `false` the contract enabled its defense against reentrance attacks.
	allows_reentry: bool,
	/// The caller of the currently executing frame which was spawned by `delegate_call`.
	delegate_caller: Option<T::AccountId>,
}

/// Used in a delegate call frame arguments in order to override the executable and caller.
struct DelegatedCall<T: Config, E> {
	/// The executable which is run instead of the contracts own `executable`.
	executable: E,
	/// The account id of the caller contract.
	caller: T::AccountId,
}

/// Parameter passed in when creating a new `Frame`.
///
/// It determines whether the new frame is for a call or an instantiate.
enum FrameArgs<'a, T: Config, E> {
	Call {
		/// The account id of the contract that is to be called.
		dest: T::AccountId,
		/// If `None` the contract info needs to be reloaded from storage.
		cached_info: Option<ContractInfo<T>>,
		/// This frame was created by `seal_delegate_call` and hence uses different code than
		/// what is stored at [`Self::Call::dest`]. Its caller ([`DelegatedCall::caller`]) is the
		/// account which called the caller contract
		delegated_call: Option<DelegatedCall<T, E>>,
	},
	Instantiate {
		/// The contract or signed origin which instantiates the new contract.
		sender: T::AccountId,
		/// The nonce that should be used to derive a new trie id for the contract.
		nonce: u64,
		/// The executable whose `deploy` function is run.
		executable: E,
		/// A salt used in the contract address deriviation of the new contract.
		salt: &'a [u8],
		/// The input data is used in the contract address deriviation of the new contract.
		input_data: &'a [u8],
	},
}

/// Describes the different states of a contract as contained in a `Frame`.
enum CachedContract<T: Config> {
	/// The cached contract is up to date with the in-storage value.
	Cached(ContractInfo<T>),
	/// A recursive call into the same contract did write to the contract info.
	///
	/// In this case the cached contract is stale and needs to be reloaded from storage.
	Invalidated,
	/// The current contract executed `terminate` and removed the contract.
	///
	/// In this case a reload is neither allowed nor possible. Please note that recursive
	/// calls cannot remove a contract as this is checked and denied.
	Terminated(DepositAccount<T>),
}

impl<T: Config> CachedContract<T> {
	/// Return `Some(ContractInfo)` if the contract is in cached state. `None` otherwise.
	fn into_contract(self) -> Option<ContractInfo<T>> {
		if let CachedContract::Cached(contract) = self {
			Some(contract)
		} else {
			None
		}
	}

	/// Return `Some(&mut ContractInfo)` if the contract is in cached state. `None` otherwise.
	fn as_contract(&mut self) -> Option<&mut ContractInfo<T>> {
		if let CachedContract::Cached(contract) = self {
			Some(contract)
		} else {
			None
		}
	}

	/// Returns `Some` iff the contract is not `Cached::Invalidated`.
	fn deposit_account(&self) -> Option<&DepositAccount<T>> {
		match self {
			CachedContract::Cached(contract) => Some(contract.deposit_account()),
			CachedContract::Terminated(deposit_account) => Some(&deposit_account),
			CachedContract::Invalidated => None,
		}
	}
}

impl<T: Config> Frame<T> {
	/// Return the `contract_info` of the current contract.
	fn contract_info(&mut self) -> &mut ContractInfo<T> {
		self.contract_info.get(&self.account_id)
	}

	/// Terminate and return the `contract_info` of the current contract.
	///
	/// # Note
	///
	/// Under no circumstances the contract is allowed to access the `contract_info` after
	/// a call to this function. This would constitute a programming error in the exec module.
	fn terminate(&mut self) -> ContractInfo<T> {
		self.contract_info.terminate(&self.account_id)
	}
}

/// Extract the contract info after loading it from storage.
///
/// This assumes that `load` was executed before calling this macro.
macro_rules! get_cached_or_panic_after_load {
	($c:expr) => {{
		if let CachedContract::Cached(contract) = $c {
			contract
		} else {
			panic!(
				"It is impossible to remove a contract that is on the call stack;\
				See implementations of terminate;\
				Therefore fetching a contract will never fail while using an account id
				that is currently active on the call stack;\
				qed"
			);
		}
	}};
}

/// Same as [`Stack::top_frame`].
///
/// We need this access as a macro because sometimes hiding the lifetimes behind
/// a function won't work out.
macro_rules! top_frame {
	($stack:expr) => {
		$stack.frames.last().unwrap_or(&$stack.first_frame)
	};
}

/// Same as [`Stack::top_frame_mut`].
///
/// We need this access as a macro because sometimes hiding the lifetimes behind
/// a function won't work out.
macro_rules! top_frame_mut {
	($stack:expr) => {
		$stack.frames.last_mut().unwrap_or(&mut $stack.first_frame)
	};
}

impl<T: Config> CachedContract<T> {
	/// Load the `contract_info` from storage if necessary.
	fn load(&mut self, account_id: &T::AccountId) {
		if let CachedContract::Invalidated = self {
			let contract = <ContractInfoOf<T>>::get(&account_id);
			if let Some(contract) = contract {
				*self = CachedContract::Cached(contract);
			}
		}
	}

	/// Return the cached contract_info.
	fn get(&mut self, account_id: &T::AccountId) -> &mut ContractInfo<T> {
		self.load(account_id);
		get_cached_or_panic_after_load!(self)
	}

	/// Terminate and return the contract info.
	fn terminate(&mut self, account_id: &T::AccountId) -> ContractInfo<T> {
		self.load(account_id);
		let contract = get_cached_or_panic_after_load!(self);
		let deposit_account = contract.deposit_account().clone();
		get_cached_or_panic_after_load!(mem::replace(self, Self::Terminated(deposit_account)))
	}
}

impl<'a, T, E> Stack<'a, T, E>
where
	T: Config,
	E: Executable<T>,
{
	/// Create and run a new call stack by calling into `dest`.
	///
	/// # Note
	///
	/// `debug_message` should only ever be set to `Some` when executing as an RPC because
	/// it adds allocations and could be abused to drive the runtime into an OOM panic.
	///
	/// # Return Value
	///
	/// Result<(ExecReturnValue, CodeSize), (ExecError, CodeSize)>
	pub fn run_call(
		origin: T::AccountId,
		dest: T::AccountId,
		gas_meter: &'a mut GasMeter<T>,
		storage_meter: &'a mut storage::meter::Meter<T>,
		schedule: &'a Schedule<T>,
		value: BalanceOf<T>,
		input_data: Vec<u8>,
		debug_message: Option<&'a mut DebugBufferVec<T>>,
		determinism: Determinism,
	) -> Result<ExecReturnValue, ExecError> {
		let (mut stack, executable) = Self::new(
			FrameArgs::Call { dest, cached_info: None, delegated_call: None },
			origin,
			gas_meter,
			storage_meter,
			schedule,
			value,
			debug_message,
			determinism,
		)?;
		stack.run(executable, input_data)
	}

	/// Create and run a new call stack by instantiating a new contract.
	///
	/// # Note
	///
	/// `debug_message` should only ever be set to `Some` when executing as an RPC because
	/// it adds allocations and could be abused to drive the runtime into an OOM panic.
	///
	/// # Return Value
	///
	/// Result<(NewContractAccountId, ExecReturnValue), ExecError)>
	pub fn run_instantiate(
		origin: T::AccountId,
		executable: E,
		gas_meter: &'a mut GasMeter<T>,
		storage_meter: &'a mut storage::meter::Meter<T>,
		schedule: &'a Schedule<T>,
		value: BalanceOf<T>,
		input_data: Vec<u8>,
		salt: &[u8],
		debug_message: Option<&'a mut DebugBufferVec<T>>,
	) -> Result<(T::AccountId, ExecReturnValue), ExecError> {
		let (mut stack, executable) = Self::new(
			FrameArgs::Instantiate {
				sender: origin.clone(),
				nonce: <Nonce<T>>::get().wrapping_add(1),
				executable,
				salt,
				input_data: input_data.as_ref(),
			},
			origin,
			gas_meter,
			storage_meter,
			schedule,
			value,
			debug_message,
<<<<<<< HEAD
			Determinism::Deterministic,
=======
			Determinism::Enforced,
>>>>>>> 3bb3882c
		)?;
		let account_id = stack.top_frame().account_id.clone();
		stack.run(executable, input_data).map(|ret| (account_id, ret))
	}

	/// Create a new call stack.
	fn new(
		args: FrameArgs<T, E>,
		origin: T::AccountId,
		gas_meter: &'a mut GasMeter<T>,
		storage_meter: &'a mut storage::meter::Meter<T>,
		schedule: &'a Schedule<T>,
		value: BalanceOf<T>,
		debug_message: Option<&'a mut DebugBufferVec<T>>,
		determinism: Determinism,
	) -> Result<(Self, E), ExecError> {
		let (first_frame, executable, nonce) = Self::new_frame(
			args,
			value,
			gas_meter,
<<<<<<< HEAD
			storage_meter,
			Weight::zero(),
=======
			Weight::zero(),
			storage_meter,
			BalanceOf::<T>::zero(),
>>>>>>> 3bb3882c
			schedule,
			determinism,
		)?;
		let stack = Self {
			origin,
			schedule,
			gas_meter,
			storage_meter,
			timestamp: T::Time::now(),
			block_number: <frame_system::Pallet<T>>::block_number(),
			nonce,
			first_frame,
			frames: Default::default(),
			debug_message,
			determinism,
			_phantom: Default::default(),
		};

		Ok((stack, executable))
	}

	/// Construct a new frame.
	///
	/// This does not take `self` because when constructing the first frame `self` is
	/// not initialized, yet.
	fn new_frame<S: storage::meter::State + Default + Debug>(
		frame_args: FrameArgs<T, E>,
		value_transferred: BalanceOf<T>,
		gas_meter: &mut GasMeter<T>,
		gas_limit: Weight,
		storage_meter: &mut storage::meter::GenericMeter<T, S>,
		deposit_limit: BalanceOf<T>,
		schedule: &Schedule<T>,
		determinism: Determinism,
	) -> Result<(Frame<T>, E, Option<u64>), ExecError> {
		let (account_id, contract_info, executable, delegate_caller, entry_point, nonce) =
			match frame_args {
				FrameArgs::Call { dest, cached_info, delegated_call } => {
					let contract = if let Some(contract) = cached_info {
						contract
					} else {
						<ContractInfoOf<T>>::get(&dest).ok_or(<Error<T>>::ContractNotFound)?
					};

					let (executable, delegate_caller) =
						if let Some(DelegatedCall { executable, caller }) = delegated_call {
							(executable, Some(caller))
						} else {
							(E::from_storage(contract.code_hash, schedule, gas_meter)?, None)
						};

					(dest, contract, executable, delegate_caller, ExportedFunction::Call, None)
				},
				FrameArgs::Instantiate { sender, nonce, executable, salt, input_data } => {
					let account_id = Contracts::<T>::contract_address(
						&sender,
						executable.code_hash(),
						input_data,
						salt,
					);
					let contract = ContractInfo::new(&account_id, nonce, *executable.code_hash())?;
					(
						account_id,
						contract,
						executable,
						None,
						ExportedFunction::Constructor,
						Some(nonce),
					)
				},
			};

<<<<<<< HEAD
		// `AllowIndeterminism` will only be ever set in case of off-chain execution.
		// Instantiations are never allowed even when executing off-chain.
		if !(executable.is_deterministic() ||
			(matches!(determinism, Determinism::AllowIndeterminism) &&
=======
		// `Relaxed` will only be ever set in case of off-chain execution.
		// Instantiations are never allowed even when executing off-chain.
		if !(executable.is_deterministic() ||
			(matches!(determinism, Determinism::Relaxed) &&
>>>>>>> 3bb3882c
				matches!(entry_point, ExportedFunction::Call)))
		{
			return Err(Error::<T>::Indeterministic.into())
		}

		let frame = Frame {
			delegate_caller,
			value_transferred,
			contract_info: CachedContract::Cached(contract_info),
			account_id,
			entry_point,
			nested_gas: gas_meter.nested(gas_limit)?,
			nested_storage: storage_meter.nested(deposit_limit),
			allows_reentry: true,
		};

		Ok((frame, executable, nonce))
	}

	/// Create a subsequent nested frame.
	fn push_frame(
		&mut self,
		frame_args: FrameArgs<T, E>,
		value_transferred: BalanceOf<T>,
		gas_limit: Weight,
		deposit_limit: BalanceOf<T>,
	) -> Result<E, ExecError> {
		if self.frames.len() == T::CallStack::size() {
			return Err(Error::<T>::MaxCallDepthReached.into())
		}

		// We need to make sure that changes made to the contract info are not discarded.
		// See the `in_memory_changes_not_discarded` test for more information.
		// We do not store on instantiate because we do not allow to call into a contract
		// from its own constructor.
		let frame = self.top_frame();
		if let (CachedContract::Cached(contract), ExportedFunction::Call) =
			(&frame.contract_info, frame.entry_point)
		{
			<ContractInfoOf<T>>::insert(frame.account_id.clone(), contract.clone());
		}

		let frame = top_frame_mut!(self);
		let nested_gas = &mut frame.nested_gas;
		let nested_storage = &mut frame.nested_storage;
		let (frame, executable, _) = Self::new_frame(
			frame_args,
			value_transferred,
			nested_gas,
			gas_limit,
			nested_storage,
			deposit_limit,
			self.schedule,
			self.determinism,
		)?;
		self.frames.push(frame);
		Ok(executable)
	}

	/// Run the current (top) frame.
	///
	/// This can be either a call or an instantiate.
	fn run(&mut self, executable: E, input_data: Vec<u8>) -> Result<ExecReturnValue, ExecError> {
		let frame = self.top_frame();
		let entry_point = frame.entry_point;
		let delegated_code_hash =
			if frame.delegate_caller.is_some() { Some(*executable.code_hash()) } else { None };
		let do_transaction = || {
			// We need to charge the storage deposit before the initial transfer so that
			// it can create the account in case the initial transfer is < ed.
			if entry_point == ExportedFunction::Constructor {
				let frame = top_frame_mut!(self);
				frame.nested_storage.charge_instantiate(
					&self.origin,
					&frame.account_id,
					frame.contract_info.get(&frame.account_id),
				)?;
			}

			// Every non delegate call or instantiate also optionally transfers the balance.
			self.initial_transfer()?;

			// Call into the wasm blob.
			let output = executable
				.execute(self, &entry_point, input_data)
				.map_err(|e| ExecError { error: e.error, origin: ErrorOrigin::Callee })?;

			// Avoid useless work that would be reverted anyways.
			if output.did_revert() {
				return Ok(output)
			}

			// Storage limit is normally enforced as late as possible (when the last frame returns)
			// so that the ordering of storage accesses does not matter.
			// (However, if a special limit was set for a sub-call, it should be enforced right
			// after the sub-call returned. See below for this case of enforcement).
			if self.frames.is_empty() {
				let frame = &mut self.first_frame;
				frame.contract_info.load(&frame.account_id);
				let contract = frame.contract_info.as_contract();
				frame.nested_storage.enforce_limit(contract)?;
			}

			let frame = self.top_frame();
			let account_id = &frame.account_id.clone();
			match (entry_point, delegated_code_hash) {
				(ExportedFunction::Constructor, _) => {
					// It is not allowed to terminate a contract inside its constructor.
					if matches!(frame.contract_info, CachedContract::Terminated(_)) {
						return Err(Error::<T>::TerminatedInConstructor.into())
					}

					// If a special limit was set for the sub-call, we enforce it here.
					// This is needed because contract constructor might write to storage.
					// The sub-call will be rolled back in case the limit is exhausted.
					let frame = self.top_frame_mut();
					let contract = frame.contract_info.as_contract();
					frame.nested_storage.enforce_subcall_limit(contract)?;

					// Deposit an instantiation event.
					Contracts::<T>::deposit_event(
						vec![T::Hashing::hash_of(self.caller()), T::Hashing::hash_of(account_id)],
						Event::Instantiated {
							deployer: self.caller().clone(),
							contract: account_id.clone(),
						},
					);
				},
				(ExportedFunction::Call, Some(code_hash)) => {
					Contracts::<T>::deposit_event(
						vec![T::Hashing::hash_of(account_id), T::Hashing::hash_of(&code_hash)],
						Event::DelegateCalled { contract: account_id.clone(), code_hash },
					);
				},
				(ExportedFunction::Call, None) => {
					// If a special limit was set for the sub-call, we enforce it here.
					// The sub-call will be rolled back in case the limit is exhausted.
					let frame = self.top_frame_mut();
					let contract = frame.contract_info.as_contract();
					frame.nested_storage.enforce_subcall_limit(contract)?;

					let caller = self.caller();
					Contracts::<T>::deposit_event(
						vec![T::Hashing::hash_of(caller), T::Hashing::hash_of(&account_id)],
						Event::Called { caller: caller.clone(), contract: account_id.clone() },
					);
				},
			}

			Ok(output)
		};

		// All changes performed by the contract are executed under a storage transaction.
		// This allows for roll back on error. Changes to the cached contract_info are
		// committed or rolled back when popping the frame.
		//
		// `with_transactional` may return an error caused by a limit in the
		// transactional storage depth.
		let transaction_outcome =
			with_transaction(|| -> TransactionOutcome<Result<_, DispatchError>> {
				let output = do_transaction();
				match &output {
					Ok(result) if !result.did_revert() =>
						TransactionOutcome::Commit(Ok((true, output))),
					_ => TransactionOutcome::Rollback(Ok((false, output))),
				}
			});

		let (success, output) = match transaction_outcome {
			// `with_transactional` executed successfully, and we have the expected output.
			Ok((success, output)) => (success, output),
			// `with_transactional` returned an error, and we propagate that error and note no state
			// has changed.
			Err(error) => (false, Err(error.into())),
		};

		self.pop_frame(success);
		output
	}

	/// Remove the current (top) frame from the stack.
	///
	/// This is called after running the current frame. It commits cached values to storage
	/// and invalidates all stale references to it that might exist further down the call stack.
	fn pop_frame(&mut self, persist: bool) {
		// Revert changes to the nonce in case of a failed instantiation.
		if !persist && self.top_frame().entry_point == ExportedFunction::Constructor {
			self.nonce.as_mut().map(|c| *c = c.wrapping_sub(1));
		}

		// Pop the current frame from the stack and return it in case it needs to interact
		// with duplicates that might exist on the stack.
		// A `None` means that we are returning from the `first_frame`.
		let frame = self.frames.pop();

		// Both branches do essentially the same with the exception. The difference is that
		// the else branch does consume the hardcoded `first_frame`.
		if let Some(mut frame) = frame {
			let account_id = &frame.account_id;
			let prev = top_frame_mut!(self);

			prev.nested_gas.absorb_nested(frame.nested_gas);

			// Only gas counter changes are persisted in case of a failure.
			if !persist {
				return
			}

			// Record the storage meter changes of the nested call into the parent meter.
			// If the dropped frame's contract wasn't terminated we update the deposit counter
			// in its contract info. The load is necessary to pull it from storage in case
			// it was invalidated.
			frame.contract_info.load(account_id);
			let deposit_account = frame
				.contract_info
				.deposit_account()
				.expect(
					"Is only `None` when the info is invalidated.
				We just re-loaded from storage which either makes the state `Cached` or `Terminated`.
				qed",
				)
				.clone();
			let mut contract = frame.contract_info.into_contract();
			prev.nested_storage
				.absorb(frame.nested_storage, deposit_account, contract.as_mut());

			// In case the contract wasn't terminated we need to persist changes made to it.
			if let Some(contract) = contract {
				// optimization: Predecessor is the same contract.
				// We can just copy the contract into the predecessor without a storage write.
				// This is possible when there is no other contract in-between that could
				// trigger a rollback.
				if prev.account_id == *account_id {
					prev.contract_info = CachedContract::Cached(contract);
					return
				}

				// Predecessor is a different contract: We persist the info and invalidate the first
				// stale cache we find. This triggers a reload from storage on next use. We skip(1)
				// because that case is already handled by the optimization above. Only the first
				// cache needs to be invalidated because that one will invalidate the next cache
				// when it is popped from the stack.
				<ContractInfoOf<T>>::insert(account_id, contract);
				if let Some(c) = self.frames_mut().skip(1).find(|f| f.account_id == *account_id) {
					c.contract_info = CachedContract::Invalidated;
				}
			}
		} else {
			if let Some((msg, false)) = self.debug_message.as_ref().map(|m| (m, m.is_empty())) {
				log::debug!(
					target: LOG_TARGET,
					"Execution finished with debug buffer: {}",
					core::str::from_utf8(msg).unwrap_or("<Invalid UTF8>"),
				);
			}
			self.gas_meter.absorb_nested(mem::take(&mut self.first_frame.nested_gas));
			if !persist {
				return
			}
			let deposit_account = self.first_frame.contract_info.deposit_account().expect(
				"Is only `None` when the info is invalidated. The first frame can't be invalidated.
				qed",
			).clone();
			let mut contract = self.first_frame.contract_info.as_contract();
			self.storage_meter.absorb(
				mem::take(&mut self.first_frame.nested_storage),
				deposit_account,
				contract.as_deref_mut(),
			);
			if let Some(contract) = contract {
				<ContractInfoOf<T>>::insert(&self.first_frame.account_id, contract);
			}
			if let Some(nonce) = self.nonce {
				<Nonce<T>>::set(nonce);
			}
		}
	}

	/// Transfer some funds from `from` to `to`.
	fn transfer(
		existence_requirement: ExistenceRequirement,
		from: &T::AccountId,
		to: &T::AccountId,
		value: BalanceOf<T>,
	) -> DispatchResult {
		T::Currency::transfer(from, to, value, existence_requirement)
			.map_err(|_| Error::<T>::TransferFailed)?;
		Ok(())
	}

	// The transfer as performed by a call or instantiate.
	fn initial_transfer(&self) -> DispatchResult {
		let frame = self.top_frame();

		// If it is a delegate call, then we've already transferred tokens in the
		// last non-delegate frame.
		if frame.delegate_caller.is_some() {
			return Ok(())
		}

		let value = frame.value_transferred;
		Self::transfer(ExistenceRequirement::KeepAlive, self.caller(), &frame.account_id, value)
	}

	/// Reference to the current (top) frame.
	fn top_frame(&self) -> &Frame<T> {
		top_frame!(self)
	}

	/// Mutable reference to the current (top) frame.
	fn top_frame_mut(&mut self) -> &mut Frame<T> {
		top_frame_mut!(self)
	}

	/// Iterator over all frames.
	///
	/// The iterator starts with the top frame and ends with the root frame.
	fn frames(&self) -> impl Iterator<Item = &Frame<T>> {
		sp_std::iter::once(&self.first_frame).chain(&self.frames).rev()
	}

	/// Same as `frames` but with a mutable reference as iterator item.
	fn frames_mut(&mut self) -> impl Iterator<Item = &mut Frame<T>> {
		sp_std::iter::once(&mut self.first_frame).chain(&mut self.frames).rev()
	}

	/// Returns whether the current contract is on the stack multiple times.
	fn is_recursive(&self) -> bool {
		let account_id = &self.top_frame().account_id;
		self.frames().skip(1).any(|f| &f.account_id == account_id)
	}

	/// Returns whether the specified contract allows to be reentered right now.
	fn allows_reentry(&self, id: &AccountIdOf<T>) -> bool {
		!self.frames().any(|f| &f.account_id == id && !f.allows_reentry)
	}

	/// Increments and returns the next nonce. Pulls it from storage if it isn't in cache.
	fn next_nonce(&mut self) -> u64 {
		let next = self.nonce().wrapping_add(1);
		self.nonce = Some(next);
		next
	}
}

impl<'a, T, E> Ext for Stack<'a, T, E>
where
	T: Config,
	E: Executable<T>,
{
	type T = T;

	fn call(
		&mut self,
		gas_limit: Weight,
		deposit_limit: BalanceOf<T>,
		to: T::AccountId,
		value: BalanceOf<T>,
		input_data: Vec<u8>,
		allows_reentry: bool,
	) -> Result<ExecReturnValue, ExecError> {
		// Before pushing the new frame: Protect the caller contract against reentrancy attacks.
		// It is important to do this before calling `allows_reentry` so that a direct recursion
		// is caught by it.
		self.top_frame_mut().allows_reentry = allows_reentry;

		let try_call = || {
			if !self.allows_reentry(&to) {
				return Err(<Error<T>>::ReentranceDenied.into())
			}
			// We ignore instantiate frames in our search for a cached contract.
			// Otherwise it would be possible to recursively call a contract from its own
			// constructor: We disallow calling not fully constructed contracts.
			let cached_info = self
				.frames()
				.find(|f| f.entry_point == ExportedFunction::Call && f.account_id == to)
				.and_then(|f| match &f.contract_info {
					CachedContract::Cached(contract) => Some(contract.clone()),
					_ => None,
				});
			let executable = self.push_frame(
				FrameArgs::Call { dest: to, cached_info, delegated_call: None },
				value,
				gas_limit,
				deposit_limit,
			)?;
			self.run(executable, input_data)
		};

		// We need to make sure to reset `allows_reentry` even on failure.
		let result = try_call();

		// Protection is on a per call basis.
		self.top_frame_mut().allows_reentry = true;

		result
	}

	fn delegate_call(
		&mut self,
		code_hash: CodeHash<Self::T>,
		input_data: Vec<u8>,
	) -> Result<ExecReturnValue, ExecError> {
		let executable = E::from_storage(code_hash, self.schedule, self.gas_meter())?;
		let top_frame = self.top_frame_mut();
		let contract_info = top_frame.contract_info().clone();
		let account_id = top_frame.account_id.clone();
		let value = top_frame.value_transferred;
		let executable = self.push_frame(
			FrameArgs::Call {
				dest: account_id,
				cached_info: Some(contract_info),
				delegated_call: Some(DelegatedCall { executable, caller: self.caller().clone() }),
			},
			value,
			Weight::zero(),
			BalanceOf::<T>::zero(),
		)?;
		self.run(executable, input_data)
	}

	fn instantiate(
		&mut self,
		gas_limit: Weight,
		deposit_limit: BalanceOf<Self::T>,
		code_hash: CodeHash<T>,
		value: BalanceOf<T>,
		input_data: Vec<u8>,
		salt: &[u8],
	) -> Result<(AccountIdOf<T>, ExecReturnValue), ExecError> {
		let executable = E::from_storage(code_hash, self.schedule, self.gas_meter())?;
		let nonce = self.next_nonce();
		let executable = self.push_frame(
			FrameArgs::Instantiate {
				sender: self.top_frame().account_id.clone(),
				nonce,
				executable,
				salt,
				input_data: input_data.as_ref(),
			},
			value,
			gas_limit,
			deposit_limit,
		)?;
		let account_id = self.top_frame().account_id.clone();
		self.run(executable, input_data).map(|ret| (account_id, ret))
	}

	fn terminate(&mut self, beneficiary: &AccountIdOf<Self::T>) -> Result<(), DispatchError> {
		use frame_support::traits::fungible::Inspect;
		if self.is_recursive() {
			return Err(Error::<T>::TerminatedWhileReentrant.into())
		}
		let frame = self.top_frame_mut();
		let info = frame.terminate();
		frame.nested_storage.terminate(&info);
		System::<T>::dec_consumers(&frame.account_id);
		T::Currency::transfer(
			&frame.account_id,
			beneficiary,
<<<<<<< HEAD
			T::Currency::reducible_balance(&frame.account_id, false),
			ExistenceRequirement::AllowDeath,
		)?;
		info.queue_trie_for_deletion()?;
=======
			T::Currency::reducible_balance(&frame.account_id, Expendable, Polite),
			ExistenceRequirement::AllowDeath,
		)?;
		info.queue_trie_for_deletion();
>>>>>>> 3bb3882c
		ContractInfoOf::<T>::remove(&frame.account_id);
		E::remove_user(info.code_hash);
		Contracts::<T>::deposit_event(
			vec![T::Hashing::hash_of(&frame.account_id), T::Hashing::hash_of(&beneficiary)],
			Event::Terminated {
				contract: frame.account_id.clone(),
				beneficiary: beneficiary.clone(),
			},
		);
		Ok(())
	}

	fn transfer(&mut self, to: &T::AccountId, value: BalanceOf<T>) -> DispatchResult {
		Self::transfer(ExistenceRequirement::KeepAlive, &self.top_frame().account_id, to, value)
	}

<<<<<<< HEAD
	fn get_storage(&mut self, key: &FixSizedKey) -> Option<Vec<u8>> {
		self.top_frame_mut().contract_info().read(key)
	}

	fn get_storage_transparent(&mut self, key: &VarSizedKey<T>) -> Option<Vec<u8>> {
		self.top_frame_mut().contract_info().read(key)
	}

	fn get_storage_size(&mut self, key: &FixSizedKey) -> Option<u32> {
		self.top_frame_mut().contract_info().size(key)
	}

	fn get_storage_size_transparent(&mut self, key: &VarSizedKey<T>) -> Option<u32> {
		self.top_frame_mut().contract_info().size(key)
=======
	fn get_storage(&mut self, key: &Key<T>) -> Option<Vec<u8>> {
		self.top_frame_mut().contract_info().read(key)
	}

	fn get_storage_size(&mut self, key: &Key<T>) -> Option<u32> {
		self.top_frame_mut().contract_info().size(key.into())
>>>>>>> 3bb3882c
	}

	fn set_storage(
		&mut self,
<<<<<<< HEAD
		key: &FixSizedKey,
		value: Option<Vec<u8>>,
		take_old: bool,
	) -> Result<WriteOutcome, DispatchError> {
		let frame = self.top_frame_mut();
		frame.contract_info.get(&frame.account_id).write(
			key,
			value,
			Some(&mut frame.nested_storage),
			take_old,
		)
	}

	fn set_storage_transparent(
		&mut self,
		key: &VarSizedKey<T>,
=======
		key: &Key<T>,
>>>>>>> 3bb3882c
		value: Option<Vec<u8>>,
		take_old: bool,
	) -> Result<WriteOutcome, DispatchError> {
		let frame = self.top_frame_mut();
		frame.contract_info.get(&frame.account_id).write(
<<<<<<< HEAD
			key,
=======
			key.into(),
>>>>>>> 3bb3882c
			value,
			Some(&mut frame.nested_storage),
			take_old,
		)
	}

	fn address(&self) -> &T::AccountId {
		&self.top_frame().account_id
	}

	fn caller(&self) -> &T::AccountId {
		if let Some(caller) = &self.top_frame().delegate_caller {
			caller
		} else {
			self.frames().nth(1).map(|f| &f.account_id).unwrap_or(&self.origin)
		}
	}

	fn is_contract(&self, address: &T::AccountId) -> bool {
		ContractInfoOf::<T>::contains_key(&address)
	}

	fn code_hash(&self, address: &T::AccountId) -> Option<CodeHash<Self::T>> {
		<ContractInfoOf<T>>::get(&address).map(|contract| contract.code_hash)
	}

	fn own_code_hash(&mut self) -> &CodeHash<Self::T> {
		&self.top_frame_mut().contract_info().code_hash
	}

	fn caller_is_origin(&self) -> bool {
		self.caller() == &self.origin
	}

	fn balance(&self) -> BalanceOf<T> {
		T::Currency::free_balance(&self.top_frame().account_id)
	}

	fn value_transferred(&self) -> BalanceOf<T> {
		self.top_frame().value_transferred
	}

	fn random(&self, subject: &[u8]) -> (SeedOf<T>, BlockNumberOf<T>) {
		T::Randomness::random(subject)
	}

	fn now(&self) -> &MomentOf<T> {
		&self.timestamp
	}

	fn minimum_balance(&self) -> BalanceOf<T> {
		T::Currency::minimum_balance()
	}

	fn deposit_event(&mut self, topics: Vec<T::Hash>, data: Vec<u8>) {
		Contracts::<Self::T>::deposit_event(
			topics,
			Event::ContractEmitted { contract: self.top_frame().account_id.clone(), data },
		);
	}

	fn block_number(&self) -> T::BlockNumber {
		self.block_number
	}

	fn max_value_size(&self) -> u32 {
		self.schedule.limits.payload_len
	}

	fn get_weight_price(&self, weight: Weight) -> BalanceOf<Self::T> {
		T::WeightPrice::convert(weight)
	}

	fn schedule(&self) -> &Schedule<Self::T> {
		self.schedule
	}

	fn gas_meter(&mut self) -> &mut GasMeter<Self::T> {
		&mut self.top_frame_mut().nested_gas
	}

	fn append_debug_buffer(&mut self, msg: &str) -> bool {
		if let Some(buffer) = &mut self.debug_message {
			buffer
				.try_extend(&mut msg.bytes())
				.map_err(|_| {
					log::debug!(
<<<<<<< HEAD
						target: "runtime::contracts",
=======
						target: LOG_TARGET,
>>>>>>> 3bb3882c
						"Debug buffer (of {} bytes) exhausted!",
						DebugBufferVec::<T>::bound(),
					)
				})
				.ok();
			true
		} else {
			false
		}
	}

	fn call_runtime(&self, call: <Self::T as Config>::RuntimeCall) -> DispatchResultWithPostInfo {
		let mut origin: T::RuntimeOrigin = RawOrigin::Signed(self.address().clone()).into();
		origin.add_filter(T::CallFilter::contains);
		call.dispatch(origin)
	}

	fn ecdsa_recover(&self, signature: &[u8; 65], message_hash: &[u8; 32]) -> Result<[u8; 33], ()> {
		secp256k1_ecdsa_recover_compressed(signature, message_hash).map_err(|_| ())
	}

	fn sr25519_verify(&self, signature: &[u8; 64], message: &[u8], pub_key: &[u8; 32]) -> bool {
		sp_io::crypto::sr25519_verify(
			&SR25519Signature(*signature),
			message,
			&SR25519Public(*pub_key),
		)
	}

	fn ecdsa_to_eth_address(&self, pk: &[u8; 33]) -> Result<[u8; 20], ()> {
		ECDSAPublic(*pk).to_eth_address()
	}

	#[cfg(test)]
	fn contract_info(&mut self) -> &mut ContractInfo<Self::T> {
		self.top_frame_mut().contract_info()
	}

	fn set_code_hash(&mut self, hash: CodeHash<Self::T>) -> Result<(), DispatchError> {
		let frame = top_frame_mut!(self);
		if !E::from_storage(hash, self.schedule, &mut frame.nested_gas)?.is_deterministic() {
			return Err(<Error<T>>::Indeterministic.into())
		}
		E::add_user(hash)?;
		let prev_hash = frame.contract_info().code_hash;
		E::remove_user(prev_hash);
		frame.contract_info().code_hash = hash;
		Contracts::<Self::T>::deposit_event(
			vec![T::Hashing::hash_of(&frame.account_id), hash, prev_hash],
			Event::ContractCodeUpdated {
				contract: frame.account_id.clone(),
				new_code_hash: hash,
				old_code_hash: prev_hash,
			},
		);
		Ok(())
	}

	fn reentrance_count(&self) -> u32 {
		let id: &AccountIdOf<Self::T> = &self.top_frame().account_id;
		self.account_reentrance_count(id).saturating_sub(1)
	}

	fn account_reentrance_count(&self, account_id: &AccountIdOf<Self::T>) -> u32 {
		self.frames()
			.filter(|f| f.delegate_caller.is_none() && &f.account_id == account_id)
			.count() as u32
	}

	fn nonce(&mut self) -> u64 {
		if let Some(current) = self.nonce {
			current
		} else {
			let current = <Nonce<T>>::get();
			self.nonce = Some(current);
			current
		}
	}
}

mod sealing {
	use super::*;

	pub trait Sealed {}

	impl<'a, T: Config, E> Sealed for Stack<'a, T, E> {}

	#[cfg(test)]
	impl Sealed for crate::wasm::MockExt {}

	#[cfg(test)]
	impl Sealed for &mut crate::wasm::MockExt {}
}

/// These tests exercise the executive layer.
///
/// In these tests the VM/loader are mocked. Instead of dealing with wasm bytecode they use simple
/// closures. This allows you to tackle executive logic more thoroughly without writing a
/// wasm VM code.
#[cfg(test)]
mod tests {
	use super::*;
	use crate::{
		exec::ExportedFunction::*,
		gas::GasMeter,
		tests::{
			test_utils::{get_balance, hash, place_contract, set_balance},
			ExtBuilder, RuntimeCall, RuntimeEvent as MetaEvent, Test, TestFilter, ALICE, BOB,
			CHARLIE, GAS_LIMIT,
		},
		Error,
	};
	use assert_matches::assert_matches;
	use codec::{Decode, Encode};
	use frame_support::{assert_err, assert_ok, parameter_types};
	use frame_system::{EventRecord, Phase};
	use pallet_contracts_primitives::ReturnFlags;
	use pretty_assertions::assert_eq;
	use sp_runtime::{traits::Hash, DispatchError};
	use std::{
		cell::RefCell,
		collections::hash_map::{Entry, HashMap},
		rc::Rc,
	};

	type System = frame_system::Pallet<Test>;

	type MockStack<'a> = Stack<'a, Test, MockExecutable>;

	parameter_types! {
		static Loader: MockLoader = MockLoader::default();
	}

	fn events() -> Vec<Event<Test>> {
		System::events()
			.into_iter()
			.filter_map(|meta| match meta.event {
				MetaEvent::Contracts(contract_event) => Some(contract_event),
				_ => None,
			})
			.collect()
	}

	struct MockCtx<'a> {
		ext: &'a mut dyn Ext<T = Test>,
		input_data: Vec<u8>,
	}

	#[derive(Clone)]
	struct MockExecutable {
		func: Rc<dyn Fn(MockCtx, &Self) -> ExecResult + 'static>,
		func_type: ExportedFunction,
		code_hash: CodeHash<Test>,
		refcount: u64,
	}

	#[derive(Default, Clone)]
	pub struct MockLoader {
		map: HashMap<CodeHash<Test>, MockExecutable>,
		counter: u64,
	}

	impl MockLoader {
		fn insert(
			func_type: ExportedFunction,
			f: impl Fn(MockCtx, &MockExecutable) -> ExecResult + 'static,
		) -> CodeHash<Test> {
			Loader::mutate(|loader| {
				// Generate code hashes as monotonically increasing values.
				let hash = <Test as frame_system::Config>::Hash::from_low_u64_be(loader.counter);
				loader.counter += 1;
				loader.map.insert(
					hash,
					MockExecutable { func: Rc::new(f), func_type, code_hash: hash, refcount: 1 },
				);
				hash
			})
		}

		fn increment_refcount(code_hash: CodeHash<Test>) -> Result<(), DispatchError> {
			Loader::mutate(|loader| {
				match loader.map.entry(code_hash) {
					Entry::Vacant(_) => Err(<Error<Test>>::CodeNotFound)?,
					Entry::Occupied(mut entry) => entry.get_mut().refcount += 1,
				}
				Ok(())
			})
		}

		fn decrement_refcount(code_hash: CodeHash<Test>) {
			use std::collections::hash_map::Entry::Occupied;
			Loader::mutate(|loader| {
				let mut entry = match loader.map.entry(code_hash) {
					Occupied(e) => e,
					_ => panic!("code_hash does not exist"),
				};
				let refcount = &mut entry.get_mut().refcount;
				*refcount -= 1;
				if *refcount == 0 {
					entry.remove();
				}
			});
		}
	}

	impl Executable<Test> for MockExecutable {
		fn from_storage(
			code_hash: CodeHash<Test>,
			_schedule: &Schedule<Test>,
			_gas_meter: &mut GasMeter<Test>,
		) -> Result<Self, DispatchError> {
			Loader::mutate(|loader| {
				loader.map.get(&code_hash).cloned().ok_or(Error::<Test>::CodeNotFound.into())
			})
		}

		fn add_user(code_hash: CodeHash<Test>) -> Result<(), DispatchError> {
			MockLoader::increment_refcount(code_hash)
		}

		fn remove_user(code_hash: CodeHash<Test>) {
			MockLoader::decrement_refcount(code_hash);
		}

		fn execute<E: Ext<T = Test>>(
			self,
			ext: &mut E,
			function: &ExportedFunction,
			input_data: Vec<u8>,
		) -> ExecResult {
			if let &Constructor = function {
				Self::add_user(self.code_hash).unwrap();
			}
			if function == &self.func_type {
				(self.func)(MockCtx { ext, input_data }, &self)
			} else {
				exec_success()
			}
		}

		fn code_hash(&self) -> &CodeHash<Test> {
			&self.code_hash
		}

		fn code_len(&self) -> u32 {
			0
		}

		fn is_deterministic(&self) -> bool {
			true
		}
	}

	fn exec_success() -> ExecResult {
		Ok(ExecReturnValue { flags: ReturnFlags::empty(), data: Vec::new() })
	}

	fn exec_trapped() -> ExecResult {
		Err(ExecError { error: <Error<Test>>::ContractTrapped.into(), origin: ErrorOrigin::Callee })
	}

	#[test]
	fn it_works() {
		parameter_types! {
			static TestData: Vec<usize> = vec![0];
		}

		let value = Default::default();
		let mut gas_meter = GasMeter::<Test>::new(GAS_LIMIT);
		let exec_ch = MockLoader::insert(Call, |_ctx, _executable| {
			TestData::mutate(|data| data.push(1));
			exec_success()
		});

		ExtBuilder::default().build().execute_with(|| {
			let schedule = <Test as Config>::Schedule::get();
			place_contract(&BOB, exec_ch);
			let mut storage_meter = storage::meter::Meter::new(&ALICE, Some(0), value).unwrap();

			assert_matches!(
				MockStack::run_call(
					ALICE,
					BOB,
					&mut gas_meter,
					&mut storage_meter,
					&schedule,
					value,
					vec![],
					None,
<<<<<<< HEAD
					Determinism::Deterministic,
=======
					Determinism::Enforced,
>>>>>>> 3bb3882c
				),
				Ok(_)
			);
		});

		assert_eq!(TestData::get(), vec![0, 1]);
	}

	#[test]
	fn transfer_works() {
		// This test verifies that a contract is able to transfer
		// some funds to another account.
		let origin = ALICE;
		let dest = BOB;

		ExtBuilder::default().build().execute_with(|| {
			set_balance(&origin, 100);
			set_balance(&dest, 0);

			MockStack::transfer(ExistenceRequirement::KeepAlive, &origin, &dest, 55).unwrap();

			assert_eq!(get_balance(&origin), 45);
			assert_eq!(get_balance(&dest), 55);
		});
	}

	#[test]
	fn correct_transfer_on_call() {
		let origin = ALICE;
		let dest = BOB;
		let value = 55;

		let success_ch = MockLoader::insert(Call, move |ctx, _| {
			assert_eq!(ctx.ext.value_transferred(), value);
			Ok(ExecReturnValue { flags: ReturnFlags::empty(), data: Vec::new() })
		});

		ExtBuilder::default().build().execute_with(|| {
			let schedule = <Test as Config>::Schedule::get();
			place_contract(&dest, success_ch);
			set_balance(&origin, 100);
			let balance = get_balance(&dest);
			let mut storage_meter = storage::meter::Meter::new(&origin, Some(0), value).unwrap();

			let _ = MockStack::run_call(
				origin.clone(),
				dest.clone(),
				&mut GasMeter::<Test>::new(GAS_LIMIT),
				&mut storage_meter,
				&schedule,
				value,
				vec![],
				None,
<<<<<<< HEAD
				Determinism::Deterministic,
=======
				Determinism::Enforced,
>>>>>>> 3bb3882c
			)
			.unwrap();

			assert_eq!(get_balance(&origin), 100 - value);
			assert_eq!(get_balance(&dest), balance + value);
		});
	}

	#[test]
	fn correct_transfer_on_delegate_call() {
		let origin = ALICE;
		let dest = BOB;
		let value = 35;

		let success_ch = MockLoader::insert(Call, move |ctx, _| {
			assert_eq!(ctx.ext.value_transferred(), value);
			Ok(ExecReturnValue { flags: ReturnFlags::empty(), data: Vec::new() })
		});

		let delegate_ch = MockLoader::insert(Call, move |ctx, _| {
			assert_eq!(ctx.ext.value_transferred(), value);
			let _ = ctx.ext.delegate_call(success_ch, Vec::new())?;
			Ok(ExecReturnValue { flags: ReturnFlags::empty(), data: Vec::new() })
		});

		ExtBuilder::default().build().execute_with(|| {
			let schedule = <Test as Config>::Schedule::get();
			place_contract(&dest, delegate_ch);
			set_balance(&origin, 100);
			let balance = get_balance(&dest);
			let mut storage_meter = storage::meter::Meter::new(&origin, Some(0), 55).unwrap();

			let _ = MockStack::run_call(
				origin.clone(),
				dest.clone(),
				&mut GasMeter::<Test>::new(GAS_LIMIT),
				&mut storage_meter,
				&schedule,
				value,
				vec![],
				None,
<<<<<<< HEAD
				Determinism::Deterministic,
=======
				Determinism::Enforced,
>>>>>>> 3bb3882c
			)
			.unwrap();

			assert_eq!(get_balance(&origin), 100 - value);
			assert_eq!(get_balance(&dest), balance + value);
		});
	}

	#[test]
	fn changes_are_reverted_on_failing_call() {
		// This test verifies that changes are reverted on a call which fails (or equally, returns
		// a non-zero status code).
		let origin = ALICE;
		let dest = BOB;

		let return_ch = MockLoader::insert(Call, |_, _| {
			Ok(ExecReturnValue { flags: ReturnFlags::REVERT, data: Vec::new() })
		});

		ExtBuilder::default().build().execute_with(|| {
			let schedule = <Test as Config>::Schedule::get();
			place_contract(&dest, return_ch);
			set_balance(&origin, 100);
			let balance = get_balance(&dest);
			let mut storage_meter = storage::meter::Meter::new(&origin, Some(0), 55).unwrap();

			let output = MockStack::run_call(
				origin.clone(),
				dest.clone(),
				&mut GasMeter::<Test>::new(GAS_LIMIT),
				&mut storage_meter,
				&schedule,
				55,
				vec![],
				None,
<<<<<<< HEAD
				Determinism::Deterministic,
=======
				Determinism::Enforced,
>>>>>>> 3bb3882c
			)
			.unwrap();

			assert!(output.did_revert());
			assert_eq!(get_balance(&origin), 100);
			assert_eq!(get_balance(&dest), balance);
		});
	}

	#[test]
	fn balance_too_low() {
		// This test verifies that a contract can't send value if it's
		// balance is too low.
		let origin = ALICE;
		let dest = BOB;

		ExtBuilder::default().build().execute_with(|| {
			set_balance(&origin, 0);

			let result = MockStack::transfer(ExistenceRequirement::KeepAlive, &origin, &dest, 100);

			assert_eq!(result, Err(Error::<Test>::TransferFailed.into()));
			assert_eq!(get_balance(&origin), 0);
			assert_eq!(get_balance(&dest), 0);
		});
	}

	#[test]
	fn output_is_returned_on_success() {
		// Verifies that if a contract returns data with a successful exit status, this data
		// is returned from the execution context.
		let origin = ALICE;
		let dest = BOB;
		let return_ch = MockLoader::insert(Call, |_, _| {
			Ok(ExecReturnValue { flags: ReturnFlags::empty(), data: vec![1, 2, 3, 4] })
		});

		ExtBuilder::default().build().execute_with(|| {
			let schedule = <Test as Config>::Schedule::get();
			let mut storage_meter = storage::meter::Meter::new(&origin, Some(0), 0).unwrap();
			place_contract(&BOB, return_ch);

			let result = MockStack::run_call(
				origin,
				dest,
				&mut GasMeter::<Test>::new(GAS_LIMIT),
				&mut storage_meter,
				&schedule,
				0,
				vec![],
				None,
<<<<<<< HEAD
				Determinism::Deterministic,
=======
				Determinism::Enforced,
>>>>>>> 3bb3882c
			);

			let output = result.unwrap();
			assert!(!output.did_revert());
			assert_eq!(output.data, vec![1, 2, 3, 4]);
		});
	}

	#[test]
	fn output_is_returned_on_failure() {
		// Verifies that if a contract returns data with a failing exit status, this data
		// is returned from the execution context.
		let origin = ALICE;
		let dest = BOB;
		let return_ch = MockLoader::insert(Call, |_, _| {
			Ok(ExecReturnValue { flags: ReturnFlags::REVERT, data: vec![1, 2, 3, 4] })
		});

		ExtBuilder::default().build().execute_with(|| {
			let schedule = <Test as Config>::Schedule::get();
			place_contract(&BOB, return_ch);
			let mut storage_meter = storage::meter::Meter::new(&origin, Some(0), 0).unwrap();

			let result = MockStack::run_call(
				origin,
				dest,
				&mut GasMeter::<Test>::new(GAS_LIMIT),
				&mut storage_meter,
				&schedule,
				0,
				vec![],
				None,
<<<<<<< HEAD
				Determinism::Deterministic,
=======
				Determinism::Enforced,
>>>>>>> 3bb3882c
			);

			let output = result.unwrap();
			assert!(output.did_revert());
			assert_eq!(output.data, vec![1, 2, 3, 4]);
		});
	}

	#[test]
	fn input_data_to_call() {
		let input_data_ch = MockLoader::insert(Call, |ctx, _| {
			assert_eq!(ctx.input_data, &[1, 2, 3, 4]);
			exec_success()
		});

		// This one tests passing the input data into a contract via call.
		ExtBuilder::default().build().execute_with(|| {
			let schedule = <Test as Config>::Schedule::get();
			place_contract(&BOB, input_data_ch);
			let mut storage_meter = storage::meter::Meter::new(&ALICE, Some(0), 0).unwrap();

			let result = MockStack::run_call(
				ALICE,
				BOB,
				&mut GasMeter::<Test>::new(GAS_LIMIT),
				&mut storage_meter,
				&schedule,
				0,
				vec![1, 2, 3, 4],
				None,
<<<<<<< HEAD
				Determinism::Deterministic,
=======
				Determinism::Enforced,
>>>>>>> 3bb3882c
			);
			assert_matches!(result, Ok(_));
		});
	}

	#[test]
	fn input_data_to_instantiate() {
		let input_data_ch = MockLoader::insert(Constructor, |ctx, _| {
			assert_eq!(ctx.input_data, &[1, 2, 3, 4]);
			exec_success()
		});

		// This one tests passing the input data into a contract via instantiate.
		ExtBuilder::default().build().execute_with(|| {
			let schedule = <Test as Config>::Schedule::get();
			let min_balance = <Test as Config>::Currency::minimum_balance();
			let mut gas_meter = GasMeter::<Test>::new(GAS_LIMIT);
			let executable =
				MockExecutable::from_storage(input_data_ch, &schedule, &mut gas_meter).unwrap();
			set_balance(&ALICE, min_balance * 10_000);
			let mut storage_meter = storage::meter::Meter::new(&ALICE, None, min_balance).unwrap();

			let result = MockStack::run_instantiate(
				ALICE,
				executable,
				&mut gas_meter,
				&mut storage_meter,
				&schedule,
				min_balance,
				vec![1, 2, 3, 4],
				&[],
				None,
			);
			assert_matches!(result, Ok(_));
		});
	}

	#[test]
	fn max_depth() {
		// This test verifies that when we reach the maximal depth creation of an
		// yet another context fails.
		parameter_types! {
			static ReachedBottom: bool = false;
		}
		let value = Default::default();
		let recurse_ch = MockLoader::insert(Call, |ctx, _| {
			// Try to call into yourself.
			let r = ctx.ext.call(Weight::zero(), BalanceOf::<Test>::zero(), BOB, 0, vec![], true);

			ReachedBottom::mutate(|reached_bottom| {
				if !*reached_bottom {
					// We are first time here, it means we just reached bottom.
					// Verify that we've got proper error and set `reached_bottom`.
					assert_eq!(r, Err(Error::<Test>::MaxCallDepthReached.into()));
					*reached_bottom = true;
				} else {
					// We just unwinding stack here.
					assert_matches!(r, Ok(_));
				}
			});

			exec_success()
		});

		ExtBuilder::default().build().execute_with(|| {
			let schedule = <Test as Config>::Schedule::get();
			set_balance(&BOB, 1);
			place_contract(&BOB, recurse_ch);
			let mut storage_meter = storage::meter::Meter::new(&ALICE, Some(0), value).unwrap();

			let result = MockStack::run_call(
				ALICE,
				BOB,
				&mut GasMeter::<Test>::new(GAS_LIMIT),
				&mut storage_meter,
				&schedule,
				value,
				vec![],
				None,
<<<<<<< HEAD
				Determinism::Deterministic,
=======
				Determinism::Enforced,
>>>>>>> 3bb3882c
			);

			assert_matches!(result, Ok(_));
		});
	}

	#[test]
	fn caller_returns_proper_values() {
		let origin = ALICE;
		let dest = BOB;

		parameter_types! {
			static WitnessedCallerBob: Option<AccountIdOf<Test>> = None;
			static WitnessedCallerCharlie: Option<AccountIdOf<Test>> = None;
		}

		let bob_ch = MockLoader::insert(Call, |ctx, _| {
			// Record the caller for bob.
			WitnessedCallerBob::mutate(|caller| *caller = Some(ctx.ext.caller().clone()));

			// Call into CHARLIE contract.
			assert_matches!(
				ctx.ext
					.call(Weight::zero(), BalanceOf::<Test>::zero(), CHARLIE, 0, vec![], true),
				Ok(_)
			);
			exec_success()
		});
		let charlie_ch = MockLoader::insert(Call, |ctx, _| {
			// Record the caller for charlie.
			WitnessedCallerCharlie::mutate(|caller| *caller = Some(ctx.ext.caller().clone()));
			exec_success()
		});

		ExtBuilder::default().build().execute_with(|| {
			let schedule = <Test as Config>::Schedule::get();
			place_contract(&dest, bob_ch);
			place_contract(&CHARLIE, charlie_ch);
			let mut storage_meter = storage::meter::Meter::new(&origin, Some(0), 0).unwrap();

			let result = MockStack::run_call(
				origin.clone(),
				dest.clone(),
				&mut GasMeter::<Test>::new(GAS_LIMIT),
				&mut storage_meter,
				&schedule,
				0,
				vec![],
				None,
<<<<<<< HEAD
				Determinism::Deterministic,
=======
				Determinism::Enforced,
>>>>>>> 3bb3882c
			);

			assert_matches!(result, Ok(_));
		});

		assert_eq!(WitnessedCallerBob::get(), Some(origin));
		assert_eq!(WitnessedCallerCharlie::get(), Some(dest));
	}

	#[test]
	fn is_contract_returns_proper_values() {
		let bob_ch = MockLoader::insert(Call, |ctx, _| {
			// Verify that BOB is a contract
			assert!(ctx.ext.is_contract(&BOB));
			// Verify that ALICE is not a contract
			assert!(!ctx.ext.is_contract(&ALICE));
			exec_success()
		});

		ExtBuilder::default().build().execute_with(|| {
			let schedule = <Test as Config>::Schedule::get();
			place_contract(&BOB, bob_ch);

			let mut storage_meter = storage::meter::Meter::new(&ALICE, Some(0), 0).unwrap();
			let result = MockStack::run_call(
				ALICE,
				BOB,
				&mut GasMeter::<Test>::new(GAS_LIMIT),
				&mut storage_meter,
				&schedule,
				0,
				vec![],
				None,
<<<<<<< HEAD
				Determinism::Deterministic,
=======
				Determinism::Enforced,
>>>>>>> 3bb3882c
			);
			assert_matches!(result, Ok(_));
		});
	}

	#[test]
	fn code_hash_returns_proper_values() {
		let code_bob = MockLoader::insert(Call, |ctx, _| {
			// ALICE is not a contract and hence they do not have a code_hash
			assert!(ctx.ext.code_hash(&ALICE).is_none());
			// BOB is a contract and hence it has a code_hash
			assert!(ctx.ext.code_hash(&BOB).is_some());
			exec_success()
		});

		ExtBuilder::default().build().execute_with(|| {
			let schedule = <Test as Config>::Schedule::get();
			place_contract(&BOB, code_bob);
			let mut storage_meter = storage::meter::Meter::new(&ALICE, Some(0), 0).unwrap();
			// ALICE (not contract) -> BOB (contract)
			let result = MockStack::run_call(
				ALICE,
				BOB,
				&mut GasMeter::<Test>::new(GAS_LIMIT),
				&mut storage_meter,
				&schedule,
				0,
				vec![0],
				None,
<<<<<<< HEAD
				Determinism::Deterministic,
=======
				Determinism::Enforced,
>>>>>>> 3bb3882c
			);
			assert_matches!(result, Ok(_));
		});
	}

	#[test]
	fn own_code_hash_returns_proper_values() {
		let bob_ch = MockLoader::insert(Call, |ctx, _| {
			let code_hash = ctx.ext.code_hash(&BOB).unwrap();
			assert_eq!(*ctx.ext.own_code_hash(), code_hash);
			exec_success()
		});

		ExtBuilder::default().build().execute_with(|| {
			let schedule = <Test as Config>::Schedule::get();
			place_contract(&BOB, bob_ch);
			let mut storage_meter = storage::meter::Meter::new(&ALICE, Some(0), 0).unwrap();
			// ALICE (not contract) -> BOB (contract)
			let result = MockStack::run_call(
				ALICE,
				BOB,
				&mut GasMeter::<Test>::new(GAS_LIMIT),
				&mut storage_meter,
				&schedule,
				0,
				vec![0],
				None,
<<<<<<< HEAD
				Determinism::Deterministic,
=======
				Determinism::Enforced,
>>>>>>> 3bb3882c
			);
			assert_matches!(result, Ok(_));
		});
	}

	#[test]
	fn caller_is_origin_returns_proper_values() {
		let code_charlie = MockLoader::insert(Call, |ctx, _| {
			// BOB is not the origin of the stack call
			assert!(!ctx.ext.caller_is_origin());
			exec_success()
		});

		let code_bob = MockLoader::insert(Call, |ctx, _| {
			// ALICE is the origin of the call stack
			assert!(ctx.ext.caller_is_origin());
			// BOB calls CHARLIE
			ctx.ext
				.call(Weight::zero(), BalanceOf::<Test>::zero(), CHARLIE, 0, vec![], true)
		});

		ExtBuilder::default().build().execute_with(|| {
			let schedule = <Test as Config>::Schedule::get();
			place_contract(&BOB, code_bob);
			place_contract(&CHARLIE, code_charlie);
			let mut storage_meter = storage::meter::Meter::new(&ALICE, Some(0), 0).unwrap();
			// ALICE -> BOB (caller is origin) -> CHARLIE (caller is not origin)
			let result = MockStack::run_call(
				ALICE,
				BOB,
				&mut GasMeter::<Test>::new(GAS_LIMIT),
				&mut storage_meter,
				&schedule,
				0,
				vec![0],
				None,
<<<<<<< HEAD
				Determinism::Deterministic,
=======
				Determinism::Enforced,
>>>>>>> 3bb3882c
			);
			assert_matches!(result, Ok(_));
		});
	}

	#[test]
	fn address_returns_proper_values() {
		let bob_ch = MockLoader::insert(Call, |ctx, _| {
			// Verify that address matches BOB.
			assert_eq!(*ctx.ext.address(), BOB);

			// Call into charlie contract.
			assert_matches!(
				ctx.ext
					.call(Weight::zero(), BalanceOf::<Test>::zero(), CHARLIE, 0, vec![], true),
				Ok(_)
			);
			exec_success()
		});
		let charlie_ch = MockLoader::insert(Call, |ctx, _| {
			assert_eq!(*ctx.ext.address(), CHARLIE);
			exec_success()
		});

		ExtBuilder::default().build().execute_with(|| {
			let schedule = <Test as Config>::Schedule::get();
			place_contract(&BOB, bob_ch);
			place_contract(&CHARLIE, charlie_ch);
			let mut storage_meter = storage::meter::Meter::new(&ALICE, Some(0), 0).unwrap();

			let result = MockStack::run_call(
				ALICE,
				BOB,
				&mut GasMeter::<Test>::new(GAS_LIMIT),
				&mut storage_meter,
				&schedule,
				0,
				vec![],
				None,
<<<<<<< HEAD
				Determinism::Deterministic,
=======
				Determinism::Enforced,
>>>>>>> 3bb3882c
			);

			assert_matches!(result, Ok(_));
		});
	}

	#[test]
	fn refuse_instantiate_with_value_below_existential_deposit() {
		let dummy_ch = MockLoader::insert(Constructor, |_, _| exec_success());

		ExtBuilder::default().existential_deposit(15).build().execute_with(|| {
			let schedule = <Test as Config>::Schedule::get();
			let mut gas_meter = GasMeter::<Test>::new(GAS_LIMIT);
			let executable =
				MockExecutable::from_storage(dummy_ch, &schedule, &mut gas_meter).unwrap();
			let mut storage_meter = storage::meter::Meter::new(&ALICE, Some(0), 0).unwrap();

			assert_matches!(
				MockStack::run_instantiate(
					ALICE,
					executable,
					&mut gas_meter,
					&mut storage_meter,
					&schedule,
					0, // <- zero value
					vec![],
					&[],
					None,
				),
				Err(_)
			);
		});
	}

	#[test]
	fn instantiation_work_with_success_output() {
		let dummy_ch = MockLoader::insert(Constructor, |_, _| {
			Ok(ExecReturnValue { flags: ReturnFlags::empty(), data: vec![80, 65, 83, 83] })
		});

		ExtBuilder::default().existential_deposit(15).build().execute_with(|| {
			let schedule = <Test as Config>::Schedule::get();
			let min_balance = <Test as Config>::Currency::minimum_balance();
			let mut gas_meter = GasMeter::<Test>::new(GAS_LIMIT);
			let executable =
				MockExecutable::from_storage(dummy_ch, &schedule, &mut gas_meter).unwrap();
			set_balance(&ALICE, min_balance * 1000);
			let mut storage_meter =
				storage::meter::Meter::new(&ALICE, Some(min_balance * 100), min_balance).unwrap();

			let instantiated_contract_address = assert_matches!(
				MockStack::run_instantiate(
					ALICE,
					executable,
					&mut gas_meter,
					&mut storage_meter,
					&schedule,
					min_balance,
					vec![],
					&[],
					None,
				),
				Ok((address, ref output)) if output.data == vec![80, 65, 83, 83] => address
			);

			// Check that the newly created account has the expected code hash and
			// there are instantiation event.
			assert_eq!(
				ContractInfo::<Test>::load_code_hash(&instantiated_contract_address).unwrap(),
				dummy_ch
			);
			assert_eq!(
				&events(),
				&[Event::Instantiated { deployer: ALICE, contract: instantiated_contract_address }]
			);
		});
	}

	#[test]
	fn instantiation_fails_with_failing_output() {
		let dummy_ch = MockLoader::insert(Constructor, |_, _| {
			Ok(ExecReturnValue { flags: ReturnFlags::REVERT, data: vec![70, 65, 73, 76] })
		});

		ExtBuilder::default().existential_deposit(15).build().execute_with(|| {
			let schedule = <Test as Config>::Schedule::get();
			let min_balance = <Test as Config>::Currency::minimum_balance();
			let mut gas_meter = GasMeter::<Test>::new(GAS_LIMIT);
			let executable =
				MockExecutable::from_storage(dummy_ch, &schedule, &mut gas_meter).unwrap();
			set_balance(&ALICE, min_balance * 1000);
			let mut storage_meter =
				storage::meter::Meter::new(&ALICE, Some(min_balance * 100), min_balance).unwrap();

			let instantiated_contract_address = assert_matches!(
				MockStack::run_instantiate(
					ALICE,
					executable,
					&mut gas_meter,
					&mut storage_meter,
					&schedule,
					min_balance,
					vec![],
					&[],
					None,
				),
				Ok((address, ref output)) if output.data == vec![70, 65, 73, 76] => address
			);

			// Check that the account has not been created.
			assert!(ContractInfo::<Test>::load_code_hash(&instantiated_contract_address).is_none());
			assert!(events().is_empty());
		});
	}

	#[test]
	fn instantiation_from_contract() {
		let dummy_ch = MockLoader::insert(Call, |_, _| exec_success());
		let instantiated_contract_address = Rc::new(RefCell::new(None::<AccountIdOf<Test>>));
		let instantiator_ch = MockLoader::insert(Call, {
			let instantiated_contract_address = Rc::clone(&instantiated_contract_address);
			move |ctx, _| {
				// Instantiate a contract and save it's address in `instantiated_contract_address`.
				let (address, output) = ctx
					.ext
					.instantiate(
						Weight::zero(),
						BalanceOf::<Test>::zero(),
						dummy_ch,
						<Test as Config>::Currency::minimum_balance(),
						vec![],
						&[48, 49, 50],
					)
					.unwrap();

				*instantiated_contract_address.borrow_mut() = address.into();
				Ok(output)
			}
		});

		ExtBuilder::default().existential_deposit(15).build().execute_with(|| {
			let schedule = <Test as Config>::Schedule::get();
			let min_balance = <Test as Config>::Currency::minimum_balance();
			set_balance(&ALICE, min_balance * 100);
			place_contract(&BOB, instantiator_ch);
			let mut storage_meter =
				storage::meter::Meter::new(&ALICE, Some(min_balance * 10), min_balance * 10)
					.unwrap();

			assert_matches!(
				MockStack::run_call(
					ALICE,
					BOB,
					&mut GasMeter::<Test>::new(GAS_LIMIT),
					&mut storage_meter,
					&schedule,
					min_balance * 10,
					vec![],
					None,
<<<<<<< HEAD
					Determinism::Deterministic,
=======
					Determinism::Enforced,
>>>>>>> 3bb3882c
				),
				Ok(_)
			);

			let instantiated_contract_address =
				instantiated_contract_address.borrow().as_ref().unwrap().clone();

			// Check that the newly created account has the expected code hash and
			// there are instantiation event.
			assert_eq!(
				ContractInfo::<Test>::load_code_hash(&instantiated_contract_address).unwrap(),
				dummy_ch
			);
			assert_eq!(
				&events(),
				&[
					Event::Instantiated { deployer: BOB, contract: instantiated_contract_address },
					Event::Called { caller: ALICE, contract: BOB },
				]
			);
		});
	}

	#[test]
	fn instantiation_traps() {
		let dummy_ch = MockLoader::insert(Constructor, |_, _| Err("It's a trap!".into()));
		let instantiator_ch = MockLoader::insert(Call, {
			move |ctx, _| {
				// Instantiate a contract and save it's address in `instantiated_contract_address`.
				assert_matches!(
					ctx.ext.instantiate(
						Weight::zero(),
						BalanceOf::<Test>::zero(),
						dummy_ch,
						<Test as Config>::Currency::minimum_balance(),
						vec![],
						&[],
					),
					Err(ExecError {
						error: DispatchError::Other("It's a trap!"),
						origin: ErrorOrigin::Callee,
					})
				);

				exec_success()
			}
		});

		ExtBuilder::default().existential_deposit(15).build().execute_with(|| {
			let schedule = <Test as Config>::Schedule::get();
			set_balance(&ALICE, 1000);
			set_balance(&BOB, 100);
			place_contract(&BOB, instantiator_ch);
			let mut storage_meter = storage::meter::Meter::new(&ALICE, Some(200), 0).unwrap();

			assert_matches!(
				MockStack::run_call(
					ALICE,
					BOB,
					&mut GasMeter::<Test>::new(GAS_LIMIT),
					&mut storage_meter,
					&schedule,
					0,
					vec![],
					None,
<<<<<<< HEAD
					Determinism::Deterministic,
=======
					Determinism::Enforced,
>>>>>>> 3bb3882c
				),
				Ok(_)
			);

			// The contract wasn't instantiated so we don't expect to see an instantiation
			// event here.
			assert_eq!(&events(), &[Event::Called { caller: ALICE, contract: BOB },]);
		});
	}

	#[test]
	fn termination_from_instantiate_fails() {
		let terminate_ch = MockLoader::insert(Constructor, |ctx, _| {
			ctx.ext.terminate(&ALICE).unwrap();
			exec_success()
		});

		ExtBuilder::default().existential_deposit(15).build().execute_with(|| {
			let schedule = <Test as Config>::Schedule::get();
			let mut gas_meter = GasMeter::<Test>::new(GAS_LIMIT);
			let executable =
				MockExecutable::from_storage(terminate_ch, &schedule, &mut gas_meter).unwrap();
			set_balance(&ALICE, 10_000);
			let mut storage_meter = storage::meter::Meter::new(&ALICE, None, 100).unwrap();

			assert_eq!(
				MockStack::run_instantiate(
					ALICE,
					executable,
					&mut gas_meter,
					&mut storage_meter,
					&schedule,
					100,
					vec![],
					&[],
					None,
				),
				Err(Error::<Test>::TerminatedInConstructor.into())
			);

			assert_eq!(&events(), &[]);
		});
	}

	#[test]
	fn in_memory_changes_not_discarded() {
		// Call stack: BOB -> CHARLIE (trap) -> BOB' (success)
		// This tests verifies some edge case of the contract info cache:
		// We change some value in our contract info before calling into a contract
		// that calls into ourself. This triggers a case where BOBs contract info
		// is written to storage and invalidated by the successful execution of BOB'.
		// The trap of CHARLIE reverts the storage changes to BOB. When the root BOB regains
		// control it reloads its contract info from storage. We check that changes that
		// are made before calling into CHARLIE are not discarded.
		let code_bob = MockLoader::insert(Call, |ctx, _| {
			if ctx.input_data[0] == 0 {
				let info = ctx.ext.contract_info();
				assert_eq!(info.storage_byte_deposit, 0);
				info.storage_byte_deposit = 42;
				assert_eq!(
					ctx.ext.call(
						Weight::zero(),
						BalanceOf::<Test>::zero(),
						CHARLIE,
						0,
						vec![],
						true
					),
					exec_trapped()
				);
				assert_eq!(ctx.ext.contract_info().storage_byte_deposit, 42);
			}
			exec_success()
		});
		let code_charlie = MockLoader::insert(Call, |ctx, _| {
			assert!(ctx
				.ext
				.call(Weight::zero(), BalanceOf::<Test>::zero(), BOB, 0, vec![99], true)
				.is_ok());
			exec_trapped()
		});

		// This one tests passing the input data into a contract via call.
		ExtBuilder::default().build().execute_with(|| {
			let schedule = <Test as Config>::Schedule::get();
			place_contract(&BOB, code_bob);
			place_contract(&CHARLIE, code_charlie);
			let mut storage_meter = storage::meter::Meter::new(&ALICE, Some(0), 0).unwrap();

			let result = MockStack::run_call(
				ALICE,
				BOB,
				&mut GasMeter::<Test>::new(GAS_LIMIT),
				&mut storage_meter,
				&schedule,
				0,
				vec![0],
				None,
<<<<<<< HEAD
				Determinism::Deterministic,
=======
				Determinism::Enforced,
>>>>>>> 3bb3882c
			);
			assert_matches!(result, Ok(_));
		});
	}

	#[test]
	fn recursive_call_during_constructor_fails() {
		let code = MockLoader::insert(Constructor, |ctx, _| {
			assert_matches!(
				ctx.ext.call(Weight::zero(), BalanceOf::<Test>::zero(), ctx.ext.address().clone(), 0, vec![], true),
				Err(ExecError{error, ..}) if error == <Error<Test>>::ContractNotFound.into()
			);
			exec_success()
		});

		// This one tests passing the input data into a contract via instantiate.
		ExtBuilder::default().build().execute_with(|| {
			let schedule = <Test as Config>::Schedule::get();
			let min_balance = <Test as Config>::Currency::minimum_balance();
			let mut gas_meter = GasMeter::<Test>::new(GAS_LIMIT);
			let executable = MockExecutable::from_storage(code, &schedule, &mut gas_meter).unwrap();
			set_balance(&ALICE, min_balance * 10_000);
			let mut storage_meter = storage::meter::Meter::new(&ALICE, None, min_balance).unwrap();

			let result = MockStack::run_instantiate(
				ALICE,
				executable,
				&mut gas_meter,
				&mut storage_meter,
				&schedule,
				min_balance,
				vec![],
				&[],
				None,
			);
			assert_matches!(result, Ok(_));
		});
	}

	#[test]
	fn printing_works() {
		let code_hash = MockLoader::insert(Call, |ctx, _| {
			ctx.ext.append_debug_buffer("This is a test");
			ctx.ext.append_debug_buffer("More text");
			exec_success()
		});

		let mut debug_buffer = DebugBufferVec::<Test>::try_from(Vec::new()).unwrap();

		ExtBuilder::default().build().execute_with(|| {
			let min_balance = <Test as Config>::Currency::minimum_balance();
			let schedule = <Test as Config>::Schedule::get();
			let mut gas_meter = GasMeter::<Test>::new(GAS_LIMIT);
			set_balance(&ALICE, min_balance * 10);
			place_contract(&BOB, code_hash);
			let mut storage_meter = storage::meter::Meter::new(&ALICE, Some(0), 0).unwrap();
			MockStack::run_call(
				ALICE,
				BOB,
				&mut gas_meter,
				&mut storage_meter,
				&schedule,
				0,
				vec![],
				Some(&mut debug_buffer),
<<<<<<< HEAD
				Determinism::Deterministic,
=======
				Determinism::Enforced,
>>>>>>> 3bb3882c
			)
			.unwrap();
		});

		assert_eq!(&String::from_utf8(debug_buffer.to_vec()).unwrap(), "This is a testMore text");
	}

	#[test]
	fn printing_works_on_fail() {
		let code_hash = MockLoader::insert(Call, |ctx, _| {
			ctx.ext.append_debug_buffer("This is a test");
			ctx.ext.append_debug_buffer("More text");
			exec_trapped()
		});

		let mut debug_buffer = DebugBufferVec::<Test>::try_from(Vec::new()).unwrap();

		ExtBuilder::default().build().execute_with(|| {
			let min_balance = <Test as Config>::Currency::minimum_balance();
			let schedule = <Test as Config>::Schedule::get();
			let mut gas_meter = GasMeter::<Test>::new(GAS_LIMIT);
			set_balance(&ALICE, min_balance * 10);
			place_contract(&BOB, code_hash);
			let mut storage_meter = storage::meter::Meter::new(&ALICE, Some(0), 0).unwrap();
			let result = MockStack::run_call(
				ALICE,
				BOB,
				&mut gas_meter,
				&mut storage_meter,
				&schedule,
				0,
				vec![],
				Some(&mut debug_buffer),
<<<<<<< HEAD
				Determinism::Deterministic,
=======
				Determinism::Enforced,
>>>>>>> 3bb3882c
			);
			assert!(result.is_err());
		});

		assert_eq!(&String::from_utf8(debug_buffer.to_vec()).unwrap(), "This is a testMore text");
	}

	#[test]
	fn debug_buffer_is_limited() {
		let code_hash = MockLoader::insert(Call, move |ctx, _| {
			ctx.ext.append_debug_buffer("overflowing bytes");
			exec_success()
		});

		// Pre-fill the buffer almost up to its limit, leaving not enough space to the message
		let debug_buf_before =
			DebugBufferVec::<Test>::try_from(vec![0u8; DebugBufferVec::<Test>::bound() - 5])
				.unwrap();
		let mut debug_buf_after = debug_buf_before.clone();

		ExtBuilder::default().build().execute_with(|| {
			let schedule: Schedule<Test> = <Test as Config>::Schedule::get();
			let min_balance = <Test as Config>::Currency::minimum_balance();
			let mut gas_meter = GasMeter::<Test>::new(GAS_LIMIT);
			set_balance(&ALICE, min_balance * 10);
			place_contract(&BOB, code_hash);
			let mut storage_meter = storage::meter::Meter::new(&ALICE, Some(0), 0).unwrap();
			MockStack::run_call(
				ALICE,
				BOB,
				&mut gas_meter,
				&mut storage_meter,
				&schedule,
				0,
				vec![],
				Some(&mut debug_buf_after),
<<<<<<< HEAD
				Determinism::Deterministic,
=======
				Determinism::Enforced,
>>>>>>> 3bb3882c
			)
			.unwrap();
			assert_eq!(debug_buf_before, debug_buf_after);
		});
	}

	#[test]
	fn call_reentry_direct_recursion() {
		// call the contract passed as input with disabled reentry
		let code_bob = MockLoader::insert(Call, |ctx, _| {
			let dest = Decode::decode(&mut ctx.input_data.as_ref()).unwrap();
			ctx.ext.call(Weight::zero(), BalanceOf::<Test>::zero(), dest, 0, vec![], false)
		});

		let code_charlie = MockLoader::insert(Call, |_, _| exec_success());

		ExtBuilder::default().build().execute_with(|| {
			let schedule = <Test as Config>::Schedule::get();
			place_contract(&BOB, code_bob);
			place_contract(&CHARLIE, code_charlie);
			let mut storage_meter = storage::meter::Meter::new(&ALICE, Some(0), 0).unwrap();

			// Calling another contract should succeed
			assert_ok!(MockStack::run_call(
				ALICE,
				BOB,
				&mut GasMeter::<Test>::new(GAS_LIMIT),
				&mut storage_meter,
				&schedule,
				0,
				CHARLIE.encode(),
				None,
<<<<<<< HEAD
				Determinism::Deterministic
=======
				Determinism::Enforced
>>>>>>> 3bb3882c
			));

			// Calling into oneself fails
			assert_err!(
				MockStack::run_call(
					ALICE,
					BOB,
					&mut GasMeter::<Test>::new(GAS_LIMIT),
					&mut storage_meter,
					&schedule,
					0,
					BOB.encode(),
					None,
<<<<<<< HEAD
					Determinism::Deterministic
=======
					Determinism::Enforced
>>>>>>> 3bb3882c
				)
				.map_err(|e| e.error),
				<Error<Test>>::ReentranceDenied,
			);
		});
	}

	#[test]
	fn call_deny_reentry() {
		let code_bob = MockLoader::insert(Call, |ctx, _| {
			if ctx.input_data[0] == 0 {
				ctx.ext
					.call(Weight::zero(), BalanceOf::<Test>::zero(), CHARLIE, 0, vec![], false)
			} else {
				exec_success()
			}
		});

		// call BOB with input set to '1'
		let code_charlie = MockLoader::insert(Call, |ctx, _| {
			ctx.ext.call(Weight::zero(), BalanceOf::<Test>::zero(), BOB, 0, vec![1], true)
		});

		ExtBuilder::default().build().execute_with(|| {
			let schedule = <Test as Config>::Schedule::get();
			place_contract(&BOB, code_bob);
			place_contract(&CHARLIE, code_charlie);
			let mut storage_meter = storage::meter::Meter::new(&ALICE, Some(0), 0).unwrap();

			// BOB -> CHARLIE -> BOB fails as BOB denies reentry.
			assert_err!(
				MockStack::run_call(
					ALICE,
					BOB,
					&mut GasMeter::<Test>::new(GAS_LIMIT),
					&mut storage_meter,
					&schedule,
					0,
					vec![0],
					None,
<<<<<<< HEAD
					Determinism::Deterministic
=======
					Determinism::Enforced
>>>>>>> 3bb3882c
				)
				.map_err(|e| e.error),
				<Error<Test>>::ReentranceDenied,
			);
		});
	}

	#[test]
	fn call_runtime_works() {
		let code_hash = MockLoader::insert(Call, |ctx, _| {
			let call = RuntimeCall::System(frame_system::Call::remark_with_event {
				remark: b"Hello World".to_vec(),
			});
			ctx.ext.call_runtime(call).unwrap();
			exec_success()
		});

		ExtBuilder::default().build().execute_with(|| {
			let min_balance = <Test as Config>::Currency::minimum_balance();
			let schedule = <Test as Config>::Schedule::get();
			let mut gas_meter = GasMeter::<Test>::new(GAS_LIMIT);
			set_balance(&ALICE, min_balance * 10);
			place_contract(&BOB, code_hash);
			let mut storage_meter = storage::meter::Meter::new(&ALICE, Some(0), 0).unwrap();
			System::reset_events();
			MockStack::run_call(
				ALICE,
				BOB,
				&mut gas_meter,
				&mut storage_meter,
				&schedule,
				0,
				vec![],
				None,
<<<<<<< HEAD
				Determinism::Deterministic,
=======
				Determinism::Enforced,
>>>>>>> 3bb3882c
			)
			.unwrap();

			let remark_hash = <Test as frame_system::Config>::Hashing::hash(b"Hello World");
			assert_eq!(
				System::events(),
				vec![
					EventRecord {
						phase: Phase::Initialization,
						event: MetaEvent::System(frame_system::Event::Remarked {
							sender: BOB,
							hash: remark_hash
						}),
						topics: vec![],
					},
					EventRecord {
						phase: Phase::Initialization,
						event: MetaEvent::Contracts(crate::Event::Called {
							caller: ALICE,
							contract: BOB,
						}),
						topics: vec![hash(&ALICE), hash(&BOB)],
					},
				]
			);
		});
	}

	#[test]
	fn call_runtime_filter() {
		let code_hash = MockLoader::insert(Call, |ctx, _| {
			use frame_system::Call as SysCall;
			use pallet_balances::Call as BalanceCall;
			use pallet_utility::Call as UtilCall;

			// remark should still be allowed
			let allowed_call =
				RuntimeCall::System(SysCall::remark_with_event { remark: b"Hello".to_vec() });

			// transfers are disallowed by the `TestFiler` (see below)
			let forbidden_call = RuntimeCall::Balances(BalanceCall::transfer_allow_death {
				dest: CHARLIE,
				value: 22,
			});

			// simple cases: direct call
			assert_err!(
				ctx.ext.call_runtime(forbidden_call.clone()),
				frame_system::Error::<Test>::CallFiltered
			);

			// as part of a patch: return is OK (but it interrupted the batch)
			assert_ok!(ctx.ext.call_runtime(RuntimeCall::Utility(UtilCall::batch {
				calls: vec![allowed_call.clone(), forbidden_call, allowed_call]
			})),);

			// the transfer wasn't performed
			assert_eq!(get_balance(&CHARLIE), 0);

			exec_success()
		});

		TestFilter::set_filter(|call| match call {
			RuntimeCall::Balances(pallet_balances::Call::transfer_allow_death { .. }) => false,
			_ => true,
		});

		ExtBuilder::default().build().execute_with(|| {
			let min_balance = <Test as Config>::Currency::minimum_balance();
			let schedule = <Test as Config>::Schedule::get();
			let mut gas_meter = GasMeter::<Test>::new(GAS_LIMIT);
			set_balance(&ALICE, min_balance * 10);
			place_contract(&BOB, code_hash);
			let mut storage_meter = storage::meter::Meter::new(&ALICE, Some(0), 0).unwrap();
			System::reset_events();
			MockStack::run_call(
				ALICE,
				BOB,
				&mut gas_meter,
				&mut storage_meter,
				&schedule,
				0,
				vec![],
				None,
<<<<<<< HEAD
				Determinism::Deterministic,
=======
				Determinism::Enforced,
>>>>>>> 3bb3882c
			)
			.unwrap();

			let remark_hash = <Test as frame_system::Config>::Hashing::hash(b"Hello");
			assert_eq!(
				System::events(),
				vec![
					EventRecord {
						phase: Phase::Initialization,
						event: MetaEvent::System(frame_system::Event::Remarked {
							sender: BOB,
							hash: remark_hash
						}),
						topics: vec![],
					},
					EventRecord {
						phase: Phase::Initialization,
						event: MetaEvent::Utility(pallet_utility::Event::ItemCompleted),
						topics: vec![],
					},
					EventRecord {
						phase: Phase::Initialization,
						event: MetaEvent::Utility(pallet_utility::Event::BatchInterrupted {
							index: 1,
							error: frame_system::Error::<Test>::CallFiltered.into()
						},),
						topics: vec![],
					},
					EventRecord {
						phase: Phase::Initialization,
						event: MetaEvent::Contracts(crate::Event::Called {
							caller: ALICE,
							contract: BOB,
						}),
						topics: vec![hash(&ALICE), hash(&BOB)],
					},
				]
			);
		});
	}

	#[test]
	fn nonce() {
		let fail_code = MockLoader::insert(Constructor, |_, _| exec_trapped());
		let success_code = MockLoader::insert(Constructor, |_, _| exec_success());
		let succ_fail_code = MockLoader::insert(Constructor, move |ctx, _| {
			ctx.ext
				.instantiate(
					Weight::zero(),
					BalanceOf::<Test>::zero(),
					fail_code,
					ctx.ext.minimum_balance() * 100,
					vec![],
					&[],
				)
				.ok();
			exec_success()
		});
		let succ_succ_code = MockLoader::insert(Constructor, move |ctx, _| {
			let (account_id, _) = ctx
				.ext
				.instantiate(
					Weight::zero(),
					BalanceOf::<Test>::zero(),
					success_code,
					ctx.ext.minimum_balance() * 100,
					vec![],
					&[],
				)
				.unwrap();

			// a plain call should not influence the account counter
			ctx.ext
				.call(Weight::zero(), BalanceOf::<Test>::zero(), account_id, 0, vec![], false)
				.unwrap();

			exec_success()
		});

		ExtBuilder::default().build().execute_with(|| {
			let schedule = <Test as Config>::Schedule::get();
			let min_balance = <Test as Config>::Currency::minimum_balance();
			let mut gas_meter = GasMeter::<Test>::new(GAS_LIMIT);
			let fail_executable =
				MockExecutable::from_storage(fail_code, &schedule, &mut gas_meter).unwrap();
			let success_executable =
				MockExecutable::from_storage(success_code, &schedule, &mut gas_meter).unwrap();
			let succ_fail_executable =
				MockExecutable::from_storage(succ_fail_code, &schedule, &mut gas_meter).unwrap();
			let succ_succ_executable =
				MockExecutable::from_storage(succ_succ_code, &schedule, &mut gas_meter).unwrap();
			set_balance(&ALICE, min_balance * 10_000);
			let mut storage_meter =
				storage::meter::Meter::new(&ALICE, None, min_balance * 100).unwrap();

			MockStack::run_instantiate(
				ALICE,
				fail_executable,
				&mut gas_meter,
				&mut storage_meter,
				&schedule,
				min_balance * 100,
				vec![],
				&[],
				None,
			)
			.ok();
			assert_eq!(<Nonce<Test>>::get(), 0);

			assert_ok!(MockStack::run_instantiate(
				ALICE,
				success_executable,
				&mut gas_meter,
				&mut storage_meter,
				&schedule,
				min_balance * 100,
				vec![],
				&[],
				None,
			));
			assert_eq!(<Nonce<Test>>::get(), 1);

			assert_ok!(MockStack::run_instantiate(
				ALICE,
				succ_fail_executable,
				&mut gas_meter,
				&mut storage_meter,
				&schedule,
				min_balance * 200,
				vec![],
				&[],
				None,
			));
			assert_eq!(<Nonce<Test>>::get(), 2);

			assert_ok!(MockStack::run_instantiate(
				ALICE,
				succ_succ_executable,
				&mut gas_meter,
				&mut storage_meter,
				&schedule,
				min_balance * 200,
				vec![],
				&[],
				None,
			));
			assert_eq!(<Nonce<Test>>::get(), 4);
		});
	}

	#[test]
	fn set_storage_works() {
		let code_hash = MockLoader::insert(Call, |ctx, _| {
			// Write
			assert_eq!(
				ctx.ext.set_storage(&Key::Fix([1; 32]), Some(vec![1, 2, 3]), false),
				Ok(WriteOutcome::New)
			);
			assert_eq!(
				ctx.ext.set_storage(&Key::Fix([2; 32]), Some(vec![4, 5, 6]), true),
				Ok(WriteOutcome::New)
			);
			assert_eq!(ctx.ext.set_storage(&Key::Fix([3; 32]), None, false), Ok(WriteOutcome::New));
			assert_eq!(ctx.ext.set_storage(&Key::Fix([4; 32]), None, true), Ok(WriteOutcome::New));
			assert_eq!(
				ctx.ext.set_storage(&Key::Fix([5; 32]), Some(vec![]), false),
				Ok(WriteOutcome::New)
			);
			assert_eq!(
				ctx.ext.set_storage(&Key::Fix([6; 32]), Some(vec![]), true),
				Ok(WriteOutcome::New)
			);

			// Overwrite
			assert_eq!(
				ctx.ext.set_storage(&Key::Fix([1; 32]), Some(vec![42]), false),
				Ok(WriteOutcome::Overwritten(3))
			);
			assert_eq!(
				ctx.ext.set_storage(&Key::Fix([2; 32]), Some(vec![48]), true),
				Ok(WriteOutcome::Taken(vec![4, 5, 6]))
			);
			assert_eq!(ctx.ext.set_storage(&Key::Fix([3; 32]), None, false), Ok(WriteOutcome::New));
			assert_eq!(ctx.ext.set_storage(&Key::Fix([4; 32]), None, true), Ok(WriteOutcome::New));
			assert_eq!(
				ctx.ext.set_storage(&Key::Fix([5; 32]), Some(vec![]), false),
				Ok(WriteOutcome::Overwritten(0))
			);
			assert_eq!(
				ctx.ext.set_storage(&Key::Fix([6; 32]), Some(vec![]), true),
				Ok(WriteOutcome::Taken(vec![]))
			);

			exec_success()
		});

		ExtBuilder::default().build().execute_with(|| {
			let min_balance = <Test as Config>::Currency::minimum_balance();
			let schedule = <Test as Config>::Schedule::get();
			let mut gas_meter = GasMeter::<Test>::new(GAS_LIMIT);
			set_balance(&ALICE, min_balance * 1000);
			place_contract(&BOB, code_hash);
			let mut storage_meter = storage::meter::Meter::new(&ALICE, None, 0).unwrap();
			assert_ok!(MockStack::run_call(
				ALICE,
				BOB,
				&mut gas_meter,
				&mut storage_meter,
				&schedule,
				0,
				vec![],
				None,
<<<<<<< HEAD
				Determinism::Deterministic
=======
				Determinism::Enforced
>>>>>>> 3bb3882c
			));
		});
	}

	#[test]
	fn set_storage_varsized_key_works() {
		let code_hash = MockLoader::insert(Call, |ctx, _| {
			// Write
			assert_eq!(
				ctx.ext.set_storage(
					&Key::<Test>::try_from_var([1; 64].to_vec()).unwrap(),
					Some(vec![1, 2, 3]),
					false
				),
				Ok(WriteOutcome::New)
			);
			assert_eq!(
				ctx.ext.set_storage(
					&Key::<Test>::try_from_var([2; 19].to_vec()).unwrap(),
					Some(vec![4, 5, 6]),
					true
				),
				Ok(WriteOutcome::New)
			);
			assert_eq!(
				ctx.ext.set_storage(
					&Key::<Test>::try_from_var([3; 19].to_vec()).unwrap(),
					None,
					false
				),
				Ok(WriteOutcome::New)
			);
			assert_eq!(
				ctx.ext.set_storage(
					&Key::<Test>::try_from_var([4; 64].to_vec()).unwrap(),
					None,
					true
				),
				Ok(WriteOutcome::New)
			);
			assert_eq!(
				ctx.ext.set_storage(
					&Key::<Test>::try_from_var([5; 30].to_vec()).unwrap(),
					Some(vec![]),
					false
				),
				Ok(WriteOutcome::New)
			);
			assert_eq!(
				ctx.ext.set_storage(
					&Key::<Test>::try_from_var([6; 128].to_vec()).unwrap(),
					Some(vec![]),
					true
				),
				Ok(WriteOutcome::New)
			);

			// Overwrite
			assert_eq!(
				ctx.ext.set_storage(
					&Key::<Test>::try_from_var([1; 64].to_vec()).unwrap(),
					Some(vec![42, 43, 44]),
					false
				),
				Ok(WriteOutcome::Overwritten(3))
			);
			assert_eq!(
				ctx.ext.set_storage(
					&Key::<Test>::try_from_var([2; 19].to_vec()).unwrap(),
					Some(vec![48]),
					true
				),
				Ok(WriteOutcome::Taken(vec![4, 5, 6]))
			);
			assert_eq!(
				ctx.ext.set_storage(
					&Key::<Test>::try_from_var([3; 19].to_vec()).unwrap(),
					None,
					false
				),
				Ok(WriteOutcome::New)
			);
			assert_eq!(
				ctx.ext.set_storage(
					&Key::<Test>::try_from_var([4; 64].to_vec()).unwrap(),
					None,
					true
				),
				Ok(WriteOutcome::New)
			);
			assert_eq!(
				ctx.ext.set_storage(
					&Key::<Test>::try_from_var([5; 30].to_vec()).unwrap(),
					Some(vec![]),
					false
				),
				Ok(WriteOutcome::Overwritten(0))
			);
			assert_eq!(
				ctx.ext.set_storage(
					&Key::<Test>::try_from_var([6; 128].to_vec()).unwrap(),
					Some(vec![]),
					true
				),
				Ok(WriteOutcome::Taken(vec![]))
			);

			exec_success()
		});

		ExtBuilder::default().build().execute_with(|| {
			let min_balance = <Test as Config>::Currency::minimum_balance();
			let schedule = <Test as Config>::Schedule::get();
			let mut gas_meter = GasMeter::<Test>::new(GAS_LIMIT);
			set_balance(&ALICE, min_balance * 1000);
			place_contract(&BOB, code_hash);
			let mut storage_meter = storage::meter::Meter::new(&ALICE, None, 0).unwrap();
			assert_ok!(MockStack::run_call(
				ALICE,
				BOB,
				&mut gas_meter,
				&mut storage_meter,
				&schedule,
				0,
				vec![],
				None,
<<<<<<< HEAD
				Determinism::Deterministic
=======
				Determinism::Enforced
>>>>>>> 3bb3882c
			));
		});
	}

	#[test]
	fn get_storage_works() {
		let code_hash = MockLoader::insert(Call, |ctx, _| {
			assert_eq!(
				ctx.ext.set_storage(&Key::Fix([1; 32]), Some(vec![1, 2, 3]), false),
				Ok(WriteOutcome::New)
			);
			assert_eq!(
				ctx.ext.set_storage(&Key::Fix([2; 32]), Some(vec![]), false),
				Ok(WriteOutcome::New)
			);
			assert_eq!(ctx.ext.get_storage(&Key::Fix([1; 32])), Some(vec![1, 2, 3]));
			assert_eq!(ctx.ext.get_storage(&Key::Fix([2; 32])), Some(vec![]));
			assert_eq!(ctx.ext.get_storage(&Key::Fix([3; 32])), None);

			exec_success()
		});

		ExtBuilder::default().build().execute_with(|| {
			let min_balance = <Test as Config>::Currency::minimum_balance();
			let schedule = <Test as Config>::Schedule::get();
			let mut gas_meter = GasMeter::<Test>::new(GAS_LIMIT);
			set_balance(&ALICE, min_balance * 1000);
			place_contract(&BOB, code_hash);
			let mut storage_meter = storage::meter::Meter::new(&ALICE, None, 0).unwrap();
			assert_ok!(MockStack::run_call(
				ALICE,
				BOB,
				&mut gas_meter,
				&mut storage_meter,
				&schedule,
				0,
				vec![],
				None,
<<<<<<< HEAD
				Determinism::Deterministic
=======
				Determinism::Enforced
>>>>>>> 3bb3882c
			));
		});
	}

	#[test]
	fn get_storage_size_works() {
		let code_hash = MockLoader::insert(Call, |ctx, _| {
			assert_eq!(
				ctx.ext.set_storage(&Key::Fix([1; 32]), Some(vec![1, 2, 3]), false),
				Ok(WriteOutcome::New)
			);
			assert_eq!(
				ctx.ext.set_storage(&Key::Fix([2; 32]), Some(vec![]), false),
				Ok(WriteOutcome::New)
			);
			assert_eq!(ctx.ext.get_storage_size(&Key::Fix([1; 32])), Some(3));
			assert_eq!(ctx.ext.get_storage_size(&Key::Fix([2; 32])), Some(0));
			assert_eq!(ctx.ext.get_storage_size(&Key::Fix([3; 32])), None);

			exec_success()
		});

		ExtBuilder::default().build().execute_with(|| {
			let min_balance = <Test as Config>::Currency::minimum_balance();
			let schedule = <Test as Config>::Schedule::get();
			let mut gas_meter = GasMeter::<Test>::new(GAS_LIMIT);
			set_balance(&ALICE, min_balance * 1000);
			place_contract(&BOB, code_hash);
			let mut storage_meter = storage::meter::Meter::new(&ALICE, None, 0).unwrap();
			assert_ok!(MockStack::run_call(
				ALICE,
				BOB,
				&mut gas_meter,
				&mut storage_meter,
				&schedule,
				0,
				vec![],
				None,
<<<<<<< HEAD
				Determinism::Deterministic
=======
				Determinism::Enforced
>>>>>>> 3bb3882c
			));
		});
	}

	#[test]
	fn get_storage_varsized_key_works() {
		let code_hash = MockLoader::insert(Call, |ctx, _| {
			assert_eq!(
				ctx.ext.set_storage(
					&Key::<Test>::try_from_var([1; 19].to_vec()).unwrap(),
					Some(vec![1, 2, 3]),
					false
				),
				Ok(WriteOutcome::New)
			);
			assert_eq!(
				ctx.ext.set_storage(
					&Key::<Test>::try_from_var([2; 16].to_vec()).unwrap(),
					Some(vec![]),
					false
				),
				Ok(WriteOutcome::New)
			);
			assert_eq!(
				ctx.ext.get_storage(&Key::<Test>::try_from_var([1; 19].to_vec()).unwrap()),
				Some(vec![1, 2, 3])
			);
			assert_eq!(
				ctx.ext.get_storage(&Key::<Test>::try_from_var([2; 16].to_vec()).unwrap()),
				Some(vec![])
			);
			assert_eq!(
				ctx.ext.get_storage(&Key::<Test>::try_from_var([3; 8].to_vec()).unwrap()),
				None
			);

			exec_success()
		});

		ExtBuilder::default().build().execute_with(|| {
			let min_balance = <Test as Config>::Currency::minimum_balance();
			let schedule = <Test as Config>::Schedule::get();
			let mut gas_meter = GasMeter::<Test>::new(GAS_LIMIT);
			set_balance(&ALICE, min_balance * 1000);
			place_contract(&BOB, code_hash);
			let mut storage_meter = storage::meter::Meter::new(&ALICE, None, 0).unwrap();
			assert_ok!(MockStack::run_call(
				ALICE,
				BOB,
				&mut gas_meter,
				&mut storage_meter,
				&schedule,
				0,
				vec![],
				None,
<<<<<<< HEAD
				Determinism::Deterministic
=======
				Determinism::Enforced
>>>>>>> 3bb3882c
			));
		});
	}

	#[test]
	fn get_storage_size_varsized_key_works() {
		let code_hash = MockLoader::insert(Call, |ctx, _| {
			assert_eq!(
				ctx.ext.set_storage(
					&Key::<Test>::try_from_var([1; 19].to_vec()).unwrap(),
					Some(vec![1, 2, 3]),
					false
				),
				Ok(WriteOutcome::New)
			);
			assert_eq!(
				ctx.ext.set_storage(
					&Key::<Test>::try_from_var([2; 16].to_vec()).unwrap(),
					Some(vec![]),
					false
				),
				Ok(WriteOutcome::New)
			);
			assert_eq!(
				ctx.ext.get_storage_size(&Key::<Test>::try_from_var([1; 19].to_vec()).unwrap()),
				Some(3)
			);
			assert_eq!(
				ctx.ext.get_storage_size(&Key::<Test>::try_from_var([2; 16].to_vec()).unwrap()),
				Some(0)
			);
			assert_eq!(
				ctx.ext.get_storage_size(&Key::<Test>::try_from_var([3; 8].to_vec()).unwrap()),
				None
			);

			exec_success()
		});

		ExtBuilder::default().build().execute_with(|| {
			let min_balance = <Test as Config>::Currency::minimum_balance();
			let schedule = <Test as Config>::Schedule::get();
			let mut gas_meter = GasMeter::<Test>::new(GAS_LIMIT);
			set_balance(&ALICE, min_balance * 1000);
			place_contract(&BOB, code_hash);
			let mut storage_meter = storage::meter::Meter::new(&ALICE, None, 0).unwrap();
			assert_ok!(MockStack::run_call(
				ALICE,
				BOB,
				&mut gas_meter,
				&mut storage_meter,
				&schedule,
				0,
				vec![],
				None,
<<<<<<< HEAD
				Determinism::Deterministic
=======
				Determinism::Enforced
>>>>>>> 3bb3882c
			));
		});
	}

	#[test]
	fn ecdsa_to_eth_address_returns_proper_value() {
		let bob_ch = MockLoader::insert(Call, |ctx, _| {
			let pubkey_compressed = array_bytes::hex2array_unchecked(
				"028db55b05db86c0b1786ca49f095d76344c9e6056b2f02701a7e7f3c20aabfd91",
			);
			assert_eq!(
				ctx.ext.ecdsa_to_eth_address(&pubkey_compressed).unwrap(),
				array_bytes::hex2array_unchecked::<20>("09231da7b19A016f9e576d23B16277062F4d46A8")
			);
			exec_success()
		});

		ExtBuilder::default().build().execute_with(|| {
			let schedule = <Test as Config>::Schedule::get();
			place_contract(&BOB, bob_ch);

			let mut storage_meter = storage::meter::Meter::new(&ALICE, Some(0), 0).unwrap();
			let result = MockStack::run_call(
				ALICE,
				BOB,
				&mut GasMeter::<Test>::new(GAS_LIMIT),
				&mut storage_meter,
				&schedule,
				0,
				vec![],
				None,
<<<<<<< HEAD
				Determinism::Deterministic,
=======
				Determinism::Enforced,
>>>>>>> 3bb3882c
			);
			assert_matches!(result, Ok(_));
		});
	}

	#[test]
	fn nonce_api_works() {
		let fail_code = MockLoader::insert(Constructor, |_, _| exec_trapped());
		let success_code = MockLoader::insert(Constructor, |_, _| exec_success());
		let code_hash = MockLoader::insert(Call, move |ctx, _| {
			// It is set to one when this contract was instantiated by `place_contract`
			assert_eq!(ctx.ext.nonce(), 1);
<<<<<<< HEAD
			// Should not change without any instantation in-between
			assert_eq!(ctx.ext.nonce(), 1);
			// Should not change with a failed instantiation
			assert_err!(
				ctx.ext.instantiate(Weight::zero(), fail_code, 0, vec![], &[],),
=======
			// Should not change without any instantiation in-between
			assert_eq!(ctx.ext.nonce(), 1);
			// Should not change with a failed instantiation
			assert_err!(
				ctx.ext.instantiate(
					Weight::zero(),
					BalanceOf::<Test>::zero(),
					fail_code,
					0,
					vec![],
					&[],
				),
>>>>>>> 3bb3882c
				ExecError {
					error: <Error<Test>>::ContractTrapped.into(),
					origin: ErrorOrigin::Callee
				}
			);
			assert_eq!(ctx.ext.nonce(), 1);
<<<<<<< HEAD
			// Successful instantation increments
			ctx.ext.instantiate(Weight::zero(), success_code, 0, vec![], &[]).unwrap();
=======
			// Successful instantiation increments
			ctx.ext
				.instantiate(
					Weight::zero(),
					BalanceOf::<Test>::zero(),
					success_code,
					0,
					vec![],
					&[],
				)
				.unwrap();
>>>>>>> 3bb3882c
			assert_eq!(ctx.ext.nonce(), 2);
			exec_success()
		});

		ExtBuilder::default().build().execute_with(|| {
			let min_balance = <Test as Config>::Currency::minimum_balance();
			let schedule = <Test as Config>::Schedule::get();
			let mut gas_meter = GasMeter::<Test>::new(GAS_LIMIT);
			set_balance(&ALICE, min_balance * 1000);
			place_contract(&BOB, code_hash);
			let mut storage_meter = storage::meter::Meter::new(&ALICE, None, 0).unwrap();
			assert_ok!(MockStack::run_call(
				ALICE,
				BOB,
				&mut gas_meter,
				&mut storage_meter,
				&schedule,
				0,
				vec![],
				None,
<<<<<<< HEAD
				Determinism::Deterministic
=======
				Determinism::Enforced
>>>>>>> 3bb3882c
			));
		});
	}

	/// This works even though random interface is deprecated, as the check to ban deprecated
	/// functions happens in the wasm stack which is mocked for exec tests.
	#[test]
	fn randomness_works() {
		let subject = b"nice subject".as_ref();
		let code_hash = MockLoader::insert(Call, move |ctx, _| {
			let rand = <Test as Config>::Randomness::random(subject);
			assert_eq!(rand, ctx.ext.random(subject));
			exec_success()
		});

		ExtBuilder::default().build().execute_with(|| {
			let schedule = <Test as Config>::Schedule::get();
			place_contract(&BOB, code_hash);

			let mut storage_meter = storage::meter::Meter::new(&ALICE, Some(0), 0).unwrap();
			let result = MockStack::run_call(
				ALICE,
				BOB,
				&mut GasMeter::<Test>::new(GAS_LIMIT),
				&mut storage_meter,
				&schedule,
				0,
				vec![],
				None,
<<<<<<< HEAD
				Determinism::Deterministic,
=======
				Determinism::Enforced,
>>>>>>> 3bb3882c
			);
			assert_matches!(result, Ok(_));
		});
	}
}<|MERGE_RESOLUTION|>--- conflicted
+++ resolved
@@ -19,11 +19,7 @@
 	gas::GasMeter,
 	storage::{self, DepositAccount, WriteOutcome},
 	BalanceOf, CodeHash, Config, ContractInfo, ContractInfoOf, DebugBufferVec, Determinism, Error,
-<<<<<<< HEAD
-	Event, Nonce, Pallet as Contracts, Schedule, System,
-=======
 	Event, Nonce, Pallet as Contracts, Schedule, System, LOG_TARGET,
->>>>>>> 3bb3882c
 };
 use frame_support::{
 	crypto::ecdsa::ECDSAExt,
@@ -41,14 +37,10 @@
 use frame_system::RawOrigin;
 use pallet_contracts_primitives::ExecReturnValue;
 use smallvec::{Array, SmallVec};
-<<<<<<< HEAD
-use sp_core::ecdsa::Public as ECDSAPublic;
-=======
 use sp_core::{
 	ecdsa::Public as ECDSAPublic,
 	sr25519::{Public as SR25519Public, Signature as SR25519Signature},
 };
->>>>>>> 3bb3882c
 use sp_io::{crypto::secp256k1_ecdsa_recover_compressed, hashing::blake2_256};
 use sp_runtime::traits::{Convert, Hash, Zero};
 use sp_std::{marker::PhantomData, mem, prelude::*, vec::Vec};
@@ -683,11 +675,7 @@
 			schedule,
 			value,
 			debug_message,
-<<<<<<< HEAD
-			Determinism::Deterministic,
-=======
 			Determinism::Enforced,
->>>>>>> 3bb3882c
 		)?;
 		let account_id = stack.top_frame().account_id.clone();
 		stack.run(executable, input_data).map(|ret| (account_id, ret))
@@ -708,14 +696,9 @@
 			args,
 			value,
 			gas_meter,
-<<<<<<< HEAD
-			storage_meter,
-			Weight::zero(),
-=======
 			Weight::zero(),
 			storage_meter,
 			BalanceOf::<T>::zero(),
->>>>>>> 3bb3882c
 			schedule,
 			determinism,
 		)?;
@@ -788,17 +771,10 @@
 				},
 			};
 
-<<<<<<< HEAD
-		// `AllowIndeterminism` will only be ever set in case of off-chain execution.
-		// Instantiations are never allowed even when executing off-chain.
-		if !(executable.is_deterministic() ||
-			(matches!(determinism, Determinism::AllowIndeterminism) &&
-=======
 		// `Relaxed` will only be ever set in case of off-chain execution.
 		// Instantiations are never allowed even when executing off-chain.
 		if !(executable.is_deterministic() ||
 			(matches!(determinism, Determinism::Relaxed) &&
->>>>>>> 3bb3882c
 				matches!(entry_point, ExportedFunction::Call)))
 		{
 			return Err(Error::<T>::Indeterministic.into())
@@ -1259,17 +1235,10 @@
 		T::Currency::transfer(
 			&frame.account_id,
 			beneficiary,
-<<<<<<< HEAD
-			T::Currency::reducible_balance(&frame.account_id, false),
-			ExistenceRequirement::AllowDeath,
-		)?;
-		info.queue_trie_for_deletion()?;
-=======
 			T::Currency::reducible_balance(&frame.account_id, Expendable, Polite),
 			ExistenceRequirement::AllowDeath,
 		)?;
 		info.queue_trie_for_deletion();
->>>>>>> 3bb3882c
 		ContractInfoOf::<T>::remove(&frame.account_id);
 		E::remove_user(info.code_hash);
 		Contracts::<T>::deposit_event(
@@ -1286,63 +1255,23 @@
 		Self::transfer(ExistenceRequirement::KeepAlive, &self.top_frame().account_id, to, value)
 	}
 
-<<<<<<< HEAD
-	fn get_storage(&mut self, key: &FixSizedKey) -> Option<Vec<u8>> {
-		self.top_frame_mut().contract_info().read(key)
-	}
-
-	fn get_storage_transparent(&mut self, key: &VarSizedKey<T>) -> Option<Vec<u8>> {
-		self.top_frame_mut().contract_info().read(key)
-	}
-
-	fn get_storage_size(&mut self, key: &FixSizedKey) -> Option<u32> {
-		self.top_frame_mut().contract_info().size(key)
-	}
-
-	fn get_storage_size_transparent(&mut self, key: &VarSizedKey<T>) -> Option<u32> {
-		self.top_frame_mut().contract_info().size(key)
-=======
 	fn get_storage(&mut self, key: &Key<T>) -> Option<Vec<u8>> {
 		self.top_frame_mut().contract_info().read(key)
 	}
 
 	fn get_storage_size(&mut self, key: &Key<T>) -> Option<u32> {
 		self.top_frame_mut().contract_info().size(key.into())
->>>>>>> 3bb3882c
 	}
 
 	fn set_storage(
 		&mut self,
-<<<<<<< HEAD
-		key: &FixSizedKey,
+		key: &Key<T>,
 		value: Option<Vec<u8>>,
 		take_old: bool,
 	) -> Result<WriteOutcome, DispatchError> {
 		let frame = self.top_frame_mut();
 		frame.contract_info.get(&frame.account_id).write(
-			key,
-			value,
-			Some(&mut frame.nested_storage),
-			take_old,
-		)
-	}
-
-	fn set_storage_transparent(
-		&mut self,
-		key: &VarSizedKey<T>,
-=======
-		key: &Key<T>,
->>>>>>> 3bb3882c
-		value: Option<Vec<u8>>,
-		take_old: bool,
-	) -> Result<WriteOutcome, DispatchError> {
-		let frame = self.top_frame_mut();
-		frame.contract_info.get(&frame.account_id).write(
-<<<<<<< HEAD
-			key,
-=======
 			key.into(),
->>>>>>> 3bb3882c
 			value,
 			Some(&mut frame.nested_storage),
 			take_old,
@@ -1430,11 +1359,7 @@
 				.try_extend(&mut msg.bytes())
 				.map_err(|_| {
 					log::debug!(
-<<<<<<< HEAD
-						target: "runtime::contracts",
-=======
 						target: LOG_TARGET,
->>>>>>> 3bb3882c
 						"Debug buffer (of {} bytes) exhausted!",
 						DebugBufferVec::<T>::bound(),
 					)
@@ -1724,11 +1649,7 @@
 					value,
 					vec![],
 					None,
-<<<<<<< HEAD
-					Determinism::Deterministic,
-=======
 					Determinism::Enforced,
->>>>>>> 3bb3882c
 				),
 				Ok(_)
 			);
@@ -1782,11 +1703,7 @@
 				value,
 				vec![],
 				None,
-<<<<<<< HEAD
-				Determinism::Deterministic,
-=======
 				Determinism::Enforced,
->>>>>>> 3bb3882c
 			)
 			.unwrap();
 
@@ -1828,11 +1745,7 @@
 				value,
 				vec![],
 				None,
-<<<<<<< HEAD
-				Determinism::Deterministic,
-=======
 				Determinism::Enforced,
->>>>>>> 3bb3882c
 			)
 			.unwrap();
 
@@ -1868,11 +1781,7 @@
 				55,
 				vec![],
 				None,
-<<<<<<< HEAD
-				Determinism::Deterministic,
-=======
 				Determinism::Enforced,
->>>>>>> 3bb3882c
 			)
 			.unwrap();
 
@@ -1924,11 +1833,7 @@
 				0,
 				vec![],
 				None,
-<<<<<<< HEAD
-				Determinism::Deterministic,
-=======
 				Determinism::Enforced,
->>>>>>> 3bb3882c
 			);
 
 			let output = result.unwrap();
@@ -1961,11 +1866,7 @@
 				0,
 				vec![],
 				None,
-<<<<<<< HEAD
-				Determinism::Deterministic,
-=======
 				Determinism::Enforced,
->>>>>>> 3bb3882c
 			);
 
 			let output = result.unwrap();
@@ -1996,11 +1897,7 @@
 				0,
 				vec![1, 2, 3, 4],
 				None,
-<<<<<<< HEAD
-				Determinism::Deterministic,
-=======
 				Determinism::Enforced,
->>>>>>> 3bb3882c
 			);
 			assert_matches!(result, Ok(_));
 		});
@@ -2080,11 +1977,7 @@
 				value,
 				vec![],
 				None,
-<<<<<<< HEAD
-				Determinism::Deterministic,
-=======
 				Determinism::Enforced,
->>>>>>> 3bb3882c
 			);
 
 			assert_matches!(result, Ok(_));
@@ -2134,11 +2027,7 @@
 				0,
 				vec![],
 				None,
-<<<<<<< HEAD
-				Determinism::Deterministic,
-=======
 				Determinism::Enforced,
->>>>>>> 3bb3882c
 			);
 
 			assert_matches!(result, Ok(_));
@@ -2172,11 +2061,7 @@
 				0,
 				vec![],
 				None,
-<<<<<<< HEAD
-				Determinism::Deterministic,
-=======
 				Determinism::Enforced,
->>>>>>> 3bb3882c
 			);
 			assert_matches!(result, Ok(_));
 		});
@@ -2206,11 +2091,7 @@
 				0,
 				vec![0],
 				None,
-<<<<<<< HEAD
-				Determinism::Deterministic,
-=======
 				Determinism::Enforced,
->>>>>>> 3bb3882c
 			);
 			assert_matches!(result, Ok(_));
 		});
@@ -2238,11 +2119,7 @@
 				0,
 				vec![0],
 				None,
-<<<<<<< HEAD
-				Determinism::Deterministic,
-=======
 				Determinism::Enforced,
->>>>>>> 3bb3882c
 			);
 			assert_matches!(result, Ok(_));
 		});
@@ -2279,11 +2156,7 @@
 				0,
 				vec![0],
 				None,
-<<<<<<< HEAD
-				Determinism::Deterministic,
-=======
 				Determinism::Enforced,
->>>>>>> 3bb3882c
 			);
 			assert_matches!(result, Ok(_));
 		});
@@ -2323,11 +2196,7 @@
 				0,
 				vec![],
 				None,
-<<<<<<< HEAD
-				Determinism::Deterministic,
-=======
 				Determinism::Enforced,
->>>>>>> 3bb3882c
 			);
 
 			assert_matches!(result, Ok(_));
@@ -2487,11 +2356,7 @@
 					min_balance * 10,
 					vec![],
 					None,
-<<<<<<< HEAD
-					Determinism::Deterministic,
-=======
 					Determinism::Enforced,
->>>>>>> 3bb3882c
 				),
 				Ok(_)
 			);
@@ -2557,11 +2422,7 @@
 					0,
 					vec![],
 					None,
-<<<<<<< HEAD
-					Determinism::Deterministic,
-=======
 					Determinism::Enforced,
->>>>>>> 3bb3882c
 				),
 				Ok(_)
 			);
@@ -2660,11 +2521,7 @@
 				0,
 				vec![0],
 				None,
-<<<<<<< HEAD
-				Determinism::Deterministic,
-=======
 				Determinism::Enforced,
->>>>>>> 3bb3882c
 			);
 			assert_matches!(result, Ok(_));
 		});
@@ -2730,11 +2587,7 @@
 				0,
 				vec![],
 				Some(&mut debug_buffer),
-<<<<<<< HEAD
-				Determinism::Deterministic,
-=======
 				Determinism::Enforced,
->>>>>>> 3bb3882c
 			)
 			.unwrap();
 		});
@@ -2768,11 +2621,7 @@
 				0,
 				vec![],
 				Some(&mut debug_buffer),
-<<<<<<< HEAD
-				Determinism::Deterministic,
-=======
 				Determinism::Enforced,
->>>>>>> 3bb3882c
 			);
 			assert!(result.is_err());
 		});
@@ -2809,11 +2658,7 @@
 				0,
 				vec![],
 				Some(&mut debug_buf_after),
-<<<<<<< HEAD
-				Determinism::Deterministic,
-=======
 				Determinism::Enforced,
->>>>>>> 3bb3882c
 			)
 			.unwrap();
 			assert_eq!(debug_buf_before, debug_buf_after);
@@ -2846,11 +2691,7 @@
 				0,
 				CHARLIE.encode(),
 				None,
-<<<<<<< HEAD
-				Determinism::Deterministic
-=======
 				Determinism::Enforced
->>>>>>> 3bb3882c
 			));
 
 			// Calling into oneself fails
@@ -2864,11 +2705,7 @@
 					0,
 					BOB.encode(),
 					None,
-<<<<<<< HEAD
-					Determinism::Deterministic
-=======
 					Determinism::Enforced
->>>>>>> 3bb3882c
 				)
 				.map_err(|e| e.error),
 				<Error<Test>>::ReentranceDenied,
@@ -2909,11 +2746,7 @@
 					0,
 					vec![0],
 					None,
-<<<<<<< HEAD
-					Determinism::Deterministic
-=======
 					Determinism::Enforced
->>>>>>> 3bb3882c
 				)
 				.map_err(|e| e.error),
 				<Error<Test>>::ReentranceDenied,
@@ -2948,11 +2781,7 @@
 				0,
 				vec![],
 				None,
-<<<<<<< HEAD
-				Determinism::Deterministic,
-=======
 				Determinism::Enforced,
->>>>>>> 3bb3882c
 			)
 			.unwrap();
 
@@ -3037,11 +2866,7 @@
 				0,
 				vec![],
 				None,
-<<<<<<< HEAD
-				Determinism::Deterministic,
-=======
 				Determinism::Enforced,
->>>>>>> 3bb3882c
 			)
 			.unwrap();
 
@@ -3254,11 +3079,7 @@
 				0,
 				vec![],
 				None,
-<<<<<<< HEAD
-				Determinism::Deterministic
-=======
 				Determinism::Enforced
->>>>>>> 3bb3882c
 			));
 		});
 	}
@@ -3385,11 +3206,7 @@
 				0,
 				vec![],
 				None,
-<<<<<<< HEAD
-				Determinism::Deterministic
-=======
 				Determinism::Enforced
->>>>>>> 3bb3882c
 			));
 		});
 	}
@@ -3428,11 +3245,7 @@
 				0,
 				vec![],
 				None,
-<<<<<<< HEAD
-				Determinism::Deterministic
-=======
 				Determinism::Enforced
->>>>>>> 3bb3882c
 			));
 		});
 	}
@@ -3471,11 +3284,7 @@
 				0,
 				vec![],
 				None,
-<<<<<<< HEAD
-				Determinism::Deterministic
-=======
 				Determinism::Enforced
->>>>>>> 3bb3882c
 			));
 		});
 	}
@@ -3531,11 +3340,7 @@
 				0,
 				vec![],
 				None,
-<<<<<<< HEAD
-				Determinism::Deterministic
-=======
 				Determinism::Enforced
->>>>>>> 3bb3882c
 			));
 		});
 	}
@@ -3591,11 +3396,7 @@
 				0,
 				vec![],
 				None,
-<<<<<<< HEAD
-				Determinism::Deterministic
-=======
 				Determinism::Enforced
->>>>>>> 3bb3882c
 			));
 		});
 	}
@@ -3627,11 +3428,7 @@
 				0,
 				vec![],
 				None,
-<<<<<<< HEAD
-				Determinism::Deterministic,
-=======
 				Determinism::Enforced,
->>>>>>> 3bb3882c
 			);
 			assert_matches!(result, Ok(_));
 		});
@@ -3644,13 +3441,6 @@
 		let code_hash = MockLoader::insert(Call, move |ctx, _| {
 			// It is set to one when this contract was instantiated by `place_contract`
 			assert_eq!(ctx.ext.nonce(), 1);
-<<<<<<< HEAD
-			// Should not change without any instantation in-between
-			assert_eq!(ctx.ext.nonce(), 1);
-			// Should not change with a failed instantiation
-			assert_err!(
-				ctx.ext.instantiate(Weight::zero(), fail_code, 0, vec![], &[],),
-=======
 			// Should not change without any instantiation in-between
 			assert_eq!(ctx.ext.nonce(), 1);
 			// Should not change with a failed instantiation
@@ -3663,17 +3453,12 @@
 					vec![],
 					&[],
 				),
->>>>>>> 3bb3882c
 				ExecError {
 					error: <Error<Test>>::ContractTrapped.into(),
 					origin: ErrorOrigin::Callee
 				}
 			);
 			assert_eq!(ctx.ext.nonce(), 1);
-<<<<<<< HEAD
-			// Successful instantation increments
-			ctx.ext.instantiate(Weight::zero(), success_code, 0, vec![], &[]).unwrap();
-=======
 			// Successful instantiation increments
 			ctx.ext
 				.instantiate(
@@ -3685,7 +3470,6 @@
 					&[],
 				)
 				.unwrap();
->>>>>>> 3bb3882c
 			assert_eq!(ctx.ext.nonce(), 2);
 			exec_success()
 		});
@@ -3706,11 +3490,7 @@
 				0,
 				vec![],
 				None,
-<<<<<<< HEAD
-				Determinism::Deterministic
-=======
 				Determinism::Enforced
->>>>>>> 3bb3882c
 			));
 		});
 	}
@@ -3740,11 +3520,7 @@
 				0,
 				vec![],
 				None,
-<<<<<<< HEAD
-				Determinism::Deterministic,
-=======
 				Determinism::Enforced,
->>>>>>> 3bb3882c
 			);
 			assert_matches!(result, Ok(_));
 		});
