--- conflicted
+++ resolved
@@ -279,7 +279,7 @@
 	/// when the code is executing on-chain.
 	///
 	/// Returns `true` if debug message recording is enabled. Otherwise `false` is returned.
-	fn append_debug_buffer(&mut self, msg: &str) -> Result<bool, DispatchError>;
+	fn append_debug_buffer(&mut self, msg: &str) -> bool;
 
 	/// Call some dispatchable and return the result.
 	fn call_runtime(&self, call: <Self::T as Config>::RuntimeCall) -> DispatchResultWithPostInfo;
@@ -1334,16 +1334,8 @@
 		&mut self.top_frame_mut().nested_gas
 	}
 
-	fn append_debug_buffer(&mut self, msg: &str) -> Result<bool, DispatchError> {
+	fn append_debug_buffer(&mut self, msg: &str) -> bool {
 		if let Some(buffer) = &mut self.debug_message {
-<<<<<<< HEAD
-			if !msg.is_empty() {
-				buffer
-					.try_extend(&mut msg.bytes())
-					.map_err(|_| Error::<T>::DebugBufferExhausted)?;
-			}
-			Ok(true)
-=======
 			let err_msg = scale_info::prelude::format!(
 				"Debug message too big (size={}) for debug buffer (bound={})",
 				msg.len(),
@@ -1370,9 +1362,8 @@
 			buffer.drain(0..num_drain);
 			buffer.try_extend(&mut msg).ok();
 			true
->>>>>>> 18bb7c7c
 		} else {
-			Ok(false)
+			false
 		}
 	}
 
@@ -2540,12 +2531,8 @@
 	#[test]
 	fn printing_works() {
 		let code_hash = MockLoader::insert(Call, |ctx, _| {
-			ctx.ext
-				.append_debug_buffer("This is a test")
-				.expect("Maximum allowed debug buffer size exhausted!");
-			ctx.ext
-				.append_debug_buffer("More text")
-				.expect("Maximum allowed debug buffer size exhausted!");
+			ctx.ext.append_debug_buffer("This is a test");
+			ctx.ext.append_debug_buffer("More text");
 			exec_success()
 		});
 
@@ -2578,12 +2565,8 @@
 	#[test]
 	fn printing_works_on_fail() {
 		let code_hash = MockLoader::insert(Call, |ctx, _| {
-			ctx.ext
-				.append_debug_buffer("This is a test")
-				.expect("Maximum allowed debug buffer size exhausted!");
-			ctx.ext
-				.append_debug_buffer("More text")
-				.expect("Maximum allowed debug buffer size exhausted!");
+			ctx.ext.append_debug_buffer("This is a test");
+			ctx.ext.append_debug_buffer("More text");
 			exec_trapped()
 		});
 
@@ -2616,11 +2599,7 @@
 	#[test]
 	fn debug_buffer_is_limited() {
 		let code_hash = MockLoader::insert(Call, move |ctx, _| {
-<<<<<<< HEAD
-			ctx.ext.append_debug_buffer("overflowing bytes")?;
-=======
 			ctx.ext.append_debug_buffer("overflowing bytes");
->>>>>>> 18bb7c7c
 			exec_success()
 		});
 
@@ -2635,22 +2614,6 @@
 			set_balance(&ALICE, min_balance * 10);
 			place_contract(&BOB, code_hash);
 			let mut storage_meter = storage::meter::Meter::new(&ALICE, Some(0), 0).unwrap();
-<<<<<<< HEAD
-			assert_err!(
-				MockStack::run_call(
-					ALICE,
-					BOB,
-					&mut gas_meter,
-					&mut storage_meter,
-					&schedule,
-					0,
-					vec![],
-					Some(&mut debug_buffer),
-					Determinism::Deterministic,
-				)
-				.map_err(|e| e.error),
-				Error::<Test>::DebugBufferExhausted
-=======
 			MockStack::run_call(
 				ALICE,
 				BOB,
@@ -2667,7 +2630,6 @@
 				&String::from_utf8(debug_buffer[DebugBufferVec::<Test>::bound() - 17..].to_vec())
 					.unwrap(),
 				"overflowing bytes"
->>>>>>> 18bb7c7c
 			);
 		});
 	}
@@ -3429,8 +3391,6 @@
 				vec![],
 				None,
 				Determinism::Deterministic,
-<<<<<<< HEAD
-=======
 			);
 			assert_matches!(result, Ok(_));
 		});
@@ -3507,54 +3467,8 @@
 				vec![],
 				None,
 				Determinism::Deterministic,
->>>>>>> 18bb7c7c
 			);
 			assert_matches!(result, Ok(_));
 		});
 	}
-
-	#[test]
-	fn nonce_api_works() {
-		let fail_code = MockLoader::insert(Constructor, |_, _| exec_trapped());
-		let success_code = MockLoader::insert(Constructor, |_, _| exec_success());
-		let code_hash = MockLoader::insert(Call, move |ctx, _| {
-			// It is set to one when this contract was instantiated by `place_contract`
-			assert_eq!(ctx.ext.nonce(), 1);
-			// Should not change without any instantation in-between
-			assert_eq!(ctx.ext.nonce(), 1);
-			// Should not change with a failed instantiation
-			assert_err!(
-				ctx.ext.instantiate(Weight::zero(), fail_code, 0, vec![], &[],),
-				ExecError {
-					error: <Error<Test>>::ContractTrapped.into(),
-					origin: ErrorOrigin::Callee
-				}
-			);
-			assert_eq!(ctx.ext.nonce(), 1);
-			// Successful instantation increments
-			ctx.ext.instantiate(Weight::zero(), success_code, 0, vec![], &[]).unwrap();
-			assert_eq!(ctx.ext.nonce(), 2);
-			exec_success()
-		});
-
-		ExtBuilder::default().build().execute_with(|| {
-			let min_balance = <Test as Config>::Currency::minimum_balance();
-			let schedule = <Test as Config>::Schedule::get();
-			let mut gas_meter = GasMeter::<Test>::new(GAS_LIMIT);
-			set_balance(&ALICE, min_balance * 1000);
-			place_contract(&BOB, code_hash);
-			let mut storage_meter = storage::meter::Meter::new(&ALICE, None, 0).unwrap();
-			assert_ok!(MockStack::run_call(
-				ALICE,
-				BOB,
-				&mut gas_meter,
-				&mut storage_meter,
-				&schedule,
-				0,
-				vec![],
-				None,
-				Determinism::Deterministic
-			));
-		});
-	}
 }