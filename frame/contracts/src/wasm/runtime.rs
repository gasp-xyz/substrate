--- conflicted
+++ resolved
@@ -37,8 +37,6 @@
 /// The maximum nesting depth a contract can use when encoding types.
 const MAX_DECODE_NESTING: u32 = 256;
 
-<<<<<<< HEAD
-=======
 /// Passed to [`Environment`] to determine whether it should expose deprecated interfaces.
 pub enum AllowDeprecatedInterface {
 	/// No deprecated interfaces are exposed.
@@ -55,7 +53,6 @@
 	Yes,
 }
 
->>>>>>> 18bb7c7c
 /// Trait implemented by the [`define_env`](pallet_contracts_proc_macro::define_env) macro for the
 /// emitted `Env` struct.
 pub trait Environment<HostState> {
@@ -64,12 +61,8 @@
 	fn define(
 		store: &mut Store<HostState>,
 		linker: &mut Linker<HostState>,
-<<<<<<< HEAD
-		allow_unstable: bool,
-=======
 		allow_unstable: AllowUnstableInterface,
 		allow_deprecated: AllowDeprecatedInterface,
->>>>>>> 18bb7c7c
 	) -> Result<(), LinkerError>;
 }
 
@@ -355,13 +348,8 @@
 				.hash_blake2_128
 				.saturating_add(s.hash_blake2_128_per_byte.saturating_mul(len.into())),
 			EcdsaRecovery => s.ecdsa_recover,
-<<<<<<< HEAD
-			ChainExtension(amount) => amount,
-			CallRuntime(weight) => weight.ref_time(),
-=======
 			ChainExtension(weight) => weight,
 			CallRuntime(weight) => weight,
->>>>>>> 18bb7c7c
 			SetCodeHash => s.set_code_hash,
 			EcdsaToEthAddress => s.ecdsa_to_eth_address,
 			ReentrantCount => s.reentrance_count,
@@ -479,16 +467,7 @@
 	chain_extension: Option<Box<<E::T as Config>::ChainExtension>>,
 }
 
-<<<<<<< HEAD
-impl<'a, E> Runtime<'a, E>
-where
-	E: Ext + 'a,
-	<E::T as frame_system::Config>::AccountId:
-		UncheckedFrom<<E::T as frame_system::Config>::Hash> + AsRef<[u8]>,
-{
-=======
 impl<'a, E: Ext + 'a> Runtime<'a, E> {
->>>>>>> 18bb7c7c
 	pub fn new(ext: &'a mut E, input_data: Vec<u8>) -> Self {
 		Runtime {
 			ext,
@@ -501,19 +480,11 @@
 	pub fn memory(&self) -> Option<Memory> {
 		self.memory
 	}
-<<<<<<< HEAD
 
 	pub fn set_memory(&mut self, memory: Memory) {
 		self.memory = Some(memory);
 	}
 
-=======
-
-	pub fn set_memory(&mut self, memory: Memory) {
-		self.memory = Some(memory);
-	}
-
->>>>>>> 18bb7c7c
 	/// Converts the sandbox result and the runtime state into the execution outcome.
 	pub fn to_execution_result(self, sandbox_result: Result<(), wasmi::Error>) -> ExecResult {
 		use TrapReason::*;
@@ -1045,11 +1016,7 @@
 	/// NOTE: This is a implementation defined call and is NOT a part of the public API.
 	/// This call is supposed to be called only by instrumentation injected code.
 	///
-<<<<<<< HEAD
-	/// - amount: How much gas is used.
-=======
 	/// - `amount`: How much gas is used.
->>>>>>> 18bb7c7c
 	fn gas(ctx: _, _memory: _, amount: u64) -> Result<(), TrapReason> {
 		ctx.charge_gas(RuntimeCosts::MeteringBlock(amount))?;
 		Ok(())
@@ -1198,11 +1165,7 @@
 	///
 	/// # Errors
 	///
-<<<<<<< HEAD
-	/// `ReturnCode::KeyNotFound`
-=======
 	/// - `ReturnCode::KeyNotFound`
->>>>>>> 18bb7c7c
 	#[version(1)]
 	#[prefixed_alias]
 	fn get_storage(
@@ -2117,67 +2080,6 @@
 		Ok(())
 	}
 
-<<<<<<< HEAD
-	/// Deposit a contract event with the data buffer and optional list of topics. There is a limit
-	/// on the maximum number of topics specified by `event_topics`.
-	///
-	/// - topics_ptr - a pointer to the buffer of topics encoded as `Vec<T::Hash>`. The value of
-	///   this is ignored if `topics_len` is set to 0. The topics list can't contain duplicates.
-	/// - topics_len - the length of the topics buffer. Pass 0 if you want to pass an empty vector.
-	/// - data_ptr - a pointer to a raw data buffer which will saved along the event.
-	/// - data_len - the length of the data buffer.
-	#[prefixed_alias]
-	fn deposit_event(
-		ctx: _,
-		memory: _,
-		topics_ptr: u32,
-		topics_len: u32,
-		data_ptr: u32,
-		data_len: u32,
-	) -> Result<(), TrapReason> {
-		fn has_duplicates<T: Ord>(items: &mut Vec<T>) -> bool {
-			items.sort();
-			// Find any two consecutive equal elements.
-			items.windows(2).any(|w| match &w {
-				&[a, b] => a == b,
-				_ => false,
-			})
-		}
-
-		let num_topic = topics_len
-			.checked_div(sp_std::mem::size_of::<TopicOf<E::T>>() as u32)
-			.ok_or("Zero sized topics are not allowed")?;
-		ctx.charge_gas(RuntimeCosts::DepositEvent { num_topic, len: data_len })?;
-		if data_len > ctx.ext.max_value_size() {
-			return Err(Error::<E::T>::ValueTooLarge.into())
-		}
-
-		let mut topics: Vec<TopicOf<<E as Ext>::T>> = match topics_len {
-			0 => Vec::new(),
-			_ => ctx.read_sandbox_memory_as_unbounded(memory, topics_ptr, topics_len)?,
-		};
-
-		// If there are more than `event_topics`, then trap.
-		if topics.len() > ctx.ext.schedule().limits.event_topics as usize {
-			return Err(Error::<E::T>::TooManyTopics.into())
-		}
-
-		// Check for duplicate topics. If there are any, then trap.
-		// Complexity O(n * log(n)) and no additional allocations.
-		// This also sorts the topics.
-		if has_duplicates(&mut topics) {
-			return Err(Error::<E::T>::DuplicateTopics.into())
-		}
-
-		let event_data = ctx.read_sandbox_memory(memory, data_ptr, data_len)?;
-
-		ctx.ext.deposit_event(topics, event_data);
-
-		Ok(())
-	}
-
-=======
->>>>>>> 18bb7c7c
 	/// Was used to set rent allowance of the contract.
 	///
 	/// # Note
@@ -2204,10 +2106,7 @@
 	/// backwards compatiblity.
 	#[version(1)]
 	#[prefixed_alias]
-<<<<<<< HEAD
-=======
 	#[deprecated]
->>>>>>> 18bb7c7c
 	fn set_rent_allowance(ctx: _, _memory: _, _value_ptr: u32) -> Result<(), TrapReason> {
 		ctx.charge_gas(RuntimeCosts::DebugMessage)?;
 		Ok(())
@@ -2220,10 +2119,7 @@
 	/// The state rent functionality was removed. This is stub only exists for
 	/// backwards compatiblity.
 	#[prefixed_alias]
-<<<<<<< HEAD
-=======
 	#[deprecated]
->>>>>>> 18bb7c7c
 	fn rent_allowance(ctx: _, memory: _, out_ptr: u32, out_len_ptr: u32) -> Result<(), TrapReason> {
 		ctx.charge_gas(RuntimeCosts::Balance)?;
 		let rent_allowance = <BalanceOf<E::T>>::max_value().encode();
@@ -2488,15 +2384,11 @@
 		str_len: u32,
 	) -> Result<ReturnCode, TrapReason> {
 		ctx.charge_gas(RuntimeCosts::DebugMessage)?;
-<<<<<<< HEAD
-		if ctx.ext.append_debug_buffer("")? {
-=======
 		if ctx.ext.append_debug_buffer("") {
->>>>>>> 18bb7c7c
 			let data = ctx.read_sandbox_memory(memory, str_ptr, str_len)?;
 			let msg =
 				core::str::from_utf8(&data).map_err(|_| <Error<E::T>>::DebugMessageInvalidUTF8)?;
-			ctx.ext.append_debug_buffer(msg)?;
+			ctx.ext.append_debug_buffer(msg);
 			return Ok(ReturnCode::Success)
 		}
 		Ok(ReturnCode::LoggingDisabled)
@@ -2685,11 +2577,7 @@
 	///
 	/// # Return Value
 	///
-<<<<<<< HEAD
-	/// Returns 0 when there is no reentrancy.
-=======
 	/// Returns `0` when there is no reentrancy.
->>>>>>> 18bb7c7c
 	#[unstable]
 	fn reentrance_count(ctx: _, memory: _) -> Result<u32, TrapReason> {
 		ctx.charge_gas(RuntimeCosts::ReentrantCount)?;
@@ -2705,11 +2593,7 @@
 	///
 	/// # Return Value
 	///
-<<<<<<< HEAD
-	/// Returns 0 when the contract does not exist on the call stack.
-=======
 	/// Returns `0` when the contract does not exist on the call stack.
->>>>>>> 18bb7c7c
 	#[unstable]
 	fn account_reentrance_count(ctx: _, memory: _, account_ptr: u32) -> Result<u32, TrapReason> {
 		ctx.charge_gas(RuntimeCosts::AccountEntranceCount)?;
