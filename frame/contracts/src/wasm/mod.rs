// This file is part of Substrate.

// Copyright (C) 2018-2022 Parity Technologies (UK) Ltd.
// SPDX-License-Identifier: Apache-2.0

// Licensed under the Apache License, Version 2.0 (the "License");
// you may not use this file except in compliance with the License.
// You may obtain a copy of the License at
//
// 	http://www.apache.org/licenses/LICENSE-2.0
//
// Unless required by applicable law or agreed to in writing, software
// distributed under the License is distributed on an "AS IS" BASIS,
// WITHOUT WARRANTIES OR CONDITIONS OF ANY KIND, either express or implied.
// See the License for the specific language governing permissions and
// limitations under the License.

//! This module provides a means for executing contracts
//! represented in wasm.

mod code_cache;
mod prepare;
mod runtime;

#[cfg(feature = "runtime-benchmarks")]
pub use crate::wasm::code_cache::reinstrument;
<<<<<<< HEAD
pub use crate::wasm::{
	prepare::TryInstantiate,
	runtime::{CallFlags, Environment, ReturnCode, Runtime, RuntimeCosts},
};
=======
#[cfg(doc)]
pub use crate::wasm::runtime::api_doc;
pub use crate::wasm::{
	prepare::TryInstantiate,
	runtime::{
		AllowDeprecatedInterface, AllowUnstableInterface, CallFlags, Environment, ReturnCode,
		Runtime, RuntimeCosts,
	},
};

>>>>>>> 18bb7c7c
use crate::{
	exec::{ExecResult, Executable, ExportedFunction, Ext},
	gas::GasMeter,
	AccountIdOf, BalanceOf, CodeHash, CodeStorage, CodeVec, Config, Error, RelaxedCodeVec,
	Schedule,
};
use codec::{Decode, Encode, MaxEncodedLen};
use frame_support::dispatch::{DispatchError, DispatchResult};
<<<<<<< HEAD
use sp_core::{crypto::UncheckedFrom, Get};
=======
use sp_core::Get;
>>>>>>> 18bb7c7c
use sp_runtime::RuntimeDebug;
use sp_std::prelude::*;
#[cfg(test)]
pub use tests::MockExt;
use wasmi::{
	Config as WasmiConfig, Engine, Instance, Linker, Memory, MemoryType, Module, StackLimits, Store,
};

/// A prepared wasm module ready for execution.
///
/// # Note
///
/// This data structure is mostly immutable once created and stored. The exceptions that
/// can be changed by calling a contract are `instruction_weights_version` and `code`.
/// `instruction_weights_version` and `code` change when a contract with an outdated instrumentation
/// is called. Therefore one must be careful when holding any in-memory representation of this
/// type while calling into a contract as those fields can get out of date.
#[derive(Clone, Encode, Decode, scale_info::TypeInfo, MaxEncodedLen)]
#[codec(mel_bound())]
#[scale_info(skip_type_params(T))]
pub struct PrefabWasmModule<T: Config> {
	/// Version of the instruction weights with which the code was instrumented.
	#[codec(compact)]
	instruction_weights_version: u32,
	/// Initial memory size of a contract's sandbox.
	#[codec(compact)]
	initial: u32,
	/// The maximum memory size of a contract's sandbox.
	#[codec(compact)]
	maximum: u32,
	/// Code instrumented with the latest schedule.
	code: RelaxedCodeVec<T>,
	/// A code that might contain non deterministic features and is therefore never allowed
	/// to be run on chain. Specifically this code can never be instantiated into a contract
	/// and can just be used through a delegate call.
	determinism: Determinism,
	/// The uninstrumented, pristine version of the code.
	///
	/// It is not stored because the pristine code has its own storage item. The value
	/// is only `Some` when this module was created from an `original_code` and `None` if
	/// it was loaded from storage.
	#[codec(skip)]
	original_code: Option<CodeVec<T>>,
	/// The code hash of the stored code which is defined as the hash over the `original_code`.
	///
	/// As the map key there is no need to store the hash in the value, too. It is set manually
	/// when loading the module from storage.
	#[codec(skip)]
	code_hash: CodeHash<T>,
	// This isn't needed for contract execution and does not get loaded from storage by default.
	// It is `Some` if and only if this struct was generated from code.
	#[codec(skip)]
	owner_info: Option<OwnerInfo<T>>,
}

/// Information that belongs to a [`PrefabWasmModule`] but is stored separately.
///
/// It is stored in a separate storage entry to avoid loading the code when not necessary.
#[derive(Clone, Encode, Decode, scale_info::TypeInfo, MaxEncodedLen)]
#[codec(mel_bound())]
#[scale_info(skip_type_params(T))]
pub struct OwnerInfo<T: Config> {
	/// The account that has deployed the contract and hence is allowed to remove it.
	owner: AccountIdOf<T>,
	/// The amount of balance that was deposited by the owner in order to deploy it.
	#[codec(compact)]
	deposit: BalanceOf<T>,
	/// The number of contracts that use this as their code.
	#[codec(compact)]
	refcount: u64,
}

/// Defines the required determinism level of a wasm blob when either running or uploading code.
#[derive(
	Clone, Copy, Encode, Decode, scale_info::TypeInfo, MaxEncodedLen, RuntimeDebug, PartialEq, Eq,
)]
pub enum Determinism {
	/// The execution should be deterministic and hence no indeterministic instructions are
	/// allowed.
	///
	/// Dispatchables always use this mode in order to make on-chain execution deterministic.
	Deterministic,
	/// Allow calling or uploading an indeterministic code.
	///
	/// This is only possible when calling into `pallet-contracts` directly via
	/// [`crate::Pallet::bare_call`].
	///
	/// # Note
	///
	/// **Never** use this mode for on-chain execution.
	AllowIndeterminism,
}

impl ExportedFunction {
	/// The wasm export name for the function.
	fn identifier(&self) -> &str {
		match self {
			Self::Constructor => "deploy",
			Self::Call => "call",
		}
	}
}

impl<T: Config> PrefabWasmModule<T> {
	/// Create the module by checking and instrumenting `original_code`.
	///
	/// This does **not** store the module. For this one need to either call [`Self::store`]
	/// or [`<Self as Executable>::execute`][`Executable::execute`].
	pub fn from_code(
		original_code: Vec<u8>,
		schedule: &Schedule<T>,
		owner: AccountIdOf<T>,
		determinism: Determinism,
		try_instantiate: TryInstantiate,
	) -> Result<Self, (DispatchError, &'static str)> {
		let module = prepare::prepare::<runtime::Env, T>(
			original_code.try_into().map_err(|_| (<Error<T>>::CodeTooLarge.into(), ""))?,
			schedule,
			owner,
			determinism,
			try_instantiate,
		)?;
		Ok(module)
	}

	/// Store the code without instantiating it.
	///
	/// Otherwise the code is stored when [`<Self as Executable>::execute`][`Executable::execute`]
	/// is called.
	pub fn store(self) -> DispatchResult {
		code_cache::store(self, false)
	}

	/// Remove the code from storage and refund the deposit to its owner.
	///
	/// Applies all necessary checks before removing the code.
	pub fn remove(origin: &T::AccountId, code_hash: CodeHash<T>) -> DispatchResult {
		code_cache::try_remove::<T>(origin, code_hash)
	}

	/// Returns whether there is a deposit to be payed for this module.
	///
	/// Returns `0` if the module is already in storage and hence no deposit will
	/// be charged when storing it.
	pub fn open_deposit(&self) -> BalanceOf<T> {
		if <CodeStorage<T>>::contains_key(&self.code_hash) {
			0u32.into()
		} else {
			// Only already in-storage contracts have their `owner_info` set to `None`.
			// Therefore it is correct to return `0` in this case.
			self.owner_info.as_ref().map(|i| i.deposit).unwrap_or_default()
		}
	}

	/// Creates and returns an instance of the supplied code.
<<<<<<< HEAD
	///
	/// This is either used for later executing a contract or for validation of a contract.
	/// When validating we pass `()` as `host_state`. Please note that such a dummy instance must
	/// **never** be called/executed since it will panic the executor.
	pub fn instantiate<E, H>(
		code: &[u8],
		host_state: H,
		memory: (u32, u32),
		stack_limits: StackLimits,
	) -> Result<(Store<H>, Memory, Instance), wasmi::Error>
	where
		E: Environment<H>,
	{
		let mut config = WasmiConfig::default();
		config
			.set_stack_limits(stack_limits)
			.wasm_multi_value(false)
			.wasm_mutable_global(false)
			.wasm_sign_extension(false)
			.wasm_saturating_float_to_int(false);
		let engine = Engine::new(&config);
		let module = Module::new(&engine, code)?;
		let mut store = Store::new(&engine, host_state);
		let mut linker = Linker::new();
		E::define(&mut store, &mut linker, T::UnsafeUnstableInterface::get())?;
		let memory = Memory::new(&mut store, MemoryType::new(memory.0, Some(memory.1))?).expect(
			"The limits defined in our `Schedule` limit the amount of memory well below u32::MAX; qed",
		);
		linker
			.define("env", "memory", memory)
			.expect("We just created the linker. It has no define with this name attached; qed");

		let instance = linker.instantiate(&mut store, &module)?.ensure_no_start(&mut store)?;

		Ok((store, memory, instance))
	}

	/// Create and store the module without checking nor instrumenting the passed code.
=======
>>>>>>> 18bb7c7c
	///
	/// This is either used for later executing a contract or for validation of a contract.
	/// When validating we pass `()` as `host_state`. Please note that such a dummy instance must
	/// **never** be called/executed since it will panic the executor.
	pub fn instantiate<E, H>(
		code: &[u8],
		host_state: H,
		memory: (u32, u32),
		stack_limits: StackLimits,
		allow_deprecated: AllowDeprecatedInterface,
	) -> Result<(Store<H>, Memory, Instance), wasmi::Error>
	where
		E: Environment<H>,
	{
		let mut config = WasmiConfig::default();
		config
			.set_stack_limits(stack_limits)
			.wasm_multi_value(false)
			.wasm_mutable_global(false)
			.wasm_sign_extension(false)
			.wasm_saturating_float_to_int(false);
		let engine = Engine::new(&config);
		let module = Module::new(&engine, code)?;
		let mut store = Store::new(&engine, host_state);
		let mut linker = Linker::new();
		E::define(
			&mut store,
			&mut linker,
			if T::UnsafeUnstableInterface::get() {
				AllowUnstableInterface::Yes
			} else {
				AllowUnstableInterface::No
			},
			allow_deprecated,
		)?;
		let memory = Memory::new(&mut store, MemoryType::new(memory.0, Some(memory.1))?).expect(
			"The limits defined in our `Schedule` limit the amount of memory well below u32::MAX; qed",
		);
		linker
			.define("env", "memory", memory)
			.expect("We just created the linker. It has no define with this name attached; qed");

		let instance = linker.instantiate(&mut store, &module)?.ensure_no_start(&mut store)?;

		Ok((store, memory, instance))
	}

	/// See [`Self::from_code_unchecked`].
	#[cfg(feature = "runtime-benchmarks")]
	pub fn store_code_unchecked(
		original_code: Vec<u8>,
		schedule: &Schedule<T>,
		owner: T::AccountId,
	) -> DispatchResult {
<<<<<<< HEAD
		let executable = prepare::benchmarking::prepare(original_code, schedule, owner)
			.map_err::<DispatchError, _>(Into::into)?;
=======
		let executable = Self::from_code_unchecked(original_code, schedule, owner)?;
>>>>>>> 18bb7c7c
		code_cache::store(executable, false)
	}

	/// Decrement instruction_weights_version by 1. Panics if it is already 0.
	#[cfg(test)]
	pub fn decrement_version(&mut self) {
		self.instruction_weights_version = self.instruction_weights_version.checked_sub(1).unwrap();
	}

	/// Create the module without checking nor instrumenting the passed code.
	///
	/// # Note
	///
	/// This is useful for benchmarking where we don't want instrumentation to skew
	/// our results. This also does not collect any deposit from the `owner`. Also useful
	/// during testing when we want to deploy codes that do not pass the instantiation checks.
	#[cfg(any(test, feature = "runtime-benchmarks"))]
	fn from_code_unchecked(
		original_code: Vec<u8>,
		schedule: &Schedule<T>,
		owner: T::AccountId,
	) -> Result<Self, DispatchError> {
		prepare::benchmarking::prepare(original_code, schedule, owner)
			.map_err::<DispatchError, _>(Into::into)
	}
}

impl<T: Config> OwnerInfo<T> {
	/// Return the refcount of the module.
	#[cfg(test)]
	pub fn refcount(&self) -> u64 {
		self.refcount
	}
}

impl<T: Config> Executable<T> for PrefabWasmModule<T> {
	fn from_storage(
		code_hash: CodeHash<T>,
		schedule: &Schedule<T>,
		gas_meter: &mut GasMeter<T>,
	) -> Result<Self, DispatchError> {
		code_cache::load(code_hash, schedule, gas_meter)
	}

	fn add_user(code_hash: CodeHash<T>) -> Result<(), DispatchError> {
		code_cache::increment_refcount::<T>(code_hash)
	}

	fn remove_user(code_hash: CodeHash<T>) {
		code_cache::decrement_refcount::<T>(code_hash)
	}

	fn execute<E: Ext<T = T>>(
		self,
		ext: &mut E,
		function: &ExportedFunction,
		input_data: Vec<u8>,
	) -> ExecResult {
		let runtime = Runtime::new(ext, input_data);
		let (mut store, memory, instance) = Self::instantiate::<crate::wasm::runtime::Env, _>(
			self.code.as_slice(),
			runtime,
			(self.initial, self.maximum),
			StackLimits::default(),
<<<<<<< HEAD
=======
			match function {
				ExportedFunction::Constructor => AllowDeprecatedInterface::No,
				ExportedFunction::Call => AllowDeprecatedInterface::Yes,
			},
>>>>>>> 18bb7c7c
		)
		.map_err(|msg| {
			log::debug!(target: "runtime::contracts", "failed to instantiate code: {}", msg);
			Error::<T>::CodeRejected
		})?;
		store.state_mut().set_memory(memory);

		let exported_func = instance
			.get_export(&store, function.identifier())
			.and_then(|export| export.into_func())
			.ok_or_else(|| {
				log::error!(target: "runtime::contracts", "failed to find entry point");
				Error::<T>::CodeRejected
			})?;

		// We store before executing so that the code hash is available in the constructor.
		if let &ExportedFunction::Constructor = function {
			code_cache::store(self, true)?;
		}

		let result = exported_func.call(&mut store, &[], &mut []);

		store.into_state().to_execution_result(result)
	}

	fn code_hash(&self) -> &CodeHash<T> {
		&self.code_hash
	}

	fn code_len(&self) -> u32 {
		self.code.len() as u32
	}

	fn is_deterministic(&self) -> bool {
		matches!(self.determinism, Determinism::Deterministic)
	}
}

#[cfg(test)]
mod tests {
	use super::*;
	use crate::{
		exec::{
			AccountIdOf, BlockNumberOf, ErrorOrigin, ExecError, Executable, Ext, FixSizedKey,
			SeedOf, VarSizedKey,
		},
		gas::GasMeter,
		storage::WriteOutcome,
		tests::{RuntimeCall, Test, ALICE, BOB},
		BalanceOf, CodeHash, Error, Pallet as Contracts,
	};
	use assert_matches::assert_matches;
	use frame_support::{
		assert_err, assert_ok,
		dispatch::DispatchResultWithPostInfo,
		weights::{OldWeight, Weight},
	};
	use pallet_contracts_primitives::{ExecReturnValue, ReturnFlags};
	use pretty_assertions::assert_eq;
	use sp_core::H256;
	use sp_runtime::DispatchError;
	use std::{
		borrow::BorrowMut,
		cell::RefCell,
		collections::hash_map::{Entry, HashMap},
	};

	#[derive(Debug, PartialEq, Eq)]
	struct InstantiateEntry {
		code_hash: H256,
		value: u64,
		data: Vec<u8>,
		gas_left: u64,
		salt: Vec<u8>,
	}

	#[derive(Debug, PartialEq, Eq)]
	struct TerminationEntry {
		beneficiary: AccountIdOf<Test>,
	}

	#[derive(Debug, PartialEq, Eq)]
	struct TransferEntry {
		to: AccountIdOf<Test>,
		value: u64,
	}

	#[derive(Debug, PartialEq, Eq)]
	struct CallEntry {
		to: AccountIdOf<Test>,
		value: u64,
		data: Vec<u8>,
		allows_reentry: bool,
	}

	#[derive(Debug, PartialEq, Eq)]
	struct CallCodeEntry {
		code_hash: H256,
		data: Vec<u8>,
	}

	pub struct MockExt {
		storage: HashMap<Vec<u8>, Vec<u8>>,
		instantiates: Vec<InstantiateEntry>,
		terminations: Vec<TerminationEntry>,
		calls: Vec<CallEntry>,
		code_calls: Vec<CallCodeEntry>,
		transfers: Vec<TransferEntry>,
		// (topics, data)
		events: Vec<(Vec<H256>, Vec<u8>)>,
		runtime_calls: RefCell<Vec<RuntimeCall>>,
		schedule: Schedule<Test>,
		gas_meter: GasMeter<Test>,
		debug_buffer: Vec<u8>,
		ecdsa_recover: RefCell<Vec<([u8; 65], [u8; 32])>>,
		code_hashes: Vec<CodeHash<Test>>,
	}

	/// The call is mocked and just returns this hardcoded value.
	fn call_return_data() -> Vec<u8> {
		vec![0xDE, 0xAD, 0xBE, 0xEF]
	}

	impl Default for MockExt {
		fn default() -> Self {
			Self {
				code_hashes: Default::default(),
				storage: Default::default(),
				instantiates: Default::default(),
				terminations: Default::default(),
				calls: Default::default(),
				code_calls: Default::default(),
				transfers: Default::default(),
				events: Default::default(),
				runtime_calls: Default::default(),
				schedule: Default::default(),
				gas_meter: GasMeter::new(Weight::from_parts(10_000_000_000, 10 * 1024 * 1024)),
				debug_buffer: Default::default(),
				ecdsa_recover: Default::default(),
			}
		}
	}

	impl Ext for MockExt {
		type T = Test;

		fn call(
			&mut self,
			_gas_limit: Weight,
			to: AccountIdOf<Self::T>,
			value: u64,
			data: Vec<u8>,
			allows_reentry: bool,
		) -> Result<ExecReturnValue, ExecError> {
			self.calls.push(CallEntry { to, value, data, allows_reentry });
			Ok(ExecReturnValue { flags: ReturnFlags::empty(), data: call_return_data() })
		}
		fn delegate_call(
			&mut self,
			code_hash: CodeHash<Self::T>,
			data: Vec<u8>,
		) -> Result<ExecReturnValue, ExecError> {
			self.code_calls.push(CallCodeEntry { code_hash, data });
			Ok(ExecReturnValue { flags: ReturnFlags::empty(), data: call_return_data() })
		}
		fn instantiate(
			&mut self,
			gas_limit: Weight,
			code_hash: CodeHash<Test>,
			value: u64,
			data: Vec<u8>,
			salt: &[u8],
		) -> Result<(AccountIdOf<Self::T>, ExecReturnValue), ExecError> {
			self.instantiates.push(InstantiateEntry {
				code_hash,
				value,
				data: data.to_vec(),
				gas_left: gas_limit.ref_time(),
				salt: salt.to_vec(),
			});
			Ok((
				Contracts::<Test>::contract_address(&ALICE, &code_hash, &data, salt),
				ExecReturnValue { flags: ReturnFlags::empty(), data: Vec::new() },
			))
		}
		fn set_code_hash(&mut self, hash: CodeHash<Self::T>) -> Result<(), DispatchError> {
			self.code_hashes.push(hash);
			Ok(())
		}
		fn transfer(&mut self, to: &AccountIdOf<Self::T>, value: u64) -> Result<(), DispatchError> {
			self.transfers.push(TransferEntry { to: to.clone(), value });
			Ok(())
		}
		fn terminate(&mut self, beneficiary: &AccountIdOf<Self::T>) -> Result<(), DispatchError> {
			self.terminations.push(TerminationEntry { beneficiary: beneficiary.clone() });
			Ok(())
		}
		fn get_storage(&mut self, key: &FixSizedKey) -> Option<Vec<u8>> {
			self.storage.get(&key.to_vec()).cloned()
		}
		fn get_storage_transparent(&mut self, key: &VarSizedKey<Self::T>) -> Option<Vec<u8>> {
			self.storage.get(&key.to_vec()).cloned()
		}
		fn get_storage_size(&mut self, key: &FixSizedKey) -> Option<u32> {
			self.storage.get(&key.to_vec()).map(|val| val.len() as u32)
		}
		fn get_storage_size_transparent(&mut self, key: &VarSizedKey<Self::T>) -> Option<u32> {
			self.storage.get(&key.to_vec()).map(|val| val.len() as u32)
		}
		fn set_storage(
			&mut self,
			key: &FixSizedKey,
			value: Option<Vec<u8>>,
			take_old: bool,
		) -> Result<WriteOutcome, DispatchError> {
			let key = key.to_vec();
			let entry = self.storage.entry(key.clone());
			let result = match (entry, take_old) {
				(Entry::Vacant(_), _) => WriteOutcome::New,
				(Entry::Occupied(entry), false) =>
					WriteOutcome::Overwritten(entry.remove().len() as u32),
				(Entry::Occupied(entry), true) => WriteOutcome::Taken(entry.remove()),
			};
			if let Some(value) = value {
				self.storage.insert(key, value);
			}
			Ok(result)
		}
		fn set_storage_transparent(
			&mut self,
			key: &VarSizedKey<Self::T>,
			value: Option<Vec<u8>>,
			take_old: bool,
		) -> Result<WriteOutcome, DispatchError> {
			let key = key.to_vec();
			let entry = self.storage.entry(key.clone());
			let result = match (entry, take_old) {
				(Entry::Vacant(_), _) => WriteOutcome::New,
				(Entry::Occupied(entry), false) =>
					WriteOutcome::Overwritten(entry.remove().len() as u32),
				(Entry::Occupied(entry), true) => WriteOutcome::Taken(entry.remove()),
			};
			if let Some(value) = value {
				self.storage.insert(key, value);
			}
			Ok(result)
		}
		fn caller(&self) -> &AccountIdOf<Self::T> {
			&ALICE
		}
		fn is_contract(&self, _address: &AccountIdOf<Self::T>) -> bool {
			true
		}
		fn code_hash(&self, _address: &AccountIdOf<Self::T>) -> Option<CodeHash<Self::T>> {
			Some(H256::from_slice(&[0x11; 32]))
		}
		fn own_code_hash(&mut self) -> &CodeHash<Self::T> {
			const HASH: H256 = H256::repeat_byte(0x10);
			&HASH
		}
		fn caller_is_origin(&self) -> bool {
			false
		}
		fn address(&self) -> &AccountIdOf<Self::T> {
			&BOB
		}
		fn balance(&self) -> u64 {
			228
		}
		fn value_transferred(&self) -> u64 {
			1337
		}
		fn now(&self) -> &u64 {
			&1111
		}
		fn minimum_balance(&self) -> u64 {
			666
		}
		fn random(&self, subject: &[u8]) -> (SeedOf<Self::T>, BlockNumberOf<Self::T>) {
			(H256::from_slice(subject), 42)
		}
		fn deposit_event(&mut self, topics: Vec<H256>, data: Vec<u8>) {
			self.events.push((topics, data))
		}
		fn block_number(&self) -> u64 {
			121
		}
		fn max_value_size(&self) -> u32 {
			16_384
		}
		fn get_weight_price(&self, weight: Weight) -> BalanceOf<Self::T> {
			BalanceOf::<Self::T>::from(1312_u32).saturating_mul(weight.ref_time().into())
		}
		fn schedule(&self) -> &Schedule<Self::T> {
			&self.schedule
		}
		fn gas_meter(&mut self) -> &mut GasMeter<Self::T> {
			&mut self.gas_meter
		}
		fn append_debug_buffer(&mut self, msg: &str) -> Result<bool, DispatchError> {
			self.debug_buffer.extend(msg.as_bytes());
			Ok(true)
		}
		fn call_runtime(
			&self,
			call: <Self::T as Config>::RuntimeCall,
		) -> DispatchResultWithPostInfo {
			self.runtime_calls.borrow_mut().push(call);
			Ok(Default::default())
		}
		fn ecdsa_recover(
			&self,
			signature: &[u8; 65],
			message_hash: &[u8; 32],
		) -> Result<[u8; 33], ()> {
			self.ecdsa_recover.borrow_mut().push((*signature, *message_hash));
			Ok([3; 33])
		}
		fn contract_info(&mut self) -> &mut crate::ContractInfo<Self::T> {
			unimplemented!()
		}
		fn ecdsa_to_eth_address(&self, _pk: &[u8; 33]) -> Result<[u8; 20], ()> {
			Ok([2u8; 20])
		}
		fn reentrance_count(&self) -> u32 {
			12
		}
		fn account_reentrance_count(&self, _account_id: &AccountIdOf<Self::T>) -> u32 {
			12
		}
		fn nonce(&mut self) -> u64 {
			995
		}
	}

<<<<<<< HEAD
=======
	/// Execute the supplied code.
	///
	/// Not used directly but through the wrapper functions defined below.
>>>>>>> 18bb7c7c
	fn execute_internal<E: BorrowMut<MockExt>>(
		wat: &str,
		input_data: Vec<u8>,
		mut ext: E,
<<<<<<< HEAD
		unstable_interface: bool,
=======
		entry_point: &ExportedFunction,
		unstable_interface: bool,
		skip_checks: bool,
>>>>>>> 18bb7c7c
	) -> ExecResult {
		type RuntimeConfig = <MockExt as Ext>::T;
		RuntimeConfig::set_unstable_interface(unstable_interface);
		let wasm = wat::parse_str(wat).unwrap();
		let schedule = crate::Schedule::default();
<<<<<<< HEAD
		let executable = PrefabWasmModule::<RuntimeConfig>::from_code(
			wasm,
			&schedule,
			ALICE,
			Determinism::Deterministic,
			TryInstantiate::Skip,
		)
		.map_err(|err| err.0)?;
		executable.execute(ext.borrow_mut(), &ExportedFunction::Call, input_data)
=======
		let executable = if skip_checks {
			PrefabWasmModule::<RuntimeConfig>::from_code_unchecked(wasm, &schedule, ALICE)?
		} else {
			PrefabWasmModule::<RuntimeConfig>::from_code(
				wasm,
				&schedule,
				ALICE,
				Determinism::Deterministic,
				TryInstantiate::Instantiate,
			)
			.map_err(|err| err.0)?
		};
		executable.execute(ext.borrow_mut(), entry_point, input_data)
	}

	/// Execute the suppplied code.
	fn execute<E: BorrowMut<MockExt>>(wat: &str, input_data: Vec<u8>, ext: E) -> ExecResult {
		execute_internal(wat, input_data, ext, &ExportedFunction::Call, true, false)
	}

	/// Execute the supplied code with disabled unstable functions.
	///
	/// In our test config unstable functions are disabled so that we can test them.
	/// In order to test that code using them is properly rejected we temporarily disable
	/// them when this test is run.
	#[cfg(not(feature = "runtime-benchmarks"))]
	fn execute_no_unstable<E: BorrowMut<MockExt>>(
		wat: &str,
		input_data: Vec<u8>,
		ext: E,
	) -> ExecResult {
		execute_internal(wat, input_data, ext, &ExportedFunction::Call, false, false)
	}

	/// Execute code without validating it first.
	///
	/// This is mainly useful in order to test code which uses deprecated functions. Those
	/// would fail when validating the code.
	fn execute_unvalidated<E: BorrowMut<MockExt>>(
		wat: &str,
		input_data: Vec<u8>,
		ext: E,
	) -> ExecResult {
		execute_internal(wat, input_data, ext, &ExportedFunction::Call, false, true)
	}

	/// Execute instantiation entry point of code without validating it first.
	///
	/// Same as `execute_unvalidated` except that the `deploy` entry point is ran.
	#[cfg(not(feature = "runtime-benchmarks"))]
	fn execute_instantiate_unvalidated<E: BorrowMut<MockExt>>(
		wat: &str,
		input_data: Vec<u8>,
		ext: E,
	) -> ExecResult {
		execute_internal(wat, input_data, ext, &ExportedFunction::Constructor, false, true)
>>>>>>> 18bb7c7c
	}

	fn execute<E: BorrowMut<MockExt>>(wat: &str, input_data: Vec<u8>, ext: E) -> ExecResult {
		execute_internal(wat, input_data, ext, true)
	}

	#[cfg(not(feature = "runtime-benchmarks"))]
	fn execute_no_unstable<E: BorrowMut<MockExt>>(
		wat: &str,
		input_data: Vec<u8>,
		ext: E,
	) -> ExecResult {
		execute_internal(wat, input_data, ext, false)
	}

	const CODE_TRANSFER: &str = r#"
(module
	;; seal_transfer(
	;;    account_ptr: u32,
	;;    account_len: u32,
	;;    value_ptr: u32,
	;;    value_len: u32,
	;;) -> u32
	(import "seal0" "seal_transfer" (func $seal_transfer (param i32 i32 i32 i32) (result i32)))
	(import "env" "memory" (memory 1 1))
	(func (export "call")
		(drop
			(call $seal_transfer
				(i32.const 4)  ;; Pointer to "account" address.
				(i32.const 32)  ;; Length of "account" address.
				(i32.const 36) ;; Pointer to the buffer with value to transfer
				(i32.const 8)  ;; Length of the buffer with value to transfer.
			)
		)
	)
	(func (export "deploy"))

	;; Destination AccountId (ALICE)
	(data (i32.const 4)
		"\01\01\01\01\01\01\01\01\01\01\01\01\01\01\01\01"
		"\01\01\01\01\01\01\01\01\01\01\01\01\01\01\01\01"
	)

	;; Amount of value to transfer.
	;; Represented by u64 (8 bytes long) in little endian.
	(data (i32.const 36) "\99\00\00\00\00\00\00\00")
)
"#;

	#[test]
	fn contract_transfer() {
		let mut mock_ext = MockExt::default();
		assert_ok!(execute(CODE_TRANSFER, vec![], &mut mock_ext));

		assert_eq!(&mock_ext.transfers, &[TransferEntry { to: ALICE, value: 153 }]);
	}

	const CODE_CALL: &str = r#"
(module
	;; seal_call(
	;;    callee_ptr: u32,
	;;    callee_len: u32,
	;;    gas: u64,
	;;    value_ptr: u32,
	;;    value_len: u32,
	;;    input_data_ptr: u32,
	;;    input_data_len: u32,
	;;    output_ptr: u32,
	;;    output_len_ptr: u32
	;;) -> u32
	(import "seal0" "seal_call" (func $seal_call (param i32 i32 i64 i32 i32 i32 i32 i32 i32) (result i32)))
	(import "env" "memory" (memory 1 1))
	(func (export "call")
		(drop
			(call $seal_call
				(i32.const 4)  ;; Pointer to "callee" address.
				(i32.const 32)  ;; Length of "callee" address.
				(i64.const 0)  ;; How much gas to devote for the execution. 0 = all.
				(i32.const 36) ;; Pointer to the buffer with value to transfer
				(i32.const 8)  ;; Length of the buffer with value to transfer.
				(i32.const 44) ;; Pointer to input data buffer address
				(i32.const 4)  ;; Length of input data buffer
				(i32.const 4294967295) ;; u32 max value is the sentinel value: do not copy output
				(i32.const 0) ;; Length is ignored in this case
			)
		)
	)
	(func (export "deploy"))

	;; Destination AccountId (ALICE)
	(data (i32.const 4)
		"\01\01\01\01\01\01\01\01\01\01\01\01\01\01\01\01"
		"\01\01\01\01\01\01\01\01\01\01\01\01\01\01\01\01"
	)

	;; Amount of value to transfer.
	;; Represented by u64 (8 bytes long) in little endian.
	(data (i32.const 36) "\06\00\00\00\00\00\00\00")

	(data (i32.const 44) "\01\02\03\04")
)
"#;

	#[test]
	fn contract_call() {
		let mut mock_ext = MockExt::default();
		assert_ok!(execute(CODE_CALL, vec![], &mut mock_ext));

		assert_eq!(
			&mock_ext.calls,
			&[CallEntry { to: ALICE, value: 6, data: vec![1, 2, 3, 4], allows_reentry: true }]
		);
	}

	#[test]
	fn contract_delegate_call() {
		const CODE: &str = r#"
(module
	;; seal_delegate_call(
	;;    flags: u32,
	;;    code_hash_ptr: u32,
	;;    input_data_ptr: u32,
	;;    input_data_len: u32,
	;;    output_ptr: u32,
	;;    output_len_ptr: u32
	;;) -> u32
	(import "seal0" "seal_delegate_call" (func $seal_delegate_call (param i32 i32 i32 i32 i32 i32) (result i32)))
	(import "env" "memory" (memory 1 1))
	(func (export "call")
		(drop
			(call $seal_delegate_call
				(i32.const 0) ;; No flags are set
				(i32.const 4)  ;; Pointer to "callee" code_hash.
				(i32.const 36) ;; Pointer to input data buffer address
				(i32.const 4)  ;; Length of input data buffer
				(i32.const 4294967295) ;; u32 max value is the sentinel value: do not copy output
				(i32.const 0) ;; Length is ignored in this case
			)
		)
	)
	(func (export "deploy"))

	;; Callee code_hash
	(data (i32.const 4)
		"\11\11\11\11\11\11\11\11\11\11\11\11\11\11\11\11"
		"\11\11\11\11\11\11\11\11\11\11\11\11\11\11\11\11"
	)

	(data (i32.const 36) "\01\02\03\04")
)
"#;
		let mut mock_ext = MockExt::default();
		assert_ok!(execute(CODE, vec![], &mut mock_ext));

		assert_eq!(
			&mock_ext.code_calls,
			&[CallCodeEntry { code_hash: [0x11; 32].into(), data: vec![1, 2, 3, 4] }]
		);
	}

	#[test]
	fn contract_call_forward_input() {
		const CODE: &str = r#"
(module
	(import "seal1" "seal_call" (func $seal_call (param i32 i32 i64 i32 i32 i32 i32 i32) (result i32)))
	(import "seal0" "seal_input" (func $seal_input (param i32 i32)))
	(import "env" "memory" (memory 1 1))
	(func (export "call")
		(drop
			(call $seal_call
				(i32.const 1) ;; Set FORWARD_INPUT bit
				(i32.const 4)  ;; Pointer to "callee" address.
				(i64.const 0)  ;; How much gas to devote for the execution. 0 = all.
				(i32.const 36) ;; Pointer to the buffer with value to transfer
				(i32.const 44) ;; Pointer to input data buffer address
				(i32.const 4)  ;; Length of input data buffer
				(i32.const 4294967295) ;; u32 max value is the sentinel value: do not copy output
				(i32.const 0) ;; Length is ignored in this case
			)
		)

		;; triggers a trap because we already forwarded the input
		(call $seal_input (i32.const 1) (i32.const 44))
	)

	(func (export "deploy"))

	;; Destination AccountId (ALICE)
	(data (i32.const 4)
		"\01\01\01\01\01\01\01\01\01\01\01\01\01\01\01\01"
		"\01\01\01\01\01\01\01\01\01\01\01\01\01\01\01\01"
	)

	;; Amount of value to transfer.
	;; Represented by u64 (8 bytes long) in little endian.
	(data (i32.const 36) "\2A\00\00\00\00\00\00\00")

	;; The input is ignored because we forward our own input
	(data (i32.const 44) "\01\02\03\04")
)
"#;
		let mut mock_ext = MockExt::default();
		let input = vec![0xff, 0x2a, 0x99, 0x88];
		assert_err!(execute(CODE, input.clone(), &mut mock_ext), <Error<Test>>::InputForwarded,);

		assert_eq!(
			&mock_ext.calls,
			&[CallEntry { to: ALICE, value: 0x2a, data: input, allows_reentry: false }]
		);
	}

	#[test]
	fn contract_call_clone_input() {
		const CODE: &str = r#"
(module
	(import "seal1" "seal_call" (func $seal_call (param i32 i32 i64 i32 i32 i32 i32 i32) (result i32)))
	(import "seal0" "seal_input" (func $seal_input (param i32 i32)))
	(import "seal0" "seal_return" (func $seal_return (param i32 i32 i32)))
	(import "env" "memory" (memory 1 1))
	(func (export "call")
		(drop
			(call $seal_call
				(i32.const 11) ;; Set FORWARD_INPUT | CLONE_INPUT | ALLOW_REENTRY bits
				(i32.const 4)  ;; Pointer to "callee" address.
				(i64.const 0)  ;; How much gas to devote for the execution. 0 = all.
				(i32.const 36) ;; Pointer to the buffer with value to transfer
				(i32.const 44) ;; Pointer to input data buffer address
				(i32.const 4)  ;; Length of input data buffer
				(i32.const 4294967295) ;; u32 max value is the sentinel value: do not copy output
				(i32.const 0) ;; Length is ignored in this case
			)
		)

		;; works because the input was cloned
		(call $seal_input (i32.const 0) (i32.const 44))

		;; return the input to caller for inspection
		(call $seal_return (i32.const 0) (i32.const 0) (i32.load (i32.const 44)))
	)

	(func (export "deploy"))

	;; Destination AccountId (ALICE)
	(data (i32.const 4)
		"\01\01\01\01\01\01\01\01\01\01\01\01\01\01\01\01"
		"\01\01\01\01\01\01\01\01\01\01\01\01\01\01\01\01"
	)

	;; Amount of value to transfer.
	;; Represented by u64 (8 bytes long) in little endian.
	(data (i32.const 36) "\2A\00\00\00\00\00\00\00")

	;; The input is ignored because we forward our own input
	(data (i32.const 44) "\01\02\03\04")
)
"#;
		let mut mock_ext = MockExt::default();
		let input = vec![0xff, 0x2a, 0x99, 0x88];
		let result = execute(CODE, input.clone(), &mut mock_ext).unwrap();
		assert_eq!(result.data, input);
		assert_eq!(
			&mock_ext.calls,
			&[CallEntry { to: ALICE, value: 0x2a, data: input, allows_reentry: true }]
		);
	}

	#[test]
	fn contract_call_tail_call() {
		const CODE: &str = r#"
(module
	(import "seal1" "seal_call" (func $seal_call (param i32 i32 i64 i32 i32 i32 i32 i32) (result i32)))
	(import "env" "memory" (memory 1 1))
	(func (export "call")
		(drop
			(call $seal_call
				(i32.const 5) ;; Set FORWARD_INPUT | TAIL_CALL bit
				(i32.const 4)  ;; Pointer to "callee" address.
				(i64.const 0)  ;; How much gas to devote for the execution. 0 = all.
				(i32.const 36) ;; Pointer to the buffer with value to transfer
				(i32.const 0) ;; Pointer to input data buffer address
				(i32.const 0)  ;; Length of input data buffer
				(i32.const 4294967295) ;; u32 max value is the sentinel value: do not copy output
				(i32.const 0) ;; Length is ignored in this case
			)
		)

		;; a tail call never returns
		(unreachable)
	)

	(func (export "deploy"))

	;; Destination AccountId (ALICE)
	(data (i32.const 4)
		"\01\01\01\01\01\01\01\01\01\01\01\01\01\01\01\01"
		"\01\01\01\01\01\01\01\01\01\01\01\01\01\01\01\01"
	)

	;; Amount of value to transfer.
	;; Represented by u64 (8 bytes long) in little endian.
	(data (i32.const 36) "\2A\00\00\00\00\00\00\00")
)
"#;
		let mut mock_ext = MockExt::default();
		let input = vec![0xff, 0x2a, 0x99, 0x88];
		let result = execute(CODE, input.clone(), &mut mock_ext).unwrap();
		assert_eq!(result.data, call_return_data());
		assert_eq!(
			&mock_ext.calls,
			&[CallEntry { to: ALICE, value: 0x2a, data: input, allows_reentry: false }]
		);
	}

	#[test]
	fn contains_storage_works() {
		const CODE: &str = r#"
(module
	(import "seal0" "seal_return" (func $seal_return (param i32 i32 i32)))
	(import "seal0" "seal_input" (func $seal_input (param i32 i32)))
	(import "seal1" "contains_storage" (func $contains_storage (param i32 i32) (result i32)))
	(import "env" "memory" (memory 1 1))


	;; size of input buffer
	;; [0, 4) size of input buffer (128+32 = 160 bytes = 0xA0)
	(data (i32.const 0) "\A0")

	;; [4, 164) input buffer

	(func (export "call")
		;; Receive key
		(call $seal_input
			(i32.const 4)	;; Where we take input and store it
			(i32.const 0)	;; Where we take and store the length of the data
		)
		;; Call seal_clear_storage and save what it returns at 0
		(i32.store (i32.const 0)
			(call $contains_storage
				(i32.const 8)			;; key_ptr
				(i32.load (i32.const 4))	;; key_len
			)
		)
		(call $seal_return
			(i32.const 0)	;; flags
			(i32.const 0)	;; returned value
			(i32.const 4)	;; length of returned value
		)
	)

	(func (export "deploy"))
)
"#;

		let mut ext = MockExt::default();
		ext.set_storage_transparent(
			&VarSizedKey::<Test>::try_from([1u8; 64].to_vec()).unwrap(),
			Some(vec![42u8]),
			false,
		)
		.unwrap();
		ext.set_storage_transparent(
			&VarSizedKey::<Test>::try_from([2u8; 19].to_vec()).unwrap(),
			Some(vec![]),
			false,
		)
		.unwrap();

		//value does not exist (wrong key length)
		let input = (63, [1u8; 64]).encode();
		let result = execute(CODE, input, &mut ext).unwrap();
		// sentinel returned
		assert_eq!(u32::from_le_bytes(result.data.try_into().unwrap()), crate::SENTINEL);

		// value exists
		let input = (64, [1u8; 64]).encode();
		let result = execute(CODE, input, &mut ext).unwrap();
		// true as u32 returned
		assert_eq!(u32::from_le_bytes(result.data.try_into().unwrap()), 1);
		// getter does not remove the value from storage
		assert_eq!(ext.storage.get(&[1u8; 64].to_vec()).unwrap(), &[42u8]);

		// value exists (test for 0 sized)
		let input = (19, [2u8; 19]).encode();
		let result = execute(CODE, input, &mut ext).unwrap();
		// true as u32 returned
		assert_eq!(u32::from_le_bytes(result.data.try_into().unwrap()), 0);
		// getter does not remove the value from storage
		assert_eq!(ext.storage.get(&[2u8; 19].to_vec()).unwrap(), &([] as [u8; 0]));
	}

	const CODE_INSTANTIATE: &str = r#"
(module
	;; seal_instantiate(
	;;     code_ptr: u32,
	;;     code_len: u32,
	;;     gas: u64,
	;;     value_ptr: u32,
	;;     value_len: u32,
	;;     input_data_ptr: u32,
	;;     input_data_len: u32,
	;;     input_data_len: u32,
	;;     address_ptr: u32,
	;;     address_len_ptr: u32,
	;;     output_ptr: u32,
	;;     output_len_ptr: u32
	;; ) -> u32
	(import "seal0" "seal_instantiate" (func $seal_instantiate
		(param i32 i32 i64 i32 i32 i32 i32 i32 i32 i32 i32 i32 i32) (result i32)
	))
	(import "env" "memory" (memory 1 1))
	(func (export "call")
		(drop
			(call $seal_instantiate
				(i32.const 16)   ;; Pointer to `code_hash`
				(i32.const 32)   ;; Length of `code_hash`
				(i64.const 0)    ;; How much gas to devote for the execution. 0 = all.
				(i32.const 4)    ;; Pointer to the buffer with value to transfer
				(i32.const 8)    ;; Length of the buffer with value to transfer
				(i32.const 12)   ;; Pointer to input data buffer address
				(i32.const 4)    ;; Length of input data buffer
				(i32.const 4294967295) ;; u32 max value is the sentinel value: do not copy address
				(i32.const 0) ;; Length is ignored in this case
				(i32.const 4294967295) ;; u32 max value is the sentinel value: do not copy output
				(i32.const 0) ;; Length is ignored in this case
				(i32.const 0) ;; salt_ptr
				(i32.const 4) ;; salt_len
			)
		)
	)
	(func (export "deploy"))

	;; Salt
	(data (i32.const 0) "\42\43\44\45")
	;; Amount of value to transfer.
	;; Represented by u64 (8 bytes long) in little endian.
	(data (i32.const 4) "\03\00\00\00\00\00\00\00")
	;; Input data to pass to the contract being instantiated.
	(data (i32.const 12) "\01\02\03\04")
	;; Hash of code.
	(data (i32.const 16)
		"\11\11\11\11\11\11\11\11\11\11\11\11\11\11\11\11"
		"\11\11\11\11\11\11\11\11\11\11\11\11\11\11\11\11"
	)
)
"#;

	#[test]
	fn contract_instantiate() {
		let mut mock_ext = MockExt::default();
		assert_ok!(execute(CODE_INSTANTIATE, vec![], &mut mock_ext));

		assert_matches!(
			&mock_ext.instantiates[..],
			[InstantiateEntry {
				code_hash,
				value: 3,
				data,
				gas_left: _,
				salt,
			}] if
				code_hash == &[0x11; 32].into() &&
				data == &vec![1, 2, 3, 4] &&
				salt == &vec![0x42, 0x43, 0x44, 0x45]
		);
	}

	const CODE_TERMINATE: &str = r#"
(module
	;; seal_terminate(
	;;     beneficiary_ptr: u32,
	;;     beneficiary_len: u32,
	;; )
	(import "seal0" "seal_terminate" (func $seal_terminate (param i32 i32)))
	(import "env" "memory" (memory 1 1))
	(func (export "call")
		(call $seal_terminate
			(i32.const 4)  ;; Pointer to "beneficiary" address.
			(i32.const 32)  ;; Length of "beneficiary" address.
		)
	)
	(func (export "deploy"))

	;; Beneficiary AccountId to transfer the funds.
	(data (i32.const 4)
		"\01\01\01\01\01\01\01\01\01\01\01\01\01\01\01\01"
		"\01\01\01\01\01\01\01\01\01\01\01\01\01\01\01\01"
	)
)
"#;

	#[test]
	fn contract_terminate() {
		let mut mock_ext = MockExt::default();
		execute(CODE_TERMINATE, vec![], &mut mock_ext).unwrap();

		assert_eq!(&mock_ext.terminations, &[TerminationEntry { beneficiary: ALICE }]);
	}

	const CODE_TRANSFER_LIMITED_GAS: &str = r#"
(module
	;; seal_call(
	;;    callee_ptr: u32,
	;;    callee_len: u32,
	;;    gas: u64,
	;;    value_ptr: u32,
	;;    value_len: u32,
	;;    input_data_ptr: u32,
	;;    input_data_len: u32,
	;;    output_ptr: u32,
	;;    output_len_ptr: u32
	;;) -> u32
	(import "seal0" "seal_call" (func $seal_call (param i32 i32 i64 i32 i32 i32 i32 i32 i32) (result i32)))
	(import "env" "memory" (memory 1 1))
	(func (export "call")
		(drop
			(call $seal_call
				(i32.const 4)  ;; Pointer to "callee" address.
				(i32.const 32)  ;; Length of "callee" address.
				(i64.const 228)  ;; How much gas to devote for the execution.
				(i32.const 36)  ;; Pointer to the buffer with value to transfer
				(i32.const 8)   ;; Length of the buffer with value to transfer.
				(i32.const 44)   ;; Pointer to input data buffer address
				(i32.const 4)   ;; Length of input data buffer
				(i32.const 4294967295) ;; u32 max value is the sentinel value: do not copy output
				(i32.const 0) ;; Length is ignored in this cas
			)
		)
	)
	(func (export "deploy"))

	;; Destination AccountId to transfer the funds.
	(data (i32.const 4)
		"\01\01\01\01\01\01\01\01\01\01\01\01\01\01\01\01"
		"\01\01\01\01\01\01\01\01\01\01\01\01\01\01\01\01"
	)
	;; Amount of value to transfer.
	;; Represented by u64 (8 bytes long) in little endian.
	(data (i32.const 36) "\06\00\00\00\00\00\00\00")

	(data (i32.const 44) "\01\02\03\04")
)
"#;

	#[test]
	fn contract_call_limited_gas() {
		let mut mock_ext = MockExt::default();
		assert_ok!(execute(&CODE_TRANSFER_LIMITED_GAS, vec![], &mut mock_ext));

		assert_eq!(
			&mock_ext.calls,
			&[CallEntry { to: ALICE, value: 6, data: vec![1, 2, 3, 4], allows_reentry: true }]
		);
	}

	const CODE_ECDSA_RECOVER: &str = r#"
(module
	;; seal_ecdsa_recover(
	;;    signature_ptr: u32,
	;;    message_hash_ptr: u32,
	;;    output_ptr: u32
	;; ) -> u32
	(import "seal0" "seal_ecdsa_recover" (func $seal_ecdsa_recover (param i32 i32 i32) (result i32)))
	(import "env" "memory" (memory 1 1))
	(func (export "call")
		(drop
			(call $seal_ecdsa_recover
				(i32.const 36) ;; Pointer to signature.
				(i32.const 4)  ;; Pointer to message hash.
				(i32.const 36) ;; Pointer for output - public key.
			)
		)
	)
	(func (export "deploy"))

	;; Hash of message.
	(data (i32.const 4)
		"\01\01\01\01\01\01\01\01\01\01\01\01\01\01\01\01"
		"\01\01\01\01\01\01\01\01\01\01\01\01\01\01\01\01"
	)
	;; Signature
	(data (i32.const 36)
		"\01\01\01\01\01\01\01\01\01\01\01\01\01\01\01\01"
		"\01\01\01\01\01\01\01\01\01\01\01\01\01\01\01\01"
		"\01\01\01\01\01\01\01\01\01\01\01\01\01\01\01\01"
		"\01\01\01\01\01\01\01\01\01\01\01\01\01\01\01\01"
		"\01"
	)
)
"#;

	#[test]
	fn contract_ecdsa_recover() {
		let mut mock_ext = MockExt::default();
		assert_ok!(execute(&CODE_ECDSA_RECOVER, vec![], &mut mock_ext));
		assert_eq!(mock_ext.ecdsa_recover.into_inner(), [([1; 65], [1; 32])]);
	}

	#[test]
	fn contract_ecdsa_to_eth_address() {
		/// calls `seal_ecdsa_to_eth_address` for the contstant and ensures the result equals the
		/// expected one.
		const CODE_ECDSA_TO_ETH_ADDRESS: &str = r#"
(module
	(import "seal0" "seal_ecdsa_to_eth_address" (func $seal_ecdsa_to_eth_address (param i32 i32) (result i32)))
	(import "seal0" "seal_return" (func $seal_return (param i32 i32 i32)))
	(import "env" "memory" (memory 1 1))

	(func (export "call")
		;; fill the buffer with the eth address.
		(call $seal_ecdsa_to_eth_address (i32.const 0) (i32.const 0))

		;; Return the contents of the buffer
		(call $seal_return
			(i32.const 0)
			(i32.const 0)
			(i32.const 20)
		)

		;; seal_return doesn't return, so this is effectively unreachable.
		(unreachable)
	)
	(func (export "deploy"))
)
"#;

		let output = execute(CODE_ECDSA_TO_ETH_ADDRESS, vec![], MockExt::default()).unwrap();
		assert_eq!(
			output,
			ExecReturnValue { flags: ReturnFlags::empty(), data: [0x02; 20].to_vec() }
		);
	}

	const CODE_GET_STORAGE: &str = r#"
(module
	(import "seal0" "seal_get_storage" (func $seal_get_storage (param i32 i32 i32) (result i32)))
	(import "seal0" "seal_return" (func $seal_return (param i32 i32 i32)))
	(import "env" "memory" (memory 1 1))

	;; [0, 32) key for get storage
	(data (i32.const 0)
		"\11\11\11\11\11\11\11\11\11\11\11\11\11\11\11\11"
		"\11\11\11\11\11\11\11\11\11\11\11\11\11\11\11\11"
	)

	;; [32, 36) buffer size = 4k in little endian
	(data (i32.const 32) "\00\10")

	;; [36; inf) buffer where the result is copied

	(func $assert (param i32)
		(block $ok
			(br_if $ok
				(get_local 0)
			)
			(unreachable)
		)
	)

	(func (export "call")
		(local $buf_size i32)

		;; Load a storage value into contract memory.
		(call $assert
			(i32.eq
				(call $seal_get_storage
					(i32.const 0)		;; The pointer to the storage key to fetch
					(i32.const 36)		;; Pointer to the output buffer
					(i32.const 32)		;; Pointer to the size of the buffer
				)

				;; Return value 0 means that the value is found and there were
				;; no errors.
				(i32.const 0)
			)
		)

		;; Find out the size of the buffer
		(set_local $buf_size
			(i32.load (i32.const 32))
		)

		;; Return the contents of the buffer
		(call $seal_return
			(i32.const 0)
			(i32.const 36)
			(get_local $buf_size)
		)

		;; env:seal_return doesn't return, so this is effectively unreachable.
		(unreachable)
	)

	(func (export "deploy"))
)
"#;

	#[test]
	fn get_storage_puts_data_into_buf() {
		let mut mock_ext = MockExt::default();
		mock_ext.storage.insert([0x11; 32].to_vec(), [0x22; 32].to_vec());

		let output = execute(CODE_GET_STORAGE, vec![], mock_ext).unwrap();

		assert_eq!(
			output,
			ExecReturnValue { flags: ReturnFlags::empty(), data: [0x22; 32].to_vec() }
		);
	}

	/// calls `seal_caller` and compares the result with the constant (ALICE's address part).
	const CODE_CALLER: &str = r#"
(module
	(import "seal0" "seal_caller" (func $seal_caller (param i32 i32)))
	(import "env" "memory" (memory 1 1))

	;; size of our buffer is 32 bytes
	(data (i32.const 32) "\20")

	(func $assert (param i32)
		(block $ok
			(br_if $ok
				(get_local 0)
			)
			(unreachable)
		)
	)

	(func (export "call")
		;; fill the buffer with the caller.
		(call $seal_caller (i32.const 0) (i32.const 32))

		;; assert len == 32
		(call $assert
			(i32.eq
				(i32.load (i32.const 32))
				(i32.const 32)
			)
		)

		;; assert that the first 8 bytes are the beginning of "ALICE"
		(call $assert
			(i64.eq
				(i64.load (i32.const 0))
				(i64.const 0x0101010101010101)
			)
		)
	)

	(func (export "deploy"))
)
"#;

	#[test]
	fn caller() {
		assert_ok!(execute(CODE_CALLER, vec![], MockExt::default()));
	}

	/// calls `seal_address` and compares the result with the constant (BOB's address part).
	const CODE_ADDRESS: &str = r#"
(module
	(import "seal0" "seal_address" (func $seal_address (param i32 i32)))
	(import "env" "memory" (memory 1 1))

	;; size of our buffer is 32 bytes
	(data (i32.const 32) "\20")

	(func $assert (param i32)
		(block $ok
			(br_if $ok
				(get_local 0)
			)
			(unreachable)
		)
	)

	(func (export "call")
		;; fill the buffer with the self address.
		(call $seal_address (i32.const 0) (i32.const 32))

		;; assert size == 32
		(call $assert
			(i32.eq
				(i32.load (i32.const 32))
				(i32.const 32)
			)
		)

		;; assert that the first 8 bytes are the beginning of "BOB"
		(call $assert
			(i64.eq
				(i64.load (i32.const 0))
				(i64.const 0x0202020202020202)
			)
		)
	)

	(func (export "deploy"))
)
"#;

	#[test]
	fn address() {
		assert_ok!(execute(CODE_ADDRESS, vec![], MockExt::default()));
	}

	const CODE_BALANCE: &str = r#"
(module
	(import "seal0" "seal_balance" (func $seal_balance (param i32 i32)))
	(import "env" "memory" (memory 1 1))

	;; size of our buffer is 32 bytes
	(data (i32.const 32) "\20")

	(func $assert (param i32)
		(block $ok
			(br_if $ok
				(get_local 0)
			)
			(unreachable)
		)
	)

	(func (export "call")
		;; This stores the balance in the buffer
		(call $seal_balance (i32.const 0) (i32.const 32))

		;; assert len == 8
		(call $assert
			(i32.eq
				(i32.load (i32.const 32))
				(i32.const 8)
			)
		)

		;; assert that contents of the buffer is equal to the i64 value of 228.
		(call $assert
			(i64.eq
				(i64.load (i32.const 0))
				(i64.const 228)
			)
		)
	)
	(func (export "deploy"))
)
"#;

	#[test]
	fn balance() {
		assert_ok!(execute(CODE_BALANCE, vec![], MockExt::default()));
	}

	const CODE_GAS_PRICE: &str = r#"
(module
	(import "seal0" "seal_weight_to_fee" (func $seal_weight_to_fee (param i64 i32 i32)))
	(import "env" "memory" (memory 1 1))

	;; size of our buffer is 32 bytes
	(data (i32.const 32) "\20")

	(func $assert (param i32)
		(block $ok
			(br_if $ok
				(get_local 0)
			)
			(unreachable)
		)
	)

	(func (export "call")
		;; This stores the gas price in the buffer
		(call $seal_weight_to_fee (i64.const 2) (i32.const 0) (i32.const 32))

		;; assert len == 8
		(call $assert
			(i32.eq
				(i32.load (i32.const 32))
				(i32.const 8)
			)
		)

		;; assert that contents of the buffer is equal to the i64 value of 2 * 1312.
		(call $assert
			(i64.eq
				(i64.load (i32.const 0))
				(i64.const 2624)
			)
		)
	)
	(func (export "deploy"))
)
"#;

	#[test]
	fn gas_price() {
		assert_ok!(execute(CODE_GAS_PRICE, vec![], MockExt::default()));
	}

	const CODE_GAS_LEFT: &str = r#"
(module
	(import "seal0" "seal_gas_left" (func $seal_gas_left (param i32 i32)))
	(import "seal0" "seal_return" (func $seal_return (param i32 i32 i32)))
	(import "env" "memory" (memory 1 1))

	;; size of our buffer is 32 bytes
	(data (i32.const 32) "\20")

	(func $assert (param i32)
		(block $ok
			(br_if $ok
				(get_local 0)
			)
			(unreachable)
		)
	)

	(func (export "call")
		;; This stores the gas left in the buffer
		(call $seal_gas_left (i32.const 0) (i32.const 32))

		;; assert len == 8
		(call $assert
			(i32.eq
				(i32.load (i32.const 32))
				(i32.const 8)
			)
		)

		;; return gas left
		(call $seal_return (i32.const 0) (i32.const 0) (i32.const 8))

		(unreachable)
	)
	(func (export "deploy"))
)
"#;

	#[test]
	fn gas_left() {
		let mut ext = MockExt::default();
		let gas_limit = ext.gas_meter.gas_left();

		let output = execute(CODE_GAS_LEFT, vec![], &mut ext).unwrap();

		let OldWeight(gas_left) = OldWeight::decode(&mut &*output.data).unwrap();
		let actual_left = ext.gas_meter.gas_left();
		// TODO: account for proof size weight
		assert!(gas_left < gas_limit.ref_time(), "gas_left must be less than initial");
		assert!(gas_left > actual_left.ref_time(), "gas_left must be greater than final");
	}

	const CODE_VALUE_TRANSFERRED: &str = r#"
(module
	(import "seal0" "seal_value_transferred" (func $seal_value_transferred (param i32 i32)))
	(import "env" "memory" (memory 1 1))

	;; size of our buffer is 32 bytes
	(data (i32.const 32) "\20")

	(func $assert (param i32)
		(block $ok
			(br_if $ok
				(get_local 0)
			)
			(unreachable)
		)
	)

	(func (export "call")
		;; This stores the value transferred in the buffer
		(call $seal_value_transferred (i32.const 0) (i32.const 32))

		;; assert len == 8
		(call $assert
			(i32.eq
				(i32.load (i32.const 32))
				(i32.const 8)
			)
		)

		;; assert that contents of the buffer is equal to the i64 value of 1337.
		(call $assert
			(i64.eq
				(i64.load (i32.const 0))
				(i64.const 1337)
			)
		)
	)
	(func (export "deploy"))
)
"#;

	#[test]
	fn value_transferred() {
		assert_ok!(execute(CODE_VALUE_TRANSFERRED, vec![], MockExt::default()));
	}

	const START_FN_ILLEGAL: &str = r#"
(module
	(import "seal0" "seal_return" (func $seal_return (param i32 i32 i32)))
	(import "env" "memory" (memory 1 1))

	(start $start)
	(func $start
		(unreachable)
	)

	(func (export "call")
		(unreachable)
	)

	(func (export "deploy")
		(unreachable)
	)

	(data (i32.const 8) "\01\02\03\04")
)
"#;

	#[test]
	fn start_fn_illegal() {
		let output = execute(START_FN_ILLEGAL, vec![], MockExt::default());
		assert_err!(output, <Error<Test>>::CodeRejected,);
	}

	const CODE_TIMESTAMP_NOW: &str = r#"
(module
	(import "seal0" "seal_now" (func $seal_now (param i32 i32)))
	(import "env" "memory" (memory 1 1))

	;; size of our buffer is 32 bytes
	(data (i32.const 32) "\20")

	(func $assert (param i32)
		(block $ok
			(br_if $ok
				(get_local 0)
			)
			(unreachable)
		)
	)

	(func (export "call")
		;; This stores the block timestamp in the buffer
		(call $seal_now (i32.const 0) (i32.const 32))

		;; assert len == 8
		(call $assert
			(i32.eq
				(i32.load (i32.const 32))
				(i32.const 8)
			)
		)

		;; assert that contents of the buffer is equal to the i64 value of 1111.
		(call $assert
			(i64.eq
				(i64.load (i32.const 0))
				(i64.const 1111)
			)
		)
	)
	(func (export "deploy"))
)
"#;

	const CODE_TIMESTAMP_NOW_UNPREFIXED: &str = r#"
(module
	(import "seal0" "now" (func $now (param i32 i32)))
	(import "env" "memory" (memory 1 1))

	;; size of our buffer is 32 bytes
	(data (i32.const 32) "\20")

	(func $assert (param i32)
		(block $ok
			(br_if $ok
				(get_local 0)
			)
			(unreachable)
		)
	)

	(func (export "call")
		;; This stores the block timestamp in the buffer
		(call $now (i32.const 0) (i32.const 32))

		;; assert len == 8
		(call $assert
			(i32.eq
				(i32.load (i32.const 32))
				(i32.const 8)
			)
		)

		;; assert that contents of the buffer is equal to the i64 value of 1111.
		(call $assert
			(i64.eq
				(i64.load (i32.const 0))
				(i64.const 1111)
			)
		)
	)
	(func (export "deploy"))
)
"#;

	#[test]
	fn now() {
		assert_ok!(execute(CODE_TIMESTAMP_NOW, vec![], MockExt::default()));
		assert_ok!(execute(CODE_TIMESTAMP_NOW_UNPREFIXED, vec![], MockExt::default()));
	}

	const CODE_MINIMUM_BALANCE: &str = r#"
(module
	(import "seal0" "seal_minimum_balance" (func $seal_minimum_balance (param i32 i32)))
	(import "env" "memory" (memory 1 1))

	;; size of our buffer is 32 bytes
	(data (i32.const 32) "\20")

	(func $assert (param i32)
		(block $ok
			(br_if $ok
				(get_local 0)
			)
			(unreachable)
		)
	)

	(func (export "call")
		(call $seal_minimum_balance (i32.const 0) (i32.const 32))

		;; assert len == 8
		(call $assert
			(i32.eq
				(i32.load (i32.const 32))
				(i32.const 8)
			)
		)

		;; assert that contents of the buffer is equal to the i64 value of 666.
		(call $assert
			(i64.eq
				(i64.load (i32.const 0))
				(i64.const 666)
			)
		)
	)
	(func (export "deploy"))
)
"#;

	#[test]
	fn minimum_balance() {
		assert_ok!(execute(CODE_MINIMUM_BALANCE, vec![], MockExt::default()));
	}

	const CODE_RANDOM: &str = r#"
(module
	(import "seal0" "seal_random" (func $seal_random (param i32 i32 i32 i32)))
	(import "seal0" "seal_return" (func $seal_return (param i32 i32 i32)))
	(import "env" "memory" (memory 1 1))

	;; [0,128) is reserved for the result of PRNG.

	;; the subject used for the PRNG. [128,160)
	(data (i32.const 128)
		"\00\01\02\03\04\05\06\07\08\09\0A\0B\0C\0D\0E\0F"
		"\00\01\02\03\04\05\06\07\08\09\0A\0B\0C\0D\0E\0F"
	)

	;; size of our buffer is 128 bytes
	(data (i32.const 160) "\80")

	(func $assert (param i32)
		(block $ok
			(br_if $ok
				(get_local 0)
			)
			(unreachable)
		)
	)

	(func (export "call")
		;; This stores the block random seed in the buffer
		(call $seal_random
			(i32.const 128) ;; Pointer in memory to the start of the subject buffer
			(i32.const 32) ;; The subject buffer's length
			(i32.const 0) ;; Pointer to the output buffer
			(i32.const 160) ;; Pointer to the output buffer length
		)

		;; assert len == 32
		(call $assert
			(i32.eq
				(i32.load (i32.const 160))
				(i32.const 32)
			)
		)

		;; return the random data
		(call $seal_return
			(i32.const 0)
			(i32.const 0)
			(i32.const 32)
		)
	)
	(func (export "deploy"))
)
"#;

	#[test]
	fn random() {
		let output = execute_unvalidated(CODE_RANDOM, vec![], MockExt::default()).unwrap();

		// The mock ext just returns the same data that was passed as the subject.
		assert_eq!(
			output,
			ExecReturnValue {
				flags: ReturnFlags::empty(),
				data: array_bytes::hex_into_unchecked(
					"000102030405060708090A0B0C0D0E0F000102030405060708090A0B0C0D0E0F"
				)
			},
		);
	}

	const CODE_RANDOM_V1: &str = r#"
(module
	(import "seal1" "seal_random" (func $seal_random (param i32 i32 i32 i32)))
	(import "seal0" "seal_return" (func $seal_return (param i32 i32 i32)))
	(import "env" "memory" (memory 1 1))

	;; [0,128) is reserved for the result of PRNG.

	;; the subject used for the PRNG. [128,160)
	(data (i32.const 128)
		"\00\01\02\03\04\05\06\07\08\09\0A\0B\0C\0D\0E\0F"
		"\00\01\02\03\04\05\06\07\08\09\0A\0B\0C\0D\0E\0F"
	)

	;; size of our buffer is 128 bytes
	(data (i32.const 160) "\80")

	(func $assert (param i32)
		(block $ok
			(br_if $ok
				(get_local 0)
			)
			(unreachable)
		)
	)

	(func (export "call")
		;; This stores the block random seed in the buffer
		(call $seal_random
			(i32.const 128) ;; Pointer in memory to the start of the subject buffer
			(i32.const 32) ;; The subject buffer's length
			(i32.const 0) ;; Pointer to the output buffer
			(i32.const 160) ;; Pointer to the output buffer length
		)

		;; assert len == 32
		(call $assert
			(i32.eq
				(i32.load (i32.const 160))
				(i32.const 40)
			)
		)

		;; return the random data
		(call $seal_return
			(i32.const 0)
			(i32.const 0)
			(i32.const 40)
		)
	)
	(func (export "deploy"))
)
"#;

	#[test]
	fn random_v1() {
		let output = execute_unvalidated(CODE_RANDOM_V1, vec![], MockExt::default()).unwrap();

		// The mock ext just returns the same data that was passed as the subject.
		assert_eq!(
			output,
			ExecReturnValue {
				flags: ReturnFlags::empty(),
				data: (
					array_bytes::hex2array_unchecked::<32>(
						"000102030405060708090A0B0C0D0E0F000102030405060708090A0B0C0D0E0F"
					),
					42u64,
				)
					.encode()
			},
		);
	}

	const CODE_DEPOSIT_EVENT: &str = r#"
(module
	(import "seal0" "seal_deposit_event" (func $seal_deposit_event (param i32 i32 i32 i32)))
	(import "env" "memory" (memory 1 1))

	(func (export "call")
		(call $seal_deposit_event
			(i32.const 32) ;; Pointer to the start of topics buffer
			(i32.const 33) ;; The length of the topics buffer.
			(i32.const 8) ;; Pointer to the start of the data buffer
			(i32.const 13) ;; Length of the buffer
		)
	)
	(func (export "deploy"))

	(data (i32.const 8) "\00\01\2A\00\00\00\00\00\00\00\E5\14\00")

	;; Encoded Vec<TopicOf<T>>, the buffer has length of 33 bytes.
	(data (i32.const 32) "\04\33\33\33\33\33\33\33\33\33\33\33\33\33\33\33\33\33\33\33\33\33\33\33"
	"\33\33\33\33\33\33\33\33\33")
)
"#;

	#[test]
	fn deposit_event() {
		let mut mock_ext = MockExt::default();
		assert_ok!(execute(CODE_DEPOSIT_EVENT, vec![], &mut mock_ext));

		assert_eq!(
			mock_ext.events,
			vec![(
				vec![H256::repeat_byte(0x33)],
				vec![0x00, 0x01, 0x2a, 0x00, 0x00, 0x00, 0x00, 0x00, 0x00, 0x00, 0xe5, 0x14, 0x00]
			)]
		);

		assert!(mock_ext.gas_meter.gas_left().ref_time() > 0);
	}

	const CODE_DEPOSIT_EVENT_DUPLICATES: &str = r#"
(module
	(import "seal0" "seal_deposit_event" (func $seal_deposit_event (param i32 i32 i32 i32)))
	(import "env" "memory" (memory 1 1))

	(func (export "call")
		(call $seal_deposit_event
			(i32.const 32) ;; Pointer to the start of topics buffer
			(i32.const 129) ;; The length of the topics buffer.
			(i32.const 8) ;; Pointer to the start of the data buffer
			(i32.const 13) ;; Length of the buffer
		)
	)
	(func (export "deploy"))

	(data (i32.const 8) "\00\01\2A\00\00\00\00\00\00\00\E5\14\00")

	;; Encoded Vec<TopicOf<T>>, the buffer has length of 129 bytes.
	(data (i32.const 32) "\10"
"\01\01\01\01\01\01\01\01\01\01\01\01\01\01\01\01\01\01\01\01\01\01\01\01\01\01\01\01\01\01\01\01"
"\02\02\02\02\02\02\02\02\02\02\02\02\02\02\02\02\02\02\02\02\02\02\02\02\02\02\02\02\02\02\02\02"
"\01\01\01\01\01\01\01\01\01\01\01\01\01\01\01\01\01\01\01\01\01\01\01\01\01\01\01\01\01\01\01\01"
"\04\04\04\04\04\04\04\04\04\04\04\04\04\04\04\04\04\04\04\04\04\04\04\04\04\04\04\04\04\04\04\04")
)
"#;

	/// Checks that the runtime allows duplicate topics.
	#[test]
	fn deposit_event_duplicates_allowed() {
		let mut mock_ext = MockExt::default();
		assert_ok!(execute(CODE_DEPOSIT_EVENT_DUPLICATES, vec![], &mut mock_ext,));

		assert_eq!(
			mock_ext.events,
			vec![(
				vec![
					H256::repeat_byte(0x01),
					H256::repeat_byte(0x02),
					H256::repeat_byte(0x01),
					H256::repeat_byte(0x04)
				],
				vec![0x00, 0x01, 0x2a, 0x00, 0x00, 0x00, 0x00, 0x00, 0x00, 0x00, 0xe5, 0x14, 0x00]
			)]
		);
	}

	const CODE_DEPOSIT_EVENT_MAX_TOPICS: &str = r#"
(module
	(import "seal0" "seal_deposit_event" (func $seal_deposit_event (param i32 i32 i32 i32)))
	(import "env" "memory" (memory 1 1))

	(func (export "call")
		(call $seal_deposit_event
			(i32.const 32) ;; Pointer to the start of topics buffer
			(i32.const 161) ;; The length of the topics buffer.
			(i32.const 8) ;; Pointer to the start of the data buffer
			(i32.const 13) ;; Length of the buffer
		)
	)
	(func (export "deploy"))

	(data (i32.const 8) "\00\01\2A\00\00\00\00\00\00\00\E5\14\00")

	;; Encoded Vec<TopicOf<T>>, the buffer has length of 161 bytes.
	(data (i32.const 32) "\14"
"\01\01\01\01\01\01\01\01\01\01\01\01\01\01\01\01\01\01\01\01\01\01\01\01\01\01\01\01\01\01\01\01"
"\02\02\02\02\02\02\02\02\02\02\02\02\02\02\02\02\02\02\02\02\02\02\02\02\02\02\02\02\02\02\02\02"
"\03\03\03\03\03\03\03\03\03\03\03\03\03\03\03\03\03\03\03\03\03\03\03\03\03\03\03\03\03\03\03\03"
"\04\04\04\04\04\04\04\04\04\04\04\04\04\04\04\04\04\04\04\04\04\04\04\04\04\04\04\04\04\04\04\04"
"\05\05\05\05\05\05\05\05\05\05\05\05\05\05\05\05\05\05\05\05\05\05\05\05\05\05\05\05\05\05\05\05")
)
"#;

	/// Checks that the runtime traps if there are more than `max_topic_events` topics.
	#[test]
	fn deposit_event_max_topics() {
		assert_eq!(
			execute(CODE_DEPOSIT_EVENT_MAX_TOPICS, vec![], MockExt::default(),),
			Err(ExecError {
				error: Error::<Test>::TooManyTopics.into(),
				origin: ErrorOrigin::Caller,
			})
		);
	}

	/// calls `seal_block_number` compares the result with the constant 121.
	const CODE_BLOCK_NUMBER: &str = r#"
(module
	(import "seal0" "seal_block_number" (func $seal_block_number (param i32 i32)))
	(import "env" "memory" (memory 1 1))

	;; size of our buffer is 32 bytes
	(data (i32.const 32) "\20")

	(func $assert (param i32)
		(block $ok
			(br_if $ok
				(get_local 0)
			)
			(unreachable)
		)
	)

	(func (export "call")
		;; This stores the block height in the buffer
		(call $seal_block_number (i32.const 0) (i32.const 32))

		;; assert len == 8
		(call $assert
			(i32.eq
				(i32.load (i32.const 32))
				(i32.const 8)
			)
		)

		;; assert that contents of the buffer is equal to the i64 value of 121.
		(call $assert
			(i64.eq
				(i64.load (i32.const 0))
				(i64.const 121)
			)
		)
	)

	(func (export "deploy"))
)
"#;

	#[test]
	fn block_number() {
		let _ = execute(CODE_BLOCK_NUMBER, vec![], MockExt::default()).unwrap();
	}

	const CODE_RETURN_WITH_DATA: &str = r#"
(module
	(import "seal0" "seal_input" (func $seal_input (param i32 i32)))
	(import "seal0" "seal_return" (func $seal_return (param i32 i32 i32)))
	(import "env" "memory" (memory 1 1))

	(data (i32.const 32) "\20")

	;; Deploy routine is the same as call.
	(func (export "deploy")
		(call $call)
	)

	;; Call reads the first 4 bytes (LE) as the exit status and returns the rest as output data.
	(func $call (export "call")
		;; Copy input data this contract memory.
		(call $seal_input
			(i32.const 0)	;; Pointer where to store input
			(i32.const 32)	;; Pointer to the length of the buffer
		)

		;; Copy all but the first 4 bytes of the input data as the output data.
		(call $seal_return
			(i32.load (i32.const 0))
			(i32.const 4)
			(i32.sub (i32.load (i32.const 32)) (i32.const 4))
		)
		(unreachable)
	)
)
"#;

	#[test]
	fn seal_return_with_success_status() {
		let output = execute(
			CODE_RETURN_WITH_DATA,
			array_bytes::hex2bytes_unchecked("00000000445566778899"),
			MockExt::default(),
		)
		.unwrap();

		assert_eq!(
			output,
			ExecReturnValue {
				flags: ReturnFlags::empty(),
				data: array_bytes::hex2bytes_unchecked("445566778899"),
			}
		);
		assert!(!output.did_revert());
	}

	#[test]
	fn return_with_revert_status() {
		let output = execute(
			CODE_RETURN_WITH_DATA,
			array_bytes::hex2bytes_unchecked("010000005566778899"),
			MockExt::default(),
		)
		.unwrap();

		assert_eq!(
			output,
			ExecReturnValue {
				flags: ReturnFlags::REVERT,
				data: array_bytes::hex2bytes_unchecked("5566778899"),
			}
		);
		assert!(output.did_revert());
	}

	const CODE_OUT_OF_BOUNDS_ACCESS: &str = r#"
(module
	(import "seal0" "seal_terminate" (func $seal_terminate (param i32 i32)))
	(import "env" "memory" (memory 1 1))

	(func (export "deploy"))

	(func (export "call")
		(call $seal_terminate
			(i32.const 65536)  ;; Pointer to "account" address (out of bound).
			(i32.const 8)  ;; Length of "account" address.
		)
	)
)
"#;

	#[test]
	fn contract_out_of_bounds_access() {
		let mut mock_ext = MockExt::default();
		let result = execute(CODE_OUT_OF_BOUNDS_ACCESS, vec![], &mut mock_ext);

		assert_eq!(
			result,
			Err(ExecError {
				error: Error::<Test>::OutOfBounds.into(),
				origin: ErrorOrigin::Caller,
			})
		);
	}

	const CODE_DECODE_FAILURE: &str = r#"
(module
	(import "seal0" "seal_terminate" (func $seal_terminate (param i32 i32)))
	(import "env" "memory" (memory 1 1))

	(func (export "deploy"))

	(func (export "call")
		(call $seal_terminate
			(i32.const 0)  ;; Pointer to "account" address.
			(i32.const 4)  ;; Length of "account" address (too small -> decode fail).
		)
	)
)
"#;

	#[test]
	fn contract_decode_length_ignored() {
		let mut mock_ext = MockExt::default();
		let result = execute(CODE_DECODE_FAILURE, vec![], &mut mock_ext);
		// AccountID implements `MaxEncodeLen` and therefore the supplied length is
		// no longer needed nor used to determine how much is read from contract memory.
		assert_ok!(result);
	}

	#[test]
	fn debug_message_works() {
		const CODE_DEBUG_MESSAGE: &str = r#"
(module
	(import "seal0" "seal_debug_message" (func $seal_debug_message (param i32 i32) (result i32)))
	(import "env" "memory" (memory 1 1))

	(data (i32.const 0) "Hello World!")

	(func (export "call")
		(call $seal_debug_message
			(i32.const 0)	;; Pointer to the text buffer
			(i32.const 12)	;; The size of the buffer
		)
		drop
	)

	(func (export "deploy"))
)
"#;
		let mut ext = MockExt::default();
		execute(CODE_DEBUG_MESSAGE, vec![], &mut ext).unwrap();

		assert_eq!(std::str::from_utf8(&ext.debug_buffer).unwrap(), "Hello World!");
	}

	#[test]
	fn debug_message_invalid_utf8_fails() {
		const CODE_DEBUG_MESSAGE_FAIL: &str = r#"
(module
	(import "seal0" "seal_debug_message" (func $seal_debug_message (param i32 i32) (result i32)))
	(import "env" "memory" (memory 1 1))

	(data (i32.const 0) "\fc")

	(func (export "call")
		(call $seal_debug_message
			(i32.const 0)	;; Pointer to the text buffer
			(i32.const 1)	;; The size of the buffer
		)
		drop
	)

	(func (export "deploy"))
)
"#;
		let mut ext = MockExt::default();
		let result = execute(CODE_DEBUG_MESSAGE_FAIL, vec![], &mut ext);
		assert_eq!(
			result,
			Err(ExecError {
				error: Error::<Test>::DebugMessageInvalidUTF8.into(),
				origin: ErrorOrigin::Caller,
			})
		);
	}

	const CODE_CALL_RUNTIME: &str = r#"
(module
	(import "seal0" "call_runtime" (func $call_runtime (param i32 i32) (result i32)))
	(import "seal0" "seal_input" (func $seal_input (param i32 i32)))
	(import "seal0" "seal_return" (func $seal_return (param i32 i32 i32)))
	(import "env" "memory" (memory 1 1))

	;; 0x1000 = 4k in little endian
	;; size of input buffer
	(data (i32.const 0) "\00\10")

	(func (export "call")
		;; Receive the encoded call
		(call $seal_input
			(i32.const 4)	;; Pointer to the input buffer
			(i32.const 0)	;; Size of the length buffer
		)
		;; Just use the call passed as input and store result to memory
		(i32.store (i32.const 0)
			(call $call_runtime
				(i32.const 4)				;; Pointer where the call is stored
				(i32.load (i32.const 0))	;; Size of the call
			)
		)
		(call $seal_return
			(i32.const 0)	;; flags
			(i32.const 0)	;; returned value
			(i32.const 4)	;; length of returned value
		)
	)

	(func (export "deploy"))
)
"#;

	#[test]
	fn call_runtime_works() {
		let call =
			RuntimeCall::System(frame_system::Call::remark { remark: b"Hello World".to_vec() });
		let mut ext = MockExt::default();
		let result = execute(CODE_CALL_RUNTIME, call.encode(), &mut ext).unwrap();
		assert_eq!(*ext.runtime_calls.borrow(), vec![call]);
		// 0 = ReturnCode::Success
		assert_eq!(u32::from_le_bytes(result.data.try_into().unwrap()), 0);
	}

	#[test]
	fn call_runtime_panics_on_invalid_call() {
		let mut ext = MockExt::default();
		let result = execute(CODE_CALL_RUNTIME, vec![0x42], &mut ext);
		assert_eq!(
			result,
			Err(ExecError {
				error: Error::<Test>::DecodingFailed.into(),
				origin: ErrorOrigin::Caller,
			})
		);
		assert_eq!(*ext.runtime_calls.borrow(), vec![]);
	}

	#[test]
	fn set_storage_works() {
		const CODE: &str = r#"
(module
	(import "seal0" "seal_input" (func $seal_input (param i32 i32)))
	(import "seal0" "seal_return" (func $seal_return (param i32 i32 i32)))
	(import "seal2" "set_storage" (func $set_storage (param i32 i32 i32 i32) (result i32)))
	(import "env" "memory" (memory 1 1))

	;; [0, 4) size of input buffer
	;; 4k in little endian
	(data (i32.const 0) "\00\10")

	;; [4, 4100) input buffer

	(func (export "call")
		;; Receive (key ++ value_to_write)
		(call $seal_input
			(i32.const 4)	;; Pointer to the input buffer
			(i32.const 0)	;; Size of the input buffer
		)
		;; Store the passed value to the passed key and store result to memory
		(i32.store (i32.const 168)
			(call $set_storage
				(i32.const 8)				;; key_ptr
				(i32.load (i32.const 4))		;; key_len
				(i32.add				;; value_ptr = 8 + key_len
					(i32.const 8)
					(i32.load (i32.const 4)))
				(i32.sub				;; value_len (input_size - (key_len + key_len_len))
					(i32.load (i32.const 0))
					(i32.add
						(i32.load (i32.const 4))
						(i32.const 4)
					)
				)
			)
		)
		(call $seal_return
			(i32.const 0)	;; flags
			(i32.const 168)	;; ptr to returned value
			(i32.const 4)	;; length of returned value
		)
	)

	(func (export "deploy"))
)
"#;

		let mut ext = MockExt::default();

		// value did not exist before -> sentinel returned
		let input = (32, [1u8; 32], [42u8, 48]).encode();
		let result = execute(CODE, input, &mut ext).unwrap();
		assert_eq!(u32::from_le_bytes(result.data.try_into().unwrap()), crate::SENTINEL);
		assert_eq!(ext.storage.get(&[1u8; 32].to_vec()).unwrap(), &[42u8, 48]);

		// value do exist -> length of old value returned
		let input = (32, [1u8; 32], [0u8; 0]).encode();
		let result = execute(CODE, input, &mut ext).unwrap();
		assert_eq!(u32::from_le_bytes(result.data.try_into().unwrap()), 2);
		assert_eq!(ext.storage.get(&[1u8; 32].to_vec()).unwrap(), &[0u8; 0]);

		// value do exist -> length of old value returned (test for zero sized val)
		let input = (32, [1u8; 32], [99u8]).encode();
		let result = execute(CODE, input, &mut ext).unwrap();
		assert_eq!(u32::from_le_bytes(result.data.try_into().unwrap()), 0);
		assert_eq!(ext.storage.get(&[1u8; 32].to_vec()).unwrap(), &[99u8]);
	}

	#[test]
	fn get_storage_works() {
		const CODE: &str = r#"
(module
	(import "seal0" "seal_input" (func $seal_input (param i32 i32)))
	(import "seal0" "seal_return" (func $seal_return (param i32 i32 i32)))
	(import "seal1" "get_storage" (func $get_storage (param i32 i32 i32 i32) (result i32)))
	(import "env" "memory" (memory 1 1))

	;; [0, 4) size of input buffer (160 bytes as we copy the key+len here)
	(data (i32.const 0) "\A0")

	;; [4, 8) size of output buffer
	;; 4k in little endian
	(data (i32.const 4) "\00\10")

	;; [8, 168) input buffer
	;; [168, 4264) output buffer

	(func (export "call")
		;; Receive (key ++ value_to_write)
		(call $seal_input
			(i32.const 8)	;; Pointer to the input buffer
			(i32.const 0)	;; Size of the input buffer
		)
		;; Load a storage value and result of this call into the output buffer
		(i32.store (i32.const 168)
			(call $get_storage
				(i32.const 12)			;; key_ptr
				(i32.load (i32.const 8))	;; key_len
				(i32.const 172)			;; Pointer to the output buffer
				(i32.const 4)			;; Pointer to the size of the buffer
			)
		)
		(call $seal_return
			(i32.const 0)				;; flags
			(i32.const 168)				;; output buffer ptr
			(i32.add				;; length: output size + 4 (retval)
				(i32.load (i32.const 4))
				(i32.const 4)
			)
		)
	)

	(func (export "deploy"))
)
"#;

		let mut ext = MockExt::default();

		ext.set_storage_transparent(
			&VarSizedKey::<Test>::try_from([1u8; 64].to_vec()).unwrap(),
			Some(vec![42u8]),
			false,
		)
		.unwrap();

		ext.set_storage_transparent(
			&VarSizedKey::<Test>::try_from([2u8; 19].to_vec()).unwrap(),
			Some(vec![]),
			false,
		)
		.unwrap();

		// value does not exist
		let input = (63, [1u8; 64]).encode();
		let result = execute(CODE, input, &mut ext).unwrap();
		assert_eq!(
			u32::from_le_bytes(result.data[0..4].try_into().unwrap()),
			ReturnCode::KeyNotFound as u32
		);

		// value exists
		let input = (64, [1u8; 64]).encode();
		let result = execute(CODE, input, &mut ext).unwrap();
		assert_eq!(
			u32::from_le_bytes(result.data[0..4].try_into().unwrap()),
			ReturnCode::Success as u32
		);
		assert_eq!(ext.storage.get(&[1u8; 64].to_vec()).unwrap(), &[42u8]);
		assert_eq!(&result.data[4..], &[42u8]);

		// value exists (test for 0 sized)
		let input = (19, [2u8; 19]).encode();
		let result = execute(CODE, input, &mut ext).unwrap();
		assert_eq!(
			u32::from_le_bytes(result.data[0..4].try_into().unwrap()),
			ReturnCode::Success as u32
		);
		assert_eq!(ext.storage.get(&[2u8; 19].to_vec()), Some(&vec![]));
		assert_eq!(&result.data[4..], &([] as [u8; 0]));
	}

	#[test]
	fn clear_storage_works() {
		const CODE: &str = r#"
(module
	(import "seal0" "seal_input" (func $seal_input (param i32 i32)))
	(import "seal0" "seal_return" (func $seal_return (param i32 i32 i32)))
	(import "seal1" "clear_storage" (func $clear_storage (param i32 i32) (result i32)))
	(import "env" "memory" (memory 1 1))

	;; size of input buffer
	;; [0, 4) size of input buffer (128+32 = 160 bytes = 0xA0)
	(data (i32.const 0) "\A0")

	;; [4, 164) input buffer

	(func (export "call")
		;; Receive key
		(call $seal_input
			(i32.const 4)	;; Where we take input and store it
			(i32.const 0)	;; Where we take and store the length of thedata
		)
		;; Call seal_clear_storage and save what it returns at 0
		(i32.store (i32.const 0)
			(call $clear_storage
				(i32.const 8)			;; key_ptr
				(i32.load (i32.const 4))	;; key_len
			)
		)
		(call $seal_return
			(i32.const 0)	;; flags
			(i32.const 0)	;; returned value
			(i32.const 4)	;; length of returned value
		)
	)

	(func (export "deploy"))
)
"#;

		let mut ext = MockExt::default();

		ext.set_storage_transparent(
			&VarSizedKey::<Test>::try_from([1u8; 64].to_vec()).unwrap(),
			Some(vec![42u8]),
			false,
		)
		.unwrap();
		ext.set_storage_transparent(
			&VarSizedKey::<Test>::try_from([2u8; 19].to_vec()).unwrap(),
			Some(vec![]),
			false,
		)
		.unwrap();

		// value did not exist
		let input = (32, [3u8; 32]).encode();
		let result = execute(CODE, input, &mut ext).unwrap();
		// sentinel returned
		assert_eq!(u32::from_le_bytes(result.data.try_into().unwrap()), crate::SENTINEL);
		assert_eq!(ext.storage.get(&[3u8; 32].to_vec()), None);

		// value did exist
		let input = (64, [1u8; 64]).encode();
		let result = execute(CODE, input, &mut ext).unwrap();
		// length returned
		assert_eq!(u32::from_le_bytes(result.data.try_into().unwrap()), 1);
		// value cleared
		assert_eq!(ext.storage.get(&[1u8; 64].to_vec()), None);

		//value did not exist (wrong key length)
		let input = (63, [1u8; 64]).encode();
		let result = execute(CODE, input, &mut ext).unwrap();
		// sentinel returned
		assert_eq!(u32::from_le_bytes(result.data.try_into().unwrap()), crate::SENTINEL);
		assert_eq!(ext.storage.get(&[1u8; 64].to_vec()), None);

		// value exists
		let input = (19, [2u8; 19]).encode();
		let result = execute(CODE, input, &mut ext).unwrap();
		// length returned (test for 0 sized)
		assert_eq!(u32::from_le_bytes(result.data.try_into().unwrap()), 0);
		// value cleared
		assert_eq!(ext.storage.get(&[2u8; 19].to_vec()), None);
	}

	#[test]
	fn take_storage_works() {
		const CODE: &str = r#"
(module
	(import "seal0" "seal_return" (func $seal_return (param i32 i32 i32)))
	(import "seal0" "seal_input" (func $seal_input (param i32 i32)))
	(import "seal0" "take_storage" (func $take_storage (param i32 i32 i32 i32) (result i32)))
	(import "env" "memory" (memory 1 1))

	;; [0, 4) size of input buffer (160 bytes as we copy the key+len here)
	(data (i32.const 0) "\A0")

	;; [4, 8) size of output buffer
	;; 4k in little endian
	(data (i32.const 4) "\00\10")

	;; [8, 168) input buffer
	;; [168, 4264) output buffer

	(func (export "call")
		;; Receive key
		(call $seal_input
			(i32.const 8)	;; Pointer to the input buffer
			(i32.const 0)	;; Size of the length buffer
		)

		;; Load a storage value and result of this call into the output buffer
		(i32.store (i32.const 168)
			(call $take_storage
				(i32.const 12)			;; key_ptr
				(i32.load (i32.const 8))	;; key_len
				(i32.const 172)			;; Pointer to the output buffer
				(i32.const 4)			;; Pointer to the size of the buffer
			)
		)

		;; Return the contents of the buffer
		(call $seal_return
			(i32.const 0)				;; flags
			(i32.const 168)				;; output buffer ptr
			(i32.add				;; length: storage size + 4 (retval)
				(i32.load (i32.const 4))
				(i32.const 4)
			)
		)
	)

	(func (export "deploy"))
)
"#;

		let mut ext = MockExt::default();

		ext.set_storage_transparent(
			&VarSizedKey::<Test>::try_from([1u8; 64].to_vec()).unwrap(),
			Some(vec![42u8]),
			false,
		)
		.unwrap();

		ext.set_storage_transparent(
			&VarSizedKey::<Test>::try_from([2u8; 19].to_vec()).unwrap(),
			Some(vec![]),
			false,
		)
		.unwrap();

		// value does not exist -> error returned
		let input = (63, [1u8; 64]).encode();
		let result = execute(CODE, input, &mut ext).unwrap();
		assert_eq!(
			u32::from_le_bytes(result.data[0..4].try_into().unwrap()),
			ReturnCode::KeyNotFound as u32
		);

		// value did exist -> value returned
		let input = (64, [1u8; 64]).encode();
		let result = execute(CODE, input, &mut ext).unwrap();
		assert_eq!(
			u32::from_le_bytes(result.data[0..4].try_into().unwrap()),
			ReturnCode::Success as u32
		);
		assert_eq!(ext.storage.get(&[1u8; 64].to_vec()), None);
		assert_eq!(&result.data[4..], &[42u8]);

		// value did exist -> length returned (test for 0 sized)
		let input = (19, [2u8; 19]).encode();
		let result = execute(CODE, input, &mut ext).unwrap();
		assert_eq!(
			u32::from_le_bytes(result.data[0..4].try_into().unwrap()),
			ReturnCode::Success as u32
		);
		assert_eq!(ext.storage.get(&[2u8; 19].to_vec()), None);
		assert_eq!(&result.data[4..], &[0u8; 0]);
	}

	#[test]
	fn is_contract_works() {
		const CODE_IS_CONTRACT: &str = r#"
;; This runs `is_contract` check on zero account address
(module
	(import "seal0" "seal_is_contract" (func $seal_is_contract (param i32) (result i32)))
	(import "seal0" "seal_return" (func $seal_return (param i32 i32 i32)))
	(import "env" "memory" (memory 1 1))

	;; [0, 32) zero-adress
	(data (i32.const 0)
		"\00\00\00\00\00\00\00\00\00\00\00\00\00\00\00\00"
		"\00\00\00\00\00\00\00\00\00\00\00\00\00\00\00\00"
	)

	;; [32, 36) here we store the return code of the `seal_is_contract`

	(func (export "deploy"))

	(func (export "call")
		(i32.store
			(i32.const 32)
			(call $seal_is_contract
				(i32.const 0) ;; ptr to destination address
			)
		)
		;; exit with success and take `seal_is_contract` return code to the output buffer
		(call $seal_return (i32.const 0) (i32.const 32) (i32.const 4))
	)
)
"#;
		let output = execute(CODE_IS_CONTRACT, vec![], MockExt::default()).unwrap();

		// The mock ext just always returns 1u32 (`true`).
		assert_eq!(output, ExecReturnValue { flags: ReturnFlags::empty(), data: 1u32.encode() },);
	}

	#[test]
	fn code_hash_works() {
		/// calls `seal_code_hash` and compares the result with the constant.
		const CODE_CODE_HASH: &str = r#"
(module
	(import "seal0" "seal_code_hash" (func $seal_code_hash (param i32 i32 i32) (result i32)))
	(import "env" "memory" (memory 1 1))

	;; size of our buffer is 32 bytes
	(data (i32.const 32) "\20")

	(func $assert (param i32)
		(block $ok
			(br_if $ok
				(get_local 0)
			)
			(unreachable)
		)
	)

	(func (export "call")
		;; fill the buffer with the code hash.
		(call $seal_code_hash
			(i32.const 0) ;; input: address_ptr (before call)
			(i32.const 0) ;; output: code_hash_ptr (after call)
			(i32.const 32) ;; same 32 bytes length for input and output
		)

		;; assert size == 32
		(call $assert
			(i32.eq
				(i32.load (i32.const 32))
				(i32.const 32)
			)
		)

		;; assert that the first 8 bytes are "1111111111111111"
		(call $assert
			(i64.eq
				(i64.load (i32.const 0))
				(i64.const 0x1111111111111111)
			)
		)
		drop
	)

	(func (export "deploy"))
)
"#;
		assert_ok!(execute(CODE_CODE_HASH, vec![], MockExt::default()));
	}

	#[test]
	fn own_code_hash_works() {
		/// calls `seal_own_code_hash` and compares the result with the constant.
		const CODE_OWN_CODE_HASH: &str = r#"
(module
	(import "seal0" "seal_own_code_hash" (func $seal_own_code_hash (param i32 i32)))
	(import "env" "memory" (memory 1 1))

	;; size of our buffer is 32 bytes
	(data (i32.const 32) "\20")

	(func $assert (param i32)
		(block $ok
			(br_if $ok
				(get_local 0)
			)
			(unreachable)
		)
	)

	(func (export "call")
		;; fill the buffer with the code hash
		(call $seal_own_code_hash
			(i32.const 0)  ;; output: code_hash_ptr
			(i32.const 32) ;; 32 bytes length of code_hash output
		)

		;; assert size == 32
		(call $assert
			(i32.eq
				(i32.load (i32.const 32))
				(i32.const 32)
			)
		)

		;; assert that the first 8 bytes are "1010101010101010"
		(call $assert
			(i64.eq
				(i64.load (i32.const 0))
				(i64.const 0x1010101010101010)
			)
		)
	)

	(func (export "deploy"))
)
"#;
		assert_ok!(execute(CODE_OWN_CODE_HASH, vec![], MockExt::default()));
	}

	#[test]
	fn caller_is_origin_works() {
		const CODE_CALLER_IS_ORIGIN: &str = r#"
;; This runs `caller_is_origin` check on zero account address
(module
	(import "seal0" "seal_caller_is_origin" (func $seal_caller_is_origin (result i32)))
	(import "seal0" "seal_return" (func $seal_return (param i32 i32 i32)))
	(import "env" "memory" (memory 1 1))

	;; [0, 4) here the return code of the `seal_caller_is_origin` will be stored
	;; we initialize it with non-zero value to be sure that it's being overwritten below
	(data (i32.const 0) "\10\10\10\10")

	(func (export "deploy"))

	(func (export "call")
		(i32.store
			(i32.const 0)
			(call $seal_caller_is_origin)
		)
		;; exit with success and take `seal_caller_is_origin` return code to the output buffer
		(call $seal_return (i32.const 0) (i32.const 0) (i32.const 4))
	)
)
"#;
		let output = execute(CODE_CALLER_IS_ORIGIN, vec![], MockExt::default()).unwrap();

		// The mock ext just always returns 0u32 (`false`)
		assert_eq!(output, ExecReturnValue { flags: ReturnFlags::empty(), data: 0u32.encode() },);
	}

	#[test]
	fn set_code_hash() {
		const CODE: &str = r#"
(module
	(import "seal0" "seal_set_code_hash" (func $seal_set_code_hash (param i32) (result i32)))
	(import "env" "memory" (memory 1 1))
	(func $assert (param i32)
		(block $ok
			(br_if $ok
				(get_local 0)
			)
			(unreachable)
		)
	)
	(func (export "call")
		(local $exit_code i32)
		(set_local $exit_code
			(call $seal_set_code_hash (i32.const 0))
		)
		(call $assert
			(i32.eq (get_local $exit_code) (i32.const 0)) ;; ReturnCode::Success
		)
	)

	(func (export "deploy"))

	;; Hash of code.
	(data (i32.const 0)
		"\11\11\11\11\11\11\11\11\11\11\11\11\11\11\11\11"
		"\11\11\11\11\11\11\11\11\11\11\11\11\11\11\11\11"
	)
)
"#;

		let mut mock_ext = MockExt::default();
		execute(CODE, [0u8; 32].encode(), &mut mock_ext).unwrap();

		assert_eq!(mock_ext.code_hashes.pop().unwrap(), H256::from_slice(&[17u8; 32]));
	}

	#[test]
	fn reentrance_count_works() {
		const CODE: &str = r#"
(module
	(import "seal0" "reentrance_count" (func $reentrance_count (result i32)))
	(import "env" "memory" (memory 1 1))
	(func $assert (param i32)
		(block $ok
			(br_if $ok
				(get_local 0)
			)
			(unreachable)
		)
	)
	(func (export "call")
		(local $return_val i32)
		(set_local $return_val
			(call $reentrance_count)
		)
		(call $assert
			(i32.eq (get_local $return_val) (i32.const 12))
		)
	)

	(func (export "deploy"))
)
"#;

		let mut mock_ext = MockExt::default();
		execute(CODE, vec![], &mut mock_ext).unwrap();
	}

	#[test]
	fn account_reentrance_count_works() {
		const CODE: &str = r#"
(module
	(import "seal0" "account_reentrance_count" (func $account_reentrance_count (param i32) (result i32)))
	(import "env" "memory" (memory 1 1))
	(func $assert (param i32)
		(block $ok
			(br_if $ok
				(get_local 0)
			)
			(unreachable)
		)
	)
	(func (export "call")
		(local $return_val i32)
		(set_local $return_val
			(call $account_reentrance_count (i32.const 0))
		)
		(call $assert
			(i32.eq (get_local $return_val) (i32.const 12))
		)
	)

	(func (export "deploy"))
)
"#;

		let mut mock_ext = MockExt::default();
		execute(CODE, vec![], &mut mock_ext).unwrap();
	}

	#[test]
	fn instantiation_nonce_works() {
		const CODE: &str = r#"
(module
	(import "seal0" "instantiation_nonce" (func $nonce (result i64)))
	(func $assert (param i32)
		(block $ok
			(br_if $ok
				(get_local 0)
			)
			(unreachable)
		)
	)
	(func (export "call")
		(call $assert
			(i64.eq (call $nonce) (i64.const 995))
		)
	)
	(func (export "deploy"))
)
"#;

		let mut mock_ext = MockExt::default();
		execute(CODE, vec![], &mut mock_ext).unwrap();
	}

<<<<<<< HEAD
=======
	/// Code with deprecated functions cannot be uploaded or instantiated. However, we
	/// need to make sure that it still can be re-instrumented.
	#[test]
	fn can_reinstrument_deprecated() {
		const CODE_RANDOM: &str = r#"
(module
	(import "seal0" "random" (func $seal_random (param i32 i32 i32 i32)))
	(func (export "call"))
	(func (export "deploy"))
)
	"#;
		let wasm = wat::parse_str(CODE_RANDOM).unwrap();
		let schedule = crate::Schedule::<Test>::default();
		#[cfg(not(feature = "runtime-benchmarks"))]
		assert_err!(execute(CODE_RANDOM, vec![], MockExt::default()), <Error<Test>>::CodeRejected);
		self::prepare::reinstrument::<runtime::Env, Test>(
			&wasm,
			&schedule,
			Determinism::Deterministic,
		)
		.unwrap();
	}

>>>>>>> 18bb7c7c
	/// This test check that an unstable interface cannot be deployed. In case of runtime
	/// benchmarks we always allow unstable interfaces. This is why this test does not
	/// work when this feature is enabled.
	#[cfg(not(feature = "runtime-benchmarks"))]
	#[test]
	fn cannot_deploy_unstable() {
		const CANNOT_DEPLOY_UNSTABLE: &str = r#"
(module
	(import "seal0" "reentrance_count" (func $reentrance_count (result i32)))
	(func (export "call"))
	(func (export "deploy"))
)
"#;
		assert_err!(
			execute_no_unstable(CANNOT_DEPLOY_UNSTABLE, vec![], MockExt::default()),
			<Error<Test>>::CodeRejected,
		);
		assert_ok!(execute(CANNOT_DEPLOY_UNSTABLE, vec![], MockExt::default()));
	}
<<<<<<< HEAD
=======

	/// The random interface is deprecated and hence new contracts using it should not be deployed.
	/// In case of runtime benchmarks we always allow deprecated interfaces. This is why this
	/// test doesn't work if this feature is enabled.
	#[cfg(not(feature = "runtime-benchmarks"))]
	#[test]
	fn cannot_deploy_deprecated() {
		const CODE_RANDOM_0: &str = r#"
(module
	(import "seal0" "seal_random" (func $seal_random (param i32 i32 i32 i32)))
	(func (export "call"))
	(func (export "deploy"))
)
	"#;
		const CODE_RANDOM_1: &str = r#"
(module
	(import "seal1" "seal_random" (func $seal_random (param i32 i32 i32 i32)))
	(func (export "call"))
	(func (export "deploy"))
)
	"#;
		const CODE_RANDOM_2: &str = r#"
(module
	(import "seal0" "random" (func $seal_random (param i32 i32 i32 i32)))
	(func (export "call"))
	(func (export "deploy"))
)
	"#;
		const CODE_RANDOM_3: &str = r#"
(module
	(import "seal1" "random" (func $seal_random (param i32 i32 i32 i32)))
	(func (export "call"))
	(func (export "deploy"))
)
	"#;

		assert_ok!(execute_unvalidated(CODE_RANDOM_0, vec![], MockExt::default()));
		assert_err!(
			execute_instantiate_unvalidated(CODE_RANDOM_0, vec![], MockExt::default()),
			<Error<Test>>::CodeRejected,
		);
		assert_err!(
			execute(CODE_RANDOM_0, vec![], MockExt::default()),
			<Error<Test>>::CodeRejected,
		);

		assert_ok!(execute_unvalidated(CODE_RANDOM_1, vec![], MockExt::default()));
		assert_err!(
			execute_instantiate_unvalidated(CODE_RANDOM_1, vec![], MockExt::default()),
			<Error<Test>>::CodeRejected,
		);
		assert_err!(
			execute(CODE_RANDOM_1, vec![], MockExt::default()),
			<Error<Test>>::CodeRejected,
		);

		assert_ok!(execute_unvalidated(CODE_RANDOM_2, vec![], MockExt::default()));
		assert_err!(
			execute_instantiate_unvalidated(CODE_RANDOM_2, vec![], MockExt::default()),
			<Error<Test>>::CodeRejected,
		);
		assert_err!(
			execute(CODE_RANDOM_2, vec![], MockExt::default()),
			<Error<Test>>::CodeRejected,
		);

		assert_ok!(execute_unvalidated(CODE_RANDOM_3, vec![], MockExt::default()));
		assert_err!(
			execute_instantiate_unvalidated(CODE_RANDOM_3, vec![], MockExt::default()),
			<Error<Test>>::CodeRejected,
		);
		assert_err!(
			execute(CODE_RANDOM_3, vec![], MockExt::default()),
			<Error<Test>>::CodeRejected,
		);
	}
>>>>>>> 18bb7c7c
}<|MERGE_RESOLUTION|>--- conflicted
+++ resolved
@@ -24,12 +24,6 @@
 
 #[cfg(feature = "runtime-benchmarks")]
 pub use crate::wasm::code_cache::reinstrument;
-<<<<<<< HEAD
-pub use crate::wasm::{
-	prepare::TryInstantiate,
-	runtime::{CallFlags, Environment, ReturnCode, Runtime, RuntimeCosts},
-};
-=======
 #[cfg(doc)]
 pub use crate::wasm::runtime::api_doc;
 pub use crate::wasm::{
@@ -40,7 +34,6 @@
 	},
 };
 
->>>>>>> 18bb7c7c
 use crate::{
 	exec::{ExecResult, Executable, ExportedFunction, Ext},
 	gas::GasMeter,
@@ -49,11 +42,7 @@
 };
 use codec::{Decode, Encode, MaxEncodedLen};
 use frame_support::dispatch::{DispatchError, DispatchResult};
-<<<<<<< HEAD
-use sp_core::{crypto::UncheckedFrom, Get};
-=======
 use sp_core::Get;
->>>>>>> 18bb7c7c
 use sp_runtime::RuntimeDebug;
 use sp_std::prelude::*;
 #[cfg(test)]
@@ -209,47 +198,6 @@
 	}
 
 	/// Creates and returns an instance of the supplied code.
-<<<<<<< HEAD
-	///
-	/// This is either used for later executing a contract or for validation of a contract.
-	/// When validating we pass `()` as `host_state`. Please note that such a dummy instance must
-	/// **never** be called/executed since it will panic the executor.
-	pub fn instantiate<E, H>(
-		code: &[u8],
-		host_state: H,
-		memory: (u32, u32),
-		stack_limits: StackLimits,
-	) -> Result<(Store<H>, Memory, Instance), wasmi::Error>
-	where
-		E: Environment<H>,
-	{
-		let mut config = WasmiConfig::default();
-		config
-			.set_stack_limits(stack_limits)
-			.wasm_multi_value(false)
-			.wasm_mutable_global(false)
-			.wasm_sign_extension(false)
-			.wasm_saturating_float_to_int(false);
-		let engine = Engine::new(&config);
-		let module = Module::new(&engine, code)?;
-		let mut store = Store::new(&engine, host_state);
-		let mut linker = Linker::new();
-		E::define(&mut store, &mut linker, T::UnsafeUnstableInterface::get())?;
-		let memory = Memory::new(&mut store, MemoryType::new(memory.0, Some(memory.1))?).expect(
-			"The limits defined in our `Schedule` limit the amount of memory well below u32::MAX; qed",
-		);
-		linker
-			.define("env", "memory", memory)
-			.expect("We just created the linker. It has no define with this name attached; qed");
-
-		let instance = linker.instantiate(&mut store, &module)?.ensure_no_start(&mut store)?;
-
-		Ok((store, memory, instance))
-	}
-
-	/// Create and store the module without checking nor instrumenting the passed code.
-=======
->>>>>>> 18bb7c7c
 	///
 	/// This is either used for later executing a contract or for validation of a contract.
 	/// When validating we pass `()` as `host_state`. Please note that such a dummy instance must
@@ -304,12 +252,7 @@
 		schedule: &Schedule<T>,
 		owner: T::AccountId,
 	) -> DispatchResult {
-<<<<<<< HEAD
-		let executable = prepare::benchmarking::prepare(original_code, schedule, owner)
-			.map_err::<DispatchError, _>(Into::into)?;
-=======
 		let executable = Self::from_code_unchecked(original_code, schedule, owner)?;
->>>>>>> 18bb7c7c
 		code_cache::store(executable, false)
 	}
 
@@ -374,13 +317,10 @@
 			runtime,
 			(self.initial, self.maximum),
 			StackLimits::default(),
-<<<<<<< HEAD
-=======
 			match function {
 				ExportedFunction::Constructor => AllowDeprecatedInterface::No,
 				ExportedFunction::Call => AllowDeprecatedInterface::Yes,
 			},
->>>>>>> 18bb7c7c
 		)
 		.map_err(|msg| {
 			log::debug!(target: "runtime::contracts", "failed to instantiate code: {}", msg);
@@ -680,9 +620,9 @@
 		fn gas_meter(&mut self) -> &mut GasMeter<Self::T> {
 			&mut self.gas_meter
 		}
-		fn append_debug_buffer(&mut self, msg: &str) -> Result<bool, DispatchError> {
+		fn append_debug_buffer(&mut self, msg: &str) -> bool {
 			self.debug_buffer.extend(msg.as_bytes());
-			Ok(true)
+			true
 		}
 		fn call_runtime(
 			&self,
@@ -716,39 +656,21 @@
 		}
 	}
 
-<<<<<<< HEAD
-=======
 	/// Execute the supplied code.
 	///
 	/// Not used directly but through the wrapper functions defined below.
->>>>>>> 18bb7c7c
 	fn execute_internal<E: BorrowMut<MockExt>>(
 		wat: &str,
 		input_data: Vec<u8>,
 		mut ext: E,
-<<<<<<< HEAD
-		unstable_interface: bool,
-=======
 		entry_point: &ExportedFunction,
 		unstable_interface: bool,
 		skip_checks: bool,
->>>>>>> 18bb7c7c
 	) -> ExecResult {
 		type RuntimeConfig = <MockExt as Ext>::T;
 		RuntimeConfig::set_unstable_interface(unstable_interface);
 		let wasm = wat::parse_str(wat).unwrap();
 		let schedule = crate::Schedule::default();
-<<<<<<< HEAD
-		let executable = PrefabWasmModule::<RuntimeConfig>::from_code(
-			wasm,
-			&schedule,
-			ALICE,
-			Determinism::Deterministic,
-			TryInstantiate::Skip,
-		)
-		.map_err(|err| err.0)?;
-		executable.execute(ext.borrow_mut(), &ExportedFunction::Call, input_data)
-=======
 		let executable = if skip_checks {
 			PrefabWasmModule::<RuntimeConfig>::from_code_unchecked(wasm, &schedule, ALICE)?
 		} else {
@@ -805,20 +727,6 @@
 		ext: E,
 	) -> ExecResult {
 		execute_internal(wat, input_data, ext, &ExportedFunction::Constructor, false, true)
->>>>>>> 18bb7c7c
-	}
-
-	fn execute<E: BorrowMut<MockExt>>(wat: &str, input_data: Vec<u8>, ext: E) -> ExecResult {
-		execute_internal(wat, input_data, ext, true)
-	}
-
-	#[cfg(not(feature = "runtime-benchmarks"))]
-	fn execute_no_unstable<E: BorrowMut<MockExt>>(
-		wat: &str,
-		input_data: Vec<u8>,
-		ext: E,
-	) -> ExecResult {
-		execute_internal(wat, input_data, ext, false)
 	}
 
 	const CODE_TRANSFER: &str = r#"
@@ -3165,8 +3073,6 @@
 		execute(CODE, vec![], &mut mock_ext).unwrap();
 	}
 
-<<<<<<< HEAD
-=======
 	/// Code with deprecated functions cannot be uploaded or instantiated. However, we
 	/// need to make sure that it still can be re-instrumented.
 	#[test]
@@ -3190,7 +3096,6 @@
 		.unwrap();
 	}
 
->>>>>>> 18bb7c7c
 	/// This test check that an unstable interface cannot be deployed. In case of runtime
 	/// benchmarks we always allow unstable interfaces. This is why this test does not
 	/// work when this feature is enabled.
@@ -3210,8 +3115,6 @@
 		);
 		assert_ok!(execute(CANNOT_DEPLOY_UNSTABLE, vec![], MockExt::default()));
 	}
-<<<<<<< HEAD
-=======
 
 	/// The random interface is deprecated and hence new contracts using it should not be deployed.
 	/// In case of runtime benchmarks we always allow deprecated interfaces. This is why this
@@ -3288,5 +3191,4 @@
 			<Error<Test>>::CodeRejected,
 		);
 	}
->>>>>>> 18bb7c7c
 }