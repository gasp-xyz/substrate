--- conflicted
+++ resolved
@@ -43,11 +43,7 @@
 	exec::{ExecResult, Executable, ExportedFunction, Ext},
 	gas::GasMeter,
 	AccountIdOf, BalanceOf, CodeHash, CodeVec, Config, Error, OwnerInfoOf, RelaxedCodeVec,
-<<<<<<< HEAD
-	Schedule,
-=======
 	Schedule, LOG_TARGET,
->>>>>>> 3bb3882c
 };
 use codec::{Decode, Encode, MaxEncodedLen};
 use frame_support::dispatch::{DispatchError, DispatchResult};
@@ -131,11 +127,7 @@
 	/// allowed.
 	///
 	/// Dispatchables always use this mode in order to make on-chain execution deterministic.
-<<<<<<< HEAD
-	Deterministic,
-=======
 	Enforced,
->>>>>>> 3bb3882c
 	/// Allow calling or uploading an indeterministic code.
 	///
 	/// This is only possible when calling into `pallet-contracts` directly via
@@ -144,11 +136,7 @@
 	/// # Note
 	///
 	/// **Never** use this mode for on-chain execution.
-<<<<<<< HEAD
-	AllowIndeterminism,
-=======
 	Relaxed,
->>>>>>> 3bb3882c
 }
 
 impl ExportedFunction {
@@ -237,11 +225,7 @@
 		let engine = Engine::new(&config);
 		let module = Module::new(&engine, code)?;
 		let mut store = Store::new(&engine, host_state);
-<<<<<<< HEAD
-		let mut linker = Linker::new();
-=======
 		let mut linker = Linker::new(&engine);
->>>>>>> 3bb3882c
 		E::define(
 			&mut store,
 			&mut linker,
@@ -342,27 +326,16 @@
 			},
 		)
 		.map_err(|msg| {
-<<<<<<< HEAD
-			log::debug!(target: "runtime::contracts", "failed to instantiate code: {}", msg);
-			Error::<T>::CodeRejected
-		})?;
-		store.state_mut().set_memory(memory);
-=======
 			log::debug!(target: LOG_TARGET, "failed to instantiate code: {}", msg);
 			Error::<T>::CodeRejected
 		})?;
 		store.data_mut().set_memory(memory);
->>>>>>> 3bb3882c
 
 		let exported_func = instance
 			.get_export(&store, function.identifier())
 			.and_then(|export| export.into_func())
 			.ok_or_else(|| {
-<<<<<<< HEAD
-				log::error!(target: "runtime::contracts", "failed to find entry point");
-=======
 				log::error!(target: LOG_TARGET, "failed to find entry point");
->>>>>>> 3bb3882c
 				Error::<T>::CodeRejected
 			})?;
 
@@ -373,11 +346,7 @@
 
 		let result = exported_func.call(&mut store, &[], &mut []);
 
-<<<<<<< HEAD
-		store.into_state().to_execution_result(result)
-=======
 		store.into_data().to_execution_result(result)
->>>>>>> 3bb3882c
 	}
 
 	fn code_hash(&self) -> &CodeHash<T> {
@@ -389,11 +358,7 @@
 	}
 
 	fn is_deterministic(&self) -> bool {
-<<<<<<< HEAD
-		matches!(self.determinism, Determinism::Deterministic)
-=======
 		matches!(self.determinism, Determinism::Enforced)
->>>>>>> 3bb3882c
 	}
 }
 
@@ -409,13 +374,7 @@
 	};
 	use assert_matches::assert_matches;
 	use frame_support::{
-<<<<<<< HEAD
-		assert_err, assert_ok,
-		dispatch::DispatchResultWithPostInfo,
-		weights::{OldWeight, Weight},
-=======
 		assert_err, assert_ok, dispatch::DispatchResultWithPostInfo, weights::Weight,
->>>>>>> 3bb3882c
 	};
 	use pallet_contracts_primitives::{ExecReturnValue, ReturnFlags};
 	use pretty_assertions::assert_eq;
@@ -704,11 +663,7 @@
 				wasm,
 				&schedule,
 				ALICE,
-<<<<<<< HEAD
-				Determinism::Deterministic,
-=======
 				Determinism::Enforced,
->>>>>>> 3bb3882c
 				TryInstantiate::Instantiate,
 			)
 			.map_err(|err| err.0)?
@@ -716,11 +671,7 @@
 		executable.execute(ext.borrow_mut(), entry_point, input_data)
 	}
 
-<<<<<<< HEAD
-	/// Execute the suppplied code.
-=======
 	/// Execute the supplied code.
->>>>>>> 3bb3882c
 	fn execute<E: BorrowMut<MockExt>>(wat: &str, input_data: Vec<u8>, ext: E) -> ExecResult {
 		execute_internal(wat, input_data, ext, &ExportedFunction::Call, true, false)
 	}
@@ -3171,17 +3122,8 @@
 		let schedule = crate::Schedule::<Test>::default();
 		#[cfg(not(feature = "runtime-benchmarks"))]
 		assert_err!(execute(CODE_RANDOM, vec![], MockExt::default()), <Error<Test>>::CodeRejected);
-<<<<<<< HEAD
-		self::prepare::reinstrument::<runtime::Env, Test>(
-			&wasm,
-			&schedule,
-			Determinism::Deterministic,
-		)
-		.unwrap();
-=======
 		self::prepare::reinstrument::<runtime::Env, Test>(&wasm, &schedule, Determinism::Enforced)
 			.unwrap();
->>>>>>> 3bb3882c
 	}
 
 	/// This test check that an unstable interface cannot be deployed. In case of runtime
