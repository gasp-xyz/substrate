--- conflicted
+++ resolved
@@ -394,11 +394,7 @@
 				initial: old.initial,
 				maximum: old.maximum,
 				code: old.code,
-<<<<<<< HEAD
-				determinism: Determinism::Deterministic,
-=======
 				determinism: Determinism::Enforced,
->>>>>>> 3bb3882c
 			})
 		});
 	}
@@ -468,11 +464,7 @@
 	fn v9<T: Config>() -> Result<(), &'static str> {
 		for value in CodeStorage::<T>::iter_values() {
 			ensure!(
-<<<<<<< HEAD
-				value.determinism == Determinism::Deterministic,
-=======
 				value.determinism == Determinism::Enforced,
->>>>>>> 3bb3882c
 				"All pre-existing codes need to be deterministic."
 			);
 		}
