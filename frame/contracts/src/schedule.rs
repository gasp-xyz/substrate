--- conflicted
+++ resolved
@@ -179,15 +179,9 @@
 	pub version: u32,
 	/// Weight to be used for instructions which don't have benchmarks assigned.
 	///
-<<<<<<< HEAD
-	/// This weight is used whenever a code is uploaded with [`Determinism::AllowIndeterminism`]
-	/// and an instruction (usually a float instruction) is encountered. This weight is **not**
-	/// used if a contract is uploaded with [`Determinism::Deterministic`]. If this field is set to
-=======
 	/// This weight is used whenever a code is uploaded with [`Determinism::Relaxed`]
 	/// and an instruction (usually a float instruction) is encountered. This weight is **not**
 	/// used if a contract is uploaded with [`Determinism::Enforced`]. If this field is set to
->>>>>>> 3bb3882c
 	/// `0` (the default) only deterministic codes are allowed to be uploaded.
 	pub fallback: u32,
 	pub i64const: u32,
@@ -201,10 +195,6 @@
 	pub br_table_per_entry: u32,
 	pub call: u32,
 	pub call_indirect: u32,
-<<<<<<< HEAD
-	pub call_indirect_per_param: u32,
-=======
->>>>>>> 3bb3882c
 	pub call_per_local: u32,
 	pub local_get: u32,
 	pub local_set: u32,
@@ -423,15 +413,12 @@
 	/// Weight of calling `seal_ecdsa_to_eth_address`.
 	pub ecdsa_to_eth_address: Weight,
 
-<<<<<<< HEAD
-=======
 	/// Weight of calling `sr25519_verify`.
 	pub sr25519_verify: Weight,
 
 	/// Weight per byte of calling `sr25519_verify`.
 	pub sr25519_verify_per_byte: Weight,
 
->>>>>>> 3bb3882c
 	/// Weight of calling `reentrance_count`.
 	pub reentrance_count: Weight,
 
@@ -464,36 +451,9 @@
 	}
 }
 
-<<<<<<< HEAD
-macro_rules! cost_batched_args {
-	($name:ident, $( $arg: expr ),+) => {
-		cost_args!($name, $( $arg ),+) / u64::from(API_BENCHMARK_BATCH_SIZE)
-	}
-}
-
-macro_rules! cost_instr_no_params_with_batch_size {
-	($name:ident, $batch_size:expr) => {
-		(cost_args!($name, 1).ref_time() / u64::from($batch_size)) as u32
-	};
-}
-
-macro_rules! cost_instr_with_batch_size {
-	($name:ident, $num_params:expr, $batch_size:expr) => {
-		cost_instr_no_params_with_batch_size!($name, $batch_size).saturating_sub(
-			(cost_instr_no_params_with_batch_size!(instr_i64const, $batch_size) / 2)
-				.saturating_mul($num_params),
-		)
-	};
-}
-
-macro_rules! cost_instr {
-	($name:ident, $num_params:expr) => {
-		cost_instr_with_batch_size!($name, $num_params, INSTR_BENCHMARK_BATCH_SIZE)
-=======
 macro_rules! cost_instr_no_params {
 	($name:ident) => {
 		cost_args!($name, 1).ref_time() as u32
->>>>>>> 3bb3882c
 	};
 }
 
@@ -544,10 +504,6 @@
 			br_table_per_entry: cost_instr!(instr_br_table_per_entry, 0),
 			call: cost_instr!(instr_call, 2),
 			call_indirect: cost_instr!(instr_call_indirect, 3),
-<<<<<<< HEAD
-			call_indirect_per_param: cost_instr!(instr_call_indirect_per_param, 0),
-=======
->>>>>>> 3bb3882c
 			call_per_local: cost_instr!(instr_call_per_local, 0),
 			local_get: cost_instr!(instr_local_get, 1),
 			local_set: cost_instr!(instr_local_set, 1),
@@ -596,21 +552,6 @@
 impl<T: Config> Default for HostFnWeights<T> {
 	fn default() -> Self {
 		Self {
-<<<<<<< HEAD
-			caller: cost_batched!(seal_caller),
-			is_contract: cost_batched!(seal_is_contract),
-			code_hash: cost_batched!(seal_code_hash),
-			own_code_hash: cost_batched!(seal_own_code_hash),
-			caller_is_origin: cost_batched!(seal_caller_is_origin),
-			address: cost_batched!(seal_address),
-			gas_left: cost_batched!(seal_gas_left),
-			balance: cost_batched!(seal_balance),
-			value_transferred: cost_batched!(seal_value_transferred),
-			minimum_balance: cost_batched!(seal_minimum_balance),
-			block_number: cost_batched!(seal_block_number),
-			now: cost_batched!(seal_now),
-			weight_to_fee: cost_batched!(seal_weight_to_fee),
-=======
 			caller: cost!(seal_caller),
 			is_contract: cost!(seal_is_contract),
 			code_hash: cost!(seal_code_hash),
@@ -624,21 +565,14 @@
 			block_number: cost!(seal_block_number),
 			now: cost!(seal_now),
 			weight_to_fee: cost!(seal_weight_to_fee),
->>>>>>> 3bb3882c
 			// Manually remove proof size from basic block cost.
 			//
 			// Due to imperfect benchmarking some host functions incur a small
 			// amount of proof size. Usually this is ok. However, charging a basic block is such
 			// a frequent operation that this would be a vast overestimation.
-<<<<<<< HEAD
-			gas: cost_batched!(seal_gas).set_proof_size(0),
-			input: cost_batched!(seal_input),
-			input_per_byte: cost_byte_batched!(seal_input_per_kb),
-=======
 			gas: cost!(seal_gas).set_proof_size(0),
 			input: cost!(seal_input),
 			input_per_byte: cost!(seal_input_per_byte),
->>>>>>> 3bb3882c
 			r#return: cost!(seal_return),
 			return_per_byte: cost!(seal_return_per_byte),
 			terminate: cost!(seal_terminate),
@@ -672,69 +606,18 @@
 				0,
 				0
 			),
-<<<<<<< HEAD
-			debug_message: cost_batched!(seal_debug_message),
-			debug_message_per_byte: cost_byte!(seal_debug_message_per_kb),
-			set_storage: cost_batched!(seal_set_storage),
-			set_code_hash: cost_batched!(seal_set_code_hash),
-			set_storage_per_new_byte: cost_byte_batched!(seal_set_storage_per_new_kb),
-			set_storage_per_old_byte: cost_byte_batched!(seal_set_storage_per_old_kb),
-			clear_storage: cost_batched!(seal_clear_storage),
-			clear_storage_per_byte: cost_byte_batched!(seal_clear_storage_per_kb),
-			contains_storage: cost_batched!(seal_contains_storage),
-			contains_storage_per_byte: cost_byte_batched!(seal_contains_storage_per_kb),
-			get_storage: cost_batched!(seal_get_storage),
-			get_storage_per_byte: cost_byte_batched!(seal_get_storage_per_kb),
-			take_storage: cost_batched!(seal_take_storage),
-			take_storage_per_byte: cost_byte_batched!(seal_take_storage_per_kb),
-			transfer: cost_batched!(seal_transfer),
-			call: cost_batched!(seal_call),
-			delegate_call: cost_batched!(seal_delegate_call),
-			call_transfer_surcharge: cost_batched_args!(seal_call_per_transfer_clone_kb, 1, 0),
-			call_per_cloned_byte: cost_byte_batched_args!(seal_call_per_transfer_clone_kb, 0, 1),
-			instantiate: cost_batched!(seal_instantiate),
-			instantiate_transfer_surcharge: cost_batched_args!(
-				seal_instantiate_per_transfer_input_salt_kb,
-				1,
-				0,
-				0
-			),
-			instantiate_per_input_byte: cost_byte_batched_args!(
-				seal_instantiate_per_transfer_input_salt_kb,
-=======
 			instantiate_per_input_byte: cost_args!(
 				seal_instantiate_per_transfer_input_salt_byte,
->>>>>>> 3bb3882c
 				0,
 				1,
 				0
 			),
-<<<<<<< HEAD
-			instantiate_per_salt_byte: cost_byte_batched_args!(
-				seal_instantiate_per_transfer_input_salt_kb,
-=======
 			instantiate_per_salt_byte: cost_args!(
 				seal_instantiate_per_transfer_input_salt_byte,
->>>>>>> 3bb3882c
 				0,
 				0,
 				1
 			),
-<<<<<<< HEAD
-			hash_sha2_256: cost_batched!(seal_hash_sha2_256),
-			hash_sha2_256_per_byte: cost_byte_batched!(seal_hash_sha2_256_per_kb),
-			hash_keccak_256: cost_batched!(seal_hash_keccak_256),
-			hash_keccak_256_per_byte: cost_byte_batched!(seal_hash_keccak_256_per_kb),
-			hash_blake2_256: cost_batched!(seal_hash_blake2_256),
-			hash_blake2_256_per_byte: cost_byte_batched!(seal_hash_blake2_256_per_kb),
-			hash_blake2_128: cost_batched!(seal_hash_blake2_128),
-			hash_blake2_128_per_byte: cost_byte_batched!(seal_hash_blake2_128_per_kb),
-			ecdsa_recover: cost_batched!(seal_ecdsa_recover),
-			ecdsa_to_eth_address: cost_batched!(seal_ecdsa_to_eth_address),
-			reentrance_count: cost_batched!(seal_reentrance_count),
-			account_reentrance_count: cost_batched!(seal_account_reentrance_count),
-			instantiation_nonce: cost_batched!(seal_instantiation_nonce),
-=======
 			hash_sha2_256: cost!(seal_hash_sha2_256),
 			hash_sha2_256_per_byte: cost!(seal_hash_sha2_256_per_byte),
 			hash_keccak_256: cost!(seal_hash_keccak_256),
@@ -750,7 +633,6 @@
 			reentrance_count: cost!(seal_reentrance_count),
 			account_reentrance_count: cost!(seal_account_reentrance_count),
 			instantiation_nonce: cost!(seal_instantiation_nonce),
->>>>>>> 3bb3882c
 			_phantom: PhantomData,
 		}
 	}
@@ -758,37 +640,12 @@
 
 struct ScheduleRules<'a, T: Config> {
 	schedule: &'a Schedule<T>,
-<<<<<<< HEAD
-	params: Vec<u32>,
-=======
->>>>>>> 3bb3882c
 	determinism: Determinism,
 }
 
 impl<T: Config> Schedule<T> {
-<<<<<<< HEAD
-	pub(crate) fn rules(
-		&self,
-		module: &elements::Module,
-		determinism: Determinism,
-	) -> impl gas_metering::Rules + '_ {
-		ScheduleRules {
-			schedule: self,
-			params: module
-				.type_section()
-				.iter()
-				.flat_map(|section| section.types())
-				.map(|func| {
-					let elements::Type::Function(func) = func;
-					func.params().len() as u32
-				})
-				.collect(),
-			determinism,
-		}
-=======
 	pub(crate) fn rules(&self, determinism: Determinism) -> impl gas_metering::Rules + '_ {
 		ScheduleRules { schedule: self, determinism }
->>>>>>> 3bb3882c
 	}
 }
 
@@ -871,12 +728,7 @@
 			// Returning None makes the gas instrumentation fail which we intend for
 			// unsupported or unknown instructions. Offchain we might allow indeterminism and hence
 			// use the fallback weight for those instructions.
-<<<<<<< HEAD
-			_ if matches!(self.determinism, Determinism::AllowIndeterminism) && w.fallback > 0 =>
-				w.fallback,
-=======
 			_ if matches!(self.determinism, Determinism::Relaxed) && w.fallback > 0 => w.fallback,
->>>>>>> 3bb3882c
 			_ => return None,
 		};
 		Some(weight)
