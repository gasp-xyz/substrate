--- conflicted
+++ resolved
@@ -425,15 +425,6 @@
 	/// Weight of calling `instantiation_nonce`.
 	pub instantiation_nonce: Weight,
 
-	/// Weight of calling `reentrance_count`.
-	pub reentrance_count: u64,
-
-	/// Weight of calling `account_reentrance_count`.
-	pub account_reentrance_count: u64,
-
-	/// Weight of calling `instantiation_nonce`.
-	pub instantiation_nonce: u64,
-
 	/// The type parameter is used in the default implementation.
 	#[codec(skip)]
 	pub _phantom: PhantomData<T>,
@@ -683,22 +674,6 @@
 				seal_call_per_transfer_clone_kb,
 				0,
 				1
-<<<<<<< HEAD
-			),
-			hash_sha2_256: cost_batched!(seal_hash_sha2_256),
-			hash_sha2_256_per_byte: cost_byte_batched!(seal_hash_sha2_256_per_kb),
-			hash_keccak_256: cost_batched!(seal_hash_keccak_256),
-			hash_keccak_256_per_byte: cost_byte_batched!(seal_hash_keccak_256_per_kb),
-			hash_blake2_256: cost_batched!(seal_hash_blake2_256),
-			hash_blake2_256_per_byte: cost_byte_batched!(seal_hash_blake2_256_per_kb),
-			hash_blake2_128: cost_batched!(seal_hash_blake2_128),
-			hash_blake2_128_per_byte: cost_byte_batched!(seal_hash_blake2_128_per_kb),
-			ecdsa_recover: cost_batched!(seal_ecdsa_recover),
-			ecdsa_to_eth_address: cost_batched!(seal_ecdsa_to_eth_address),
-			reentrance_count: cost_batched!(seal_reentrance_count),
-			account_reentrance_count: cost_batched!(seal_account_reentrance_count),
-			instantiation_nonce: cost_batched!(seal_instantiation_nonce),
-=======
 			)),
 			instantiate: to_weight!(cost_batched!(seal_instantiate)),
 			instantiate_transfer_surcharge: to_weight!(cost_byte_batched_args!(
@@ -732,7 +707,6 @@
 			reentrance_count: to_weight!(cost_batched!(seal_reentrance_count)),
 			account_reentrance_count: to_weight!(cost_batched!(seal_account_reentrance_count)),
 			instantiation_nonce: to_weight!(cost_batched!(seal_instantiation_nonce)),
->>>>>>> 18bb7c7c
 			_phantom: PhantomData,
 		}
 	}
