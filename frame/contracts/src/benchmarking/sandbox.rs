// This file is part of Substrate.

// Copyright (C) 2020-2021 Parity Technologies (UK) Ltd.
// SPDX-License-Identifier: Apache-2.0

// Licensed under the Apache License, Version 2.0 (the "License");
// you may not use this file except in compliance with the License.
// You may obtain a copy of the License at
//
// 	http://www.apache.org/licenses/LICENSE-2.0
//
// Unless required by applicable law or agreed to in writing, software
// distributed under the License is distributed on an "AS IS" BASIS,
// WITHOUT WARRANTIES OR CONDITIONS OF ANY KIND, either express or implied.
// See the License for the specific language governing permissions and
// limitations under the License.

<<<<<<< HEAD
///! For instruction benchmarking we do no instantiate a full contract but merely the
///! sandbox to execute the wasm code. This is because we do not need the full
///! environment that provides the seal interface as imported functions.
=======
/// ! For instruction benchmarking we do no instantiate a full contract but merely the
/// ! sandbox to execute the wasm code. This is because we do not need the full
/// ! environment that provides the seal interface as imported functions.
>>>>>>> 1d5abf01
use super::{code::WasmModule, Config};
use sp_core::crypto::UncheckedFrom;
use sp_sandbox::{EnvironmentDefinitionBuilder, Instance, Memory};

/// Minimal execution environment without any exported functions.
pub struct Sandbox {
	instance: Instance<()>,
	_memory: Option<Memory>,
}

impl Sandbox {
	/// Invoke the `call` function of a contract code and panic on any execution error.
	pub fn invoke(&mut self) {
		self.instance.invoke("call", &[], &mut ()).unwrap();
	}
}

impl<T: Config> From<&WasmModule<T>> for Sandbox
where
	T: Config,
	T::AccountId: UncheckedFrom<T::Hash> + AsRef<[u8]>,
{
	/// Creates an instance from the supplied module and supplies as much memory
	/// to the instance as the module declares as imported.
	fn from(module: &WasmModule<T>) -> Self {
		let mut env_builder = EnvironmentDefinitionBuilder::new();
		let memory = module.add_memory(&mut env_builder);
		let instance = Instance::new(&module.code, &env_builder, &mut ())
			.expect("Failed to create benchmarking Sandbox instance");
		Self { instance, _memory: memory }
	}
}<|MERGE_RESOLUTION|>--- conflicted
+++ resolved
@@ -15,15 +15,9 @@
 // See the License for the specific language governing permissions and
 // limitations under the License.
 
-<<<<<<< HEAD
-///! For instruction benchmarking we do no instantiate a full contract but merely the
-///! sandbox to execute the wasm code. This is because we do not need the full
-///! environment that provides the seal interface as imported functions.
-=======
 /// ! For instruction benchmarking we do no instantiate a full contract but merely the
 /// ! sandbox to execute the wasm code. This is because we do not need the full
 /// ! environment that provides the seal interface as imported functions.
->>>>>>> 1d5abf01
 use super::{code::WasmModule, Config};
 use sp_core::crypto::UncheckedFrom;
 use sp_sandbox::{EnvironmentDefinitionBuilder, Instance, Memory};
