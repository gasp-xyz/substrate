// This file is part of Substrate.

// Copyright (C) Parity Technologies (UK) Ltd.
// SPDX-License-Identifier: Apache-2.0

// Licensed under the Apache License, Version 2.0 (the "License");
// you may not use this file except in compliance with the License.
// You may obtain a copy of the License at
//
// 	http://www.apache.org/licenses/LICENSE-2.0
//
// Unless required by applicable law or agreed to in writing, software
// distributed under the License is distributed on an "AS IS" BASIS,
// WITHOUT WARRANTIES OR CONDITIONS OF ANY KIND, either express or implied.
// See the License for the specific language governing permissions and
// limitations under the License.

//! This module contains functions to meter the storage deposit.

use crate::{
	storage::{ContractInfo, DepositAccount},
<<<<<<< HEAD
	BalanceOf, Config, Error, Inspect, Pallet, System,
=======
	BalanceOf, Config, Error, Inspect, Pallet, System, LOG_TARGET,
>>>>>>> 3bb3882c
};
use codec::Encode;
use frame_support::{
	dispatch::{fmt::Debug, DispatchError},
	ensure,
<<<<<<< HEAD
	traits::{tokens::WithdrawConsequence, Currency, ExistenceRequirement, Get},
	DefaultNoBound, RuntimeDebugNoBound,
};
use pallet_contracts_primitives::StorageDeposit as Deposit;
use sp_runtime::{traits::Saturating, FixedPointNumber, FixedU128};
=======
	traits::{
		tokens::{Fortitude::Polite, Preservation::Protect, WithdrawConsequence},
		Currency, ExistenceRequirement, Get,
	},
	DefaultNoBound, RuntimeDebugNoBound,
};
use pallet_contracts_primitives::StorageDeposit as Deposit;
use sp_runtime::{
	traits::{Saturating, Zero},
	FixedPointNumber, FixedU128,
};
>>>>>>> 3bb3882c
use sp_std::{marker::PhantomData, vec::Vec};

/// Deposit that uses the native currency's balance type.
pub type DepositOf<T> = Deposit<BalanceOf<T>>;

/// A production root storage meter that actually charges from its origin.
pub type Meter<T> = RawMeter<T, ReservingExt, Root>;

/// A production nested storage meter that actually charges from its origin.
pub type NestedMeter<T> = RawMeter<T, ReservingExt, Nested>;

/// A production storage meter that actually charges from its origin.
///
/// This can be used where we want to be generic over the state (Root vs. Nested).
pub type GenericMeter<T, S> = RawMeter<T, ReservingExt, S>;

/// A trait that allows to decouple the metering from the charging of balance.
///
/// This mostly exists for testing so that the charging can be mocked.
pub trait Ext<T: Config> {
	/// This checks whether `origin` is able to afford the storage deposit limit.
	///
	/// It is necessary to do this check beforehand so that the charge won't fail later on.
	///
	/// `origin`: The origin of the call stack from which is responsible for putting down a deposit.
	/// `limit`: The limit with which the meter was constructed.
	/// `min_leftover`: How much `free_balance` in addition to the existential deposit (ed) should
	/// be left inside the `origin` account.
	///
	/// Returns the limit that should be used by the meter. If origin can't afford the `limit`
	/// it returns `Err`.
	fn check_limit(
		origin: &T::AccountId,
		limit: Option<BalanceOf<T>>,
		min_leftover: BalanceOf<T>,
	) -> Result<BalanceOf<T>, DispatchError>;
	/// This is called to inform the implementer that some balance should be charged due to
	/// some interaction of the `origin` with a `contract`.
	///
	/// The balance transfer can either flow from `origin` to `deposit_account` or the other way
	/// around depending on whether `amount` constitutes a `Charge` or a `Refund`.
	/// It is guaranteed that this succeeds because no more balance than returned by
	/// `check_limit` is ever charged. This is why this function is infallible.
	/// `terminated` designates whether the `contract` was terminated.
	fn charge(
		origin: &T::AccountId,
		deposit_account: &DepositAccount<T>,
		amount: &DepositOf<T>,
		terminated: bool,
	);
}

/// This [`Ext`] is used for actual on-chain execution when balance needs to be charged.
///
/// It uses [`ReservableCurrency`] in order to do accomplish the reserves.
pub enum ReservingExt {}

/// Used to implement a type state pattern for the meter.
///
/// It is sealed and cannot be implemented outside of this module.
pub trait State: private::Sealed {}

/// State parameter that constitutes a meter that is in its root state.
#[derive(Default, Debug)]
pub struct Root;

/// State parameter that constitutes a meter that is in its nested state.
/// Its value indicates whether the nested meter has its own limit.
#[derive(DefaultNoBound, RuntimeDebugNoBound)]
pub enum Nested {
	#[default]
	DerivedLimit,
	OwnLimit,
}

impl State for Root {}
impl State for Nested {}

/// A type that allows the metering of consumed or freed storage of a single contract call stack.
#[derive(DefaultNoBound, RuntimeDebugNoBound)]
pub struct RawMeter<T: Config, E, S: State + Default + Debug> {
	/// The limit of how much balance this meter is allowed to consume.
	limit: BalanceOf<T>,
	/// The amount of balance that was used in this meter and all of its already absorbed children.
	total_deposit: DepositOf<T>,
	/// The amount of storage changes that were recorded in this meter alone.
	own_contribution: Contribution<T>,
	/// List of charges that should be applied at the end of a contract stack execution.
	///
	/// We only have one charge per contract hence the size of this vector is
	/// limited by the maximum call depth.
	charges: Vec<Charge<T>>,
	/// We store the nested state to determine if it has a special limit for sub-call.
	nested: S,
	/// Type parameter only used in impls.
	_phantom: PhantomData<E>,
}

/// This type is used to describe a storage change when charging from the meter.
#[derive(Default, RuntimeDebugNoBound)]
pub struct Diff {
	/// How many bytes were added to storage.
	pub bytes_added: u32,
	/// How many bytes were removed from storage.
	pub bytes_removed: u32,
	/// How many storage items were added to storage.
	pub items_added: u32,
	/// How many storage items were removed from storage.
	pub items_removed: u32,
}

impl Diff {
	/// Calculate how much of a charge or refund results from applying the diff and store it
	/// in the passed `info` if any.
	///
	/// # Note
	///
	/// In case `None` is passed for `info` only charges are calculated. This is because refunds
	/// are calculated pro rata of the existing storage within a contract and hence need extract
	/// this information from the passed `info`.
	pub fn update_contract<T: Config>(&self, info: Option<&mut ContractInfo<T>>) -> DepositOf<T> {
		let per_byte = T::DepositPerByte::get();
		let per_item = T::DepositPerItem::get();
		let bytes_added = self.bytes_added.saturating_sub(self.bytes_removed);
		let items_added = self.items_added.saturating_sub(self.items_removed);
		let mut bytes_deposit = Deposit::Charge(per_byte.saturating_mul((bytes_added).into()));
		let mut items_deposit = Deposit::Charge(per_item.saturating_mul((items_added).into()));

		// Without any contract info we can only calculate diffs which add storage
		let info = if let Some(info) = info {
			info
		} else {
			debug_assert_eq!(self.bytes_removed, 0);
			debug_assert_eq!(self.items_removed, 0);
			return bytes_deposit.saturating_add(&items_deposit)
		};

		// Refunds are calculated pro rata based on the accumulated storage within the contract
		let bytes_removed = self.bytes_removed.saturating_sub(self.bytes_added);
		let items_removed = self.items_removed.saturating_sub(self.items_added);
		let ratio = FixedU128::checked_from_rational(bytes_removed, info.storage_bytes)
			.unwrap_or_default()
			.min(FixedU128::from_u32(1));
		bytes_deposit = bytes_deposit
			.saturating_add(&Deposit::Refund(ratio.saturating_mul_int(info.storage_byte_deposit)));
		let ratio = FixedU128::checked_from_rational(items_removed, info.storage_items)
			.unwrap_or_default()
			.min(FixedU128::from_u32(1));
		items_deposit = items_deposit
			.saturating_add(&Deposit::Refund(ratio.saturating_mul_int(info.storage_item_deposit)));

		// We need to update the contract info structure with the new deposits
		info.storage_bytes =
			info.storage_bytes.saturating_add(bytes_added).saturating_sub(bytes_removed);
		info.storage_items =
			info.storage_items.saturating_add(items_added).saturating_sub(items_removed);
		match &bytes_deposit {
			Deposit::Charge(amount) =>
				info.storage_byte_deposit = info.storage_byte_deposit.saturating_add(*amount),
			Deposit::Refund(amount) =>
				info.storage_byte_deposit = info.storage_byte_deposit.saturating_sub(*amount),
		}
		match &items_deposit {
			Deposit::Charge(amount) =>
				info.storage_item_deposit = info.storage_item_deposit.saturating_add(*amount),
			Deposit::Refund(amount) =>
				info.storage_item_deposit = info.storage_item_deposit.saturating_sub(*amount),
		}

		bytes_deposit.saturating_add(&items_deposit)
	}
}

impl Diff {
	fn saturating_add(&self, rhs: &Self) -> Self {
		Self {
			bytes_added: self.bytes_added.saturating_add(rhs.bytes_added),
			bytes_removed: self.bytes_removed.saturating_add(rhs.bytes_removed),
			items_added: self.items_added.saturating_add(rhs.items_added),
			items_removed: self.items_removed.saturating_add(rhs.items_removed),
		}
	}
}

/// Records information to charge or refund a plain account.
///
/// All the charges are deferred to the end of a whole call stack. Reason is that by doing
/// this we can do all the refunds before doing any charge. This way a plain account can use
/// more deposit than it has balance as along as it is covered by a refund. This
/// essentially makes the order of storage changes irrelevant with regard to the deposit system.
/// The only exception is when a special (tougher) deposit limit is specified for a cross-contract
/// call. In that case the limit is enforced once the call is returned, rolling it back if
/// exhausted.
#[derive(RuntimeDebugNoBound, Clone)]
struct Charge<T: Config> {
	deposit_account: DepositAccount<T>,
	amount: DepositOf<T>,
	terminated: bool,
}

/// Records the storage changes of a storage meter.
#[derive(RuntimeDebugNoBound)]
enum Contribution<T: Config> {
	/// The contract the meter belongs to is alive and accumulates changes using a [`Diff`].
	Alive(Diff),
	/// The meter was checked against its limit using [`RawMeter::enforce_limit`] at the end of
	/// its execution. In this process the [`Diff`] was converted into a [`Deposit`].
	Checked(DepositOf<T>),
	/// The contract was terminated. In this process the [`Diff`] was converted into a [`Deposit`]
	/// in order to calculate the refund.
	Terminated(DepositOf<T>),
}

impl<T: Config> Contribution<T> {
	/// See [`Diff::update_contract`].
	fn update_contract(&self, info: Option<&mut ContractInfo<T>>) -> DepositOf<T> {
		match self {
			Self::Alive(diff) => diff.update_contract::<T>(info),
			Self::Terminated(deposit) | Self::Checked(deposit) => deposit.clone(),
		}
	}
}

impl<T: Config> Default for Contribution<T> {
	fn default() -> Self {
		Self::Alive(Default::default())
	}
}

/// Functions that apply to all states.
impl<T, E, S> RawMeter<T, E, S>
where
	T: Config,
	E: Ext<T>,
	S: State + Default + Debug,
{
	/// Create a new child that has its `limit`.
	/// Passing `0` as the limit is interpreted as to take whatever is remaining from its parent.
	///
	/// This is called whenever a new subcall is initiated in order to track the storage
	/// usage for this sub call separately. This is necessary because we want to exchange balance
	/// with the current contract we are interacting with.
	pub fn nested(&self, limit: BalanceOf<T>) -> RawMeter<T, E, Nested> {
		debug_assert!(self.is_alive());
		// If a special limit is specified higher than it is available,
		// we want to enforce the lesser limit to the nested meter, to fail in the sub-call.
		let limit = self.available().min(limit);
		if limit.is_zero() {
			RawMeter { limit: self.available(), ..Default::default() }
		} else {
			RawMeter { limit, nested: Nested::OwnLimit, ..Default::default() }
		}
	}

	/// Absorb a child that was spawned to handle a sub call.
	///
	/// This should be called whenever a sub call comes to its end and it is **not** reverted.
	/// This does the actual balance transfer from/to `origin` and `deposit_account` based on the
	/// overall storage consumption of the call. It also updates the supplied contract info.
	///
	/// In case a contract reverted the child meter should just be dropped in order to revert
	/// any changes it recorded.
	///
	/// # Parameters
	///
	/// - `absorbed`: The child storage meter that should be absorbed.
	/// - `origin`: The origin that spawned the original root meter.
	/// - `deposit_account`: The contract's deposit account that this sub call belongs to.
	/// - `info`: The info of the contract in question. `None` if the contract was terminated.
	pub fn absorb(
		&mut self,
		absorbed: RawMeter<T, E, Nested>,
		deposit_account: DepositAccount<T>,
		info: Option<&mut ContractInfo<T>>,
	) {
		let own_deposit = absorbed.own_contribution.update_contract(info);
		self.total_deposit = self
			.total_deposit
			.saturating_add(&absorbed.total_deposit)
			.saturating_add(&own_deposit);
		self.charges.extend_from_slice(&absorbed.charges);
		if !own_deposit.is_zero() {
			self.charges.push(Charge {
				deposit_account,
				amount: own_deposit,
				terminated: absorbed.is_terminated(),
			});
		}
	}

	/// The amount of balance that is still available from the original `limit`.
	fn available(&self) -> BalanceOf<T> {
		self.total_deposit.available(&self.limit)
	}

	/// True if the contract is alive.
	fn is_alive(&self) -> bool {
		matches!(self.own_contribution, Contribution::Alive(_))
	}

	/// True if the contract is terminated.
	fn is_terminated(&self) -> bool {
		matches!(self.own_contribution, Contribution::Terminated(_))
	}
}

/// Functions that only apply to the root state.
impl<T, E> RawMeter<T, E, Root>
where
	T: Config,
	E: Ext<T>,
{
	/// Create new storage meter for the specified `origin` and `limit`.
	///
	/// This tries to [`Ext::check_limit`] on `origin` and fails if this is not possible.
	pub fn new(
		origin: &T::AccountId,
		limit: Option<BalanceOf<T>>,
		min_leftover: BalanceOf<T>,
	) -> Result<Self, DispatchError> {
		let limit = E::check_limit(origin, limit, min_leftover)?;
		Ok(Self { limit, ..Default::default() })
	}

	/// The total amount of deposit that should change hands as result of the execution
	/// that this meter was passed into. This will also perform all the charges accumulated
	/// in the whole contract stack.
	///
	/// This drops the root meter in order to make sure it is only called when the whole
	/// execution did finish.
	pub fn into_deposit(self, origin: &T::AccountId) -> DepositOf<T> {
		for charge in self.charges.iter().filter(|c| matches!(c.amount, Deposit::Refund(_))) {
			E::charge(origin, &charge.deposit_account, &charge.amount, charge.terminated);
		}
		for charge in self.charges.iter().filter(|c| matches!(c.amount, Deposit::Charge(_))) {
			E::charge(origin, &charge.deposit_account, &charge.amount, charge.terminated);
		}
		self.total_deposit
	}
}

/// Functions that only apply to the nested state.
impl<T, E> RawMeter<T, E, Nested>
where
	T: Config,
	E: Ext<T>,
{
	/// Charge `diff` from the meter.
	pub fn charge(&mut self, diff: &Diff) {
		match &mut self.own_contribution {
			Contribution::Alive(own) => *own = own.saturating_add(diff),
			_ => panic!("Charge is never called after termination; qed"),
		};
	}

	/// Charge from `origin` a storage deposit for contract instantiation.
	///
	/// This immediately transfers the balance in order to create the account.
	pub fn charge_instantiate(
		&mut self,
		origin: &T::AccountId,
		contract: &T::AccountId,
		info: &mut ContractInfo<T>,
	) -> Result<DepositOf<T>, DispatchError> {
		debug_assert!(self.is_alive());

		let ed = Pallet::<T>::min_balance();
		let mut deposit =
			Diff { bytes_added: info.encoded_size() as u32, items_added: 1, ..Default::default() }
				.update_contract::<T>(None);

		// Instantiate needs to transfer at least the minimum balance in order to pull the
		// deposit account into existence.
		// We also add another `ed` here which goes to the contract's own account into existence.
		deposit = deposit.max(Deposit::Charge(ed)).saturating_add(&Deposit::Charge(ed));
		if deposit.charge_or_zero() > self.limit {
			return Err(<Error<T>>::StorageDepositLimitExhausted.into())
		}

		// We do not increase `own_contribution` because this will be charged later when the
		// contract execution does conclude and hence would lead to a double charge.
		self.total_deposit = deposit.clone();
		info.storage_base_deposit = deposit.charge_or_zero();

<<<<<<< HEAD
		// Usually, deposit charges are deferred to be able to coalesce them with refunds.
=======
		// Normally, deposit charges are deferred to be able to coalesce them with refunds.
>>>>>>> 3bb3882c
		// However, we need to charge immediately so that the account is created before
		// charges possibly below the ed are collected and fail.
		E::charge(
			origin,
			info.deposit_account(),
			&deposit.saturating_sub(&Deposit::Charge(ed)),
			false,
		);
		System::<T>::inc_consumers(info.deposit_account())?;

		// We also need to make sure that the contract's account itself exists.
		T::Currency::transfer(origin, contract, ed, ExistenceRequirement::KeepAlive)?;
		System::<T>::inc_consumers(contract)?;

		Ok(deposit)
	}

	/// Call to tell the meter that the currently executing contract was executed.
	///
	/// This will manipulate the meter so that all storage deposit accumulated in
	/// `contract_info` will be refunded to the `origin` of the meter.
	pub fn terminate(&mut self, info: &ContractInfo<T>) {
		debug_assert!(self.is_alive());
		self.own_contribution = Contribution::Terminated(Deposit::Refund(info.total_deposit()));
	}

	/// [`Self::charge`] does not enforce the storage limit since we want to do this check as late
	/// as possible to allow later refunds to offset earlier charges.
	///
	/// # Note
	///
	/// We normally need to call this **once** for every call stack and not for every cross contract
	/// call. However, if a dedicated limit is specified for a sub-call, this needs to be called
	/// once the sub-call has returned. For this, the [`Self::enforce_subcall_limit`] wrapper is
	/// used.
	pub fn enforce_limit(
		&mut self,
		info: Option<&mut ContractInfo<T>>,
	) -> Result<(), DispatchError> {
		let deposit = self.own_contribution.update_contract(info);
		let total_deposit = self.total_deposit.saturating_add(&deposit);
		// We don't want to override a `Terminated` with a `Checked`.
		if self.is_alive() {
			self.own_contribution = Contribution::Checked(deposit);
		}
		if let Deposit::Charge(amount) = total_deposit {
			if amount > self.limit {
				return Err(<Error<T>>::StorageDepositLimitExhausted.into())
			}
		}
		Ok(())
	}

	/// This is a wrapper around [`Self::enforce_limit`] to use on the exit from a sub-call to
	/// enforce its special limit if needed.
	pub fn enforce_subcall_limit(
		&mut self,
		info: Option<&mut ContractInfo<T>>,
	) -> Result<(), DispatchError> {
		match self.nested {
			Nested::OwnLimit => self.enforce_limit(info),
			Nested::DerivedLimit => Ok(()),
		}
	}
}

impl<T: Config> Ext<T> for ReservingExt {
	fn check_limit(
		origin: &T::AccountId,
		limit: Option<BalanceOf<T>>,
		min_leftover: BalanceOf<T>,
	) -> Result<BalanceOf<T>, DispatchError> {
		// We are sending the `min_leftover` and the `min_balance` from the origin
		// account as part of a contract call. Hence origin needs to have those left over
		// as free balance after accounting for all deposits.
<<<<<<< HEAD
		let max = T::Currency::reducible_balance(origin, true)
			.saturating_sub(min_leftover)
			.saturating_sub(Pallet::<T>::min_balance());
		let limit = limit.unwrap_or(max);
=======
		let max = T::Currency::reducible_balance(origin, Protect, Polite)
			.saturating_sub(min_leftover)
			.saturating_sub(Pallet::<T>::min_balance());
		let default = max.min(T::DefaultDepositLimit::get());
		let limit = limit.unwrap_or(default);
>>>>>>> 3bb3882c
		ensure!(
			limit <= max &&
				matches!(T::Currency::can_withdraw(origin, limit), WithdrawConsequence::Success),
			<Error<T>>::StorageDepositNotEnoughFunds,
		);
		Ok(limit)
	}

	fn charge(
		origin: &T::AccountId,
		deposit_account: &DepositAccount<T>,
		amount: &DepositOf<T>,
		terminated: bool,
	) {
		// There is nothing we can do when this fails as this constitutes a bug in the runtime.
		// We need to settle for emitting an error log in this case.
		//
		// # Note
		//
		// This is infallible because it is called in a part of the execution where we cannot
		// simply roll back. It might make sense to do some refactoring to move the deposit
		// collection to the fallible part of execution.
		match amount {
			Deposit::Charge(amount) => {
				// This will never fail because a deposit account is required to exist
				// at all times. The pallet enforces this invariant by holding a consumer reference
				// on the deposit account as long as the contract exists.
				//
				// The sender always has enough balance because we checked that it had enough
				// balance when instantiating the storage meter. There is no way for the sender
				// which is a plain account to send away this balance in the meantime.
				let result = T::Currency::transfer(
					origin,
					deposit_account,
					*amount,
					ExistenceRequirement::KeepAlive,
				);
				if let Err(err) = result {
					log::error!(
<<<<<<< HEAD
						target: "runtime::contracts",
=======
						target: LOG_TARGET,
>>>>>>> 3bb3882c
						"Failed to transfer storage deposit {:?} from origin {:?} to deposit account {:?}: {:?}",
						amount, origin, deposit_account, err,
					);
					if cfg!(debug_assertions) {
						panic!("Unable to collect storage deposit. This is a bug.");
					}
				}
			},
			// The receiver always exists because the initial value transfer from the
			// origin to the contract has a keep alive existence requirement. When taking a deposit
			// we make sure to leave at least the ed in the free balance.
			//
			// The sender always has enough balance because we track it in the `ContractInfo` and
<<<<<<< HEAD
			// never send more back than we have. Noone has access to the deposit account. Hence no
=======
			// never send more back than we have. No one has access to the deposit account. Hence no
>>>>>>> 3bb3882c
			// other interaction with this account takes place.
			Deposit::Refund(amount) => {
				if terminated {
					System::<T>::dec_consumers(&deposit_account);
				}
				let result = T::Currency::transfer(
					deposit_account,
					origin,
					*amount,
					// We can safely use `AllowDeath` because our own consumer prevents an removal.
					ExistenceRequirement::AllowDeath,
				);
				if matches!(result, Err(_)) {
					log::error!(
<<<<<<< HEAD
						target: "runtime::contracts",
=======
						target: LOG_TARGET,
>>>>>>> 3bb3882c
						"Failed to refund storage deposit {:?} from deposit account {:?} to origin {:?}: {:?}",
						amount, deposit_account, origin, result,
					);
					if cfg!(debug_assertions) {
						panic!("Unable to refund storage deposit. This is a bug.");
					}
				}
			},
		};
	}
}

mod private {
	pub trait Sealed {}
	impl Sealed for super::Root {}
	impl Sealed for super::Nested {}
}

#[cfg(test)]
mod tests {
	use super::*;
	use crate::{
		exec::AccountIdOf,
		tests::{Test, ALICE, BOB, CHARLIE},
	};
	use frame_support::parameter_types;
	use pretty_assertions::assert_eq;

	type TestMeter = RawMeter<Test, TestExt, Root>;

	parameter_types! {
		static TestExtTestValue: TestExt = Default::default();
	}

	#[derive(Debug, PartialEq, Eq, Clone)]
	struct LimitCheck {
		origin: AccountIdOf<Test>,
		limit: BalanceOf<Test>,
		min_leftover: BalanceOf<Test>,
	}

	#[derive(Debug, PartialEq, Eq, Clone)]
	struct Charge {
		origin: AccountIdOf<Test>,
		contract: DepositAccount<Test>,
		amount: DepositOf<Test>,
		terminated: bool,
	}

	#[derive(Default, Debug, PartialEq, Eq, Clone)]
	pub struct TestExt {
		limit_checks: Vec<LimitCheck>,
		charges: Vec<Charge>,
	}

	impl TestExt {
		fn clear(&mut self) {
			self.limit_checks.clear();
			self.charges.clear();
		}
	}

	impl Ext<Test> for TestExt {
		fn check_limit(
			origin: &AccountIdOf<Test>,
			limit: Option<BalanceOf<Test>>,
			min_leftover: BalanceOf<Test>,
		) -> Result<BalanceOf<Test>, DispatchError> {
			let limit = limit.unwrap_or(42);
			TestExtTestValue::mutate(|ext| {
				ext.limit_checks
					.push(LimitCheck { origin: origin.clone(), limit, min_leftover })
			});
			Ok(limit)
		}

		fn charge(
			origin: &AccountIdOf<Test>,
			contract: &DepositAccount<Test>,
			amount: &DepositOf<Test>,
			terminated: bool,
		) {
			TestExtTestValue::mutate(|ext| {
				ext.charges.push(Charge {
					origin: origin.clone(),
					contract: contract.clone(),
					amount: amount.clone(),
					terminated,
				})
			});
		}
	}

	fn clear_ext() {
		TestExtTestValue::mutate(|ext| ext.clear())
	}

	#[derive(Default)]
	struct StorageInfo {
		bytes: u32,
		items: u32,
		bytes_deposit: BalanceOf<Test>,
		items_deposit: BalanceOf<Test>,
	}

	fn new_info(info: StorageInfo) -> ContractInfo<Test> {
		ContractInfo::<Test> {
			trie_id: Default::default(),
			deposit_account: DepositAccount([0u8; 32].into()),
			code_hash: Default::default(),
			storage_bytes: info.bytes,
			storage_items: info.items,
			storage_byte_deposit: info.bytes_deposit,
			storage_item_deposit: info.items_deposit,
			storage_base_deposit: Default::default(),
		}
	}

	#[test]
	fn new_reserves_balance_works() {
		clear_ext();

		TestMeter::new(&ALICE, Some(1_000), 0).unwrap();

		assert_eq!(
			TestExtTestValue::get(),
			TestExt {
				limit_checks: vec![LimitCheck { origin: ALICE, limit: 1_000, min_leftover: 0 }],
				..Default::default()
			}
		)
	}

	#[test]
	fn empty_charge_works() {
		clear_ext();

		let mut meter = TestMeter::new(&ALICE, Some(1_000), 0).unwrap();
		assert_eq!(meter.available(), 1_000);

		// an empty charge does not create a `Charge` entry
		let mut nested0 = meter.nested(BalanceOf::<Test>::zero());
		nested0.charge(&Default::default());
		meter.absorb(nested0, DepositAccount(BOB), None);

		assert_eq!(
			TestExtTestValue::get(),
			TestExt {
				limit_checks: vec![LimitCheck { origin: ALICE, limit: 1_000, min_leftover: 0 }],
				..Default::default()
			}
		)
	}

	#[test]
	fn charging_works() {
		clear_ext();

		let mut meter = TestMeter::new(&ALICE, Some(100), 0).unwrap();
		assert_eq!(meter.available(), 100);

		let mut nested0_info =
			new_info(StorageInfo { bytes: 100, items: 5, bytes_deposit: 100, items_deposit: 10 });
		let mut nested0 = meter.nested(BalanceOf::<Test>::zero());
		nested0.charge(&Diff {
			bytes_added: 108,
			bytes_removed: 5,
			items_added: 1,
			items_removed: 2,
		});
		nested0.charge(&Diff { bytes_removed: 99, ..Default::default() });

		let mut nested1_info =
			new_info(StorageInfo { bytes: 100, items: 10, bytes_deposit: 100, items_deposit: 20 });
		let mut nested1 = nested0.nested(BalanceOf::<Test>::zero());
		nested1.charge(&Diff { items_removed: 5, ..Default::default() });
		nested0.absorb(nested1, DepositAccount(CHARLIE), Some(&mut nested1_info));

		let mut nested2_info =
			new_info(StorageInfo { bytes: 100, items: 7, bytes_deposit: 100, items_deposit: 20 });
		let mut nested2 = nested0.nested(BalanceOf::<Test>::zero());
		nested2.charge(&Diff { items_removed: 7, ..Default::default() });
		nested0.absorb(nested2, DepositAccount(CHARLIE), Some(&mut nested2_info));

		nested0.enforce_limit(Some(&mut nested0_info)).unwrap();
		meter.absorb(nested0, DepositAccount(BOB), Some(&mut nested0_info));

		meter.into_deposit(&ALICE);

		assert_eq!(nested0_info.extra_deposit(), 112);
		assert_eq!(nested1_info.extra_deposit(), 110);
		assert_eq!(nested2_info.extra_deposit(), 100);

		assert_eq!(
			TestExtTestValue::get(),
			TestExt {
				limit_checks: vec![LimitCheck { origin: ALICE, limit: 100, min_leftover: 0 }],
				charges: vec![
					Charge {
						origin: ALICE,
						contract: DepositAccount(CHARLIE),
						amount: Deposit::Refund(10),
						terminated: false
					},
					Charge {
						origin: ALICE,
						contract: DepositAccount(CHARLIE),
						amount: Deposit::Refund(20),
						terminated: false
					},
					Charge {
						origin: ALICE,
						contract: DepositAccount(BOB),
						amount: Deposit::Charge(2),
						terminated: false
					}
				]
			}
		)
	}

	#[test]
	fn termination_works() {
		clear_ext();

		let mut meter = TestMeter::new(&ALICE, Some(1_000), 0).unwrap();
		assert_eq!(meter.available(), 1_000);

		let mut nested0 = meter.nested(BalanceOf::<Test>::zero());
		nested0.charge(&Diff {
			bytes_added: 5,
			bytes_removed: 1,
			items_added: 3,
			items_removed: 1,
		});
		nested0.charge(&Diff { items_added: 2, ..Default::default() });

		let mut nested1_info =
			new_info(StorageInfo { bytes: 100, items: 10, bytes_deposit: 100, items_deposit: 20 });
		let mut nested1 = nested0.nested(BalanceOf::<Test>::zero());
		nested1.charge(&Diff { items_removed: 5, ..Default::default() });
		nested1.charge(&Diff { bytes_added: 20, ..Default::default() });
		nested1.terminate(&nested1_info);
		nested0.enforce_limit(Some(&mut nested1_info)).unwrap();
		nested0.absorb(nested1, DepositAccount(CHARLIE), None);

		meter.absorb(nested0, DepositAccount(BOB), None);
		meter.into_deposit(&ALICE);

		assert_eq!(
			TestExtTestValue::get(),
			TestExt {
				limit_checks: vec![LimitCheck { origin: ALICE, limit: 1_000, min_leftover: 0 }],
				charges: vec![
					Charge {
						origin: ALICE,
						contract: DepositAccount(CHARLIE),
						amount: Deposit::Refund(119),
						terminated: true
					},
					Charge {
						origin: ALICE,
						contract: DepositAccount(BOB),
						amount: Deposit::Charge(12),
						terminated: false
					}
				]
			}
		)
	}
}<|MERGE_RESOLUTION|>--- conflicted
+++ resolved
@@ -19,23 +19,12 @@
 
 use crate::{
 	storage::{ContractInfo, DepositAccount},
-<<<<<<< HEAD
-	BalanceOf, Config, Error, Inspect, Pallet, System,
-=======
 	BalanceOf, Config, Error, Inspect, Pallet, System, LOG_TARGET,
->>>>>>> 3bb3882c
 };
 use codec::Encode;
 use frame_support::{
 	dispatch::{fmt::Debug, DispatchError},
 	ensure,
-<<<<<<< HEAD
-	traits::{tokens::WithdrawConsequence, Currency, ExistenceRequirement, Get},
-	DefaultNoBound, RuntimeDebugNoBound,
-};
-use pallet_contracts_primitives::StorageDeposit as Deposit;
-use sp_runtime::{traits::Saturating, FixedPointNumber, FixedU128};
-=======
 	traits::{
 		tokens::{Fortitude::Polite, Preservation::Protect, WithdrawConsequence},
 		Currency, ExistenceRequirement, Get,
@@ -47,7 +36,6 @@
 	traits::{Saturating, Zero},
 	FixedPointNumber, FixedU128,
 };
->>>>>>> 3bb3882c
 use sp_std::{marker::PhantomData, vec::Vec};
 
 /// Deposit that uses the native currency's balance type.
@@ -432,11 +420,7 @@
 		self.total_deposit = deposit.clone();
 		info.storage_base_deposit = deposit.charge_or_zero();
 
-<<<<<<< HEAD
-		// Usually, deposit charges are deferred to be able to coalesce them with refunds.
-=======
 		// Normally, deposit charges are deferred to be able to coalesce them with refunds.
->>>>>>> 3bb3882c
 		// However, we need to charge immediately so that the account is created before
 		// charges possibly below the ed are collected and fail.
 		E::charge(
@@ -512,18 +496,11 @@
 		// We are sending the `min_leftover` and the `min_balance` from the origin
 		// account as part of a contract call. Hence origin needs to have those left over
 		// as free balance after accounting for all deposits.
-<<<<<<< HEAD
-		let max = T::Currency::reducible_balance(origin, true)
-			.saturating_sub(min_leftover)
-			.saturating_sub(Pallet::<T>::min_balance());
-		let limit = limit.unwrap_or(max);
-=======
 		let max = T::Currency::reducible_balance(origin, Protect, Polite)
 			.saturating_sub(min_leftover)
 			.saturating_sub(Pallet::<T>::min_balance());
 		let default = max.min(T::DefaultDepositLimit::get());
 		let limit = limit.unwrap_or(default);
->>>>>>> 3bb3882c
 		ensure!(
 			limit <= max &&
 				matches!(T::Currency::can_withdraw(origin, limit), WithdrawConsequence::Success),
@@ -563,11 +540,7 @@
 				);
 				if let Err(err) = result {
 					log::error!(
-<<<<<<< HEAD
-						target: "runtime::contracts",
-=======
 						target: LOG_TARGET,
->>>>>>> 3bb3882c
 						"Failed to transfer storage deposit {:?} from origin {:?} to deposit account {:?}: {:?}",
 						amount, origin, deposit_account, err,
 					);
@@ -581,11 +554,7 @@
 			// we make sure to leave at least the ed in the free balance.
 			//
 			// The sender always has enough balance because we track it in the `ContractInfo` and
-<<<<<<< HEAD
-			// never send more back than we have. Noone has access to the deposit account. Hence no
-=======
 			// never send more back than we have. No one has access to the deposit account. Hence no
->>>>>>> 3bb3882c
 			// other interaction with this account takes place.
 			Deposit::Refund(amount) => {
 				if terminated {
@@ -600,11 +569,7 @@
 				);
 				if matches!(result, Err(_)) {
 					log::error!(
-<<<<<<< HEAD
-						target: "runtime::contracts",
-=======
 						target: LOG_TARGET,
->>>>>>> 3bb3882c
 						"Failed to refund storage deposit {:?} from deposit account {:?} to origin {:?}: {:?}",
 						amount, deposit_account, origin, result,
 					);
