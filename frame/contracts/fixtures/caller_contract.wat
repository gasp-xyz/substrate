(module
	(import "seal0" "seal_input" (func $seal_input (param i32 i32)))
	(import "seal0" "seal_balance" (func $seal_balance (param i32 i32)))
	(import "seal2" "call" (func $seal_call (param i32 i32 i64 i64 i32 i32 i32 i32 i32 i32) (result i32)))
	(import "seal2" "instantiate" (func $seal_instantiate
		(param i32 i64 i64 i32 i32 i32 i32 i32 i32 i32 i32 i32 i32) (result i32)
	))
	(import "env" "memory" (memory 1 1))

	(func $assert (param i32)
		(block $ok
			(br_if $ok
				(get_local 0)
			)
			(unreachable)
		)
	)

	(func (export "deploy"))

	(func (export "call")
		(local $sp i32)
		(local $exit_code i32)

		;; Length of the buffer
		(i32.store (i32.const 20) (i32.const 32))

		;; Copy input to this contracts memory
		(call $seal_input (i32.const 24) (i32.const 20))

		;; Input data is the code hash of the contract to be deployed.
		(call $assert
			(i32.eq
				(i32.load (i32.const 20))
				(i32.const 32)
			)
		)

		;; Read current balance into local variable.
		(set_local $sp (i32.const 1024))

		;; Fail to deploy the contract since it returns a non-zero exit status.
		(set_local $exit_code
			(call $seal_instantiate
				(i32.const 24)	;; Pointer to the code hash.
				(i64.const 0)	;; How much ref_time weight to devote for the execution. 0 = all.
				(i64.const 0)	;; How much proof_size weight to devote for the execution. 0 = all.
				(i32.const 0xffffffff)	;; u32 max sentinel value: pass no deposit limit.
				(i32.const 0)	;; Pointer to the buffer with value to transfer
				(i32.const 9)	;; Pointer to input data buffer address
				(i32.const 7)	;; Length of input data buffer
				(i32.const 4294967295)	;; u32 max sentinel value: do not copy address
				(i32.const 0)	;; Length is ignored in this case
				(i32.const 4294967295) ;; u32 max sentinel value: do not copy output
				(i32.const 0)	;; Length is ignored in this case
				(i32.const 0)	;; salt_ptr
				(i32.const 0)	;; salt_le
			)
		)

		;; Check non-zero exit status.
		(call $assert
			(i32.eq (get_local $exit_code) (i32.const 2)) ;; ReturnCode::CalleeReverted
		)

<<<<<<< HEAD
		;; Fail to deploy the contract due to insufficient gas.
=======
		;; Fail to deploy the contract due to insufficient ref_time weight.
>>>>>>> 3bb3882c
		(set_local $exit_code
			(call $seal_instantiate
				(i32.const 24)	;; Pointer to the code hash.
				(i64.const 1)	;; Supply too little ref_time weight
				(i64.const 0)	;; How much proof_size weight to devote for the execution. 0 = all.
				(i32.const 0xffffffff)	;; u32 max sentinel value: pass no deposit limit.
				(i32.const 0)	;; Pointer to the buffer with value to transfer
				(i32.const 8)	;; Pointer to input data buffer address
				(i32.const 8)	;; Length of input data buffer
				(i32.const 4294967295) ;; u32 max sentinel value: do not copy address
				(i32.const 0)	;; Length is ignored in this case
				(i32.const 4294967295) ;; u32 max sentinel value: do not copy output
				(i32.const 0)	;; Length is ignored in this case
				(i32.const 0)	;; salt_ptr
				(i32.const 0)	;; salt_le

			)
		)

		;; Check for special trap exit status.
		(call $assert
			(i32.eq (get_local $exit_code) (i32.const 1)) ;; ReturnCode::CalleeTrapped
		)

<<<<<<< HEAD
=======
		;; Fail to deploy the contract due to insufficient ref_time weight.
		(set_local $exit_code
			(call $seal_instantiate
				(i32.const 24)	;; Pointer to the code hash.
				(i64.const 0)	;; How much ref_time weight to devote for the execution. 0 = all.
				(i64.const 1)	;; Supply too little proof_size weight
				(i32.const 0xffffffff)	;; u32 max sentinel value: pass no deposit limit.
				(i32.const 0)	;; Pointer to the buffer with value to transfer
				(i32.const 8)	;; Pointer to input data buffer address
				(i32.const 8)	;; Length of input data buffer
				(i32.const 4294967295)	;; u32 max sentinel value: do not copy address
				(i32.const 0)	;; Length is ignored in this case
				(i32.const 4294967295)	;; u32 max sentinel value: do not copy output
				(i32.const 0)	;; Length is ignored in this case
				(i32.const 0)	;; salt_ptr
				(i32.const 0)	;; salt_le

			)
		)

		;; Check for special trap exit status.
		(call $assert
			(i32.eq (get_local $exit_code) (i32.const 1)) ;; ReturnCode::CalleeTrapped
		)

>>>>>>> 3bb3882c
		;; Length of the output buffer
		(i32.store
			(i32.sub (get_local $sp) (i32.const 4))
			(i32.const 256)
		)

		;; Deploy the contract successfully.
		(set_local $exit_code
			(call $seal_instantiate
				(i32.const 24)	;; Pointer to the code hash.
				(i64.const 0)	;; How much ref_time weight to devote for the execution. 0 = all.
				(i64.const 0)	;; How much proof_size weight to devote for the execution. 0 = all.
				(i32.const 0xffffffff)	;; u32 max sentinel value: pass no deposit limit.
				(i32.const 0)	;; Pointer to the buffer with value to transfer
				(i32.const 8)	;; Pointer to input data buffer address
				(i32.const 8)	;; Length of input data buffer
				(i32.const 16)	;; Pointer to the address output buffer
				(i32.sub (get_local $sp) (i32.const 4))	;; Pointer to the address buffer length
				(i32.const 4294967295)	;; u32 max sentinel value: do not copy output
				(i32.const 0)	;; Length is ignored in this case
				(i32.const 0)	;; salt_ptr
				(i32.const 0)	;; salt_le

			)
		)

		;; Check for success exit status.
		(call $assert
			(i32.eq (get_local $exit_code) (i32.const 0)) ;; ReturnCode::Success
		)

		;; Check that address has the expected length
		(call $assert
			(i32.eq (i32.load (i32.sub (get_local $sp) (i32.const 4))) (i32.const 32))
		)

		;; Zero out destination buffer of output
		(i32.store
			(i32.sub (get_local $sp) (i32.const 4))
			(i32.const 0)
		)

		;; Length of the output buffer
		(i32.store
			(i32.sub (get_local $sp) (i32.const 8))
			(i32.const 4)
		)

		;; Call the new contract and expect it to return failing exit code.
		(set_local $exit_code
			(call $seal_call
				(i32.const 0)	;; Set no flag
				(i32.const 16)	;; Pointer to "callee" address.
				(i64.const 0)	;; How much ref_time weight to devote for the execution. 0 = all.
				(i64.const 0)	;; How much proof_size weight to devote for the execution. 0 = all.
				(i32.const 0xffffffff)	;; u32 max sentinel value: pass no deposit limit.
				(i32.const 0)	;; Pointer to the buffer with value to transfer
				(i32.const 9)	;; Pointer to input data buffer address
				(i32.const 7)	;; Length of input data buffer
				(i32.sub (get_local $sp) (i32.const 4))	;; Ptr to output buffer
				(i32.sub (get_local $sp) (i32.const 8))	;; Ptr to output buffer len
			)
		)

		;; Check non-zero exit status.
		(call $assert
			(i32.eq (get_local $exit_code) (i32.const 2)) ;; ReturnCode::CalleeReverted
		)

		;; Check that output buffer contains the expected return data.
		(call $assert
			(i32.eq (i32.load (i32.sub (get_local $sp) (i32.const 8))) (i32.const 3))
		)
		(call $assert
			(i32.eq
				(i32.load (i32.sub (get_local $sp) (i32.const 4)))
				(i32.const 0x00776655)
			)
		)

<<<<<<< HEAD
		;; Fail to call the contract due to insufficient gas.
=======
		;; Fail to call the contract due to insufficient ref_time weight.
>>>>>>> 3bb3882c
		(set_local $exit_code
			(call $seal_call
				(i32.const 0)	;; Set no flag
				(i32.const 16)	;; Pointer to "callee" address.
				(i64.const 1)	;; Supply too little ref_time weight
				(i64.const 0)	;; How much proof_size weight to devote for the execution. 0 = all.
				(i32.const 0xffffffff)	;; u32 max sentinel value: pass no deposit limit.
				(i32.const 0)	;; Pointer to the buffer with value to transfer
				(i32.const 8)	;; Pointer to input data buffer address
				(i32.const 8)	;; Length of input data buffer
				(i32.const 4294967295)	;; u32 max sentinel value: do not copy output
				(i32.const 0)	;; Length is ignored in this cas
			)
		)

		;; Check for special trap exit status.
		(call $assert
			(i32.eq (get_local $exit_code) (i32.const 1)) ;; ReturnCode::CalleeTrapped
		)

<<<<<<< HEAD
=======
		;; Fail to call the contract due to insufficient proof_size weight.
		(set_local $exit_code
			(call $seal_call
				(i32.const 0)	;; Set no flag
				(i32.const 16)	;; Pointer to "callee" address.
				(i64.const 0)	;; How much ref_time weight to devote for the execution. 0 = all.
				(i64.const 1)	;; Supply too little proof_size weight
				(i32.const 0xffffffff)	;; u32 max sentinel value: pass no deposit limit.
				(i32.const 0)	;; Pointer to the buffer with value to transfer
				(i32.const 8)	;; Pointer to input data buffer address
				(i32.const 8)	;; Length of input data buffer
				(i32.const 4294967295)	;; u32 max sentinel value: do not copy output
				(i32.const 0)	;; Length is ignored in this cas
			)
		)

		;; Check for special trap exit status.
		(call $assert
			(i32.eq (get_local $exit_code) (i32.const 1)) ;; ReturnCode::CalleeTrapped
		)

>>>>>>> 3bb3882c
		;; Zero out destination buffer of output
		(i32.store
			(i32.sub (get_local $sp) (i32.const 4))
			(i32.const 0)
		)

		;; Length of the output buffer
		(i32.store
			(i32.sub (get_local $sp) (i32.const 8))
			(i32.const 4)
		)

		;; Call the contract successfully.
		(set_local $exit_code
			(call $seal_call
				(i32.const 0)	;; Set no flag
				(i32.const 16)	;; Pointer to "callee" address.
				(i64.const 0)	;; How much ref_time weight to devote for the execution. 0 = all.
				(i64.const 0)	;; How much proof_size weight to devote for the execution. 0 = all.
				(i32.const 0xffffffff)	;; u32 max sentinel value: pass no deposit limit.
				(i32.const 0)	;; Pointer to the buffer with value to transfer
				(i32.const 8)	;; Pointer to input data buffer address
				(i32.const 8)	;; Length of input data buffer
				(i32.sub (get_local $sp) (i32.const 4))	;; Ptr to output buffer
				(i32.sub (get_local $sp) (i32.const 8))	;; Ptr to output buffer len
			)
		)

		;; Check for success exit status.
		(call $assert
			(i32.eq (get_local $exit_code) (i32.const 0)) ;; ReturnCode::Success
		)

		;; Check that the output buffer contains the expected return data.
		(call $assert
			(i32.eq (i32.load (i32.sub (get_local $sp) (i32.const 8))) (i32.const 4))
		)
		(call $assert
			(i32.eq
				(i32.load (i32.sub (get_local $sp) (i32.const 4)))
				(i32.const 0x77665544)
			)
		)
	)

	(data (i32.const 0) "\00\80")		;; The value to transfer on instantiation and calls.
										;; Chosen to be greater than existential deposit.
	(data (i32.const 8) "\00\01\22\33\44\55\66\77")		;; The input data to instantiations and calls.
)<|MERGE_RESOLUTION|>--- conflicted
+++ resolved
@@ -63,11 +63,7 @@
 			(i32.eq (get_local $exit_code) (i32.const 2)) ;; ReturnCode::CalleeReverted
 		)
 
-<<<<<<< HEAD
-		;; Fail to deploy the contract due to insufficient gas.
-=======
 		;; Fail to deploy the contract due to insufficient ref_time weight.
->>>>>>> 3bb3882c
 		(set_local $exit_code
 			(call $seal_instantiate
 				(i32.const 24)	;; Pointer to the code hash.
@@ -92,8 +88,6 @@
 			(i32.eq (get_local $exit_code) (i32.const 1)) ;; ReturnCode::CalleeTrapped
 		)
 
-<<<<<<< HEAD
-=======
 		;; Fail to deploy the contract due to insufficient ref_time weight.
 		(set_local $exit_code
 			(call $seal_instantiate
@@ -119,7 +113,6 @@
 			(i32.eq (get_local $exit_code) (i32.const 1)) ;; ReturnCode::CalleeTrapped
 		)
 
->>>>>>> 3bb3882c
 		;; Length of the output buffer
 		(i32.store
 			(i32.sub (get_local $sp) (i32.const 4))
@@ -200,11 +193,7 @@
 			)
 		)
 
-<<<<<<< HEAD
-		;; Fail to call the contract due to insufficient gas.
-=======
 		;; Fail to call the contract due to insufficient ref_time weight.
->>>>>>> 3bb3882c
 		(set_local $exit_code
 			(call $seal_call
 				(i32.const 0)	;; Set no flag
@@ -225,8 +214,6 @@
 			(i32.eq (get_local $exit_code) (i32.const 1)) ;; ReturnCode::CalleeTrapped
 		)
 
-<<<<<<< HEAD
-=======
 		;; Fail to call the contract due to insufficient proof_size weight.
 		(set_local $exit_code
 			(call $seal_call
@@ -248,7 +235,6 @@
 			(i32.eq (get_local $exit_code) (i32.const 1)) ;; ReturnCode::CalleeTrapped
 		)
 
->>>>>>> 3bb3882c
 		;; Zero out destination buffer of output
 		(i32.store
 			(i32.sub (get_local $sp) (i32.const 4))
