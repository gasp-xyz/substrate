[package]
name = "pallet-contracts"
version = "4.0.0-dev"
authors = ["Parity Technologies <admin@parity.io>"]
edition = "2021"
license = "Apache-2.0"
homepage = "https://substrate.io"
repository = "https://github.com/paritytech/substrate/"
description = "FRAME pallet for WASM contracts"
readme = "README.md"
include = ["src/**/*", "README.md", "CHANGELOG.md"]

[package.metadata.docs.rs]
targets = ["x86_64-unknown-linux-gnu"]

[dependencies]
bitflags = "1.3"
codec = { package = "parity-scale-codec", version = "3.2.2", default-features = false, features = [
	"derive",
	"max-encoded-len",
] }
scale-info = { version = "2.5.0", default-features = false, features = ["derive"] }
log = { version = "0.4", default-features = false }
wasm-instrument = { version = "0.4", default-features = false }
serde = { version = "1", optional = true, features = ["derive"] }
smallvec = { version = "1", default-features = false, features = [
	"const_generics",
] }
<<<<<<< HEAD
wasmi = { version = "0.20", default-features = false }
wasmparser = { package = "wasmparser-nostd", version = "0.91", default-features = false }
=======
wasmi = { version = "0.28", default-features = false }
wasmparser = { package = "wasmparser-nostd", version = "0.100", default-features = false }
>>>>>>> 3bb3882c
impl-trait-for-tuples = "0.2"

# Only used in benchmarking to generate random contract code
rand = { version = "0.8", optional = true, default-features = false }
rand_pcg = { version = "0.3", optional = true }

# Substrate Dependencies
environmental = { version = "1.1.4", default-features = false }
frame-benchmarking = { version = "4.0.0-dev", default-features = false, path = "../benchmarking", optional = true }
frame-support = { version = "4.0.0-dev", default-features = false, path = "../support" }
frame-system = { version = "4.0.0-dev", default-features = false, path = "../system" }
pallet-contracts-primitives = { version = "7.0.0", default-features = false, path = "primitives" }
pallet-contracts-proc-macro = { version = "4.0.0-dev", path = "proc-macro" }
sp-api = { version = "4.0.0-dev", default-features = false, path = "../../primitives/api" }
sp-core = { version = "7.0.0", default-features = false, path = "../../primitives/core" }
sp-io = { version = "7.0.0", default-features = false, path = "../../primitives/io" }
sp-runtime = { version = "7.0.0", default-features = false, path = "../../primitives/runtime" }
sp-std = { version = "5.0.0", default-features = false, path = "../../primitives/std" }

[dev-dependencies]
array-bytes = "4.1"
assert_matches = "1"
env_logger = "0.9"
pretty_assertions = "1"
wat = "1"

# Substrate Dependencies
pallet-balances = { version = "4.0.0-dev", path = "../balances" }
pallet-timestamp = { version = "4.0.0-dev", path = "../timestamp" }
pallet-insecure-randomness-collective-flip = { version = "4.0.0-dev", path = "../insecure-randomness-collective-flip" }
pallet-utility = { version = "4.0.0-dev", path = "../utility" }
sp-keystore = { version = "0.13.0", path = "../../primitives/keystore" }

[features]
default = ["std"]
std = [
	"serde",
	"codec/std",
	"scale-info/std",
	"sp-core/std",
	"sp-runtime/std",
	"sp-io/std",
	"sp-std/std",
	"frame-benchmarking?/std",
	"frame-support/std",
	"frame-system/std",
	"wasm-instrument/std",
	"wasmi/std",
	"pallet-contracts-primitives/std",
	"pallet-contracts-proc-macro/full",
	"log/std",
	"rand/std",
	"wasmparser/std",
	"environmental/std",
]
runtime-benchmarks = [
	"frame-benchmarking/runtime-benchmarks",
	"rand",
	"rand_pcg",
]
try-runtime = ["frame-support/try-runtime"]<|MERGE_RESOLUTION|>--- conflicted
+++ resolved
@@ -26,13 +26,8 @@
 smallvec = { version = "1", default-features = false, features = [
 	"const_generics",
 ] }
-<<<<<<< HEAD
-wasmi = { version = "0.20", default-features = false }
-wasmparser = { package = "wasmparser-nostd", version = "0.91", default-features = false }
-=======
 wasmi = { version = "0.28", default-features = false }
 wasmparser = { package = "wasmparser-nostd", version = "0.100", default-features = false }
->>>>>>> 3bb3882c
 impl-trait-for-tuples = "0.2"
 
 # Only used in benchmarking to generate random contract code
