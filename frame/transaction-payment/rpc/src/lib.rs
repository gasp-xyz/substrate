// This file is part of Substrate.

// Copyright (C) Parity Technologies (UK) Ltd.
// SPDX-License-Identifier: Apache-2.0

// Licensed under the Apache License, Version 2.0 (the "License");
// you may not use this file except in compliance with the License.
// You may obtain a copy of the License at
//
// 	http://www.apache.org/licenses/LICENSE-2.0
//
// Unless required by applicable law or agreed to in writing, software
// distributed under the License is distributed on an "AS IS" BASIS,
// WITHOUT WARRANTIES OR CONDITIONS OF ANY KIND, either express or implied.
// See the License for the specific language governing permissions and
// limitations under the License.

//! RPC interface for the transaction payment pallet.

use std::{convert::TryInto, sync::Arc};

use codec::{Codec, Decode};
use jsonrpsee::{
	core::{Error as JsonRpseeError, RpcResult},
	proc_macros::rpc,
	types::error::{CallError, ErrorCode, ErrorObject},
};
use pallet_transaction_payment_rpc_runtime_api::{FeeDetails, InclusionFee, RuntimeDispatchInfo};
use sp_api::{ApiExt, ProvideRuntimeApi};
use sp_blockchain::HeaderBackend;
use sp_core::Bytes;
use sp_rpc::number::NumberOrHex;
use sp_runtime::traits::{Block as BlockT, MaybeDisplay};

pub use pallet_transaction_payment_rpc_runtime_api::TransactionPaymentApi as TransactionPaymentRuntimeApi;

#[rpc(client, server)]
pub trait TransactionPaymentApi<BlockHash, ResponseType> {
	#[method(name = "payment_queryInfo")]
	fn query_info(&self, encoded_xt: Bytes, at: Option<BlockHash>) -> RpcResult<ResponseType>;

	#[method(name = "payment_queryFeeDetails")]
	fn query_fee_details(
		&self,
		encoded_xt: Bytes,
		at: Option<BlockHash>,
	) -> RpcResult<FeeDetails<NumberOrHex>>;
}

/// Provides RPC methods to query a dispatchable's class, weight and fee.
pub struct TransactionPayment<C, P> {
	/// Shared reference to the client.
	client: Arc<C>,
	_marker: std::marker::PhantomData<P>,
}

impl<C, P> TransactionPayment<C, P> {
	/// Creates a new instance of the TransactionPayment Rpc helper.
	pub fn new(client: Arc<C>) -> Self {
		Self { client, _marker: Default::default() }
	}
}

/// Error type of this RPC api.
pub enum Error {
	/// The transaction was not decodable.
	DecodeError,
	/// The call to runtime failed.
	RuntimeError,
}

impl From<Error> for i32 {
	fn from(e: Error) -> i32 {
		match e {
			Error::RuntimeError => 1,
			Error::DecodeError => 2,
		}
	}
}

impl<C, Block, Balance>
	TransactionPaymentApiServer<
		<Block as BlockT>::Hash,
<<<<<<< HEAD
		RuntimeDispatchInfo<Balance, sp_weights::OldWeight>,
=======
		RuntimeDispatchInfo<Balance, sp_weights::Weight>,
>>>>>>> 3bb3882c
	> for TransactionPayment<C, Block>
where
	Block: BlockT,
	C: ProvideRuntimeApi<Block> + HeaderBackend<Block> + Send + Sync + 'static,
	C::Api: TransactionPaymentRuntimeApi<Block, Balance>,
	Balance: Codec + MaybeDisplay + Copy + TryInto<NumberOrHex> + Send + Sync + 'static,
{
	fn query_info(
		&self,
		encoded_xt: Bytes,
		at: Option<Block::Hash>,
<<<<<<< HEAD
	) -> RpcResult<RuntimeDispatchInfo<Balance, sp_weights::OldWeight>> {
=======
	) -> RpcResult<RuntimeDispatchInfo<Balance, sp_weights::Weight>> {
>>>>>>> 3bb3882c
		let api = self.client.runtime_api();
		let at_hash = at.unwrap_or_else(|| self.client.info().best_hash);

		let encoded_len = encoded_xt.len() as u32;

		let uxt: Block::Extrinsic = Decode::decode(&mut &*encoded_xt).map_err(|e| {
			CallError::Custom(ErrorObject::owned(
				Error::DecodeError.into(),
				"Unable to query dispatch info.",
				Some(format!("{:?}", e)),
			))
		})?;

		fn map_err(error: impl ToString, desc: &'static str) -> CallError {
			CallError::Custom(ErrorObject::owned(
				Error::RuntimeError.into(),
				desc,
				Some(error.to_string()),
			))
		}

<<<<<<< HEAD
		let api_version = api
			.api_version::<dyn TransactionPaymentRuntimeApi<Block, Balance>>(at_hash)
			.map_err(|e| map_err(e, "Failed to get transaction payment runtime api version"))?
			.ok_or_else(|| {
				CallError::Custom(ErrorObject::owned(
					Error::RuntimeError.into(),
					"Transaction payment runtime api wasn't found in the runtime",
					None::<String>,
				))
			})?;

		if api_version < 2 {
			#[allow(deprecated)]
			api.query_info_before_version_2(at_hash, uxt, encoded_len)
				.map_err(|e| map_err(e, "Unable to query dispatch info.").into())
		} else {
			let res = api
				.query_info(at_hash, uxt, encoded_len)
				.map_err(|e| map_err(e, "Unable to query dispatch info."))?;

			Ok(RuntimeDispatchInfo {
				weight: sp_weights::OldWeight(res.weight.ref_time()),
				class: res.class,
				partial_fee: res.partial_fee,
			})
		}
=======
		let res = api
			.query_info(at_hash, uxt, encoded_len)
			.map_err(|e| map_err(e, "Unable to query dispatch info."))?;

		Ok(RuntimeDispatchInfo {
			weight: res.weight,
			class: res.class,
			partial_fee: res.partial_fee,
		})
>>>>>>> 3bb3882c
	}

	fn query_fee_details(
		&self,
		encoded_xt: Bytes,
		at: Option<Block::Hash>,
	) -> RpcResult<FeeDetails<NumberOrHex>> {
		let api = self.client.runtime_api();
		let at_hash = at.unwrap_or_else(|| self.client.info().best_hash);

		let encoded_len = encoded_xt.len() as u32;

		let uxt: Block::Extrinsic = Decode::decode(&mut &*encoded_xt).map_err(|e| {
			CallError::Custom(ErrorObject::owned(
				Error::DecodeError.into(),
				"Unable to query fee details.",
				Some(format!("{:?}", e)),
			))
		})?;
		let fee_details = api.query_fee_details(at_hash, uxt, encoded_len).map_err(|e| {
			CallError::Custom(ErrorObject::owned(
				Error::RuntimeError.into(),
				"Unable to query fee details.",
				Some(e.to_string()),
			))
		})?;

		let try_into_rpc_balance = |value: Balance| {
			value.try_into().map_err(|_| {
				JsonRpseeError::Call(CallError::Custom(ErrorObject::owned(
					ErrorCode::InvalidParams.code(),
					format!("{} doesn't fit in NumberOrHex representation", value),
					None::<()>,
				)))
			})
		};

		Ok(FeeDetails {
			inclusion_fee: if let Some(inclusion_fee) = fee_details.inclusion_fee {
				Some(InclusionFee {
					base_fee: try_into_rpc_balance(inclusion_fee.base_fee)?,
					len_fee: try_into_rpc_balance(inclusion_fee.len_fee)?,
					adjusted_weight_fee: try_into_rpc_balance(inclusion_fee.adjusted_weight_fee)?,
				})
			} else {
				None
			},
			tip: Default::default(),
		})
	}
}<|MERGE_RESOLUTION|>--- conflicted
+++ resolved
@@ -26,7 +26,7 @@
 	types::error::{CallError, ErrorCode, ErrorObject},
 };
 use pallet_transaction_payment_rpc_runtime_api::{FeeDetails, InclusionFee, RuntimeDispatchInfo};
-use sp_api::{ApiExt, ProvideRuntimeApi};
+use sp_api::ProvideRuntimeApi;
 use sp_blockchain::HeaderBackend;
 use sp_core::Bytes;
 use sp_rpc::number::NumberOrHex;
@@ -81,11 +81,7 @@
 impl<C, Block, Balance>
 	TransactionPaymentApiServer<
 		<Block as BlockT>::Hash,
-<<<<<<< HEAD
-		RuntimeDispatchInfo<Balance, sp_weights::OldWeight>,
-=======
 		RuntimeDispatchInfo<Balance, sp_weights::Weight>,
->>>>>>> 3bb3882c
 	> for TransactionPayment<C, Block>
 where
 	Block: BlockT,
@@ -97,11 +93,7 @@
 		&self,
 		encoded_xt: Bytes,
 		at: Option<Block::Hash>,
-<<<<<<< HEAD
-	) -> RpcResult<RuntimeDispatchInfo<Balance, sp_weights::OldWeight>> {
-=======
 	) -> RpcResult<RuntimeDispatchInfo<Balance, sp_weights::Weight>> {
->>>>>>> 3bb3882c
 		let api = self.client.runtime_api();
 		let at_hash = at.unwrap_or_else(|| self.client.info().best_hash);
 
@@ -123,34 +115,6 @@
 			))
 		}
 
-<<<<<<< HEAD
-		let api_version = api
-			.api_version::<dyn TransactionPaymentRuntimeApi<Block, Balance>>(at_hash)
-			.map_err(|e| map_err(e, "Failed to get transaction payment runtime api version"))?
-			.ok_or_else(|| {
-				CallError::Custom(ErrorObject::owned(
-					Error::RuntimeError.into(),
-					"Transaction payment runtime api wasn't found in the runtime",
-					None::<String>,
-				))
-			})?;
-
-		if api_version < 2 {
-			#[allow(deprecated)]
-			api.query_info_before_version_2(at_hash, uxt, encoded_len)
-				.map_err(|e| map_err(e, "Unable to query dispatch info.").into())
-		} else {
-			let res = api
-				.query_info(at_hash, uxt, encoded_len)
-				.map_err(|e| map_err(e, "Unable to query dispatch info."))?;
-
-			Ok(RuntimeDispatchInfo {
-				weight: sp_weights::OldWeight(res.weight.ref_time()),
-				class: res.class,
-				partial_fee: res.partial_fee,
-			})
-		}
-=======
 		let res = api
 			.query_info(at_hash, uxt, encoded_len)
 			.map_err(|e| map_err(e, "Unable to query dispatch info."))?;
@@ -160,7 +124,6 @@
 			class: res.class,
 			partial_fee: res.partial_fee,
 		})
->>>>>>> 3bb3882c
 	}
 
 	fn query_fee_details(
