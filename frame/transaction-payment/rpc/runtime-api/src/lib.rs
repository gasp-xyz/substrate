// This file is part of Substrate.

// Copyright (C) Parity Technologies (UK) Ltd.
// SPDX-License-Identifier: Apache-2.0

// Licensed under the Apache License, Version 2.0 (the "License");
// you may not use this file except in compliance with the License.
// You may obtain a copy of the License at
//
// 	http://www.apache.org/licenses/LICENSE-2.0
//
// Unless required by applicable law or agreed to in writing, software
// distributed under the License is distributed on an "AS IS" BASIS,
// WITHOUT WARRANTIES OR CONDITIONS OF ANY KIND, either express or implied.
// See the License for the specific language governing permissions and
// limitations under the License.

//! Runtime API definition for transaction payment pallet.

#![cfg_attr(not(feature = "std"), no_std)]

use codec::Codec;
use sp_runtime::traits::MaybeDisplay;

pub use pallet_transaction_payment::{FeeDetails, InclusionFee, RuntimeDispatchInfo};

sp_api::decl_runtime_apis! {
<<<<<<< HEAD
	#[api_version(3)]
=======
	#[api_version(4)]
>>>>>>> 3bb3882c
	pub trait TransactionPaymentApi<Balance> where
		Balance: Codec + MaybeDisplay,
	{
		#[changed_in(2)]
		fn query_info(uxt: Block::Extrinsic, len: u32) -> RuntimeDispatchInfo<Balance, sp_weights::OldWeight>;
		fn query_info(uxt: Block::Extrinsic, len: u32) -> RuntimeDispatchInfo<Balance>;
		fn query_fee_details(uxt: Block::Extrinsic, len: u32) -> FeeDetails<Balance>;
		fn query_weight_to_fee(weight: sp_weights::Weight) -> Balance;
		fn query_length_to_fee(length: u32) -> Balance;
	}

	#[api_version(3)]
	pub trait TransactionPaymentCallApi<Balance, Call>
	where
		Balance: Codec + MaybeDisplay,
		Call: Codec,
	{
		/// Query information of a dispatch class, weight, and fee of a given encoded `Call`.
		fn query_call_info(call: Call, len: u32) -> RuntimeDispatchInfo<Balance>;

		/// Query fee details of a given encoded `Call`.
		fn query_call_fee_details(call: Call, len: u32) -> FeeDetails<Balance>;

		/// Query the output of the current `WeightToFee` given some input.
		fn query_weight_to_fee(weight: sp_weights::Weight) -> Balance;

		/// Query the output of the current `LengthToFee` given some input.
		fn query_length_to_fee(length: u32) -> Balance;
	}
}<|MERGE_RESOLUTION|>--- conflicted
+++ resolved
@@ -25,16 +25,10 @@
 pub use pallet_transaction_payment::{FeeDetails, InclusionFee, RuntimeDispatchInfo};
 
 sp_api::decl_runtime_apis! {
-<<<<<<< HEAD
-	#[api_version(3)]
-=======
 	#[api_version(4)]
->>>>>>> 3bb3882c
 	pub trait TransactionPaymentApi<Balance> where
 		Balance: Codec + MaybeDisplay,
 	{
-		#[changed_in(2)]
-		fn query_info(uxt: Block::Extrinsic, len: u32) -> RuntimeDispatchInfo<Balance, sp_weights::OldWeight>;
 		fn query_info(uxt: Block::Extrinsic, len: u32) -> RuntimeDispatchInfo<Balance>;
 		fn query_fee_details(uxt: Block::Extrinsic, len: u32) -> FeeDetails<Balance>;
 		fn query_weight_to_fee(weight: sp_weights::Weight) -> Balance;
