// This file is part of Substrate.

// Copyright (C) 2019-2022 Parity Technologies (UK) Ltd.
// SPDX-License-Identifier: Apache-2.0

// Licensed under the Apache License, Version 2.0 (the "License");
// you may not use this file except in compliance with the License.
// You may obtain a copy of the License at
//
// 	http://www.apache.org/licenses/LICENSE-2.0
//
// Unless required by applicable law or agreed to in writing, software
// distributed under the License is distributed on an "AS IS" BASIS,
// WITHOUT WARRANTIES OR CONDITIONS OF ANY KIND, either express or implied.
// See the License for the specific language governing permissions and
// limitations under the License.

//! Runtime API definition for transaction payment pallet.

#![cfg_attr(not(feature = "std"), no_std)]

use codec::Codec;
use sp_runtime::traits::MaybeDisplay;

pub use pallet_transaction_payment::{FeeDetails, InclusionFee, RuntimeDispatchInfo};

sp_api::decl_runtime_apis! {
<<<<<<< HEAD
	#[api_version(2)]
=======
	#[api_version(3)]
>>>>>>> 18bb7c7c
	pub trait TransactionPaymentApi<Balance> where
		Balance: Codec + MaybeDisplay,
	{
		#[changed_in(2)]
		fn query_info(uxt: Block::Extrinsic, len: u32) -> RuntimeDispatchInfo<Balance, sp_weights::OldWeight>;
		fn query_info(uxt: Block::Extrinsic, len: u32) -> RuntimeDispatchInfo<Balance>;
		fn query_fee_details(uxt: Block::Extrinsic, len: u32) -> FeeDetails<Balance>;
		fn query_weight_to_fee(weight: sp_weights::Weight) -> Balance;
		fn query_length_to_fee(length: u32) -> Balance;
	}

<<<<<<< HEAD
	#[api_version(2)]
=======
	#[api_version(3)]
>>>>>>> 18bb7c7c
	pub trait TransactionPaymentCallApi<Balance, Call>
	where
		Balance: Codec + MaybeDisplay,
		Call: Codec,
	{
		/// Query information of a dispatch class, weight, and fee of a given encoded `Call`.
		fn query_call_info(call: Call, len: u32) -> RuntimeDispatchInfo<Balance>;

		/// Query fee details of a given encoded `Call`.
		fn query_call_fee_details(call: Call, len: u32) -> FeeDetails<Balance>;

		/// Query the output of the current `WeightToFee` given some input.
		fn query_weight_to_fee(weight: sp_weights::Weight) -> Balance;

		/// Query the output of the current `LengthToFee` given some input.
		fn query_length_to_fee(length: u32) -> Balance;
	}
}<|MERGE_RESOLUTION|>--- conflicted
+++ resolved
@@ -25,11 +25,7 @@
 pub use pallet_transaction_payment::{FeeDetails, InclusionFee, RuntimeDispatchInfo};
 
 sp_api::decl_runtime_apis! {
-<<<<<<< HEAD
-	#[api_version(2)]
-=======
 	#[api_version(3)]
->>>>>>> 18bb7c7c
 	pub trait TransactionPaymentApi<Balance> where
 		Balance: Codec + MaybeDisplay,
 	{
@@ -41,11 +37,7 @@
 		fn query_length_to_fee(length: u32) -> Balance;
 	}
 
-<<<<<<< HEAD
-	#[api_version(2)]
-=======
 	#[api_version(3)]
->>>>>>> 18bb7c7c
 	pub trait TransactionPaymentCallApi<Balance, Call>
 	where
 		Balance: Codec + MaybeDisplay,
