--- conflicted
+++ resolved
@@ -20,16 +20,11 @@
 use codec::FullCodec;
 use frame_support::{
 	traits::{
-<<<<<<< HEAD
-		fungibles::{Balanced, CreditOf, Inspect},
-		tokens::{Balance, BalanceConversion},
-=======
 		fungibles::{Balanced, Credit, Inspect},
 		tokens::{
 			Balance, ConversionToAssetBalance, Fortitude::Polite, Precision::Exact,
 			Preservation::Protect,
 		},
->>>>>>> 3bb3882c
 	},
 	unsigned::TransactionValidityError,
 };
