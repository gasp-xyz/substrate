--- conflicted
+++ resolved
@@ -28,11 +28,7 @@
 use sp_runtime::traits::StaticLookup;
 
 const CALL: &<Runtime as frame_system::Config>::RuntimeCall =
-<<<<<<< HEAD
-	&RuntimeCall::Balances(BalancesCall::transfer { dest: 2, value: 69 });
-=======
 	&RuntimeCall::Balances(BalancesCall::transfer_allow_death { dest: 2, value: 69 });
->>>>>>> 3bb3882c
 
 pub struct ExtBuilder {
 	balance_factor: u64,
