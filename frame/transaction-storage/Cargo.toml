[package]
name = "pallet-transaction-storage"
version = "4.0.0-dev"
authors = ["Parity Technologies <admin@parity.io>"]
edition = "2018"
license = "Unlicense"
homepage = "https://substrate.dev"
repository = "https://github.com/paritytech/substrate/"
description = "Storage chain pallet"
readme = "README.md"

[package.metadata.docs.rs]
targets = ["x86_64-unknown-linux-gnu"]

[dependencies]
serde = { version = "1.0.101", optional = true }
hex-literal = { version = "0.3.1", optional = true }
codec = { package = "parity-scale-codec", version = "2.0.0", default-features = false }
<<<<<<< HEAD
scale-info = { version = "0.9.0", default-features = false, features = ["derive"] }
frame-support = { version = "3.0.0", default-features = false, path = "../support" }
frame-system = { version = "3.0.0", default-features = false, path = "../system" }
pallet-balances = { version = "3.0.0", default-features = false, path = "../balances" }
sp-runtime = { version = "3.0.0", default-features = false, path = "../../primitives/runtime" }
sp-std = { version = "3.0.0", default-features = false, path = "../../primitives/std" }
sp-io = { version = "3.0.0", default-features = false, path = "../../primitives/io" }
sp-inherents = { version = "3.0.0", default-features = false, path = "../../primitives/inherents" }
sp-transaction-storage-proof = { version = "3.0.0", default-features = false, path = "../../primitives/transaction-storage-proof" }
frame-benchmarking = { version = "3.1.0", default-features = false, path = "../benchmarking", optional = true }
=======
frame-support = { version = "4.0.0-dev", default-features = false, path = "../support" }
frame-system = { version = "4.0.0-dev", default-features = false, path = "../system" }
pallet-balances = { version = "4.0.0-dev", default-features = false, path = "../balances" }
sp-runtime = { version = "4.0.0-dev", default-features = false, path = "../../primitives/runtime" }
sp-std = { version = "4.0.0-dev", default-features = false, path = "../../primitives/std" }
sp-io = { version = "4.0.0-dev", default-features = false, path = "../../primitives/io" }
sp-inherents = { version = "4.0.0-dev", default-features = false, path = "../../primitives/inherents" }
sp-transaction-storage-proof = { version = "4.0.0-dev", default-features = false, path = "../../primitives/transaction-storage-proof" }
frame-benchmarking = { version = "4.0.0-dev", default-features = false, path = "../benchmarking", optional = true }
>>>>>>> 6be513d6

[dev-dependencies]
frame-support-test = { version = "3.0.0", path = "../support/test" }
sp-transaction-storage-proof = { version = "4.0.0-dev", default-features = true, path = "../../primitives/transaction-storage-proof" }
sp-core = { version = "4.0.0-dev", path = "../../primitives/core", default-features = false }

[features]
default = ["std"]
runtime-benchmarks = [
	"frame-benchmarking",
	"hex-literal",
]
std = [
	"serde",
	"codec/std",
	"scale-info/std",
	"sp-runtime/std",
	"frame-support/std",
	"frame-system/std",
	"pallet-balances/std",
	"sp-io/std",
	"sp-std/std",
	"sp-inherents/std",
]<|MERGE_RESOLUTION|>--- conflicted
+++ resolved
@@ -16,18 +16,7 @@
 serde = { version = "1.0.101", optional = true }
 hex-literal = { version = "0.3.1", optional = true }
 codec = { package = "parity-scale-codec", version = "2.0.0", default-features = false }
-<<<<<<< HEAD
 scale-info = { version = "0.9.0", default-features = false, features = ["derive"] }
-frame-support = { version = "3.0.0", default-features = false, path = "../support" }
-frame-system = { version = "3.0.0", default-features = false, path = "../system" }
-pallet-balances = { version = "3.0.0", default-features = false, path = "../balances" }
-sp-runtime = { version = "3.0.0", default-features = false, path = "../../primitives/runtime" }
-sp-std = { version = "3.0.0", default-features = false, path = "../../primitives/std" }
-sp-io = { version = "3.0.0", default-features = false, path = "../../primitives/io" }
-sp-inherents = { version = "3.0.0", default-features = false, path = "../../primitives/inherents" }
-sp-transaction-storage-proof = { version = "3.0.0", default-features = false, path = "../../primitives/transaction-storage-proof" }
-frame-benchmarking = { version = "3.1.0", default-features = false, path = "../benchmarking", optional = true }
-=======
 frame-support = { version = "4.0.0-dev", default-features = false, path = "../support" }
 frame-system = { version = "4.0.0-dev", default-features = false, path = "../system" }
 pallet-balances = { version = "4.0.0-dev", default-features = false, path = "../balances" }
@@ -37,7 +26,6 @@
 sp-inherents = { version = "4.0.0-dev", default-features = false, path = "../../primitives/inherents" }
 sp-transaction-storage-proof = { version = "4.0.0-dev", default-features = false, path = "../../primitives/transaction-storage-proof" }
 frame-benchmarking = { version = "4.0.0-dev", default-features = false, path = "../benchmarking", optional = true }
->>>>>>> 6be513d6
 
 [dev-dependencies]
 frame-support-test = { version = "3.0.0", path = "../support/test" }
