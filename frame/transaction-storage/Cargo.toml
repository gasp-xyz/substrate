--- conflicted
+++ resolved
@@ -15,11 +15,7 @@
 [dependencies]
 array-bytes = { version = "4.1", optional = true }
 codec = { package = "parity-scale-codec", version = "3.2.2", default-features = false }
-<<<<<<< HEAD
-scale-info = { version = "2.1.1", default-features = false, features = ["derive"] }
-=======
 scale-info = { version = "2.5.0", default-features = false, features = ["derive"] }
->>>>>>> 3bb3882c
 serde = { version = "1.0.136", optional = true }
 frame-benchmarking = { version = "4.0.0-dev", default-features = false, optional = true, path = "../benchmarking" }
 frame-support = { version = "4.0.0-dev", default-features = false, path = "../support" }
