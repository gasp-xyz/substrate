--- conflicted
+++ resolved
@@ -123,7 +123,6 @@
 ///
 /// The valid syntax for defining a [Linear](`v2::Linear`) is `Linear<A, B>` where `A`, and `B`
 /// are valid integer literals (that fit in a `u32`), such that `B` >= `A`.
-<<<<<<< HEAD
 ///
 /// Anywhere within a benchmark function you may use the generic `T: Config` parameter as well
 /// as `I` in the case of an `#[instance_benchmarks]` module. You should not add these to the
@@ -142,26 +141,6 @@
 /// `bench_name_2` above) or a one-line function call (shown in `bench_name_1` above, in `syn`
 /// parlance this should be an `ExprCall`), respectively.
 ///
-=======
-///
-/// Anywhere within a benchmark function you may use the generic `T: Config` parameter as well
-/// as `I` in the case of an `#[instance_benchmarks]` module. You should not add these to the
-/// function signature as this will be handled automatically for you based on whether this is a
-/// `#[benchmarks]` or `#[instance_benchmarks]` module and whatever [where clause](#where-clause)
-/// you have defined for the the module. You should not manually add any generics to the
-/// signature of your benchmark function.
-///
-/// Also note that the `// setup code` and `// verification code` comments shown above are not
-/// required and are included simply for demonstration purposes.
-///
-/// ### `#[extrinsic_call]` and `#[block]`
-///
-/// Within the benchmark function body, either an `#[extrinsic_call]` or a `#[block]`
-/// annotation is required. These attributes should be attached to a block (shown in
-/// `bench_name_2` above) or a one-line function call (shown in `bench_name_1` above, in `syn`
-/// parlance this should be an `ExprCall`), respectively.
-///
->>>>>>> 3bb3882c
 /// The `#[block]` syntax is broad and will benchmark any code contained within the block the
 /// attribute is attached to. If `#[block]` is attached to something other than a block, a
 /// compiler error will be emitted.
@@ -181,7 +160,13 @@
 /// The underscore will be substituted with the name of the benchmark  (i.e. the name of the
 /// function in the benchmark function definition).
 ///
-<<<<<<< HEAD
+/// In case of a `force_origin` where you want to elevate the privileges of the provided origin,
+/// this is the general syntax:
+/// ```ignore
+/// #[extrinsic_call]
+/// _(force_origin as T::RuntimeOrigin, 0u32.into(), 0);
+/// ```
+///
 /// Regardless of whether `#[extrinsic_call]` or `#[block]` is used, this attribute also serves
 /// the purpose of designating the boundary between the setup code portion of the benchmark
 /// (everything before the `#[extrinsic_call]` or `#[block]` attribute) and the verification
@@ -224,57 +209,6 @@
 /// clause as the (only) argument to the `#[benchmarks]` or `#[instance_benchmarks]` attribute
 /// macros. Below is an example of this taken from the `message-queue` pallet.
 ///
-=======
-/// In case of a `force_origin` where you want to elevate the privileges of the provided origin,
-/// this is the general syntax:
-/// ```ignore
-/// #[extrinsic_call]
-/// _(force_origin as T::RuntimeOrigin, 0u32.into(), 0);
-/// ```
-///
-/// Regardless of whether `#[extrinsic_call]` or `#[block]` is used, this attribute also serves
-/// the purpose of designating the boundary between the setup code portion of the benchmark
-/// (everything before the `#[extrinsic_call]` or `#[block]` attribute) and the verification
-/// stage (everything after the item that the `#[extrinsic_call]` or `#[block]` attribute is
-/// attached to). The setup code section should contain any code that needs to execute before
-/// the measured portion of the benchmark executes. The verification section is where you can
-/// perform assertions to verify that the extrinsic call (or whatever is happening in your
-/// block, if you used the `#[block]` syntax) executed successfully.
-///
-/// Note that neither `#[extrinsic_call]` nor `#[block]` are real attribute macros and are
-/// instead consumed by the outer macro pattern as part of the enclosing benchmark function
-/// definition. This is why we are able to use `#[extrinsic_call]` and `#[block]` within a
-/// function definition even though this behavior has not been stabilized
-/// yet—`#[extrinsic_call]` and `#[block]` are parsed and consumed as part of the benchmark
-/// definition parsing code, so they never expand as their own attribute macros.
-///
-/// ### Optional Attributes
-///
-/// The keywords `extra` and `skip_meta` can be provided as optional arguments to the
-/// `#[benchmark]` attribute, i.e. `#[benchmark(extra, skip_meta)]`. Including either of these
-/// will enable the `extra` or `skip_meta` option, respectively. These options enable the same
-/// behavior they did in the old benchmarking syntax in `frame_benchmarking`, namely:
-///
-/// #### `extra`
-///
-/// Specifies that this benchmark should not normally run. To run benchmarks marked with
-/// `extra`, you will need to invoke the `frame-benchmarking-cli` with `--extra`.
-///
-/// #### `skip_meta`
-///
-/// Specifies that the benchmarking framework should not analyze the storage keys that the
-/// benchmarked code read or wrote. This useful to suppress the prints in the form of unknown
-/// 0x… in case a storage key that does not have metadata. Note that this skips the analysis of
-/// all accesses, not just ones without metadata.
-///
-/// ## Where Clause
-///
-/// Some pallets require a where clause specifying constraints on their generics to make
-/// writing benchmarks feasible. To accomodate this situation, you can provide such a where
-/// clause as the (only) argument to the `#[benchmarks]` or `#[instance_benchmarks]` attribute
-/// macros. Below is an example of this taken from the `message-queue` pallet.
-///
->>>>>>> 3bb3882c
 /// ```ignore
 /// #[benchmarks(
 /// 	where
