// This file is part of Substrate.

// Copyright (C) 2020-2021 Parity Technologies (UK) Ltd.
// SPDX-License-Identifier: Apache-2.0

// Licensed under the Apache License, Version 2.0 (the "License");
// you may not use this file except in compliance with the License.
// You may obtain a copy of the License at
//
// 	http://www.apache.org/licenses/LICENSE-2.0
//
// Unless required by applicable law or agreed to in writing, software
// distributed under the License is distributed on an "AS IS" BASIS,
// WITHOUT WARRANTIES OR CONDITIONS OF ANY KIND, either express or implied.
// See the License for the specific language governing permissions and
// limitations under the License.

//! Macro for benchmarking a FRAME runtime.

#![cfg_attr(not(feature = "std"), no_std)]

#[cfg(feature = "std")]
mod analysis;
mod tests;
mod utils;

#[cfg(feature = "std")]
pub use analysis::{Analysis, AnalysisChoice, BenchmarkSelector, RegressionModel};
#[doc(hidden)]
pub use frame_support;
#[doc(hidden)]
pub use log;
#[doc(hidden)]
pub use paste;
#[doc(hidden)]
pub use sp_io::storage::root as storage_root;
#[doc(hidden)]
pub use sp_runtime::traits::Zero;
#[doc(hidden)]
pub use sp_std::{self, boxed::Box, prelude::Vec, vec};
#[doc(hidden)]
pub use sp_storage::TrackedStorageKey;
pub use utils::*;

/// Whitelist the given account.
#[macro_export]
macro_rules! whitelist {
	($acc:ident) => {
		frame_benchmarking::benchmarking::add_to_whitelist(
			frame_system::Account::<T>::hashed_key_for(&$acc).into(),
		);
	};
}

/// Construct pallet benchmarks for weighing dispatchables.
///
/// Works around the idea of complexity parameters, named by a single letter (which is usually
/// upper cased in complexity notation but is lower-cased for use in this macro).
///
/// Complexity parameters ("parameters") have a range which is a `u32` pair. Every time a benchmark
/// is prepared and run, this parameter takes a concrete value within the range. There is an
/// associated instancing block, which is a single expression that is evaluated during
/// preparation. It may use `?` (`i.e. `return Err(...)`) to bail with a string error. Here's a
/// few examples:
///
/// ```ignore
/// // These two are equivalent:
/// let x in 0 .. 10;
/// let x in 0 .. 10 => ();
/// // This one calls a setup function and might return an error (which would be terminal).
/// let y in 0 .. 10 => setup(y)?;
/// // This one uses a code block to do lots of stuff:
/// let z in 0 .. 10 => {
///   let a = z * z / 5;
///   let b = do_something(a)?;
///   combine_into(z, b);
/// }
/// ```
///
/// Note that due to parsing restrictions, if the `from` expression is not a single token (i.e. a
/// literal or constant), then it must be parenthesised.
///
/// The macro allows for a number of "arms", each representing an individual benchmark. Using the
/// simple syntax, the associated dispatchable function maps 1:1 with the benchmark and the name of
/// the benchmark is the same as that of the associated function. However, extended syntax allows
/// for arbitrary expresions to be evaluated in a benchmark (including for example,
/// `on_initialize`).
///
/// Note that the ranges are *inclusive* on both sides. This is in contrast to ranges in Rust which
/// are left-inclusive right-exclusive.
///
/// Each arm may also have a block of code which is run prior to any instancing and a block of code
/// which is run afterwards. All code blocks may draw upon the specific value of each parameter
/// at any time. Local variables are shared between the two pre- and post- code blocks, but do not
/// leak from the interior of any instancing expressions.
///
/// Example:
/// ```ignore
/// benchmarks! {
///   where_clause {  where T::A: From<u32> } // Optional line to give additional bound on `T`.
///
///   // first dispatchable: foo; this is a user dispatchable and operates on a `u8` vector of
///   // size `l`
///   foo {
///     let caller = account::<T>(b"caller", 0, benchmarks_seed);
///     let l in 1 .. MAX_LENGTH => initialize_l(l);
///   }: _(Origin::Signed(caller), vec![0u8; l])
///
///   // second dispatchable: bar; this is a root dispatchable and accepts a `u8` vector of size
///   // `l`.
///   // In this case, we explicitly name the call using `bar` instead of `_`.
///   bar {
///     let l in 1 .. MAX_LENGTH => initialize_l(l);
///   }: bar(Origin::Root, vec![0u8; l])
///
///   // third dispatchable: baz; this is a user dispatchable. It isn't dependent on length like the
///   // other two but has its own complexity `c` that needs setting up. It uses `caller` (in the
///   // pre-instancing block) within the code block. This is only allowed in the param instancers
///   // of arms.
///   baz1 {
///     let caller = account::<T>(b"caller", 0, benchmarks_seed);
///     let c = 0 .. 10 => setup_c(&caller, c);
///   }: baz(Origin::Signed(caller))
///
///   // this is a second benchmark of the baz dispatchable with a different setup.
///   baz2 {
///     let caller = account::<T>(b"caller", 0, benchmarks_seed);
///     let c = 0 .. 10 => setup_c_in_some_other_way(&caller, c);
///   }: baz(Origin::Signed(caller))
///
///   // this is benchmarking some code that is not a dispatchable.
///   populate_a_set {
///     let x in 0 .. 10_000;
///     let mut m = Vec::<u32>::new();
///     for i in 0..x {
///       m.insert(i);
///     }
///   }: { m.into_iter().collect::<BTreeSet>() }
/// }
/// ```
///
/// Test functions are automatically generated for each benchmark and are accessible to you when you
/// run `cargo test`. All tests are named `test_benchmark_<benchmark_name>`, expect you to pass them
/// the Runtime Config, and run them in a test externalities environment. The test function runs your
/// benchmark just like a regular benchmark, but only testing at the lowest and highest values for
/// each component. The function will return `Ok(())` if the benchmarks return no errors.
///
/// You can optionally add a `verify` code block at the end of a benchmark to test any final state
/// of your benchmark in a unit test. For example:
///
/// ```ignore
/// sort_vector {
/// 	let x in 1 .. 10000;
/// 	let mut m = Vec::<u32>::new();
/// 	for i in (0..x).rev() {
/// 		m.push(i);
/// 	}
/// }: {
/// 	m.sort();
/// } verify {
/// 	ensure!(m[0] == 0, "You forgot to sort!")
/// }
/// ```
///
/// These `verify` blocks will not affect your benchmark results!
///
/// You can construct benchmark tests like so:
///
/// ```ignore
/// #[test]
/// fn test_benchmarks() {
///   new_test_ext().execute_with(|| {
///     assert_ok!(test_benchmark_dummy::<Test>());
///     assert_err!(test_benchmark_other_name::<Test>(), "Bad origin");
///     assert_ok!(test_benchmark_sort_vector::<Test>());
///     assert_err!(test_benchmark_broken_benchmark::<Test>(), "You forgot to sort!");
///   });
/// }
/// ```
#[macro_export]
macro_rules! benchmarks {
	(
		$( $rest:tt )*
	) => {
		$crate::benchmarks_iter!(
			{ }
			{ }
			( )
			( )
			$( $rest )*
		);
	}
}

/// Same as [`benchmarks`] but for instantiable module.
///
/// NOTE: For pallet declared with [`frame_support::pallet`], use [`benchmarks_instance_pallet`].
#[macro_export]
macro_rules! benchmarks_instance {
	(
		$( $rest:tt )*
	) => {
		$crate::benchmarks_iter!(
			{ I: Instance }
			{ }
			( )
			( )
			$( $rest )*
		);
	}
}

/// Same as [`benchmarks`] but for instantiable pallet declared [`frame_support::pallet`].
///
/// NOTE: For pallet declared with `decl_module!`, use [`benchmarks_instance`].
#[macro_export]
macro_rules! benchmarks_instance_pallet {
	(
		$( $rest:tt )*
	) => {
		$crate::benchmarks_iter!(
			{ I: 'static }
			{ }
			( )
			( )
			$( $rest )*
		);
	}
}

#[macro_export]
#[doc(hidden)]
macro_rules! benchmarks_iter {
	// detect and extract where clause:
	(
		{ $( $instance:ident: $instance_bound:tt )? }
		{ $( $where_clause:tt )* }
		( $( $names:tt )* )
		( $( $names_extra:tt )* )
		where_clause { where $( $where_bound:tt )* }
		$( $rest:tt )*
	) => {
		$crate::benchmarks_iter! {
			{ $( $instance: $instance_bound)? }
			{ $( $where_bound )* }
			( $( $names )* )
			( $( $names_extra )* )
			$( $rest )*
		}
	};
	// detect and extract extra tag:
	(
		{ $( $instance:ident: $instance_bound:tt )? }
		{ $( $where_clause:tt )* }
		( $( $names:tt )* )
		( $( $names_extra:tt )* )
		#[extra]
		$name:ident
		$( $rest:tt )*
	) => {
		$crate::benchmarks_iter! {
			{ $( $instance: $instance_bound )? }
			{ $( $where_clause )* }
			( $( $names )* )
			( $( $names_extra )* $name )
			$name
			$( $rest )*
		}
	};
	// mutation arm:
	(
		{ $( $instance:ident: $instance_bound:tt )? }
		{ $( $where_clause:tt )* }
		( $( $names:tt )* ) // This contains $( $( { $instance } )? $name:ident )*
		( $( $names_extra:tt )* )
		$name:ident { $( $code:tt )* }: _ ( $origin:expr $( , $arg:expr )* )
		verify $postcode:block
		$( $rest:tt )*
	) => {
		$crate::benchmarks_iter! {
			{ $( $instance: $instance_bound )? }
			{ $( $where_clause )* }
			( $( $names )* )
			( $( $names_extra )* )
			$name { $( $code )* }: $name ( $origin $( , $arg )* )
			verify $postcode
			$( $rest )*
		}
	};
	// mutation arm:
	(
		{ $( $instance:ident: $instance_bound:tt )? }
		{ $( $where_clause:tt )* }
		( $( $names:tt )* )
		( $( $names_extra:tt )* )
		$name:ident { $( $code:tt )* }: $dispatch:ident ( $origin:expr $( , $arg:expr )* )
		verify $postcode:block
		$( $rest:tt )*
	) => {
<<<<<<< HEAD
		$crate::paste::paste! {
			$crate::benchmarks_iter! {
				{ $( $instance: $instance_bound )? }
				{ $( $where_clause )* }
				( $( $names )* )
				( $( $names_extra )* )
				$name { $( $code )* }: {
					let call = Call::<
						T
						$( , $instance )?
					>:: [< new_call_variant_ $dispatch >] (
						$($arg),*
					);

					<
						Call<T $(, $instance)? > as $crate::frame_support::traits::UnfilteredDispatchable
					>::dispatch_bypass_filter(call, $origin.into())?;
				}
				verify $postcode
				$( $rest )*
=======
		$crate::benchmarks_iter! {
			{ $( $instance: $instance_bound )? }
			{ $( $where_clause )* }
			( $( $names )* )
			( $( $names_extra )* )
			$name {
				$( $code )*
				let __benchmarked_call_encoded = $crate::frame_support::codec::Encode::encode(
					&<Call<T $(, $instance )?>>::$dispatch($( $arg ),*)
				);
			}: {
				let call_decoded = <
					Call<T $(, $instance )?>
					as $crate::frame_support::codec::Decode
				>::decode(&mut &__benchmarked_call_encoded[..])
					.expect("call is encoded above, encoding must be correct");

				<
					Call<T $(, $instance)? > as $crate::frame_support::traits::UnfilteredDispatchable
				>::dispatch_bypass_filter(call_decoded, $origin.into())?;
>>>>>>> 7dcc77b9
			}
		}
	};
	// iteration arm:
	(
		{ $( $instance:ident: $instance_bound:tt )? }
		{ $( $where_clause:tt )* }
		( $( $names:tt )* )
		( $( $names_extra:tt )* )
		$name:ident { $( $code:tt )* }: $eval:block
		verify $postcode:block
		$( $rest:tt )*
	) => {
		$crate::benchmark_backend! {
			{ $( $instance: $instance_bound )? }
			$name
			{ $( $where_clause )* }
			{ }
			{ $eval }
			{ $( $code )* }
			$postcode
		}

		#[cfg(test)]
		$crate::impl_benchmark_test!(
			{ $( $where_clause )* }
			{ $( $instance: $instance_bound )? }
			$name
		);

		$crate::benchmarks_iter!(
			{ $( $instance: $instance_bound )? }
			{ $( $where_clause )* }
			( $( $names )* { $( $instance )? } $name )
			( $( $names_extra )* )
			$( $rest )*
		);
	};
	// iteration-exit arm
	(
		{ $( $instance:ident: $instance_bound:tt )? }
		{ $( $where_clause:tt )* }
		( $( $names:tt )* )
		( $( $names_extra:tt )* )
	) => {
		$crate::selected_benchmark!(
			{ $( $where_clause)* }
			{ $( $instance: $instance_bound )? }
			$( $names )*
		);
		$crate::impl_benchmark!(
			{ $( $where_clause )* }
			{ $( $instance: $instance_bound )? }
			( $( $names )* )
			( $( $names_extra ),* )
		);
	};
	// add verify block to _() format
	(
		{ $( $instance:ident: $instance_bound:tt )? }
		{ $( $where_clause:tt )* }
		( $( $names:tt )* )
		( $( $names_extra:tt )* )
		$name:ident { $( $code:tt )* }: _ ( $origin:expr $( , $arg:expr )* )
		$( $rest:tt )*
	) => {
		$crate::benchmarks_iter! {
			{ $( $instance: $instance_bound )? }
			{ $( $where_clause )* }
			( $( $names )* )
			( $( $names_extra )* )
			$name { $( $code )* }: _ ( $origin $( , $arg )* )
			verify { }
			$( $rest )*
		}
	};
	// add verify block to name() format
	(
		{ $( $instance:ident: $instance_bound:tt )? }
		{ $( $where_clause:tt )* }
		( $( $names:tt )* )
		( $( $names_extra:tt )* )
		$name:ident { $( $code:tt )* }: $dispatch:ident ( $origin:expr $( , $arg:expr )* )
		$( $rest:tt )*
	) => {
		$crate::benchmarks_iter! {
			{ $( $instance: $instance_bound )? }
			{ $( $where_clause )* }
			( $( $names )* )
			( $( $names_extra )* )
			$name { $( $code )* }: $dispatch ( $origin $( , $arg )* )
			verify { }
			$( $rest )*
		}
	};
	// add verify block to {} format
	(
		{ $( $instance:ident: $instance_bound:tt )? }
		{ $( $where_clause:tt )* }
		( $( $names:tt )* )
		( $( $names_extra:tt )* )
		$name:ident { $( $code:tt )* }: $eval:block
		$( $rest:tt )*
	) => {
		$crate::benchmarks_iter!(
			{ $( $instance: $instance_bound )? }
			{ $( $where_clause )* }
			( $( $names )* )
			( $( $names_extra )* )
			$name { $( $code )* }: $eval
			verify { }
			$( $rest )*
		);
	};
}

#[macro_export]
#[doc(hidden)]
macro_rules! benchmark_backend {
	// parsing arms
	(
		{ $( $instance:ident: $instance_bound:tt )? }
		$name:ident
		{ $( $where_clause:tt )* }
		{ $( PRE { $( $pre_parsed:tt )* } )* }
		{ $eval:block }
		{
			let $pre_id:tt : $pre_ty:ty = $pre_ex:expr;
			$( $rest:tt )*
		}
		$postcode:block
	) => {
		$crate::benchmark_backend! {
			{ $( $instance: $instance_bound )? }
			$name
			{ $( $where_clause )* }
			{
				$( PRE { $( $pre_parsed )* } )*
				PRE { $pre_id , $pre_ty , $pre_ex }
			}
			{ $eval }
			{ $( $rest )* }
			$postcode
		}
	};
	(
		{ $( $instance:ident: $instance_bound:tt )? }
		$name:ident
		{ $( $where_clause:tt )* }
		{ $( $parsed:tt )* }
		{ $eval:block }
		{
			let $param:ident in ( $param_from:expr ) .. $param_to:expr => $param_instancer:expr;
			$( $rest:tt )*
		}
		$postcode:block
	) => {
		$crate::benchmark_backend! {
			{ $( $instance: $instance_bound )? }
			$name
			{ $( $where_clause )* }
			{
				$( $parsed )*
				PARAM { $param , $param_from , $param_to , $param_instancer }
			}
			{ $eval }
			{ $( $rest )* }
			$postcode
		}
	};
	// mutation arm to look after a single tt for param_from.
	(
		{ $( $instance:ident: $instance_bound:tt )? }
		$name:ident
		{ $( $where_clause:tt )* }
		{ $( $parsed:tt )* }
		{ $eval:block }
		{
			let $param:ident in $param_from:tt .. $param_to:expr => $param_instancer:expr ;
			$( $rest:tt )*
		}
		$postcode:block
	) => {
		$crate::benchmark_backend! {
			{ $( $instance: $instance_bound )? }
			$name
			{ $( $where_clause )* }
			{ $( $parsed )* }
			{ $eval }
			{
				let $param in ( $param_from ) .. $param_to => $param_instancer;
				$( $rest )*
			}
			$postcode
		}
	};
	// mutation arm to look after the default tail of `=> ()`
	(
		{ $( $instance:ident: $instance_bound:tt )? }
		$name:ident
		{ $( $where_clause:tt )* }
		{ $( $parsed:tt )* }
		{ $eval:block }
		{
			let $param:ident in $param_from:tt .. $param_to:expr;
			$( $rest:tt )*
		}
		$postcode:block
	) => {
		$crate::benchmark_backend! {
			{ $( $instance: $instance_bound )? }
			$name
			{ $( $where_clause )* }
			{ $( $parsed )* }
			{ $eval }
			{
				let $param in $param_from .. $param_to => ();
				$( $rest )*
			}
			$postcode
		}
	};
	// mutation arm to look after `let _ =`
	(
		{ $( $instance:ident: $instance_bound:tt )? }
		$name:ident
		{ $( $where_clause:tt )* }
		{ $( $parsed:tt )* }
		{ $eval:block }
		{
			let $pre_id:tt = $pre_ex:expr;
			$( $rest:tt )*
		}
		$postcode:block
	) => {
		$crate::benchmark_backend! {
			{ $( $instance: $instance_bound )? }
			$name
			{ $( $where_clause )* }
			{ $( $parsed )* }
			{ $eval }
			{
				let $pre_id : _ = $pre_ex;
				$( $rest )*
			}
			$postcode
		}
	};
	// actioning arm
	(
		{ $( $instance:ident: $instance_bound:tt )? }
		$name:ident
		{ $( $where_clause:tt )* }
		{
			$( PRE { $pre_id:tt , $pre_ty:ty , $pre_ex:expr } )*
			$( PARAM { $param:ident , $param_from:expr , $param_to:expr , $param_instancer:expr } )*
		}
		{ $eval:block }
		{ $( $post:tt )* }
		$postcode:block
	) => {
		#[allow(non_camel_case_types)]
		struct $name;
		#[allow(unused_variables)]
		impl<T: Config $( <$instance>, $instance: $instance_bound )? >
			$crate::BenchmarkingSetup<T $(, $instance)? > for $name
			where $( $where_clause )*
		{
			fn components(&self) -> $crate::Vec<($crate::BenchmarkParameter, u32, u32)> {
				$crate::vec! [
					$(
						($crate::BenchmarkParameter::$param, $param_from, $param_to)
					),*
				]
			}

			fn instance(
				&self,
				components: &[($crate::BenchmarkParameter, u32)],
				verify: bool
			) -> Result<$crate::Box<dyn FnOnce() -> Result<(), &'static str>>, &'static str> {
				$(
					// Prepare instance
					let $param = components.iter()
						.find(|&c| c.0 == $crate::BenchmarkParameter::$param)
						.ok_or("Could not find component in benchmark preparation.")?
						.1;
				)*
				$(
					let $pre_id : $pre_ty = $pre_ex;
				)*
				$( $param_instancer ; )*
				$( $post )*

				Ok($crate::Box::new(move || -> Result<(), &'static str> {
					$eval;
					if verify {
						$postcode;
					}
					Ok(())
				}))
			}
		}
	};
}

// Creates a `SelectedBenchmark` enum implementing `BenchmarkingSetup`.
//
// Every variant must implement [`BenchmarkingSetup`].
//
// ```nocompile
//
// struct Transfer;
// impl BenchmarkingSetup for Transfer { ... }
//
// struct SetBalance;
// impl BenchmarkingSetup for SetBalance { ... }
//
// selected_benchmark!({} Transfer {} SetBalance);
// ```
#[macro_export]
#[doc(hidden)]
macro_rules! selected_benchmark {
	(
		{ $( $where_clause:tt )* }
		{ $( $instance:ident: $instance_bound:tt )? }
		$( { $( $bench_inst:ident )? } $bench:ident )*
	) => {
		// The list of available benchmarks for this pallet.
		#[allow(non_camel_case_types)]
		enum SelectedBenchmark {
			$( $bench, )*
		}

		// Allow us to select a benchmark from the list of available benchmarks.
		impl<T: Config $( <$instance>, $instance: $instance_bound )? >
			$crate::BenchmarkingSetup<T $(, $instance )? > for SelectedBenchmark
			where $( $where_clause )*
		{
			fn components(&self) -> $crate::Vec<($crate::BenchmarkParameter, u32, u32)> {
				match self {
					$(
						Self::$bench => <
							$bench as $crate::BenchmarkingSetup<T $(, $bench_inst)? >
						>::components(&$bench),
					)*
				}
			}

			fn instance(
				&self,
				components: &[($crate::BenchmarkParameter, u32)],
				verify: bool
			) -> Result<$crate::Box<dyn FnOnce() -> Result<(), &'static str>>, &'static str> {
				match self {
					$(
						Self::$bench => <
							$bench as $crate::BenchmarkingSetup<T $(, $bench_inst)? >
						>::instance(&$bench, components, verify),
					)*
				}
			}
		}
	};
}

#[macro_export]
#[doc(hidden)]
macro_rules! impl_benchmark {
	(
		{ $( $where_clause:tt )* }
		{ $( $instance:ident: $instance_bound:tt )? }
		( $( { $( $name_inst:ident )? } $name:ident )* )
		( $( $name_extra:ident ),* )
	) => {
		impl<T: Config $(<$instance>, $instance: $instance_bound )? >
			$crate::Benchmarking<$crate::BenchmarkResults> for Pallet<T $(, $instance)? >
			where T: frame_system::Config, $( $where_clause )*
		{
			fn benchmarks(extra: bool) -> $crate::Vec<&'static [u8]> {
				let mut all = $crate::vec![ $( stringify!($name).as_ref() ),* ];
				if !extra {
					let extra = [ $( stringify!($name_extra).as_ref() ),* ];
					all.retain(|x| !extra.contains(x));
				}
				all
			}

			fn run_benchmark(
				extrinsic: &[u8],
				lowest_range_values: &[u32],
				highest_range_values: &[u32],
				steps: &[u32],
				repeat: u32,
				whitelist: &[$crate::TrackedStorageKey],
				verify: bool,
			) -> Result<$crate::Vec<$crate::BenchmarkResults>, &'static str> {
				// Map the input to the selected benchmark.
				let extrinsic = $crate::sp_std::str::from_utf8(extrinsic)
					.map_err(|_| "`extrinsic` is not a valid utf8 string!")?;
				let selected_benchmark = match extrinsic {
					$( stringify!($name) => SelectedBenchmark::$name, )*
					_ => return Err("Could not find extrinsic."),
				};
				let mut results: $crate::Vec<$crate::BenchmarkResults> = $crate::Vec::new();
				if repeat == 0 {
					return Ok(results);
				}

				// Add whitelist to DB including whitelisted caller
				let mut whitelist = whitelist.to_vec();
				let whitelisted_caller_key =
					<frame_system::Account::<T> as $crate::frame_support::storage::StorageMap<_,_>>::hashed_key_for(
						$crate::whitelisted_caller::<T::AccountId>()
					);
				whitelist.push(whitelisted_caller_key.into());
				$crate::benchmarking::set_whitelist(whitelist);

				// Warm up the DB
				$crate::benchmarking::commit_db();
				$crate::benchmarking::wipe_db();

				let components = <
					SelectedBenchmark as $crate::BenchmarkingSetup<T $(, $instance)?>
				>::components(&selected_benchmark);

				let mut progress = $crate::benchmarking::current_time();
				// Default number of steps for a component.
				let mut prev_steps = 10;

				let mut repeat_benchmark = |
					repeat: u32,
					c: &[($crate::BenchmarkParameter, u32)],
					results: &mut $crate::Vec<$crate::BenchmarkResults>,
					verify: bool,
					step: u32,
					num_steps: u32,
				| -> Result<(), &'static str> {
					// Run the benchmark `repeat` times.
					for r in 0..repeat {
						// Set up the externalities environment for the setup we want to
						// benchmark.
						let closure_to_benchmark = <
							SelectedBenchmark as $crate::BenchmarkingSetup<T $(, $instance)?>
						>::instance(&selected_benchmark, c, verify)?;

						// Set the block number to at least 1 so events are deposited.
						if $crate::Zero::is_zero(&frame_system::Pallet::<T>::block_number()) {
							frame_system::Pallet::<T>::set_block_number(1u32.into());
						}

						// Commit the externalities to the database, flushing the DB cache.
						// This will enable worst case scenario for reading from the database.
						$crate::benchmarking::commit_db();

						// Reset the read/write counter so we don't count operations in the setup process.
						$crate::benchmarking::reset_read_write_count();

						if verify {
							closure_to_benchmark()?;
						} else {
							// Time the extrinsic logic.
							$crate::log::trace!(
								target: "benchmark",
								"Start Benchmark: {:?}", c
							);

							let start_pov = $crate::benchmarking::proof_size();
							let start_extrinsic = $crate::benchmarking::current_time();

							closure_to_benchmark()?;

							let finish_extrinsic = $crate::benchmarking::current_time();
							let end_pov = $crate::benchmarking::proof_size();

							// Calculate the diff caused by the benchmark.
							let elapsed_extrinsic = finish_extrinsic.saturating_sub(start_extrinsic);
							let diff_pov = match (start_pov, end_pov) {
								(Some(start), Some(end)) => end.saturating_sub(start),
								_ => Default::default(),
							};

							// Commit the changes to get proper write count
							$crate::benchmarking::commit_db();
							$crate::log::trace!(
								target: "benchmark",
								"End Benchmark: {} ns", elapsed_extrinsic
							);
							let read_write_count = $crate::benchmarking::read_write_count();
							$crate::log::trace!(
								target: "benchmark",
								"Read/Write Count {:?}", read_write_count
							);

							let time = $crate::benchmarking::current_time();
							if time.saturating_sub(progress) > 5000000000 {
								progress = $crate::benchmarking::current_time();
								$crate::log::info!(
									target: "benchmark",
									"Benchmarking {} {}/{}, run {}/{}",
									extrinsic,
									step,
									num_steps,
									r,
									repeat,
								);
							}

							// Time the storage root recalculation.
							let start_storage_root = $crate::benchmarking::current_time();
							$crate::storage_root();
							let finish_storage_root = $crate::benchmarking::current_time();
							let elapsed_storage_root = finish_storage_root - start_storage_root;

							// TODO: Fix memory allocation issue then re-enable
							// let read_and_written_keys = $crate::benchmarking::get_read_and_written_keys();
							let read_and_written_keys = Default::default();

							results.push($crate::BenchmarkResults {
								components: c.to_vec(),
								extrinsic_time: elapsed_extrinsic,
								storage_root_time: elapsed_storage_root,
								reads: read_write_count.0,
								repeat_reads: read_write_count.1,
								writes: read_write_count.2,
								repeat_writes: read_write_count.3,
								proof_size: diff_pov,
								keys: read_and_written_keys,
							});
						}

						// Wipe the DB back to the genesis state.
						$crate::benchmarking::wipe_db();
					}

					Ok(())
				};

				if components.is_empty() {
					if verify {
						// If `--verify` is used, run the benchmark once to verify it would complete.
						repeat_benchmark(1, Default::default(), &mut $crate::Vec::new(), true, 1, 1)?;
					}
					repeat_benchmark(repeat, Default::default(), &mut results, false, 1, 1)?;
				} else {
					// Select the component we will be benchmarking. Each component will be benchmarked.
					for (idx, (name, low, high)) in components.iter().enumerate() {
						// Get the number of steps for this component.
						let steps = steps.get(idx).cloned().unwrap_or(prev_steps);
						prev_steps = steps;

						// Skip this loop if steps is zero
						if steps == 0 { continue }

						let lowest = lowest_range_values.get(idx).cloned().unwrap_or(*low);
						let highest = highest_range_values.get(idx).cloned().unwrap_or(*high);

						let diff = highest - lowest;

						// Create up to `STEPS` steps for that component between high and low.
						let step_size = (diff / steps).max(1);
						let num_of_steps = diff / step_size + 1;

						for s in 0..num_of_steps {
							// This is the value we will be testing for component `name`
							let component_value = lowest + step_size * s;

							// Select the max value for all the other components.
							let c: $crate::Vec<($crate::BenchmarkParameter, u32)> = components.iter()
								.enumerate()
								.map(|(idx, (n, _, h))|
									if n == name {
										(*n, component_value)
									} else {
										(*n, *highest_range_values.get(idx).unwrap_or(h))
									}
								)
								.collect();

							if verify {
								// If `--verify` is used, run the benchmark once to verify it would complete.
								repeat_benchmark(1, &c, &mut $crate::Vec::new(), true, s, num_of_steps)?;
							}
							repeat_benchmark(repeat, &c, &mut results, false, s, num_of_steps)?;
						}
					}
				}
				return Ok(results);
			}
		}

		/// Test a particular benchmark by name.
		///
		/// This isn't called `test_benchmark_by_name` just in case some end-user eventually
		/// writes a benchmark, itself called `by_name`; the function would be shadowed in
		/// that case.
		///
		/// This is generally intended to be used by child test modules such as those created
		/// by the `impl_benchmark_test_suite` macro. However, it is not an error if a pallet
		/// author chooses not to implement benchmarks.
		#[cfg(test)]
		#[allow(unused)]
		fn test_bench_by_name<T>(name: &[u8]) -> Result<(), &'static str>
		where
			T: Config + frame_system::Config, $( $where_clause )*
		{
			let name = $crate::sp_std::str::from_utf8(name)
				.map_err(|_| "`name` is not a valid utf8 string!")?;
			match name {
				$( stringify!($name) => {
					$crate::paste::paste! { [< test_benchmark_ $name >]::<T>() }
				} )*
				_ => Err("Could not find test for requested benchmark."),
			}
		}
	};
}

// This creates a unit test for one benchmark of the main benchmark macro.
// It runs the benchmark using the `high` and `low` value for each component
// and ensure that everything completes successfully.
#[macro_export]
#[doc(hidden)]
macro_rules! impl_benchmark_test {
	(
		{ $( $where_clause:tt )* }
		{ $( $instance:ident: $instance_bound:tt )? }
		$name:ident
	) => {
		$crate::paste::item! {
			fn [<test_benchmark_ $name>] <T: Config > () -> Result<(), &'static str>
				where T: frame_system::Config, $( $where_clause )*
			{
				let selected_benchmark = SelectedBenchmark::$name;
				let components = <
					SelectedBenchmark as $crate::BenchmarkingSetup<T, _>
				>::components(&selected_benchmark);

				let execute_benchmark = |
					c: $crate::Vec<($crate::BenchmarkParameter, u32)>
				| -> Result<(), &'static str> {
					// Set up the benchmark, return execution + verification function.
					let closure_to_verify = <
						SelectedBenchmark as $crate::BenchmarkingSetup<T, _>
					>::instance(&selected_benchmark, &c, true)?;

					// Set the block number to at least 1 so events are deposited.
					if $crate::Zero::is_zero(&frame_system::Pallet::<T>::block_number()) {
						frame_system::Pallet::<T>::set_block_number(1u32.into());
					}

					// Run execution + verification
					closure_to_verify()?;

					// Reset the state
					$crate::benchmarking::wipe_db();

					Ok(())
				};

				if components.is_empty() {
					execute_benchmark(Default::default())?;
				} else {
					for (_, (name, low, high)) in components.iter().enumerate() {
						// Test only the low and high value, assuming values in the middle won't break
						for component_value in $crate::vec![low, high] {
							// Select the max value for all the other components.
							let c: $crate::Vec<($crate::BenchmarkParameter, u32)> = components.iter()
								.enumerate()
								.map(|(_, (n, _, h))|
									if n == name {
										(*n, *component_value)
									} else {
										(*n, *h)
									}
								)
								.collect();

							execute_benchmark(c)?;
						}
					}
				}
				Ok(())
			}
		}
	};
}

/// This creates a test suite which runs the module's benchmarks.
///
/// When called in `pallet_example` as
///
/// ```rust,ignore
/// impl_benchmark_test_suite!(Pallet, crate::tests::new_test_ext(), crate::tests::Test);
/// ```
///
/// It expands to the equivalent of:
///
/// ```rust,ignore
/// #[cfg(test)]
/// mod tests {
/// 	use super::*;
/// 	use crate::tests::{new_test_ext, Test};
/// 	use frame_support::assert_ok;
///
/// 	#[test]
/// 	fn test_benchmarks() {
/// 		new_test_ext().execute_with(|| {
/// 			assert_ok!(test_benchmark_accumulate_dummy::<Test>());
/// 			assert_ok!(test_benchmark_set_dummy::<Test>());
/// 			assert_ok!(test_benchmark_another_set_dummy::<Test>());
/// 			assert_ok!(test_benchmark_sort_vector::<Test>());
/// 		});
/// 	}
/// }
/// ```
///
/// ## Arguments
///
/// The first argument, `module`, must be the path to this crate's module.
///
/// The second argument, `new_test_ext`, must be a function call which returns either a
/// `sp_io::TestExternalities`, or some other type with a similar interface.
///
/// Note that this function call is _not_ evaluated at compile time, but is instead copied textually
/// into each appropriate invocation site.
///
/// The third argument, `test`, must be the path to the runtime. The item to which this must refer
/// will generally take the form:
///
/// ```rust,ignore
/// frame_support::construct_runtime!(
/// 	pub enum Test where ...
/// 	{ ... }
/// );
/// ```
///
/// There is an optional fourth argument, with keyword syntax: `benchmarks_path = path_to_benchmarks_invocation`.
/// In the typical case in which this macro is in the same module as the `benchmarks!` invocation,
/// you don't need to supply this. However, if the `impl_benchmark_test_suite!` invocation is in a
/// different module than the `benchmarks!` invocation, then you should provide the path to the
/// module containing the `benchmarks!` invocation:
///
/// ```rust,ignore
/// mod benches {
/// 	benchmarks!{
/// 		...
/// 	}
/// }
///
/// mod tests {
/// 	// because of macro syntax limitations, neither Pallet nor benches can be paths, but both have
/// 	// to be idents in the scope of `impl_benchmark_test_suite`.
/// 	use crate::{benches, Pallet};
///
/// 	impl_benchmark_test_suite!(Pallet, new_test_ext(), Test, benchmarks_path = benches);
///
/// 	// new_test_ext and the Test item are defined later in this module
/// }
/// ```
///
/// There is an optional fifth argument, with keyword syntax: `extra = true` or `extra = false`.
/// By default, this generates a test suite which iterates over all benchmarks, including those
/// marked with the `#[extra]` annotation. Setting `extra = false` excludes those.
///
/// There is an optional sixth argument, with keyword syntax: `exec_name = custom_exec_name`.
/// By default, this macro uses `execute_with` for this parameter. This argument, if set, is subject
/// to these restrictions:
///
/// - It must be the name of a method applied to the output of the `new_test_ext` argument.
/// - That method must have a signature capable of receiving a single argument of the form `impl FnOnce()`.
// ## Notes (not for rustdoc)
//
// The biggest challenge for this macro is communicating the actual test functions to be run. We
// can't just build an array of function pointers to each test function and iterate over it, because
// the test functions are parameterized by the `Test` type. That's incompatible with
// monomorphization: if it were legal, then even if the compiler detected and monomorphized the
// functions into only the types of the callers, which implementation would the function pointer
// point to? There would need to be some kind of syntax for selecting the destination of the pointer
// according to a generic argument, and in general it would be a huge mess and not worth it.
//
// Instead, we're going to steal a trick from `fn run_benchmark`: generate a function which is
// itself parametrized by `Test`, which accepts a `&[u8]` parameter containing the name of the
// benchmark, and dispatches based on that to the appropriate real test implementation. Then, we can
// just iterate over the `Benchmarking::benchmarks` list to run the actual implementations.
#[macro_export]
macro_rules! impl_benchmark_test_suite {
	// user might or might not have set some keyword arguments; set the defaults
	//
	// The weird syntax indicates that `rest` comes only after a comma, which is otherwise optional
	(
		$bench_module:ident,
		$new_test_ext:expr,
		$test:path
		$(, $( $rest:tt )* )?
	) => {
		impl_benchmark_test_suite!(
			@selected:
				$bench_module,
				$new_test_ext,
				$test,
				benchmarks_path = super,
				extra = true,
				exec_name = execute_with,
			@user:
				$( $( $rest )* )?
		);
	};
	// pick off the benchmarks_path keyword argument
	(
		@selected:
			$bench_module:ident,
			$new_test_ext:expr,
			$test:path,
			benchmarks_path = $old:ident,
			extra = $extra:expr,
			exec_name = $exec_name:ident,
		@user:
			benchmarks_path = $benchmarks_path:ident
			$(, $( $rest:tt )* )?
	) => {
		impl_benchmark_test_suite!(
			@selected:
				$bench_module,
				$new_test_ext,
				$test,
				benchmarks_path = $benchmarks_path,
				extra = $extra,
				exec_name = $exec_name,
			@user:
				$( $( $rest )* )?
		);
	};
	// pick off the extra keyword argument
	(
		@selected:
			$bench_module:ident,
			$new_test_ext:expr,
			$test:path,
			benchmarks_path = $benchmarks_path:ident,
			extra = $old:expr,
			exec_name = $exec_name:ident,
		@user:
			extra = $extra:expr
			$(, $( $rest:tt )* )?
	) => {
		impl_benchmark_test_suite!(
			@selected:
				$bench_module,
				$new_test_ext,
				$test,
				benchmarks_path = $benchmarks_path,
				extra = $extra,
				exec_name = $exec_name,
			@user:
				$( $( $rest )* )?
		);
	};
	// pick off the exec_name keyword argument
	(
		@selected:
			$bench_module:ident,
			$new_test_ext:expr,
			$test:path,
			benchmarks_path = $benchmarks_path:ident,
			extra = $extra:expr,
			exec_name = $old:ident,
		@user:
			exec_name = $exec_name:ident
			$(, $( $rest:tt )* )?
	) => {
		impl_benchmark_test_suite!(
			@selected:
				$bench_module,
				$new_test_ext,
				$test,
				benchmarks_path = $benchmarks_path,
				extra = $extra,
				exec_name = $exec_name,
			@user:
				$( $( $rest )* )?
		);
	};
	// all options set; nothing else in user-provided keyword arguments
	(
		@selected:
			$bench_module:ident,
			$new_test_ext:expr,
			$test:path,
			benchmarks_path = $path_to_benchmarks_invocation:ident,
			extra = $extra:expr,
			exec_name = $exec_name:ident,
		@user:
			$(,)?
	) => {
		#[cfg(test)]
		mod benchmark_tests {
			use $path_to_benchmarks_invocation::test_bench_by_name;
			use super::$bench_module;

			#[test]
			fn test_benchmarks() {
				$new_test_ext.$exec_name(|| {
					use $crate::Benchmarking;

					let mut anything_failed = false;
					println!("failing benchmark tests:");
					for benchmark_name in $bench_module::<$test>::benchmarks($extra) {
						match std::panic::catch_unwind(|| test_bench_by_name::<$test>(benchmark_name)) {
							Err(err) => {
								println!("{}: {:?}", String::from_utf8_lossy(benchmark_name), err);
								anything_failed = true;
							},
							Ok(Err(err)) => {
								println!("{}: {}", String::from_utf8_lossy(benchmark_name), err);
								anything_failed = true;
							},
							Ok(Ok(_)) => (),
						}
					}
					assert!(!anything_failed);
				});
			}
		}
	};
}

/// show error message and debugging info for the case of an error happening
/// during a benchmark
pub fn show_benchmark_debug_info(
	instance_string: &[u8],
	benchmark: &[u8],
	lowest_range_values: &sp_std::prelude::Vec<u32>,
	highest_range_values: &sp_std::prelude::Vec<u32>,
	steps: &sp_std::prelude::Vec<u32>,
	repeat: &u32,
	verify: &bool,
	error_message: &str,
) -> sp_runtime::RuntimeString {
	sp_runtime::format_runtime_string!(
		"\n* Pallet: {}\n\
		* Benchmark: {}\n\
		* Lowest_range_values: {:?}\n\
		* Highest_range_values: {:?}\n\
		* Steps: {:?}\n\
		* Repeat: {:?}\n\
		* Verify: {:?}\n\
		* Error message: {}",
		sp_std::str::from_utf8(instance_string)
			.expect("it's all just strings ran through the wasm interface. qed"),
		sp_std::str::from_utf8(benchmark)
			.expect("it's all just strings ran through the wasm interface. qed"),
		lowest_range_values,
		highest_range_values,
		steps,
		repeat,
		verify,
		error_message,
	)
}

/// This macro adds pallet benchmarks to a `Vec<BenchmarkBatch>` object.
///
/// First create an object that holds in the input parameters for the benchmark:
///
/// ```ignore
/// let params = (&config, &whitelist);
/// ```
///
/// The `whitelist` is a parameter you pass to control the DB read/write tracking.
/// We use a vector of [TrackedStorageKey](./struct.TrackedStorageKey.html), which is a simple struct used to set
/// if a key has been read or written to.
///
/// For values that should be skipped entirely, we can just pass `key.into()`. For example:
///
/// ```
/// use frame_benchmarking::TrackedStorageKey;
/// let whitelist: Vec<TrackedStorageKey> = vec![
/// 	// Block Number
/// 	hex_literal::hex!("26aa394eea5630e07c48ae0c9558cef702a5c1b19ab7a04f536c519aca4983ac").to_vec().into(),
/// 	// Total Issuance
/// 	hex_literal::hex!("c2261276cc9d1f8598ea4b6a74b15c2f57c875e4cff74148e4628f264b974c80").to_vec().into(),
/// 	// Execution Phase
/// 	hex_literal::hex!("26aa394eea5630e07c48ae0c9558cef7ff553b5a9862a516939d82b3d3d8661a").to_vec().into(),
/// 	// Event Count
/// 	hex_literal::hex!("26aa394eea5630e07c48ae0c9558cef70a98fdbe9ce6c55837576c60c7af3850").to_vec().into(),
/// ];
/// ```
///
/// Then define a mutable local variable to hold your `BenchmarkBatch` object:
///
/// ```ignore
/// let mut batches = Vec::<BenchmarkBatch>::new();
/// ````
///
/// Then add the pallets you want to benchmark to this object, using their crate name and generated
/// module struct:
///
/// ```ignore
/// add_benchmark!(params, batches, pallet_balances, Balances);
/// add_benchmark!(params, batches, pallet_session, SessionBench::<Runtime>);
/// add_benchmark!(params, batches, frame_system, SystemBench::<Runtime>);
/// ...
/// ```
///
/// At the end of `dispatch_benchmark`, you should return this batches object.
///
/// In the case where you have multiple instances of a pallet that you need to separately benchmark,
/// the name of your module struct will be used as a suffix to your outputted weight file. For
/// example:
///
/// ```ignore
/// add_benchmark!(params, batches, pallet_balances, Balances); // pallet_balances.rs
/// add_benchmark!(params, batches, pallet_collective, Council); // pallet_collective_council.rs
/// add_benchmark!(params, batches, pallet_collective, TechnicalCommittee); // pallet_collective_technical_committee.rs
/// ```
///
/// You can manipulate this suffixed string by using a type alias if needed. For example:
///
/// ```ignore
/// type Council2 = TechnicalCommittee;
/// add_benchmark!(params, batches, pallet_collective, Council2); // pallet_collective_council_2.rs
/// ```

#[macro_export]
macro_rules! add_benchmark {
	( $params:ident, $batches:ident, $name:path, $( $location:tt )* ) => (
		let name_string = stringify!($name).as_bytes();
		let instance_string = stringify!( $( $location )* ).as_bytes();
		let (config, whitelist) = $params;
		let $crate::BenchmarkConfig {
			pallet,
			benchmark,
			lowest_range_values,
			highest_range_values,
			steps,
			repeat,
			verify,
			extra,
		} = config;
		if &pallet[..] == &name_string[..] || &pallet[..] == &b"*"[..] {
			if &pallet[..] == &b"*"[..] || &benchmark[..] == &b"*"[..] {
				for benchmark in $( $location )*::benchmarks(*extra).into_iter() {
					$batches.push($crate::BenchmarkBatch {
						pallet: name_string.to_vec(),
						instance: instance_string.to_vec(),
						benchmark: benchmark.to_vec(),
						results: $( $location )*::run_benchmark(
							benchmark,
							&lowest_range_values[..],
							&highest_range_values[..],
							&steps[..],
							*repeat,
							whitelist,
							*verify,
						).map_err(|e| {
							$crate::show_benchmark_debug_info(
								instance_string,
								benchmark,
								lowest_range_values,
								highest_range_values,
								steps,
								repeat,
								verify,
								e,
							)
						})?,
					});
				}
			} else {
				$batches.push($crate::BenchmarkBatch {
					pallet: name_string.to_vec(),
					instance: instance_string.to_vec(),
					benchmark: benchmark.clone(),
					results: $( $location )*::run_benchmark(
						&benchmark[..],
						&lowest_range_values[..],
						&highest_range_values[..],
						&steps[..],
						*repeat,
						whitelist,
						*verify,
					).map_err(|e| {
						$crate::show_benchmark_debug_info(
							instance_string,
							benchmark,
							lowest_range_values,
							highest_range_values,
							steps,
							repeat,
							verify,
							e,
						)
					})?,
				});
			}
		}
	)
}<|MERGE_RESOLUTION|>--- conflicted
+++ resolved
@@ -297,49 +297,36 @@
 		verify $postcode:block
 		$( $rest:tt )*
 	) => {
-<<<<<<< HEAD
 		$crate::paste::paste! {
 			$crate::benchmarks_iter! {
 				{ $( $instance: $instance_bound )? }
 				{ $( $where_clause )* }
 				( $( $names )* )
 				( $( $names_extra )* )
-				$name { $( $code )* }: {
-					let call = Call::<
+				$name {
+					$( $code )*
+					let __call = Call::<
 						T
 						$( , $instance )?
 					>:: [< new_call_variant_ $dispatch >] (
 						$($arg),*
 					);
+					let __benchmarked_call_encoded = $crate::frame_support::codec::Encode::encode(
+						&__call
+					);
+				}: {
+					let call_decoded = <
+						Call<T $(, $instance )?>
+						as $crate::frame_support::codec::Decode
+					>::decode(&mut &__benchmarked_call_encoded[..])
+						.expect("call is encoded above, encoding must be correct");
 
 					<
 						Call<T $(, $instance)? > as $crate::frame_support::traits::UnfilteredDispatchable
-					>::dispatch_bypass_filter(call, $origin.into())?;
+					>::dispatch_bypass_filter(call_decoded, $origin.into())?;
 				}
 				verify $postcode
 				$( $rest )*
-=======
-		$crate::benchmarks_iter! {
-			{ $( $instance: $instance_bound )? }
-			{ $( $where_clause )* }
-			( $( $names )* )
-			( $( $names_extra )* )
-			$name {
-				$( $code )*
-				let __benchmarked_call_encoded = $crate::frame_support::codec::Encode::encode(
-					&<Call<T $(, $instance )?>>::$dispatch($( $arg ),*)
-				);
-			}: {
-				let call_decoded = <
-					Call<T $(, $instance )?>
-					as $crate::frame_support::codec::Decode
-				>::decode(&mut &__benchmarked_call_encoded[..])
-					.expect("call is encoded above, encoding must be correct");
-
-				<
-					Call<T $(, $instance)? > as $crate::frame_support::traits::UnfilteredDispatchable
-				>::dispatch_bypass_filter(call_decoded, $origin.into())?;
->>>>>>> 7dcc77b9
 			}
 		}
 	};
