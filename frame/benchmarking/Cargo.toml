--- conflicted
+++ resolved
@@ -22,16 +22,6 @@
 frame-support = { version = "4.0.0-dev", default-features = false, path = "../support" }
 frame-system = { version = "4.0.0-dev", default-features = false, path = "../system" }
 sp-api = { version = "4.0.0-dev", default-features = false, path = "../../primitives/api" }
-<<<<<<< HEAD
-sp-application-crypto = { version = "6.0.0", default-features = false, path = "../../primitives/application-crypto" }
-sp-core = { version = "6.0.0", default-features = false, path = "../../primitives/core" }
-sp-io = { version = "6.0.0", default-features = false, path = "../../primitives/io" }
-sp-runtime = { version = "6.0.0", default-features = false, path = "../../primitives/runtime" }
-sp-runtime-interface = { version = "6.0.0", default-features = false, path = "../../primitives/runtime-interface" }
-sp-std = { version = "4.0.0", default-features = false, path = "../../primitives/std" }
-sp-storage = { version = "6.0.0", default-features = false, path = "../../primitives/storage" }
-futures = "0.3.21"
-=======
 sp-application-crypto = { version = "7.0.0", default-features = false, path = "../../primitives/application-crypto" }
 sp-core = { version = "7.0.0", default-features = false, path = "../../primitives/core" }
 sp-io = { version = "7.0.0", default-features = false, path = "../../primitives/io" }
@@ -39,7 +29,7 @@
 sp-runtime-interface = { version = "7.0.0", default-features = false, path = "../../primitives/runtime-interface" }
 sp-std = { version = "5.0.0", default-features = false, path = "../../primitives/std" }
 sp-storage = { version = "7.0.0", default-features = false, path = "../../primitives/storage" }
->>>>>>> cb4f2491
+futures = "0.3.21"
 
 [dev-dependencies]
 array-bytes = "4.1"
