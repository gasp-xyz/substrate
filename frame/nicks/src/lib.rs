--- conflicted
+++ resolved
@@ -131,11 +131,7 @@
 		/// ## Complexity
 		/// - O(1).
 		#[pallet::call_index(0)]
-<<<<<<< HEAD
-		#[pallet::weight(50_000_000)]
-=======
 		#[pallet::weight({50_000_000})]
->>>>>>> 3bb3882c
 		pub fn set_name(origin: OriginFor<T>, name: Vec<u8>) -> DispatchResult {
 			let sender = ensure_signed(origin)?;
 
@@ -164,11 +160,7 @@
 		/// ## Complexity
 		/// - O(1).
 		#[pallet::call_index(1)]
-<<<<<<< HEAD
-		#[pallet::weight(70_000_000)]
-=======
 		#[pallet::weight({70_000_000})]
->>>>>>> 3bb3882c
 		pub fn clear_name(origin: OriginFor<T>) -> DispatchResult {
 			let sender = ensure_signed(origin)?;
 
@@ -191,11 +183,7 @@
 		/// ## Complexity
 		/// - O(1).
 		#[pallet::call_index(2)]
-<<<<<<< HEAD
-		#[pallet::weight(70_000_000)]
-=======
 		#[pallet::weight({70_000_000})]
->>>>>>> 3bb3882c
 		pub fn kill_name(origin: OriginFor<T>, target: AccountIdLookupOf<T>) -> DispatchResult {
 			T::ForceOrigin::ensure_origin(origin)?;
 
@@ -219,11 +207,7 @@
 		/// ## Complexity
 		/// - O(1).
 		#[pallet::call_index(3)]
-<<<<<<< HEAD
-		#[pallet::weight(70_000_000)]
-=======
 		#[pallet::weight({70_000_000})]
->>>>>>> 3bb3882c
 		pub fn force_name(
 			origin: OriginFor<T>,
 			target: AccountIdLookupOf<T>,
