--- conflicted
+++ resolved
@@ -1154,14 +1154,6 @@
 			assert_eq!(
 				multi_phase_events(),
 				vec![
-<<<<<<< HEAD
-					Event::SignedPhaseStarted { round: 1 },
-					Event::SolutionStored { compute: ElectionCompute::Signed, prev_ejected: false },
-					Event::SolutionStored { compute: ElectionCompute::Signed, prev_ejected: false },
-					Event::SolutionStored { compute: ElectionCompute::Signed, prev_ejected: false },
-					Event::Rewarded { account: 100, value: 7 },
-					Event::UnsignedPhaseStarted { round: 1 }
-=======
 					Event::PhaseTransitioned { from: Phase::Off, to: Phase::Signed, round: 1 },
 					Event::SolutionStored {
 						compute: ElectionCompute::Signed,
@@ -1184,7 +1176,6 @@
 						to: Phase::Unsigned((true, 25)),
 						round: 1
 					},
->>>>>>> 18bb7c7c
 				]
 			);
 		})
