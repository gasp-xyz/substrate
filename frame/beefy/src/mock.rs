// This file is part of Substrate.

// Copyright (C) Parity Technologies (UK) Ltd.
// SPDX-License-Identifier: Apache-2.0

// Licensed under the Apache License, Version 2.0 (the "License");
// you may not use this file except in compliance with the License.
// You may obtain a copy of the License at
//
// 	http://www.apache.org/licenses/LICENSE-2.0
//
// Unless required by applicable law or agreed to in writing, software
// distributed under the License is distributed on an "AS IS" BASIS,
// WITHOUT WARRANTIES OR CONDITIONS OF ANY KIND, either express or implied.
// See the License for the specific language governing permissions and
// limitations under the License.

use std::vec;

use frame_election_provider_support::{onchain, SequentialPhragmen};
use frame_support::{
	construct_runtime, parameter_types,
	sp_io::TestExternalities,
	traits::{
		ConstU16, ConstU32, ConstU64, GenesisBuild, KeyOwnerProofSystem, OnFinalize, OnInitialize,
	},
	BasicExternalities,
};
use pallet_session::historical as pallet_session_historical;
use sp_core::{crypto::KeyTypeId, ConstU128, H256};
use sp_runtime::{
	app_crypto::ecdsa::Public,
	curve::PiecewiseLinear,
	impl_opaque_keys,
	testing::{Header, TestXt},
	traits::{BlakeTwo256, IdentityLookup, OpaqueKeys},
	Perbill,
};
use sp_staking::{EraIndex, SessionIndex};

use crate as pallet_beefy;

pub use sp_consensus_beefy::{
	crypto::{AuthorityId as BeefyId, AuthoritySignature as BeefySignature},
	ConsensusLog, EquivocationProof, BEEFY_ENGINE_ID,
};

impl_opaque_keys! {
	pub struct MockSessionKeys {
		pub dummy: pallet_beefy::Pallet<Test>,
	}
}

type UncheckedExtrinsic = frame_system::mocking::MockUncheckedExtrinsic<Test>;
type Block = frame_system::mocking::MockBlock<Test>;

construct_runtime!(
	pub enum Test where
		Block = Block,
		NodeBlock = Block,
		UncheckedExtrinsic = UncheckedExtrinsic,
	{
		System: frame_system,
		Authorship: pallet_authorship,
		Timestamp: pallet_timestamp,
		Balances: pallet_balances,
		Beefy: pallet_beefy,
		Staking: pallet_staking,
		Session: pallet_session,
		Offences: pallet_offences,
		Historical: pallet_session_historical,
	}
);

impl frame_system::Config for Test {
	type BaseCallFilter = frame_support::traits::Everything;
	type BlockWeights = ();
	type BlockLength = ();
	type DbWeight = ();
	type RuntimeOrigin = RuntimeOrigin;
	type Index = u64;
	type BlockNumber = u64;
	type Hash = H256;
	type RuntimeCall = RuntimeCall;
	type Hashing = BlakeTwo256;
	type AccountId = u64;
	type Lookup = IdentityLookup<Self::AccountId>;
	type Header = Header;
	type RuntimeEvent = RuntimeEvent;
	type BlockHashCount = ConstU64<250>;
	type Version = ();
	type PalletInfo = PalletInfo;
	type AccountData = pallet_balances::AccountData<u128>;
	type OnNewAccount = ();
	type OnKilledAccount = ();
	type SystemWeightInfo = ();
	type SS58Prefix = ConstU16<42>;
	type OnSetCode = ();
	type MaxConsumers = ConstU32<16>;
}

impl<C> frame_system::offchain::SendTransactionTypes<C> for Test
where
	RuntimeCall: From<C>,
{
	type OverarchingCall = RuntimeCall;
	type Extrinsic = TestXt<RuntimeCall, ()>;
}

parameter_types! {
	pub const Period: u64 = 1;
	pub const ReportLongevity: u64 =
		BondingDuration::get() as u64 * SessionsPerEra::get() as u64 * Period::get();
	pub const MaxSetIdSessionEntries: u32 = BondingDuration::get() * SessionsPerEra::get();
}

impl pallet_beefy::Config for Test {
	type BeefyId = BeefyId;
	type MaxAuthorities = ConstU32<100>;
	type MaxSetIdSessionEntries = MaxSetIdSessionEntries;
	type OnNewValidatorSet = ();
	type WeightInfo = ();
	type KeyOwnerProof = <Historical as KeyOwnerProofSystem<(KeyTypeId, BeefyId)>>::Proof;
	type EquivocationReportSystem =
		super::EquivocationReportSystem<Self, Offences, Historical, ReportLongevity>;
}

parameter_types! {
	pub const DisabledValidatorsThreshold: Perbill = Perbill::from_percent(33);
}

impl pallet_session::Config for Test {
	type RuntimeEvent = RuntimeEvent;
	type ValidatorId = u64;
	type ValidatorIdOf = pallet_staking::StashOf<Self>;
	type ShouldEndSession = pallet_session::PeriodicSessions<ConstU64<1>, ConstU64<0>>;
	type NextSessionRotation = pallet_session::PeriodicSessions<ConstU64<1>, ConstU64<0>>;
	type SessionManager = pallet_session::historical::NoteHistoricalRoot<Self, Staking>;
	type SessionHandler = <MockSessionKeys as OpaqueKeys>::KeyTypeIdProviders;
	type Keys = MockSessionKeys;
	type WeightInfo = ();
}

impl pallet_session::historical::Config for Test {
	type FullIdentification = pallet_staking::Exposure<u64, u128>;
	type FullIdentificationOf = pallet_staking::ExposureOf<Self>;
}

impl pallet_authorship::Config for Test {
	type FindAuthor = ();
	type EventHandler = ();
}

impl pallet_balances::Config for Test {
	type MaxLocks = ();
	type MaxReserves = ();
	type ReserveIdentifier = [u8; 8];
	type Balance = u128;
	type DustRemoval = ();
	type RuntimeEvent = RuntimeEvent;
	type ExistentialDeposit = ConstU128<1>;
	type AccountStore = System;
	type WeightInfo = ();
<<<<<<< HEAD
=======
	type HoldIdentifier = ();
	type MaxHolds = ();
	type FreezeIdentifier = ();
	type MaxFreezes = ();
>>>>>>> 3bb3882c
}

impl pallet_timestamp::Config for Test {
	type Moment = u64;
	type OnTimestampSet = ();
	type MinimumPeriod = ConstU64<3>;
	type WeightInfo = ();
}

pallet_staking_reward_curve::build! {
	const REWARD_CURVE: PiecewiseLinear<'static> = curve!(
		min_inflation: 0_025_000u64,
		max_inflation: 0_100_000,
		ideal_stake: 0_500_000,
		falloff: 0_050_000,
		max_piece_count: 40,
		test_precision: 0_005_000,
	);
}

parameter_types! {
	pub const SessionsPerEra: SessionIndex = 3;
	pub const BondingDuration: EraIndex = 3;
	pub const RewardCurve: &'static PiecewiseLinear<'static> = &REWARD_CURVE;
	pub const OffendingValidatorsThreshold: Perbill = Perbill::from_percent(17);
}

pub struct OnChainSeqPhragmen;
impl onchain::Config for OnChainSeqPhragmen {
	type System = Test;
	type Solver = SequentialPhragmen<u64, Perbill>;
	type DataProvider = Staking;
	type WeightInfo = ();
	type MaxWinners = ConstU32<100>;
	type VotersBound = ConstU32<{ u32::MAX }>;
	type TargetsBound = ConstU32<{ u32::MAX }>;
}

impl pallet_staking::Config for Test {
	type MaxNominations = ConstU32<16>;
	type RewardRemainder = ();
	type CurrencyToVote = frame_support::traits::SaturatingCurrencyToVote;
	type RuntimeEvent = RuntimeEvent;
	type Currency = Balances;
	type CurrencyBalance = <Self as pallet_balances::Config>::Balance;
	type Slash = ();
	type Reward = ();
	type SessionsPerEra = SessionsPerEra;
	type BondingDuration = BondingDuration;
	type SlashDeferDuration = ();
	type AdminOrigin = frame_system::EnsureRoot<Self::AccountId>;
	type SessionInterface = Self;
	type UnixTime = pallet_timestamp::Pallet<Test>;
	type EraPayout = pallet_staking::ConvertCurve<RewardCurve>;
	type MaxNominatorRewardedPerValidator = ConstU32<64>;
	type OffendingValidatorsThreshold = OffendingValidatorsThreshold;
	type NextNewSession = Session;
	type ElectionProvider = onchain::OnChainExecution<OnChainSeqPhragmen>;
	type GenesisElectionProvider = Self::ElectionProvider;
	type VoterList = pallet_staking::UseNominatorsAndValidatorsMap<Self>;
	type TargetList = pallet_staking::UseValidatorsMap<Self>;
	type MaxUnlockingChunks = ConstU32<32>;
	type HistoryDepth = ConstU32<84>;
	type OnStakerSlash = ();
	type BenchmarkingConfig = pallet_staking::TestBenchmarkingConfig;
	type WeightInfo = ();
}

impl pallet_offences::Config for Test {
	type RuntimeEvent = RuntimeEvent;
	type IdentificationTuple = pallet_session::historical::IdentificationTuple<Self>;
	type OnOffenceHandler = Staking;
}

// Note, that we can't use `UintAuthorityId` here. Reason is that the implementation
// of `to_public_key()` assumes, that a public key is 32 bytes long. This is true for
// ed25519 and sr25519 but *not* for ecdsa. A compressed ecdsa public key is 33 bytes,
// with the first one containing information to reconstruct the uncompressed key.
pub fn mock_beefy_id(id: u8) -> BeefyId {
	let mut buf: [u8; 33] = [id; 33];
	// Set to something valid.
	buf[0] = 0x02;
	let pk = Public::from_raw(buf);
	BeefyId::from(pk)
}

pub fn mock_authorities(vec: Vec<u8>) -> Vec<BeefyId> {
	vec.into_iter().map(|id| mock_beefy_id(id)).collect()
}

pub fn new_test_ext(ids: Vec<u8>) -> TestExternalities {
	new_test_ext_raw_authorities(mock_authorities(ids))
}

pub fn new_test_ext_raw_authorities(authorities: Vec<BeefyId>) -> TestExternalities {
	let mut t = frame_system::GenesisConfig::default().build_storage::<Test>().unwrap();

	let balances: Vec<_> = (0..authorities.len()).map(|i| (i as u64, 10_000_000)).collect();

	pallet_balances::GenesisConfig::<Test> { balances }
		.assimilate_storage(&mut t)
		.unwrap();

	let session_keys: Vec<_> = authorities
		.iter()
		.enumerate()
		.map(|(i, k)| (i as u64, i as u64, MockSessionKeys { dummy: k.clone() }))
		.collect();

	BasicExternalities::execute_with_storage(&mut t, || {
		for (ref id, ..) in &session_keys {
			frame_system::Pallet::<Test>::inc_providers(id);
		}
	});

	pallet_session::GenesisConfig::<Test> { keys: session_keys }
		.assimilate_storage(&mut t)
		.unwrap();

	// controllers are the index + 1000
	let stakers: Vec<_> = (0..authorities.len())
		.map(|i| {
			(i as u64, i as u64 + 1000, 10_000, pallet_staking::StakerStatus::<u64>::Validator)
		})
		.collect();

	let staking_config = pallet_staking::GenesisConfig::<Test> {
		stakers,
		validator_count: 2,
		force_era: pallet_staking::Forcing::ForceNew,
		minimum_validator_count: 0,
		invulnerables: vec![],
		..Default::default()
	};

	staking_config.assimilate_storage(&mut t).unwrap();

	t.into()
}

pub fn start_session(session_index: SessionIndex) {
	for i in Session::current_index()..session_index {
		System::on_finalize(System::block_number());
		Session::on_finalize(System::block_number());
		Staking::on_finalize(System::block_number());
		Beefy::on_finalize(System::block_number());

		let parent_hash = if System::block_number() > 1 {
			let hdr = System::finalize();
			hdr.hash()
		} else {
			System::parent_hash()
		};

		System::reset_events();
		System::initialize(&(i as u64 + 1), &parent_hash, &Default::default());
		System::set_block_number((i + 1).into());
		Timestamp::set_timestamp(System::block_number() * 6000);

		System::on_initialize(System::block_number());
		Session::on_initialize(System::block_number());
		Staking::on_initialize(System::block_number());
		Beefy::on_initialize(System::block_number());
	}

	assert_eq!(Session::current_index(), session_index);
}

pub fn start_era(era_index: EraIndex) {
	start_session((era_index * 3).into());
	assert_eq!(Staking::current_era(), Some(era_index));
}<|MERGE_RESOLUTION|>--- conflicted
+++ resolved
@@ -161,13 +161,10 @@
 	type ExistentialDeposit = ConstU128<1>;
 	type AccountStore = System;
 	type WeightInfo = ();
-<<<<<<< HEAD
-=======
 	type HoldIdentifier = ();
 	type MaxHolds = ();
 	type FreezeIdentifier = ();
 	type MaxFreezes = ();
->>>>>>> 3bb3882c
 }
 
 impl pallet_timestamp::Config for Test {
