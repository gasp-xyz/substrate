--- conflicted
+++ resolved
@@ -14,13 +14,8 @@
 
 [dependencies]
 codec = { package = "parity-scale-codec", version = "3.2.2", default-features = false, features = ["derive", "max-encoded-len"] }
-<<<<<<< HEAD
-enumflags2 = { version = "0.7.4" }
-scale-info = { version = "2.1.1", default-features = false, features = ["derive"] }
-=======
 enumflags2 = { version = "0.7.7" }
 scale-info = { version = "2.5.0", default-features = false, features = ["derive"] }
->>>>>>> 3bb3882c
 frame-benchmarking = { version = "4.0.0-dev", default-features = false, optional = true, path = "../benchmarking" }
 frame-support = { version = "4.0.0-dev", default-features = false, path = "../support" }
 frame-system = { version = "4.0.0-dev", default-features = false, path = "../system" }
