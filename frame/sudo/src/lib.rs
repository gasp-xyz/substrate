// This file is part of Substrate.

// Copyright (C) Parity Technologies (UK) Ltd.
// SPDX-License-Identifier: Apache-2.0

// Licensed under the Apache License, Version 2.0 (the "License");
// you may not use this file except in compliance with the License.
// You may obtain a copy of the License at
//
// 	http://www.apache.org/licenses/LICENSE-2.0
//
// Unless required by applicable law or agreed to in writing, software
// distributed under the License is distributed on an "AS IS" BASIS,
// WITHOUT WARRANTIES OR CONDITIONS OF ANY KIND, either express or implied.
// See the License for the specific language governing permissions and
// limitations under the License.

//! # Sudo Pallet
//!
//! - [`Config`]
//! - [`Call`]
//!
//! ## Overview
//!
//! The Sudo pallet allows for a single account (called the "sudo key")
//! to execute dispatchable functions that require a `Root` call
//! or designate a new account to replace them as the sudo key.
//! Only one account can be the sudo key at a time.
//!
//! ## Interface
//!
//! ### Dispatchable Functions
//!
//! Only the sudo key can call the dispatchable functions from the Sudo pallet.
//!
//! * `sudo` - Make a `Root` call to a dispatchable function.
//! * `set_key` - Assign a new account to be the sudo key.
//!
//! ## Usage
//!
//! ### Executing Privileged Functions
//!
//! The Sudo pallet itself is not intended to be used within other pallets.
//! Instead, you can build "privileged functions" (i.e. functions that require `Root` origin) in
//! other pallets. You can execute these privileged functions by calling `sudo` with the sudo key
//! account. Privileged functions cannot be directly executed via an extrinsic.
//!
//! Learn more about privileged functions and `Root` origin in the [`Origin`] type documentation.
//!
//! ### Simple Code Snippet
//!
//! This is an example of a pallet that exposes a privileged function:
//!
//! ```
//! #[frame_support::pallet]
//! pub mod pallet {
//! 	use super::*;
//! 	use frame_support::pallet_prelude::*;
//! 	use frame_system::pallet_prelude::*;
//!
//! 	#[pallet::pallet]
//! 	pub struct Pallet<T>(PhantomData<T>);
//!
//! 	#[pallet::config]
//! 	pub trait Config: frame_system::Config {}
//!
//! 	#[pallet::call]
//! 	impl<T: Config> Pallet<T> {
//! 		#[pallet::weight(0)]
//!         pub fn privileged_function(origin: OriginFor<T>) -> DispatchResult {
//!             ensure_root(origin)?;
//!
//!             // do something...
//!
//!             Ok(())
//!         }
//! 	}
//! }
//! # fn main() {}
//! ```
//!
//! ### Signed Extension
//!
//! The Sudo pallet defines the following extension:
//!
//!   - [`CheckOnlySudoAccount`]: Ensures that the signed transactions are only valid if they are
//!     signed by sudo account.
//!
//! ## Genesis Config
//!
//! The Sudo pallet depends on the [`GenesisConfig`].
//! You need to set an initial superuser account as the sudo `key`.
//!
//! ## Related Pallets
//!
//! * [Democracy](../pallet_democracy/index.html)
//!
//! [`Origin`]: https://docs.substrate.io/main-docs/build/origins/

#![cfg_attr(not(feature = "std"), no_std)]

use sp_runtime::{traits::StaticLookup, DispatchResult};
use sp_std::prelude::*;

use frame_support::{dispatch::GetDispatchInfo, traits::UnfilteredDispatchable};

mod extension;
#[cfg(test)]
mod mock;
#[cfg(test)]
mod tests;

pub use extension::CheckOnlySudoAccount;
pub use pallet::*;

type AccountIdLookupOf<T> = <<T as frame_system::Config>::Lookup as StaticLookup>::Source;

#[frame_support::pallet]
pub mod pallet {
	use super::{DispatchResult, *};
	use frame_support::pallet_prelude::*;
	use frame_system::pallet_prelude::*;

	#[pallet::config]
	pub trait Config: frame_system::Config {
		/// The overarching event type.
		type RuntimeEvent: From<Event<Self>> + IsType<<Self as frame_system::Config>::RuntimeEvent>;

		/// A sudo-able call.
		type RuntimeCall: Parameter
			+ UnfilteredDispatchable<RuntimeOrigin = Self::RuntimeOrigin>
			+ GetDispatchInfo;
	}

	#[pallet::pallet]
	pub struct Pallet<T>(PhantomData<T>);

	#[pallet::call]
	impl<T: Config> Pallet<T> {
		/// Authenticates the sudo key and dispatches a function call with `Root` origin.
		///
		/// The dispatch origin for this call must be _Signed_.
		///
		/// ## Complexity
		/// - O(1).
		#[pallet::call_index(0)]
		#[pallet::weight({
			let dispatch_info = call.get_dispatch_info();
			(dispatch_info.weight, dispatch_info.class)
		})]
		pub fn sudo(
			origin: OriginFor<T>,
			call: Box<<T as Config>::RuntimeCall>,
		) -> DispatchResultWithPostInfo {
			// This is a public call, so we ensure that the origin is some signed account.
			let sender = ensure_signed(origin)?;
			ensure!(Self::key().map_or(false, |k| sender == k), Error::<T>::RequireSudo);

			let res = call.dispatch_bypass_filter(frame_system::RawOrigin::Root.into());
			Self::deposit_event(Event::Sudid { sudo_result: res.map(|_| ()).map_err(|e| e.error) });
			// Sudo user does not pay a fee.
			Ok(Pays::No.into())
		}

		/// Authenticates the sudo key and dispatches a function call with `Root` origin.
		/// This function does not check the weight of the call, and instead allows the
		/// Sudo user to specify the weight of the call.
		///
		/// The dispatch origin for this call must be _Signed_.
		///
		/// ## Complexity
		/// - O(1).
		#[pallet::call_index(1)]
		#[pallet::weight((*_weight, call.get_dispatch_info().class))]
		pub fn sudo_unchecked_weight(
			origin: OriginFor<T>,
			call: Box<<T as Config>::RuntimeCall>,
			_weight: Weight,
		) -> DispatchResultWithPostInfo {
			// This is a public call, so we ensure that the origin is some signed account.
			let sender = ensure_signed(origin)?;
			ensure!(Self::key().map_or(false, |k| sender == k), Error::<T>::RequireSudo);

			let res = call.dispatch_bypass_filter(frame_system::RawOrigin::Root.into());
			Self::deposit_event(Event::Sudid { sudo_result: res.map(|_| ()).map_err(|e| e.error) });
			// Sudo user does not pay a fee.
			Ok(Pays::No.into())
		}

		/// Authenticates the current sudo key and sets the given AccountId (`new`) as the new sudo
		/// key.
		///
		/// The dispatch origin for this call must be _Signed_.
		///
		/// ## Complexity
		/// - O(1).
		#[pallet::call_index(2)]
<<<<<<< HEAD
		#[pallet::weight(0)]
=======
		#[pallet::weight({0})] // FIXME
>>>>>>> 3bb3882c
		pub fn set_key(
			origin: OriginFor<T>,
			new: AccountIdLookupOf<T>,
		) -> DispatchResultWithPostInfo {
			// This is a public call, so we ensure that the origin is some signed account.
			let sender = ensure_signed(origin)?;
			ensure!(Self::key().map_or(false, |k| sender == k), Error::<T>::RequireSudo);
			let new = T::Lookup::lookup(new)?;

			Self::deposit_event(Event::KeyChanged { old_sudoer: Key::<T>::get() });
			Key::<T>::put(&new);
			// Sudo user does not pay a fee.
			Ok(Pays::No.into())
		}

		/// Authenticates the sudo key and dispatches a function call with `Signed` origin from
		/// a given account.
		///
		/// The dispatch origin for this call must be _Signed_.
		///
		/// ## Complexity
		/// - O(1).
		#[pallet::call_index(3)]
		#[pallet::weight({
			let dispatch_info = call.get_dispatch_info();
			(
				dispatch_info.weight
					// AccountData for inner call origin accountdata.
					.saturating_add(T::DbWeight::get().reads_writes(1, 1)),
				dispatch_info.class,
			)
		})]
		pub fn sudo_as(
			origin: OriginFor<T>,
			who: AccountIdLookupOf<T>,
			call: Box<<T as Config>::RuntimeCall>,
		) -> DispatchResultWithPostInfo {
			// This is a public call, so we ensure that the origin is some signed account.
			let sender = ensure_signed(origin)?;
			ensure!(Self::key().map_or(false, |k| sender == k), Error::<T>::RequireSudo);

			let who = T::Lookup::lookup(who)?;

			let res = call.dispatch_bypass_filter(frame_system::RawOrigin::Signed(who).into());

			Self::deposit_event(Event::SudoAsDone {
				sudo_result: res.map(|_| ()).map_err(|e| e.error),
			});
			// Sudo user does not pay a fee.
			Ok(Pays::No.into())
		}
	}

	#[pallet::event]
	#[pallet::generate_deposit(pub(super) fn deposit_event)]
	pub enum Event<T: Config> {
		/// A sudo just took place. \[result\]
		Sudid { sudo_result: DispatchResult },
		/// The \[sudoer\] just switched identity; the old key is supplied if one existed.
		KeyChanged { old_sudoer: Option<T::AccountId> },
		/// A sudo just took place. \[result\]
		SudoAsDone { sudo_result: DispatchResult },
	}

	#[pallet::error]
	/// Error for the Sudo pallet
	pub enum Error<T> {
		/// Sender must be the Sudo account
		RequireSudo,
	}

	/// The `AccountId` of the sudo key.
	#[pallet::storage]
	#[pallet::getter(fn key)]
	pub(super) type Key<T: Config> = StorageValue<_, T::AccountId, OptionQuery>;

	#[pallet::genesis_config]
	pub struct GenesisConfig<T: Config> {
		/// The `AccountId` of the sudo key.
		pub key: Option<T::AccountId>,
	}

	#[cfg(feature = "std")]
	impl<T: Config> Default for GenesisConfig<T> {
		fn default() -> Self {
			Self { key: None }
		}
	}

	#[pallet::genesis_build]
	impl<T: Config> GenesisBuild<T> for GenesisConfig<T> {
		fn build(&self) {
			if let Some(ref key) = self.key {
				Key::<T>::put(key);
			}
		}
	}
}<|MERGE_RESOLUTION|>--- conflicted
+++ resolved
@@ -195,11 +195,7 @@
 		/// ## Complexity
 		/// - O(1).
 		#[pallet::call_index(2)]
-<<<<<<< HEAD
-		#[pallet::weight(0)]
-=======
 		#[pallet::weight({0})] // FIXME
->>>>>>> 3bb3882c
 		pub fn set_key(
 			origin: OriginFor<T>,
 			new: AccountIdLookupOf<T>,
