--- conflicted
+++ resolved
@@ -42,13 +42,8 @@
 		use frame_support::{
 			assert_noop, assert_ok, assert_err,
 			traits::{
-<<<<<<< HEAD
-				LockableCurrency, LockIdentifier, WithdrawReason, WithdrawReasons,
+				LockableCurrency, LockIdentifier, WithdrawReasons,
 				Currency, ReservableCurrency, ExistenceRequirement::AllowDeath
-=======
-				LockableCurrency, LockIdentifier, WithdrawReasons,
-				Currency, ReservableCurrency, ExistenceRequirement::AllowDeath, StoredMap
->>>>>>> 210300dc
 			}
 		};
 		use pallet_transaction_payment::{ChargeTransactionPayment, Multiplier};
