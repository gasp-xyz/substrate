// This file is part of Substrate.

// Copyright (C) Parity Technologies (UK) Ltd.
// SPDX-License-Identifier: Apache-2.0

// Licensed under the Apache License, Version 2.0 (the "License");
// you may not use this file except in compliance with the License.
// You may obtain a copy of the License at
//
// 	http://www.apache.org/licenses/LICENSE-2.0
//
// Unless required by applicable law or agreed to in writing, software
// distributed under the License is distributed on an "AS IS" BASIS,
// WITHOUT WARRANTIES OR CONDITIONS OF ANY KIND, either express or implied.
// See the License for the specific language governing permissions and
// limitations under the License.

//! Test utilities

#![cfg(test)]

use crate as offences;
use crate::Config;
use codec::Encode;
use frame_support::{
	parameter_types,
	traits::{ConstU32, ConstU64},
	weights::{constants::RocksDbWeight, Weight},
};
use sp_core::H256;
use sp_runtime::{
	testing::Header,
	traits::{BlakeTwo256, IdentityLookup},
	Perbill,
};
use sp_staking::{
	offence::{self, DisableStrategy, Kind, OffenceDetails},
	SessionIndex,
};

pub struct OnOffenceHandler;

parameter_types! {
	pub static OnOffencePerbill: Vec<Perbill> = Default::default();
	pub static OffenceWeight: Weight = Default::default();
}

impl<Reporter, Offender> offence::OnOffenceHandler<Reporter, Offender, Weight>
	for OnOffenceHandler
{
	fn on_offence(
		_offenders: &[OffenceDetails<Reporter, Offender>],
		slash_fraction: &[Perbill],
		_offence_session: SessionIndex,
		_disable_strategy: DisableStrategy,
	) -> Weight {
		OnOffencePerbill::mutate(|f| {
			*f = slash_fraction.to_vec();
		});

		OffenceWeight::get()
	}
}

pub fn with_on_offence_fractions<R, F: FnOnce(&mut Vec<Perbill>) -> R>(f: F) -> R {
	OnOffencePerbill::mutate(|fractions| f(fractions))
}

type UncheckedExtrinsic = frame_system::mocking::MockUncheckedExtrinsic<Runtime>;
type Block = frame_system::mocking::MockBlock<Runtime>;

frame_support::construct_runtime!(
	pub struct Runtime where
		Block = Block,
		NodeBlock = Block,
		UncheckedExtrinsic = UncheckedExtrinsic,
	{
		System: frame_system::{Pallet, Call, Config, Storage, Event<T>},
		Offences: offences::{Pallet, Storage, Event},
	}
);

impl frame_system::Config for Runtime {
	type BaseCallFilter = frame_support::traits::Everything;
	type BlockWeights = ();
	type BlockLength = ();
	type DbWeight = RocksDbWeight;
	type RuntimeOrigin = RuntimeOrigin;
	type Index = u64;
	type BlockNumber = u64;
	type RuntimeCall = RuntimeCall;
	type Hash = H256;
	type Hashing = BlakeTwo256;
	type AccountId = u64;
	type Lookup = IdentityLookup<Self::AccountId>;
	type Header = Header;
	type RuntimeEvent = RuntimeEvent;
	type BlockHashCount = ConstU64<250>;
	type Version = ();
	type PalletInfo = PalletInfo;
	type AccountData = ();
	type OnNewAccount = ();
	type OnKilledAccount = ();
	type SystemWeightInfo = ();
	type SS58Prefix = ();
	type OnSetCode = ();
	type MaxConsumers = ConstU32<16>;
}

impl Config for Runtime {
	type RuntimeEvent = RuntimeEvent;
	type IdentificationTuple = u64;
	type OnOffenceHandler = OnOffenceHandler;
}

pub fn new_test_ext() -> sp_io::TestExternalities {
	let t = frame_system::GenesisConfig::default().build_storage::<Runtime>().unwrap();
	let mut ext = sp_io::TestExternalities::new(t);
	ext.execute_with(|| System::set_block_number(1));
	ext
}

pub const KIND: [u8; 16] = *b"test_report_1234";

/// Returns all offence details for the specific `kind` happened at the specific time slot.
pub fn offence_reports(kind: Kind, time_slot: u128) -> Vec<OffenceDetails<u64, u64>> {
	<crate::ConcurrentReportsIndex<Runtime>>::get(&kind, &time_slot.encode())
		.into_iter()
		.map(|report_id| {
			<crate::Reports<Runtime>>::get(&report_id)
				.expect("dangling report id is found in ConcurrentReportsIndex")
		})
		.collect()
}

#[derive(Clone)]
pub struct Offence {
	pub validator_set_count: u32,
	pub offenders: Vec<u64>,
	pub time_slot: u128,
}

impl offence::Offence<u64> for Offence {
	const ID: offence::Kind = KIND;
	type TimeSlot = u128;

	fn offenders(&self) -> Vec<u64> {
		self.offenders.clone()
	}

	fn validator_set_count(&self) -> u32 {
		self.validator_set_count
	}

	fn time_slot(&self) -> u128 {
		self.time_slot
	}

	fn session_index(&self) -> SessionIndex {
		1
	}

	fn slash_fraction(&self, offenders_count: u32) -> Perbill {
		Perbill::from_percent(5 + offenders_count * 100 / self.validator_set_count)
	}
<<<<<<< HEAD
}

/// Create the report id for the given `offender` and `time_slot` combination.
pub fn report_id(time_slot: u128, offender: u64) -> H256 {
	Offences::report_id::<Offence>(&time_slot, &offender)
=======
>>>>>>> 3bb3882c
}<|MERGE_RESOLUTION|>--- conflicted
+++ resolved
@@ -163,12 +163,4 @@
 	fn slash_fraction(&self, offenders_count: u32) -> Perbill {
 		Perbill::from_percent(5 + offenders_count * 100 / self.validator_set_count)
 	}
-<<<<<<< HEAD
-}
-
-/// Create the report id for the given `offender` and `time_slot` combination.
-pub fn report_id(time_slot: u128, offender: u64) -> H256 {
-	Offences::report_id::<Offence>(&time_slot, &offender)
-=======
->>>>>>> 3bb3882c
 }