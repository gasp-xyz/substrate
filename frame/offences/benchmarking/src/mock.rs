// This file is part of Substrate.

// Copyright (C) 2020-2022 Parity Technologies (UK) Ltd.
// SPDX-License-Identifier: Apache-2.0

// Licensed under the Apache License, Version 2.0 (the "License");
// you may not use this file except in compliance with the License.
// You may obtain a copy of the License at
//
// 	http://www.apache.org/licenses/LICENSE-2.0
//
// Unless required by applicable law or agreed to in writing, software
// distributed under the License is distributed on an "AS IS" BASIS,
// WITHOUT WARRANTIES OR CONDITIONS OF ANY KIND, either express or implied.
// See the License for the specific language governing permissions and
// limitations under the License.

//! Mock file for offences benchmarking.

#![cfg(test)]

use super::*;
use frame_election_provider_support::{onchain, SequentialPhragmen};
use frame_support::{
	parameter_types,
	traits::{ConstU32, ConstU64},
<<<<<<< HEAD
	weights::{constants::WEIGHT_REF_TIME_PER_SECOND, Weight},
=======
>>>>>>> 18bb7c7c
};
use frame_system as system;
use pallet_session::historical as pallet_session_historical;
use sp_runtime::{
	testing::{Header, UintAuthorityId},
	traits::IdentityLookup,
};

type AccountId = u64;
type AccountIndex = u32;
type BlockNumber = u64;
type Balance = u64;

<<<<<<< HEAD
parameter_types! {
	pub BlockWeights: frame_system::limits::BlockWeights =
		frame_system::limits::BlockWeights::simple_max(
			Weight::from_parts(2u64 * WEIGHT_REF_TIME_PER_SECOND, u64::MAX)
		);
}

=======
>>>>>>> 18bb7c7c
impl frame_system::Config for Test {
	type BaseCallFilter = frame_support::traits::Everything;
	type BlockWeights = ();
	type BlockLength = ();
	type DbWeight = ();
	type RuntimeOrigin = RuntimeOrigin;
	type Index = AccountIndex;
	type BlockNumber = BlockNumber;
	type RuntimeCall = RuntimeCall;
	type Hash = sp_core::H256;
	type Hashing = ::sp_runtime::traits::BlakeTwo256;
	type AccountId = AccountId;
	type Lookup = IdentityLookup<Self::AccountId>;
	type Header = sp_runtime::testing::Header;
	type RuntimeEvent = RuntimeEvent;
	type BlockHashCount = ();
	type Version = ();
	type PalletInfo = PalletInfo;
	type AccountData = pallet_balances::AccountData<u64>;
	type OnNewAccount = ();
	type OnKilledAccount = ();
	type SystemWeightInfo = ();
	type SS58Prefix = ();
	type OnSetCode = ();
	type MaxConsumers = frame_support::traits::ConstU32<16>;
}

impl pallet_balances::Config for Test {
	type MaxLocks = ();
	type MaxReserves = ();
	type ReserveIdentifier = [u8; 8];
	type Balance = Balance;
	type RuntimeEvent = RuntimeEvent;
	type DustRemoval = ();
	type ExistentialDeposit = ConstU64<10>;
	type AccountStore = System;
	type WeightInfo = ();
}

impl pallet_timestamp::Config for Test {
	type Moment = u64;
	type OnTimestampSet = ();
	type MinimumPeriod = ConstU64<5>;
	type WeightInfo = ();
}
impl pallet_session::historical::Config for Test {
	type FullIdentification = pallet_staking::Exposure<AccountId, Balance>;
	type FullIdentificationOf = pallet_staking::ExposureOf<Test>;
}

sp_runtime::impl_opaque_keys! {
	pub struct SessionKeys {
		pub foo: sp_runtime::testing::UintAuthorityId,
	}
}

pub struct TestSessionHandler;
impl pallet_session::SessionHandler<AccountId> for TestSessionHandler {
	const KEY_TYPE_IDS: &'static [sp_runtime::KeyTypeId] = &[];

	fn on_genesis_session<Ks: sp_runtime::traits::OpaqueKeys>(_validators: &[(AccountId, Ks)]) {}

	fn on_new_session<Ks: sp_runtime::traits::OpaqueKeys>(
		_: bool,
		_: &[(AccountId, Ks)],
		_: &[(AccountId, Ks)],
	) {
	}

	fn on_disabled(_: u32) {}
}

parameter_types! {
	pub const Period: u64 = 1;
	pub const Offset: u64 = 0;
}

impl pallet_session::Config for Test {
	type SessionManager = pallet_session::historical::NoteHistoricalRoot<Test, Staking>;
	type Keys = SessionKeys;
	type ShouldEndSession = pallet_session::PeriodicSessions<Period, Offset>;
	type NextSessionRotation = pallet_session::PeriodicSessions<Period, Offset>;
	type SessionHandler = TestSessionHandler;
	type RuntimeEvent = RuntimeEvent;
	type ValidatorId = AccountId;
	type ValidatorIdOf = pallet_staking::StashOf<Test>;
	type WeightInfo = ();
}

pallet_staking_reward_curve::build! {
	const I_NPOS: sp_runtime::curve::PiecewiseLinear<'static> = curve!(
		min_inflation: 0_025_000,
		max_inflation: 0_100_000,
		ideal_stake: 0_500_000,
		falloff: 0_050_000,
		max_piece_count: 40,
		test_precision: 0_005_000,
	);
}
parameter_types! {
	pub const RewardCurve: &'static sp_runtime::curve::PiecewiseLinear<'static> = &I_NPOS;
}

pub type Extrinsic = sp_runtime::testing::TestXt<RuntimeCall, ()>;

pub struct OnChainSeqPhragmen;
impl onchain::Config for OnChainSeqPhragmen {
	type System = Test;
	type Solver = SequentialPhragmen<AccountId, Perbill>;
	type DataProvider = Staking;
	type WeightInfo = ();
	type MaxWinners = ConstU32<100>;
	type VotersBound = ConstU32<{ u32::MAX }>;
	type TargetsBound = ConstU32<{ u32::MAX }>;
}

impl pallet_staking::Config for Test {
	type MaxNominations = ConstU32<16>;
	type Currency = Balances;
	type CurrencyBalance = <Self as pallet_balances::Config>::Balance;
	type UnixTime = pallet_timestamp::Pallet<Self>;
	type CurrencyToVote = frame_support::traits::SaturatingCurrencyToVote;
	type RewardRemainder = ();
	type RuntimeEvent = RuntimeEvent;
	type Slash = ();
	type Reward = ();
	type SessionsPerEra = ();
	type SlashDeferDuration = ();
	type AdminOrigin = frame_system::EnsureRoot<Self::AccountId>;
	type BondingDuration = ();
	type SessionInterface = Self;
	type EraPayout = pallet_staking::ConvertCurve<RewardCurve>;
	type NextNewSession = Session;
	type MaxNominatorRewardedPerValidator = ConstU32<64>;
	type OffendingValidatorsThreshold = ();
	type ElectionProvider = onchain::OnChainExecution<OnChainSeqPhragmen>;
	type GenesisElectionProvider = Self::ElectionProvider;
	type VoterList = pallet_staking::UseNominatorsAndValidatorsMap<Self>;
	type TargetList = pallet_staking::UseValidatorsMap<Self>;
	type MaxUnlockingChunks = ConstU32<32>;
	type HistoryDepth = ConstU32<84>;
	type OnStakerSlash = ();
	type BenchmarkingConfig = pallet_staking::TestBenchmarkingConfig;
	type WeightInfo = ();
}

impl pallet_im_online::Config for Test {
	type AuthorityId = UintAuthorityId;
	type RuntimeEvent = RuntimeEvent;
	type ValidatorSet = Historical;
	type NextSessionRotation = pallet_session::PeriodicSessions<Period, Offset>;
	type ReportUnresponsiveness = Offences;
	type UnsignedPriority = ();
	type WeightInfo = ();
	type MaxKeys = ConstU32<10_000>;
	type MaxPeerInHeartbeats = ConstU32<10_000>;
	type MaxPeerDataEncodingSize = ConstU32<1_000>;
}

impl pallet_offences::Config for Test {
	type RuntimeEvent = RuntimeEvent;
	type IdentificationTuple = pallet_session::historical::IdentificationTuple<Self>;
	type OnOffenceHandler = Staking;
}

impl<T> frame_system::offchain::SendTransactionTypes<T> for Test
where
	RuntimeCall: From<T>,
{
	type Extrinsic = Extrinsic;
	type OverarchingCall = RuntimeCall;
}

impl crate::Config for Test {}

pub type Block = sp_runtime::generic::Block<Header, UncheckedExtrinsic>;
pub type UncheckedExtrinsic = sp_runtime::generic::UncheckedExtrinsic<u32, RuntimeCall, u64, ()>;

frame_support::construct_runtime!(
	pub enum Test where
		Block = Block,
		NodeBlock = Block,
		UncheckedExtrinsic = UncheckedExtrinsic
	{
		System: system::{Pallet, Call, Event<T>},
		Balances: pallet_balances::{Pallet, Call, Storage, Config<T>, Event<T>},
		Staking: pallet_staking::{Pallet, Call, Config<T>, Storage, Event<T>},
		Session: pallet_session::{Pallet, Call, Storage, Event, Config<T>},
		ImOnline: pallet_im_online::{Pallet, Call, Storage, Event<T>, ValidateUnsigned, Config<T>},
		Offences: pallet_offences::{Pallet, Storage, Event},
		Historical: pallet_session_historical::{Pallet},
	}
);

pub fn new_test_ext() -> sp_io::TestExternalities {
	let t = frame_system::GenesisConfig::default().build_storage::<Test>().unwrap();
	sp_io::TestExternalities::new(t)
}<|MERGE_RESOLUTION|>--- conflicted
+++ resolved
@@ -24,10 +24,6 @@
 use frame_support::{
 	parameter_types,
 	traits::{ConstU32, ConstU64},
-<<<<<<< HEAD
-	weights::{constants::WEIGHT_REF_TIME_PER_SECOND, Weight},
-=======
->>>>>>> 18bb7c7c
 };
 use frame_system as system;
 use pallet_session::historical as pallet_session_historical;
@@ -41,16 +37,6 @@
 type BlockNumber = u64;
 type Balance = u64;
 
-<<<<<<< HEAD
-parameter_types! {
-	pub BlockWeights: frame_system::limits::BlockWeights =
-		frame_system::limits::BlockWeights::simple_max(
-			Weight::from_parts(2u64 * WEIGHT_REF_TIME_PER_SECOND, u64::MAX)
-		);
-}
-
-=======
->>>>>>> 18bb7c7c
 impl frame_system::Config for Test {
 	type BaseCallFilter = frame_support::traits::Everything;
 	type BlockWeights = ();
