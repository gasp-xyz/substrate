--- conflicted
+++ resolved
@@ -335,15 +335,12 @@
 			let balance_slash = |id| core::iter::once(
 				<T as BalancesConfig>::RuntimeEvent::from(pallet_balances::Event::<T>::Slashed{ who: id, amount: slash_amount.into() })
 			);
-<<<<<<< HEAD
-=======
 			let balance_locked = |id| core::iter::once(
 				<T as BalancesConfig>::RuntimeEvent::from(pallet_balances::Event::<T>::Locked{ who: id, amount: slash_amount.into() })
 			);
 			let balance_unlocked = |id| core::iter::once(
 				<T as BalancesConfig>::RuntimeEvent::from(pallet_balances::Event::<T>::Unlocked{ who: id, amount: slash_amount.into() })
 			);
->>>>>>> 3bb3882c
 			let chill = |id| core::iter::once(
 				<T as StakingConfig>::RuntimeEvent::from(StakingEvent::<T>::Chilled{ stash: id })
 			);
@@ -358,22 +355,15 @@
 			let slash_events = raw_offenders.into_iter()
 				.flat_map(|offender| {
 					let nom_slashes = offender.nominator_stashes.into_iter().flat_map(|nom| {
-<<<<<<< HEAD
-						balance_slash(nom.clone()).map(Into::into).chain(slash(nom).map(Into::into)).map(Box::new)
-=======
 						balance_slash(nom.clone()).map(Into::into)
 						.chain(balance_unlocked(nom.clone()).map(Into::into))
 						.chain(slash(nom).map(Into::into)).map(Box::new)
->>>>>>> 3bb3882c
 					});
 
 					let events = chill(offender.stash.clone()).map(Into::into).map(Box::new)
 						.chain(slash_report(offender.stash.clone()).map(Into::into).map(Box::new))
 						.chain(balance_slash(offender.stash.clone()).map(Into::into).map(Box::new))
-<<<<<<< HEAD
-=======
 						.chain(balance_unlocked(offender.stash.clone()).map(Into::into).map(Box::new))
->>>>>>> 3bb3882c
 						.chain(slash(offender.stash).map(Into::into).map(Box::new))
 						.chain(nom_slashes)
 						.collect::<Vec<_>>();
