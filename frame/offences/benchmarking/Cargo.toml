--- conflicted
+++ resolved
@@ -29,10 +29,7 @@
 sp-runtime = { version = "7.0.0", default-features = false, path = "../../../primitives/runtime" }
 sp-staking = { version = "4.0.0-dev", default-features = false, path = "../../../primitives/staking" }
 sp-std = { version = "5.0.0", default-features = false, path = "../../../primitives/std" }
-<<<<<<< HEAD
-=======
 log = { version = "0.4.17", default-features = false }
->>>>>>> 18bb7c7c
 
 [dev-dependencies]
 pallet-staking-reward-curve = { version = "4.0.0-dev", path = "../../staking/reward-curve" }
