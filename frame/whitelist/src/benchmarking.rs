// This file is part of Substrate.

// Copyright (C) 2021 Parity Technologies (UK) Ltd.
// SPDX-License-Identifier: Apache-2.0

// Licensed under the Apache License, Version 2.0 (the "License");
// you may not use this file except in compliance with the License.
// You may obtain a copy of the License at
//
// 	http://www.apache.org/licenses/LICENSE-2.0
//
// Unless required by applicable law or agreed to in writing, software
// distributed under the License is distributed on an "AS IS" BASIS,
// WITHOUT WARRANTIES OR CONDITIONS OF ANY KIND, either express or implied.
// See the License for the specific language governing permissions and
// limitations under the License.

//! Whitelist pallet benchmarking.

#![cfg(feature = "runtime-benchmarks")]

use super::*;
<<<<<<< HEAD
use frame_benchmarking::benchmarks;
=======
use frame_benchmarking::v1::{benchmarks, BenchmarkError};
>>>>>>> 18bb7c7c
use frame_support::{ensure, traits::EnsureOrigin};

#[cfg(test)]
use crate::Pallet as Whitelist;

benchmarks! {
	whitelist_call {
		let origin =
			T::WhitelistOrigin::try_successful_origin().map_err(|_| BenchmarkError::Weightless)?;
		let call_hash = Default::default();
	}: _<T::RuntimeOrigin>(origin, call_hash)
	verify {
		ensure!(
			WhitelistedCall::<T>::contains_key(call_hash),
			"call not whitelisted"
		);
		ensure!(
			T::Preimages::is_requested(&call_hash),
			"preimage not requested"
		);
	}

	remove_whitelisted_call {
		let origin =
			T::WhitelistOrigin::try_successful_origin().map_err(|_| BenchmarkError::Weightless)?;
		let call_hash = Default::default();
		Pallet::<T>::whitelist_call(origin.clone(), call_hash)
			.expect("whitelisting call must be successful");
	}: _<T::RuntimeOrigin>(origin, call_hash)
	verify {
		ensure!(
			!WhitelistedCall::<T>::contains_key(call_hash),
			"whitelist not removed"
		);
		ensure!(
			!T::Preimages::is_requested(&call_hash),
			"preimage still requested"
		);
	}

	// We benchmark with the maximum possible size for a call.
	// If the resulting weight is too big, maybe it worth having a weight which depends
	// on the size of the call, with a new witness in parameter.
	#[pov_mode = MaxEncodedLen {
		// Use measured PoV size for the Preimages since we pass in a length witness.
		Preimage::PreimageFor: Measured
	}]
	dispatch_whitelisted_call {
		// NOTE: we remove `10` because we need some bytes to encode the variants and vec length
		let n in 1 .. T::Preimages::MAX_LENGTH as u32 - 10;

<<<<<<< HEAD
		let origin = T::DispatchWhitelistedOrigin::successful_origin();
=======
		let origin = T::DispatchWhitelistedOrigin::try_successful_origin()
			.map_err(|_| BenchmarkError::Weightless)?;
>>>>>>> 18bb7c7c
		let remark = sp_std::vec![1u8; n as usize];
		let call: <T as Config>::RuntimeCall = frame_system::Call::remark { remark }.into();
		let call_weight = call.get_dispatch_info().weight;
		let encoded_call = call.encode();
		let call_encoded_len = encoded_call.len() as u32;
		let call_hash = call.blake2_256().into();

		Pallet::<T>::whitelist_call(origin.clone(), call_hash)
			.expect("whitelisting call must be successful");

		T::Preimages::note(encoded_call.into()).unwrap();

	}: _<T::RuntimeOrigin>(origin, call_hash, call_encoded_len, call_weight)
	verify {
		ensure!(
			!WhitelistedCall::<T>::contains_key(call_hash),
			"whitelist not removed"
		);
		ensure!(
			!T::Preimages::is_requested(&call_hash),
			"preimage still requested"
		);
	}

	dispatch_whitelisted_call_with_preimage {
		let n in 1 .. 10_000;

		let origin = T::DispatchWhitelistedOrigin::try_successful_origin()
			.map_err(|_| BenchmarkError::Weightless)?;
		let remark = sp_std::vec![1u8; n as usize];

		let call: <T as Config>::RuntimeCall = frame_system::Call::remark { remark }.into();
		let call_hash = call.blake2_256().into();

		Pallet::<T>::whitelist_call(origin.clone(), call_hash)
			.expect("whitelisting call must be successful");
	}: _<T::RuntimeOrigin>(origin, Box::new(call))
	verify {
		ensure!(
			!WhitelistedCall::<T>::contains_key(call_hash),
			"whitelist not removed"
		);
		ensure!(
			!T::Preimages::is_requested(&call_hash),
			"preimage still requested"
		);
	}

	impl_benchmark_test_suite!(Whitelist, crate::mock::new_test_ext(), crate::mock::Test);
}<|MERGE_RESOLUTION|>--- conflicted
+++ resolved
@@ -20,11 +20,7 @@
 #![cfg(feature = "runtime-benchmarks")]
 
 use super::*;
-<<<<<<< HEAD
-use frame_benchmarking::benchmarks;
-=======
 use frame_benchmarking::v1::{benchmarks, BenchmarkError};
->>>>>>> 18bb7c7c
 use frame_support::{ensure, traits::EnsureOrigin};
 
 #[cfg(test)]
@@ -76,12 +72,8 @@
 		// NOTE: we remove `10` because we need some bytes to encode the variants and vec length
 		let n in 1 .. T::Preimages::MAX_LENGTH as u32 - 10;
 
-<<<<<<< HEAD
-		let origin = T::DispatchWhitelistedOrigin::successful_origin();
-=======
 		let origin = T::DispatchWhitelistedOrigin::try_successful_origin()
 			.map_err(|_| BenchmarkError::Weightless)?;
->>>>>>> 18bb7c7c
 		let remark = sp_std::vec![1u8; n as usize];
 		let call: <T as Config>::RuntimeCall = frame_system::Call::remark { remark }.into();
 		let call_weight = call.get_dispatch_info().weight;
