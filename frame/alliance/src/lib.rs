// This file is part of Substrate.

// Copyright (C) Parity Technologies (UK) Ltd.
// SPDX-License-Identifier: Apache-2.0

// Licensed under the Apache License, Version 2.0 (the "License");
// you may not use this file except in compliance with the License.
// You may obtain a copy of the License at
//
// 	http://www.apache.org/licenses/LICENSE-2.0
//
// Unless required by applicable law or agreed to in writing, software
// distributed under the License is distributed on an "AS IS" BASIS,
// WITHOUT WARRANTIES OR CONDITIONS OF ANY KIND, either express or implied.
// See the License for the specific language governing permissions and
// limitations under the License.

//! # Alliance Pallet
//!
//! The Alliance Pallet provides a collective that curates a list of accounts and URLs, deemed by
//! the voting members to be unscrupulous actors. The Alliance
//!
//! - provides a set of ethics against bad behavior, and
//! - provides recognition and influence for those teams that contribute something back to the
//!   ecosystem.
//!
//! ## Overview
//!
//! The network initializes the Alliance via a Root call. After that, anyone with an approved
//! identity and website can join as an Ally. The `MembershipManager` origin can elevate Allies to
//! Fellows, giving them voting rights within the Alliance.
//!
//! Voting members of the Alliance maintain a list of accounts and websites. Members can also vote
//! to update the Alliance's rule and make announcements.
//!
//! ### Terminology
//!
//! - Rule: The IPFS CID (hash) of the Alliance rules for the community to read and the Alliance
//!   members to enforce. Similar to a Charter or Code of Conduct.
//! - Announcement: An IPFS CID of some content that the Alliance want to announce.
//! - Member: An account that is already in the group of the Alliance, including two types: Fellow,
//!   or Ally. A member can also be kicked by the `MembershipManager` origin or retire by itself.
//! - Fellow: An account who is elevated from Ally by other Fellows.
//! - Ally: An account who would like to join the Alliance. To become a voting member (Fellow), it
//!   will need approval from the `MembershipManager` origin. Any account can join as an Ally either
//!   by placing a deposit or by nomination from a voting member.
//! - Unscrupulous List: A list of bad websites and addresses; items can be added or removed by
//!   voting members.
//!
//! ## Interface
//!
//! ### Dispatchable Functions
//!
//! #### For General Users
//!
//! - `join_alliance` - Join the Alliance as an Ally. This requires a slashable deposit.
//!
//! #### For Members (All)
//!
//! - `give_retirement_notice` - Give a retirement notice and start a retirement period required to
//!   pass in order to retire.
//! - `retire` - Retire from the Alliance and release the caller's deposit.
//!
//! #### For Voting Members
//!
//! - `propose` - Propose a motion.
//! - `vote` - Vote on a motion.
//! - `close` - Close a motion with enough votes or that has expired.
//! - `set_rule` - Initialize or update the Alliance's rule by IPFS CID.
//! - `announce` - Make announcement by IPFS CID.
//! - `nominate_ally` - Nominate a non-member to become an Ally, without deposit.
//! - `elevate_ally` - Approve an ally to become a Fellow.
//! - `kick_member` - Kick a member and slash its deposit.
//! - `add_unscrupulous_items` - Add some items, either accounts or websites, to the list of
//!   unscrupulous items.
//! - `remove_unscrupulous_items` - Remove some items from the list of unscrupulous items.
//! - `abdicate_fellow_status` - Abdicate one's voting rights, demoting themself to Ally.
//!
//! #### Root Calls
//!
//! - `init_members` - Initialize the Alliance, onboard fellows and allies.
//! - `disband` - Disband the Alliance, remove all active members and unreserve deposits.

#![cfg_attr(not(feature = "std"), no_std)]

#[cfg(test)]
mod mock;
#[cfg(test)]
mod tests;

#[cfg(feature = "runtime-benchmarks")]
mod benchmarking;
pub mod migration;
mod types;
pub mod weights;

use frame_support::pallet_prelude::*;
use frame_system::pallet_prelude::*;
use sp_runtime::{
	traits::{Saturating, StaticLookup, Zero},
	RuntimeDebug,
};
use sp_std::{convert::TryInto, prelude::*};

use frame_support::{
	codec::{Decode, Encode, MaxEncodedLen},
	dispatch::{
		DispatchError, DispatchResult, DispatchResultWithPostInfo, Dispatchable, GetDispatchInfo,
		PostDispatchInfo,
	},
	ensure,
	scale_info::TypeInfo,
	traits::{
		ChangeMembers, Currency, Get, InitializeMembers, IsSubType, OnUnbalanced,
		ReservableCurrency,
	},
	weights::Weight,
};
use pallet_identity::IdentityField;

pub use pallet::*;
pub use types::*;
pub use weights::*;

/// The log target of this pallet.
pub const LOG_TARGET: &str = "runtime::alliance";

/// Simple index type for proposal counting.
pub type ProposalIndex = u32;

type UrlOf<T, I> = BoundedVec<u8, <T as pallet::Config<I>>::MaxWebsiteUrlLength>;

type BalanceOf<T, I> =
	<<T as Config<I>>::Currency as Currency<<T as frame_system::Config>::AccountId>>::Balance;
type NegativeImbalanceOf<T, I> = <<T as Config<I>>::Currency as Currency<
	<T as frame_system::Config>::AccountId,
>>::NegativeImbalance;

/// Interface required for identity verification.
pub trait IdentityVerifier<AccountId> {
	/// Function that returns whether an account has an identity registered with the identity
	/// provider.
	fn has_identity(who: &AccountId, fields: u64) -> bool;

	/// Whether an account has been deemed "good" by the provider.
	fn has_good_judgement(who: &AccountId) -> bool;

	/// If the identity provider allows sub-accounts, provide the super of an account. Should
	/// return `None` if the provider does not allow sub-accounts or if the account is not a sub.
	fn super_account_id(who: &AccountId) -> Option<AccountId>;
}

/// The non-provider. Imposes no restrictions on account identity.
impl<AccountId> IdentityVerifier<AccountId> for () {
	fn has_identity(_who: &AccountId, _fields: u64) -> bool {
		true
	}

	fn has_good_judgement(_who: &AccountId) -> bool {
		true
	}

	fn super_account_id(_who: &AccountId) -> Option<AccountId> {
		None
	}
}

/// The provider of a collective action interface, for example an instance of `pallet-collective`.
pub trait ProposalProvider<AccountId, Hash, Proposal> {
	/// Add a new proposal.
	/// Returns a proposal length and active proposals count if successful.
	fn propose_proposal(
		who: AccountId,
		threshold: u32,
		proposal: Box<Proposal>,
		length_bound: u32,
	) -> Result<(u32, u32), DispatchError>;

	/// Add an aye or nay vote for the sender to the given proposal.
	/// Returns true if the sender votes first time if successful.
	fn vote_proposal(
		who: AccountId,
		proposal: Hash,
		index: ProposalIndex,
		approve: bool,
	) -> Result<bool, DispatchError>;

	/// Close a proposal that is either approved, disapproved, or whose voting period has ended.
	fn close_proposal(
		proposal_hash: Hash,
		index: ProposalIndex,
		proposal_weight_bound: Weight,
		length_bound: u32,
	) -> DispatchResultWithPostInfo;

	/// Return a proposal of the given hash.
	fn proposal_of(proposal_hash: Hash) -> Option<Proposal>;
}

/// The various roles that a member can hold.
#[derive(Copy, Clone, PartialEq, Eq, RuntimeDebug, Encode, Decode, TypeInfo, MaxEncodedLen)]
pub enum MemberRole {
	Fellow,
	Ally,
	Retiring,
}

/// The type of item that may be deemed unscrupulous.
#[derive(Clone, PartialEq, Eq, RuntimeDebug, Encode, Decode, TypeInfo, MaxEncodedLen)]
pub enum UnscrupulousItem<AccountId, Url> {
	AccountId(AccountId),
	Website(Url),
}

type UnscrupulousItemOf<T, I> =
	UnscrupulousItem<<T as frame_system::Config>::AccountId, UrlOf<T, I>>;

type AccountIdLookupOf<T> = <<T as frame_system::Config>::Lookup as StaticLookup>::Source;

#[frame_support::pallet]
pub mod pallet {
	use super::*;

	#[pallet::pallet]
	#[pallet::storage_version(migration::STORAGE_VERSION)]
	pub struct Pallet<T, I = ()>(PhantomData<(T, I)>);

	#[pallet::config]
	pub trait Config<I: 'static = ()>: frame_system::Config {
		/// The overarching event type.
		type RuntimeEvent: From<Event<Self, I>>
			+ IsType<<Self as frame_system::Config>::RuntimeEvent>;

		/// The runtime call dispatch type.
		type Proposal: Parameter
			+ Dispatchable<RuntimeOrigin = Self::RuntimeOrigin, PostInfo = PostDispatchInfo>
			+ From<frame_system::Call<Self>>
			+ From<Call<Self, I>>
			+ GetDispatchInfo
			+ IsSubType<Call<Self, I>>
			+ IsType<<Self as frame_system::Config>::RuntimeCall>;

		/// Origin for admin-level operations, like setting the Alliance's rules.
		type AdminOrigin: EnsureOrigin<Self::RuntimeOrigin>;

		/// Origin that manages entry and forcible discharge from the Alliance.
		type MembershipManager: EnsureOrigin<Self::RuntimeOrigin>;

		/// Origin for making announcements and adding/removing unscrupulous items.
		type AnnouncementOrigin: EnsureOrigin<Self::RuntimeOrigin>;

		/// The currency used for deposits.
		type Currency: ReservableCurrency<Self::AccountId>;

		/// What to do with slashed funds.
		type Slashed: OnUnbalanced<NegativeImbalanceOf<Self, I>>;

		/// What to do with initial voting members of the Alliance.
		type InitializeMembers: InitializeMembers<Self::AccountId>;

		/// What to do when a member has been added or removed.
		type MembershipChanged: ChangeMembers<Self::AccountId>;

		/// The identity verifier of an Alliance member.
		type IdentityVerifier: IdentityVerifier<Self::AccountId>;

		/// The provider of the proposal operation.
		type ProposalProvider: ProposalProvider<Self::AccountId, Self::Hash, Self::Proposal>;

		/// Maximum number of proposals allowed to be active in parallel.
		type MaxProposals: Get<ProposalIndex>;

		/// The maximum number of Fellows supported by the pallet. Used for weight estimation.
		///
		/// NOTE:
		/// + Benchmarks will need to be re-run and weights adjusted if this changes.
		/// + This pallet assumes that dependencies keep to the limit without enforcing it.
		type MaxFellows: Get<u32>;

		/// The maximum number of Allies supported by the pallet. Used for weight estimation.
		///
		/// NOTE:
		/// + Benchmarks will need to be re-run and weights adjusted if this changes.
		/// + This pallet assumes that dependencies keep to the limit without enforcing it.
		type MaxAllies: Get<u32>;

		/// The maximum number of the unscrupulous items supported by the pallet.
		#[pallet::constant]
		type MaxUnscrupulousItems: Get<u32>;

		/// The maximum length of a website URL.
		#[pallet::constant]
		type MaxWebsiteUrlLength: Get<u32>;

		/// The deposit required for submitting candidacy.
		#[pallet::constant]
		type AllyDeposit: Get<BalanceOf<Self, I>>;

		/// The maximum number of announcements.
		#[pallet::constant]
		type MaxAnnouncementsCount: Get<u32>;

		/// The maximum number of members per member role.
		#[pallet::constant]
		type MaxMembersCount: Get<u32>;

		/// Weight information for extrinsics in this pallet.
		type WeightInfo: WeightInfo;

		/// The number of blocks a member must wait between giving a retirement notice and retiring.
		/// Supposed to be greater than time required to `kick_member`.
		type RetirementPeriod: Get<Self::BlockNumber>;
	}

	#[pallet::error]
	pub enum Error<T, I = ()> {
		/// The Alliance has not been initialized yet, therefore accounts cannot join it.
		AllianceNotYetInitialized,
		/// The Alliance has been initialized, therefore cannot be initialized again.
		AllianceAlreadyInitialized,
		/// Account is already a member.
		AlreadyMember,
		/// Account is not a member.
		NotMember,
		/// Account is not an ally.
		NotAlly,
		/// Account does not have voting rights.
		NoVotingRights,
		/// Account is already an elevated (fellow) member.
		AlreadyElevated,
		/// Item is already listed as unscrupulous.
		AlreadyUnscrupulous,
		/// Account has been deemed unscrupulous by the Alliance and is not welcome to join or be
		/// nominated.
		AccountNonGrata,
		/// Item has not been deemed unscrupulous.
		NotListedAsUnscrupulous,
		/// The number of unscrupulous items exceeds `MaxUnscrupulousItems`.
		TooManyUnscrupulousItems,
		/// Length of website URL exceeds `MaxWebsiteUrlLength`.
		TooLongWebsiteUrl,
		/// Balance is insufficient for the required deposit.
		InsufficientFunds,
		/// The account's identity does not have display field and website field.
		WithoutIdentityDisplayAndWebsite,
		/// The account's identity has no good judgement.
		WithoutGoodIdentityJudgement,
		/// The proposal hash is not found.
		MissingProposalHash,
		/// The announcement is not found.
		MissingAnnouncement,
		/// Number of members exceeds `MaxMembersCount`.
		TooManyMembers,
		/// Number of announcements exceeds `MaxAnnouncementsCount`.
		TooManyAnnouncements,
		/// Invalid witness data given.
		BadWitness,
		/// Account already gave retirement notice
		AlreadyRetiring,
		/// Account did not give a retirement notice required to retire.
		RetirementNoticeNotGiven,
		/// Retirement period has not passed.
		RetirementPeriodNotPassed,
		/// Fellows must be provided to initialize the Alliance.
		FellowsMissing,
	}

	#[pallet::event]
	#[pallet::generate_deposit(pub(super) fn deposit_event)]
	pub enum Event<T: Config<I>, I: 'static = ()> {
		/// A new rule has been set.
		NewRuleSet { rule: Cid },
		/// A new announcement has been proposed.
		Announced { announcement: Cid },
		/// An on-chain announcement has been removed.
		AnnouncementRemoved { announcement: Cid },
		/// Some accounts have been initialized as members (fellows/allies).
		MembersInitialized { fellows: Vec<T::AccountId>, allies: Vec<T::AccountId> },
		/// An account has been added as an Ally and reserved its deposit.
		NewAllyJoined {
			ally: T::AccountId,
			nominator: Option<T::AccountId>,
			reserved: Option<BalanceOf<T, I>>,
		},
		/// An ally has been elevated to Fellow.
		AllyElevated { ally: T::AccountId },
		/// A member gave retirement notice and their retirement period started.
		MemberRetirementPeriodStarted { member: T::AccountId },
		/// A member has retired with its deposit unreserved.
		MemberRetired { member: T::AccountId, unreserved: Option<BalanceOf<T, I>> },
		/// A member has been kicked out with its deposit slashed.
		MemberKicked { member: T::AccountId, slashed: Option<BalanceOf<T, I>> },
		/// Accounts or websites have been added into the list of unscrupulous items.
		UnscrupulousItemAdded { items: Vec<UnscrupulousItemOf<T, I>> },
		/// Accounts or websites have been removed from the list of unscrupulous items.
		UnscrupulousItemRemoved { items: Vec<UnscrupulousItemOf<T, I>> },
		/// Alliance disbanded. Includes number deleted members and unreserved deposits.
		AllianceDisbanded { fellow_members: u32, ally_members: u32, unreserved: u32 },
		/// A Fellow abdicated their voting rights. They are now an Ally.
		FellowAbdicated { fellow: T::AccountId },
	}

	#[pallet::genesis_config]
	pub struct GenesisConfig<T: Config<I>, I: 'static = ()> {
		pub fellows: Vec<T::AccountId>,
		pub allies: Vec<T::AccountId>,
		pub phantom: PhantomData<(T, I)>,
	}

	#[cfg(feature = "std")]
	impl<T: Config<I>, I: 'static> Default for GenesisConfig<T, I> {
		fn default() -> Self {
			Self { fellows: Vec::new(), allies: Vec::new(), phantom: Default::default() }
		}
	}

	#[pallet::genesis_build]
	impl<T: Config<I>, I: 'static> GenesisBuild<T, I> for GenesisConfig<T, I> {
		fn build(&self) {
			for m in self.fellows.iter().chain(self.allies.iter()) {
				assert!(Pallet::<T, I>::has_identity(m).is_ok(), "Member does not set identity!");
			}

			if !self.fellows.is_empty() {
				assert!(
					!Pallet::<T, I>::has_member(MemberRole::Fellow),
					"Fellows are already initialized!"
				);
				let members: BoundedVec<T::AccountId, T::MaxMembersCount> =
					self.fellows.clone().try_into().expect("Too many genesis fellows");
				Members::<T, I>::insert(MemberRole::Fellow, members);
			}
			if !self.allies.is_empty() {
				assert!(
					!Pallet::<T, I>::has_member(MemberRole::Ally),
					"Allies are already initialized!"
				);
				assert!(
					!self.fellows.is_empty(),
					"Fellows must be provided to initialize the Alliance"
				);
				let members: BoundedVec<T::AccountId, T::MaxMembersCount> =
					self.allies.clone().try_into().expect("Too many genesis allies");
				Members::<T, I>::insert(MemberRole::Ally, members);
			}

			T::InitializeMembers::initialize_members(self.fellows.as_slice())
		}
	}

	/// The IPFS CID of the alliance rule.
	/// Fellows can propose a new rule with a super-majority.
	#[pallet::storage]
	#[pallet::getter(fn rule)]
	pub type Rule<T: Config<I>, I: 'static = ()> = StorageValue<_, Cid, OptionQuery>;

	/// The current IPFS CIDs of any announcements.
	#[pallet::storage]
	#[pallet::getter(fn announcements)]
	pub type Announcements<T: Config<I>, I: 'static = ()> =
		StorageValue<_, BoundedVec<Cid, T::MaxAnnouncementsCount>, ValueQuery>;

	/// Maps members to their candidacy deposit.
	#[pallet::storage]
	#[pallet::getter(fn deposit_of)]
	pub type DepositOf<T: Config<I>, I: 'static = ()> =
		StorageMap<_, Blake2_128Concat, T::AccountId, BalanceOf<T, I>, OptionQuery>;

	/// Maps member type to members of each type.
	#[pallet::storage]
	#[pallet::getter(fn members)]
	pub type Members<T: Config<I>, I: 'static = ()> = StorageMap<
		_,
		Twox64Concat,
		MemberRole,
		BoundedVec<T::AccountId, T::MaxMembersCount>,
		ValueQuery,
	>;

	/// A set of members who gave a retirement notice. They can retire after the end of retirement
	/// period stored as a future block number.
	#[pallet::storage]
	#[pallet::getter(fn retiring_members)]
	pub type RetiringMembers<T: Config<I>, I: 'static = ()> =
		StorageMap<_, Blake2_128Concat, T::AccountId, T::BlockNumber, OptionQuery>;

	/// The current list of accounts deemed unscrupulous. These accounts non grata cannot submit
	/// candidacy.
	#[pallet::storage]
	#[pallet::getter(fn unscrupulous_accounts)]
	pub type UnscrupulousAccounts<T: Config<I>, I: 'static = ()> =
		StorageValue<_, BoundedVec<T::AccountId, T::MaxUnscrupulousItems>, ValueQuery>;

	/// The current list of websites deemed unscrupulous.
	#[pallet::storage]
	#[pallet::getter(fn unscrupulous_websites)]
	pub type UnscrupulousWebsites<T: Config<I>, I: 'static = ()> =
		StorageValue<_, BoundedVec<UrlOf<T, I>, T::MaxUnscrupulousItems>, ValueQuery>;

	#[pallet::call(weight(<T as Config<I>>::WeightInfo))]
	impl<T: Config<I>, I: 'static> Pallet<T, I> {
		/// Add a new proposal to be voted on.
		///
		/// Must be called by a Fellow.
		#[pallet::call_index(0)]
		#[pallet::weight(T::WeightInfo::propose_proposed(
			*length_bound, // B
			T::MaxFellows::get(), // M
			T::MaxProposals::get(), // P2
		))]
		pub fn propose(
			origin: OriginFor<T>,
			#[pallet::compact] threshold: u32,
			proposal: Box<<T as Config<I>>::Proposal>,
			#[pallet::compact] length_bound: u32,
		) -> DispatchResult {
			let proposor = ensure_signed(origin)?;
			ensure!(Self::has_voting_rights(&proposor), Error::<T, I>::NoVotingRights);

			T::ProposalProvider::propose_proposal(proposor, threshold, proposal, length_bound)?;
			Ok(())
		}

		/// Add an aye or nay vote for the sender to the given proposal.
		///
		/// Must be called by a Fellow.
		#[pallet::call_index(1)]
		#[pallet::weight(T::WeightInfo::vote(T::MaxFellows::get()))]
		pub fn vote(
			origin: OriginFor<T>,
			proposal: T::Hash,
			#[pallet::compact] index: ProposalIndex,
			approve: bool,
		) -> DispatchResult {
			let who = ensure_signed(origin)?;
			ensure!(Self::has_voting_rights(&who), Error::<T, I>::NoVotingRights);

			T::ProposalProvider::vote_proposal(who, proposal, index, approve)?;
			Ok(())
		}

<<<<<<< HEAD
		/// Close a vote that is either approved, disapproved, or whose voting period has ended.
		///
		/// Must be called by a Fellow.
		#[pallet::call_index(2)]
		#[pallet::weight({
			let b = *length_bound;
			let m = T::MaxFellows::get();
			let p1 = *proposal_weight_bound;
			let p2 = T::MaxProposals::get();
			T::WeightInfo::close_early_approved(b, m, p2)
				.max(T::WeightInfo::close_early_disapproved(m, p2))
				.max(T::WeightInfo::close_approved(b, m, p2))
				.max(T::WeightInfo::close_disapproved(m, p2))
				.saturating_add(p1.into())
		})]
		#[allow(deprecated)]
		#[deprecated(note = "1D weight is used in this extrinsic, please migrate to use `close`")]
		pub fn close_old_weight(
			origin: OriginFor<T>,
			proposal_hash: T::Hash,
			#[pallet::compact] index: ProposalIndex,
			#[pallet::compact] proposal_weight_bound: OldWeight,
			#[pallet::compact] length_bound: u32,
		) -> DispatchResultWithPostInfo {
			let proposal_weight_bound: Weight = proposal_weight_bound.into();
			let who = ensure_signed(origin)?;
			ensure!(Self::has_voting_rights(&who), Error::<T, I>::NoVotingRights);

			Self::do_close(proposal_hash, index, proposal_weight_bound, length_bound)
		}

		/// Initialize the Alliance, onboard fellows and allies.
		///
=======
		// Index 2 was `close_old_weight`; it was removed due to weights v1 deprecation.

		/// Initialize the Alliance, onboard fellows and allies.
		///
>>>>>>> 3bb3882c
		/// The Alliance must be empty, and the call must provide some founding members.
		///
		/// Must be called by the Root origin.
		#[pallet::call_index(3)]
		#[pallet::weight(T::WeightInfo::init_members(
			fellows.len() as u32,
			allies.len() as u32,
		))]
		pub fn init_members(
			origin: OriginFor<T>,
			fellows: Vec<T::AccountId>,
			allies: Vec<T::AccountId>,
		) -> DispatchResult {
			ensure_root(origin)?;

			ensure!(!fellows.is_empty(), Error::<T, I>::FellowsMissing);
			ensure!(!Self::is_initialized(), Error::<T, I>::AllianceAlreadyInitialized);

			let mut fellows: BoundedVec<T::AccountId, T::MaxMembersCount> =
				fellows.try_into().map_err(|_| Error::<T, I>::TooManyMembers)?;
			let mut allies: BoundedVec<T::AccountId, T::MaxMembersCount> =
				allies.try_into().map_err(|_| Error::<T, I>::TooManyMembers)?;

			for member in fellows.iter().chain(allies.iter()) {
				Self::has_identity(member)?;
			}

			fellows.sort();
			Members::<T, I>::insert(&MemberRole::Fellow, fellows.clone());
			allies.sort();
			Members::<T, I>::insert(&MemberRole::Ally, allies.clone());

			let mut voteable_members = fellows.clone();
			voteable_members.sort();

			T::InitializeMembers::initialize_members(&voteable_members);

			log::debug!(
				target: LOG_TARGET,
				"Initialize alliance fellows: {:?}, allies: {:?}",
				fellows,
				allies
			);

			Self::deposit_event(Event::MembersInitialized {
				fellows: fellows.into(),
				allies: allies.into(),
			});
			Ok(())
		}

		/// Disband the Alliance, remove all active members and unreserve deposits.
		///
		/// Witness data must be set.
		#[pallet::call_index(4)]
		#[pallet::weight(T::WeightInfo::disband(
			witness.fellow_members,
			witness.ally_members,
			witness.fellow_members.saturating_add(witness.ally_members),
		))]
		pub fn disband(
			origin: OriginFor<T>,
			witness: DisbandWitness,
		) -> DispatchResultWithPostInfo {
			ensure_root(origin)?;

			ensure!(!witness.is_zero(), Error::<T, I>::BadWitness);
			ensure!(
				Self::voting_members_count() <= witness.fellow_members,
				Error::<T, I>::BadWitness
			);
			ensure!(Self::ally_members_count() <= witness.ally_members, Error::<T, I>::BadWitness);
			ensure!(Self::is_initialized(), Error::<T, I>::AllianceNotYetInitialized);

			let voting_members = Self::voting_members();
			T::MembershipChanged::change_members_sorted(&[], &voting_members, &[]);

			let ally_members = Self::members_of(MemberRole::Ally);
			let mut unreserve_count: u32 = 0;
			for member in voting_members.iter().chain(ally_members.iter()) {
				if let Some(deposit) = DepositOf::<T, I>::take(&member) {
					let err_amount = T::Currency::unreserve(&member, deposit);
					debug_assert!(err_amount.is_zero());
					unreserve_count += 1;
				}
			}

			Members::<T, I>::remove(&MemberRole::Fellow);
			Members::<T, I>::remove(&MemberRole::Ally);

			Self::deposit_event(Event::AllianceDisbanded {
				fellow_members: voting_members.len() as u32,
				ally_members: ally_members.len() as u32,
				unreserved: unreserve_count,
			});

			Ok(Some(T::WeightInfo::disband(
				voting_members.len() as u32,
				ally_members.len() as u32,
				unreserve_count,
			))
			.into())
		}

		/// Set a new IPFS CID to the alliance rule.
		#[pallet::call_index(5)]
<<<<<<< HEAD
		#[pallet::weight(T::WeightInfo::set_rule())]
=======
>>>>>>> 3bb3882c
		pub fn set_rule(origin: OriginFor<T>, rule: Cid) -> DispatchResult {
			T::AdminOrigin::ensure_origin(origin)?;

			Rule::<T, I>::put(&rule);

			Self::deposit_event(Event::NewRuleSet { rule });
			Ok(())
		}

		/// Make an announcement of a new IPFS CID about alliance issues.
		#[pallet::call_index(6)]
<<<<<<< HEAD
		#[pallet::weight(T::WeightInfo::announce())]
=======
>>>>>>> 3bb3882c
		pub fn announce(origin: OriginFor<T>, announcement: Cid) -> DispatchResult {
			T::AnnouncementOrigin::ensure_origin(origin)?;

			let mut announcements = <Announcements<T, I>>::get();
			announcements
				.try_push(announcement.clone())
				.map_err(|_| Error::<T, I>::TooManyAnnouncements)?;
			<Announcements<T, I>>::put(announcements);

			Self::deposit_event(Event::Announced { announcement });
			Ok(())
		}

		/// Remove an announcement.
		#[pallet::call_index(7)]
<<<<<<< HEAD
		#[pallet::weight(T::WeightInfo::remove_announcement())]
=======
>>>>>>> 3bb3882c
		pub fn remove_announcement(origin: OriginFor<T>, announcement: Cid) -> DispatchResult {
			T::AnnouncementOrigin::ensure_origin(origin)?;

			let mut announcements = <Announcements<T, I>>::get();
			let pos = announcements
				.binary_search(&announcement)
				.ok()
				.ok_or(Error::<T, I>::MissingAnnouncement)?;
			announcements.remove(pos);
			<Announcements<T, I>>::put(announcements);

			Self::deposit_event(Event::AnnouncementRemoved { announcement });
			Ok(())
		}

		/// Submit oneself for candidacy. A fixed deposit is reserved.
		#[pallet::call_index(8)]
<<<<<<< HEAD
		#[pallet::weight(T::WeightInfo::join_alliance())]
=======
>>>>>>> 3bb3882c
		pub fn join_alliance(origin: OriginFor<T>) -> DispatchResult {
			let who = ensure_signed(origin)?;

			// We don't want anyone to join as an Ally before the Alliance has been initialized via
			// Root call. The reasons are two-fold:
			//
			// 1. There is no `Rule` or admission criteria, so the joiner would be an ally to
			//    nought, and
			// 2. It adds complexity to the initialization, namely deciding to overwrite accounts
			//    that already joined as an Ally.
			ensure!(Self::is_initialized(), Error::<T, I>::AllianceNotYetInitialized);

			// Unscrupulous accounts are non grata.
			ensure!(!Self::is_unscrupulous_account(&who), Error::<T, I>::AccountNonGrata);
			ensure!(!Self::is_member(&who), Error::<T, I>::AlreadyMember);
			// check user self or parent should has verified identity to reuse display name and
			// website.
			Self::has_identity(&who)?;

			let deposit = T::AllyDeposit::get();
			T::Currency::reserve(&who, deposit).map_err(|_| Error::<T, I>::InsufficientFunds)?;
			<DepositOf<T, I>>::insert(&who, deposit);

			Self::add_member(&who, MemberRole::Ally)?;

			Self::deposit_event(Event::NewAllyJoined {
				ally: who,
				nominator: None,
				reserved: Some(deposit),
			});
			Ok(())
		}

		/// A Fellow can nominate someone to join the alliance as an Ally. There is no deposit
		/// required from the nominator or nominee.
		#[pallet::call_index(9)]
<<<<<<< HEAD
		#[pallet::weight(T::WeightInfo::nominate_ally())]
=======
>>>>>>> 3bb3882c
		pub fn nominate_ally(origin: OriginFor<T>, who: AccountIdLookupOf<T>) -> DispatchResult {
			let nominator = ensure_signed(origin)?;
			ensure!(Self::has_voting_rights(&nominator), Error::<T, I>::NoVotingRights);
			let who = T::Lookup::lookup(who)?;

			// Individual voting members cannot nominate accounts non grata.
			ensure!(!Self::is_unscrupulous_account(&who), Error::<T, I>::AccountNonGrata);
			ensure!(!Self::is_member(&who), Error::<T, I>::AlreadyMember);
			// check user self or parent should has verified identity to reuse display name and
			// website.
			Self::has_identity(&who)?;

			Self::add_member(&who, MemberRole::Ally)?;

			Self::deposit_event(Event::NewAllyJoined {
				ally: who,
				nominator: Some(nominator),
				reserved: None,
			});
			Ok(())
		}

		/// Elevate an Ally to Fellow.
		#[pallet::call_index(10)]
<<<<<<< HEAD
		#[pallet::weight(T::WeightInfo::elevate_ally())]
=======
>>>>>>> 3bb3882c
		pub fn elevate_ally(origin: OriginFor<T>, ally: AccountIdLookupOf<T>) -> DispatchResult {
			T::MembershipManager::ensure_origin(origin)?;
			let ally = T::Lookup::lookup(ally)?;
			ensure!(Self::is_ally(&ally), Error::<T, I>::NotAlly);
			ensure!(!Self::has_voting_rights(&ally), Error::<T, I>::AlreadyElevated);

			Self::remove_member(&ally, MemberRole::Ally)?;
			Self::add_member(&ally, MemberRole::Fellow)?;

			Self::deposit_event(Event::AllyElevated { ally });
			Ok(())
		}

		/// As a member, give a retirement notice and start a retirement period required to pass in
		/// order to retire.
		#[pallet::call_index(11)]
<<<<<<< HEAD
		#[pallet::weight(T::WeightInfo::give_retirement_notice())]
=======
>>>>>>> 3bb3882c
		pub fn give_retirement_notice(origin: OriginFor<T>) -> DispatchResult {
			let who = ensure_signed(origin)?;
			let role = Self::member_role_of(&who).ok_or(Error::<T, I>::NotMember)?;
			ensure!(role.ne(&MemberRole::Retiring), Error::<T, I>::AlreadyRetiring);

			Self::remove_member(&who, role)?;
			Self::add_member(&who, MemberRole::Retiring)?;
			<RetiringMembers<T, I>>::insert(
				&who,
				frame_system::Pallet::<T>::block_number()
					.saturating_add(T::RetirementPeriod::get()),
			);

			Self::deposit_event(Event::MemberRetirementPeriodStarted { member: who });
			Ok(())
		}

		/// As a member, retire from the Alliance and unreserve the deposit.
		///
		/// This can only be done once you have called `give_retirement_notice` and the
		/// `RetirementPeriod` has passed.
		#[pallet::call_index(12)]
<<<<<<< HEAD
		#[pallet::weight(T::WeightInfo::retire())]
=======
>>>>>>> 3bb3882c
		pub fn retire(origin: OriginFor<T>) -> DispatchResult {
			let who = ensure_signed(origin)?;
			let retirement_period_end = RetiringMembers::<T, I>::get(&who)
				.ok_or(Error::<T, I>::RetirementNoticeNotGiven)?;
			ensure!(
				frame_system::Pallet::<T>::block_number() >= retirement_period_end,
				Error::<T, I>::RetirementPeriodNotPassed
			);

			Self::remove_member(&who, MemberRole::Retiring)?;
			<RetiringMembers<T, I>>::remove(&who);
			let deposit = DepositOf::<T, I>::take(&who);
			if let Some(deposit) = deposit {
				let err_amount = T::Currency::unreserve(&who, deposit);
				debug_assert!(err_amount.is_zero());
			}
			Self::deposit_event(Event::MemberRetired { member: who, unreserved: deposit });
			Ok(())
		}

		/// Kick a member from the Alliance and slash its deposit.
		#[pallet::call_index(13)]
<<<<<<< HEAD
		#[pallet::weight(T::WeightInfo::kick_member())]
=======
>>>>>>> 3bb3882c
		pub fn kick_member(origin: OriginFor<T>, who: AccountIdLookupOf<T>) -> DispatchResult {
			T::MembershipManager::ensure_origin(origin)?;
			let member = T::Lookup::lookup(who)?;

			let role = Self::member_role_of(&member).ok_or(Error::<T, I>::NotMember)?;
			Self::remove_member(&member, role)?;
			let deposit = DepositOf::<T, I>::take(member.clone());
			if let Some(deposit) = deposit {
				T::Slashed::on_unbalanced(T::Currency::slash_reserved(&member, deposit).0);
			}

			Self::deposit_event(Event::MemberKicked { member, slashed: deposit });
			Ok(())
		}

		/// Add accounts or websites to the list of unscrupulous items.
		#[pallet::call_index(14)]
		#[pallet::weight(T::WeightInfo::add_unscrupulous_items(items.len() as u32, T::MaxWebsiteUrlLength::get()))]
		pub fn add_unscrupulous_items(
			origin: OriginFor<T>,
			items: Vec<UnscrupulousItemOf<T, I>>,
		) -> DispatchResult {
			T::AnnouncementOrigin::ensure_origin(origin)?;

			let mut accounts = vec![];
			let mut webs = vec![];
			for info in items.iter() {
				ensure!(!Self::is_unscrupulous(info), Error::<T, I>::AlreadyUnscrupulous);
				match info {
					UnscrupulousItem::AccountId(who) => accounts.push(who.clone()),
					UnscrupulousItem::Website(url) => {
						ensure!(
							url.len() as u32 <= T::MaxWebsiteUrlLength::get(),
							Error::<T, I>::TooLongWebsiteUrl
						);
						webs.push(url.clone());
					},
				}
			}

			Self::do_add_unscrupulous_items(&mut accounts, &mut webs)?;
			Self::deposit_event(Event::UnscrupulousItemAdded { items });
			Ok(())
		}

		/// Deem some items no longer unscrupulous.
		#[pallet::call_index(15)]
		#[pallet::weight(<T as Config<I>>::WeightInfo::remove_unscrupulous_items(
			items.len() as u32, T::MaxWebsiteUrlLength::get()
		))]
		pub fn remove_unscrupulous_items(
			origin: OriginFor<T>,
			items: Vec<UnscrupulousItemOf<T, I>>,
		) -> DispatchResult {
			T::AnnouncementOrigin::ensure_origin(origin)?;
			let mut accounts = vec![];
			let mut webs = vec![];
			for info in items.iter() {
				ensure!(Self::is_unscrupulous(info), Error::<T, I>::NotListedAsUnscrupulous);
				match info {
					UnscrupulousItem::AccountId(who) => accounts.push(who.clone()),
					UnscrupulousItem::Website(url) => webs.push(url.clone()),
				}
			}
			Self::do_remove_unscrupulous_items(&mut accounts, &mut webs)?;
			Self::deposit_event(Event::UnscrupulousItemRemoved { items });
			Ok(())
		}

		/// Close a vote that is either approved, disapproved, or whose voting period has ended.
		///
		/// Must be called by a Fellow.
		#[pallet::call_index(16)]
		#[pallet::weight({
			let b = *length_bound;
			let m = T::MaxFellows::get();
			let p1 = *proposal_weight_bound;
			let p2 = T::MaxProposals::get();
			T::WeightInfo::close_early_approved(b, m, p2)
				.max(T::WeightInfo::close_early_disapproved(m, p2))
				.max(T::WeightInfo::close_approved(b, m, p2))
				.max(T::WeightInfo::close_disapproved(m, p2))
				.saturating_add(p1)
		})]
		pub fn close(
			origin: OriginFor<T>,
			proposal_hash: T::Hash,
			#[pallet::compact] index: ProposalIndex,
			proposal_weight_bound: Weight,
			#[pallet::compact] length_bound: u32,
		) -> DispatchResultWithPostInfo {
			let who = ensure_signed(origin)?;
			ensure!(Self::has_voting_rights(&who), Error::<T, I>::NoVotingRights);

			Self::do_close(proposal_hash, index, proposal_weight_bound, length_bound)
		}

		/// Abdicate one's position as a voting member and just be an Ally. May be used by Fellows
		/// who do not want to leave the Alliance but do not have the capacity to participate
		/// operationally for some time.
		#[pallet::call_index(17)]
<<<<<<< HEAD
		#[pallet::weight(T::WeightInfo::abdicate_fellow_status())]
=======
>>>>>>> 3bb3882c
		pub fn abdicate_fellow_status(origin: OriginFor<T>) -> DispatchResult {
			let who = ensure_signed(origin)?;
			let role = Self::member_role_of(&who).ok_or(Error::<T, I>::NotMember)?;
			// Not applicable to members who are retiring or who are already Allies.
			ensure!(Self::has_voting_rights(&who), Error::<T, I>::NoVotingRights);

			Self::remove_member(&who, role)?;
			Self::add_member(&who, MemberRole::Ally)?;

			Self::deposit_event(Event::FellowAbdicated { fellow: who });
			Ok(())
		}
	}
}

impl<T: Config<I>, I: 'static> Pallet<T, I> {
	/// Check if the Alliance has been initialized.
	fn is_initialized() -> bool {
		Self::has_member(MemberRole::Fellow) || Self::has_member(MemberRole::Ally)
	}

	/// Check if a given role has any members.
	fn has_member(role: MemberRole) -> bool {
		Members::<T, I>::decode_len(role).unwrap_or_default() > 0
	}

	/// Look up the role, if any, of an account.
	fn member_role_of(who: &T::AccountId) -> Option<MemberRole> {
		Members::<T, I>::iter()
			.find_map(|(r, members)| if members.contains(who) { Some(r) } else { None })
	}

	/// Check if a user is a alliance member.
	pub fn is_member(who: &T::AccountId) -> bool {
		Self::member_role_of(who).is_some()
	}

	/// Check if an account has a given role.
	pub fn is_member_of(who: &T::AccountId, role: MemberRole) -> bool {
		Members::<T, I>::get(role).contains(&who)
	}

	/// Check if an account is an Ally.
	fn is_ally(who: &T::AccountId) -> bool {
		Self::is_member_of(who, MemberRole::Ally)
	}

	/// Check if a member has voting rights.
	fn has_voting_rights(who: &T::AccountId) -> bool {
		Self::is_member_of(who, MemberRole::Fellow)
	}

	/// Count of ally members.
	fn ally_members_count() -> u32 {
		Members::<T, I>::decode_len(MemberRole::Ally).unwrap_or(0) as u32
	}

	/// Count of all members who have voting rights.
	fn voting_members_count() -> u32 {
		Members::<T, I>::decode_len(MemberRole::Fellow).unwrap_or(0) as u32
	}

	/// Get all members of a given role.
	fn members_of(role: MemberRole) -> Vec<T::AccountId> {
		Members::<T, I>::get(role).into_inner()
	}

	/// Collect all members who have voting rights into one list.
	fn voting_members() -> Vec<T::AccountId> {
		Self::members_of(MemberRole::Fellow)
	}

	/// Add a user to the sorted alliance member set.
	fn add_member(who: &T::AccountId, role: MemberRole) -> DispatchResult {
		<Members<T, I>>::try_mutate(role, |members| -> DispatchResult {
			let pos = members.binary_search(who).err().ok_or(Error::<T, I>::AlreadyMember)?;
			members
				.try_insert(pos, who.clone())
				.map_err(|_| Error::<T, I>::TooManyMembers)?;
			Ok(())
		})?;

		if role == MemberRole::Fellow {
			let members = Self::voting_members();
			T::MembershipChanged::change_members_sorted(&[who.clone()], &[], &members[..]);
		}
		Ok(())
	}

	/// Remove a user from the alliance member set.
	fn remove_member(who: &T::AccountId, role: MemberRole) -> DispatchResult {
		<Members<T, I>>::try_mutate(role, |members| -> DispatchResult {
			let pos = members.binary_search(who).ok().ok_or(Error::<T, I>::NotMember)?;
			members.remove(pos);
			Ok(())
		})?;

		if role == MemberRole::Fellow {
			let members = Self::voting_members();
			T::MembershipChanged::change_members_sorted(&[], &[who.clone()], &members[..]);
		}
		Ok(())
	}

	/// Check if an item is listed as unscrupulous.
	fn is_unscrupulous(info: &UnscrupulousItemOf<T, I>) -> bool {
		match info {
			UnscrupulousItem::Website(url) => <UnscrupulousWebsites<T, I>>::get().contains(url),
			UnscrupulousItem::AccountId(who) => <UnscrupulousAccounts<T, I>>::get().contains(who),
		}
	}

	/// Check if an account is listed as unscrupulous.
	fn is_unscrupulous_account(who: &T::AccountId) -> bool {
		<UnscrupulousAccounts<T, I>>::get().contains(who)
	}

	/// Add item to the unscrupulous list.
	fn do_add_unscrupulous_items(
		new_accounts: &mut Vec<T::AccountId>,
		new_webs: &mut Vec<UrlOf<T, I>>,
	) -> DispatchResult {
		if !new_accounts.is_empty() {
			<UnscrupulousAccounts<T, I>>::try_mutate(|accounts| -> DispatchResult {
				accounts
					.try_append(new_accounts)
					.map_err(|_| Error::<T, I>::TooManyUnscrupulousItems)?;
				accounts.sort();

				Ok(())
			})?;
		}
		if !new_webs.is_empty() {
			<UnscrupulousWebsites<T, I>>::try_mutate(|webs| -> DispatchResult {
				webs.try_append(new_webs).map_err(|_| Error::<T, I>::TooManyUnscrupulousItems)?;
				webs.sort();

				Ok(())
			})?;
		}

		Ok(())
	}

	/// Remove item from the unscrupulous list.
	fn do_remove_unscrupulous_items(
		out_accounts: &mut Vec<T::AccountId>,
		out_webs: &mut Vec<UrlOf<T, I>>,
	) -> DispatchResult {
		if !out_accounts.is_empty() {
			<UnscrupulousAccounts<T, I>>::try_mutate(|accounts| -> DispatchResult {
				for who in out_accounts.iter() {
					let pos = accounts
						.binary_search(who)
						.ok()
						.ok_or(Error::<T, I>::NotListedAsUnscrupulous)?;
					accounts.remove(pos);
				}
				Ok(())
			})?;
		}
		if !out_webs.is_empty() {
			<UnscrupulousWebsites<T, I>>::try_mutate(|webs| -> DispatchResult {
				for web in out_webs.iter() {
					let pos = webs
						.binary_search(web)
						.ok()
						.ok_or(Error::<T, I>::NotListedAsUnscrupulous)?;
					webs.remove(pos);
				}
				Ok(())
			})?;
		}
		Ok(())
	}

	fn has_identity(who: &T::AccountId) -> DispatchResult {
		const IDENTITY_FIELD_DISPLAY: u64 = IdentityField::Display as u64;
		const IDENTITY_FIELD_WEB: u64 = IdentityField::Web as u64;

		let judgement = |who: &T::AccountId| -> DispatchResult {
			ensure!(
				T::IdentityVerifier::has_identity(who, IDENTITY_FIELD_DISPLAY | IDENTITY_FIELD_WEB),
				Error::<T, I>::WithoutIdentityDisplayAndWebsite
			);
			ensure!(
				T::IdentityVerifier::has_good_judgement(who),
				Error::<T, I>::WithoutGoodIdentityJudgement
			);
			Ok(())
		};

		let res = judgement(who);
		if res.is_err() {
			if let Some(parent) = T::IdentityVerifier::super_account_id(who) {
				return judgement(&parent)
			}
		}
		res
	}

	fn do_close(
		proposal_hash: T::Hash,
		index: ProposalIndex,
		proposal_weight_bound: Weight,
		length_bound: u32,
	) -> DispatchResultWithPostInfo {
		let info = T::ProposalProvider::close_proposal(
			proposal_hash,
			index,
			proposal_weight_bound,
			length_bound,
		)?;
		Ok(info.into())
	}
}<|MERGE_RESOLUTION|>--- conflicted
+++ resolved
@@ -539,46 +539,10 @@
 			Ok(())
 		}
 
-<<<<<<< HEAD
-		/// Close a vote that is either approved, disapproved, or whose voting period has ended.
-		///
-		/// Must be called by a Fellow.
-		#[pallet::call_index(2)]
-		#[pallet::weight({
-			let b = *length_bound;
-			let m = T::MaxFellows::get();
-			let p1 = *proposal_weight_bound;
-			let p2 = T::MaxProposals::get();
-			T::WeightInfo::close_early_approved(b, m, p2)
-				.max(T::WeightInfo::close_early_disapproved(m, p2))
-				.max(T::WeightInfo::close_approved(b, m, p2))
-				.max(T::WeightInfo::close_disapproved(m, p2))
-				.saturating_add(p1.into())
-		})]
-		#[allow(deprecated)]
-		#[deprecated(note = "1D weight is used in this extrinsic, please migrate to use `close`")]
-		pub fn close_old_weight(
-			origin: OriginFor<T>,
-			proposal_hash: T::Hash,
-			#[pallet::compact] index: ProposalIndex,
-			#[pallet::compact] proposal_weight_bound: OldWeight,
-			#[pallet::compact] length_bound: u32,
-		) -> DispatchResultWithPostInfo {
-			let proposal_weight_bound: Weight = proposal_weight_bound.into();
-			let who = ensure_signed(origin)?;
-			ensure!(Self::has_voting_rights(&who), Error::<T, I>::NoVotingRights);
-
-			Self::do_close(proposal_hash, index, proposal_weight_bound, length_bound)
-		}
+		// Index 2 was `close_old_weight`; it was removed due to weights v1 deprecation.
 
 		/// Initialize the Alliance, onboard fellows and allies.
 		///
-=======
-		// Index 2 was `close_old_weight`; it was removed due to weights v1 deprecation.
-
-		/// Initialize the Alliance, onboard fellows and allies.
-		///
->>>>>>> 3bb3882c
 		/// The Alliance must be empty, and the call must provide some founding members.
 		///
 		/// Must be called by the Root origin.
@@ -685,10 +649,6 @@
 
 		/// Set a new IPFS CID to the alliance rule.
 		#[pallet::call_index(5)]
-<<<<<<< HEAD
-		#[pallet::weight(T::WeightInfo::set_rule())]
-=======
->>>>>>> 3bb3882c
 		pub fn set_rule(origin: OriginFor<T>, rule: Cid) -> DispatchResult {
 			T::AdminOrigin::ensure_origin(origin)?;
 
@@ -700,10 +660,6 @@
 
 		/// Make an announcement of a new IPFS CID about alliance issues.
 		#[pallet::call_index(6)]
-<<<<<<< HEAD
-		#[pallet::weight(T::WeightInfo::announce())]
-=======
->>>>>>> 3bb3882c
 		pub fn announce(origin: OriginFor<T>, announcement: Cid) -> DispatchResult {
 			T::AnnouncementOrigin::ensure_origin(origin)?;
 
@@ -719,10 +675,6 @@
 
 		/// Remove an announcement.
 		#[pallet::call_index(7)]
-<<<<<<< HEAD
-		#[pallet::weight(T::WeightInfo::remove_announcement())]
-=======
->>>>>>> 3bb3882c
 		pub fn remove_announcement(origin: OriginFor<T>, announcement: Cid) -> DispatchResult {
 			T::AnnouncementOrigin::ensure_origin(origin)?;
 
@@ -740,10 +692,6 @@
 
 		/// Submit oneself for candidacy. A fixed deposit is reserved.
 		#[pallet::call_index(8)]
-<<<<<<< HEAD
-		#[pallet::weight(T::WeightInfo::join_alliance())]
-=======
->>>>>>> 3bb3882c
 		pub fn join_alliance(origin: OriginFor<T>) -> DispatchResult {
 			let who = ensure_signed(origin)?;
 
@@ -780,10 +728,6 @@
 		/// A Fellow can nominate someone to join the alliance as an Ally. There is no deposit
 		/// required from the nominator or nominee.
 		#[pallet::call_index(9)]
-<<<<<<< HEAD
-		#[pallet::weight(T::WeightInfo::nominate_ally())]
-=======
->>>>>>> 3bb3882c
 		pub fn nominate_ally(origin: OriginFor<T>, who: AccountIdLookupOf<T>) -> DispatchResult {
 			let nominator = ensure_signed(origin)?;
 			ensure!(Self::has_voting_rights(&nominator), Error::<T, I>::NoVotingRights);
@@ -808,10 +752,6 @@
 
 		/// Elevate an Ally to Fellow.
 		#[pallet::call_index(10)]
-<<<<<<< HEAD
-		#[pallet::weight(T::WeightInfo::elevate_ally())]
-=======
->>>>>>> 3bb3882c
 		pub fn elevate_ally(origin: OriginFor<T>, ally: AccountIdLookupOf<T>) -> DispatchResult {
 			T::MembershipManager::ensure_origin(origin)?;
 			let ally = T::Lookup::lookup(ally)?;
@@ -828,10 +768,6 @@
 		/// As a member, give a retirement notice and start a retirement period required to pass in
 		/// order to retire.
 		#[pallet::call_index(11)]
-<<<<<<< HEAD
-		#[pallet::weight(T::WeightInfo::give_retirement_notice())]
-=======
->>>>>>> 3bb3882c
 		pub fn give_retirement_notice(origin: OriginFor<T>) -> DispatchResult {
 			let who = ensure_signed(origin)?;
 			let role = Self::member_role_of(&who).ok_or(Error::<T, I>::NotMember)?;
@@ -854,10 +790,6 @@
 		/// This can only be done once you have called `give_retirement_notice` and the
 		/// `RetirementPeriod` has passed.
 		#[pallet::call_index(12)]
-<<<<<<< HEAD
-		#[pallet::weight(T::WeightInfo::retire())]
-=======
->>>>>>> 3bb3882c
 		pub fn retire(origin: OriginFor<T>) -> DispatchResult {
 			let who = ensure_signed(origin)?;
 			let retirement_period_end = RetiringMembers::<T, I>::get(&who)
@@ -880,10 +812,6 @@
 
 		/// Kick a member from the Alliance and slash its deposit.
 		#[pallet::call_index(13)]
-<<<<<<< HEAD
-		#[pallet::weight(T::WeightInfo::kick_member())]
-=======
->>>>>>> 3bb3882c
 		pub fn kick_member(origin: OriginFor<T>, who: AccountIdLookupOf<T>) -> DispatchResult {
 			T::MembershipManager::ensure_origin(origin)?;
 			let member = T::Lookup::lookup(who)?;
@@ -985,10 +913,6 @@
 		/// who do not want to leave the Alliance but do not have the capacity to participate
 		/// operationally for some time.
 		#[pallet::call_index(17)]
-<<<<<<< HEAD
-		#[pallet::weight(T::WeightInfo::abdicate_fellow_status())]
-=======
->>>>>>> 3bb3882c
 		pub fn abdicate_fellow_status(origin: OriginFor<T>) -> DispatchResult {
 			let who = ensure_signed(origin)?;
 			let role = Self::member_role_of(&who).ok_or(Error::<T, I>::NotMember)?;
