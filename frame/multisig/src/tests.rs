// This file is part of Substrate.

// Copyright (C) 2019-2022 Parity Technologies (UK) Ltd.
// SPDX-License-Identifier: Apache-2.0

// Licensed under the Apache License, Version 2.0 (the "License");
// you may not use this file except in compliance with the License.
// You may obtain a copy of the License at
//
// 	http://www.apache.org/licenses/LICENSE-2.0
//
// Unless required by applicable law or agreed to in writing, software
// distributed under the License is distributed on an "AS IS" BASIS,
// WITHOUT WARRANTIES OR CONDITIONS OF ANY KIND, either express or implied.
// See the License for the specific language governing permissions and
// limitations under the License.

// Tests for Multisig Pallet

#![cfg(test)]

use super::*;

use crate as pallet_multisig;
use frame_support::{
<<<<<<< HEAD
	assert_noop, assert_ok, parameter_types,
=======
	assert_noop, assert_ok,
>>>>>>> 18bb7c7c
	traits::{ConstU32, ConstU64, Contains},
};
use sp_core::H256;
use sp_runtime::{
	testing::Header,
	traits::{BlakeTwo256, IdentityLookup},
};

type UncheckedExtrinsic = frame_system::mocking::MockUncheckedExtrinsic<Test>;
type Block = frame_system::mocking::MockBlock<Test>;

frame_support::construct_runtime!(
	pub enum Test where
		Block = Block,
		NodeBlock = Block,
		UncheckedExtrinsic = UncheckedExtrinsic,
	{
		System: frame_system::{Pallet, Call, Config, Storage, Event<T>},
		Balances: pallet_balances::{Pallet, Call, Storage, Config<T>, Event<T>},
		Multisig: pallet_multisig::{Pallet, Call, Storage, Event<T>},
	}
);

impl frame_system::Config for Test {
	type BaseCallFilter = TestBaseCallFilter;
	type BlockWeights = ();
	type BlockLength = ();
	type DbWeight = ();
	type RuntimeOrigin = RuntimeOrigin;
	type Index = u64;
	type BlockNumber = u64;
	type Hash = H256;
	type RuntimeCall = RuntimeCall;
	type Hashing = BlakeTwo256;
	type AccountId = u64;
	type Lookup = IdentityLookup<Self::AccountId>;
	type Header = Header;
	type RuntimeEvent = RuntimeEvent;
	type BlockHashCount = ConstU64<250>;
	type Version = ();
	type PalletInfo = PalletInfo;
	type AccountData = pallet_balances::AccountData<u64>;
	type OnNewAccount = ();
	type OnKilledAccount = ();
	type SystemWeightInfo = ();
	type SS58Prefix = ();
	type OnSetCode = ();
	type MaxConsumers = ConstU32<16>;
}

impl pallet_balances::Config for Test {
	type MaxLocks = ();
	type MaxReserves = ();
	type ReserveIdentifier = [u8; 8];
	type Balance = u64;
	type RuntimeEvent = RuntimeEvent;
	type DustRemoval = ();
	type ExistentialDeposit = ConstU64<1>;
	type AccountStore = System;
	type WeightInfo = ();
}

pub struct TestBaseCallFilter;
impl Contains<RuntimeCall> for TestBaseCallFilter {
	fn contains(c: &RuntimeCall) -> bool {
		match *c {
			RuntimeCall::Balances(_) => true,
			// Needed for benchmarking
			RuntimeCall::System(frame_system::Call::remark { .. }) => true,
			_ => false,
		}
	}
}
impl Config for Test {
	type RuntimeEvent = RuntimeEvent;
	type RuntimeCall = RuntimeCall;
	type Currency = Balances;
	type DepositBase = ConstU64<1>;
	type DepositFactor = ConstU64<1>;
	type MaxSignatories = ConstU32<3>;
	type WeightInfo = ();
}

use pallet_balances::{Call as BalancesCall, Error as BalancesError};

pub fn new_test_ext() -> sp_io::TestExternalities {
	let mut t = frame_system::GenesisConfig::default().build_storage::<Test>().unwrap();
	pallet_balances::GenesisConfig::<Test> {
		balances: vec![(1, 10), (2, 10), (3, 10), (4, 10), (5, 2)],
	}
	.assimilate_storage(&mut t)
	.unwrap();
	let mut ext = sp_io::TestExternalities::new(t);
	ext.execute_with(|| System::set_block_number(1));
	ext
}

fn now() -> Timepoint<u64> {
	Multisig::timepoint()
}

fn call_transfer(dest: u64, value: u64) -> Box<RuntimeCall> {
	Box::new(RuntimeCall::Balances(BalancesCall::transfer { dest, value }))
}

#[test]
fn multisig_deposit_is_taken_and_returned() {
	new_test_ext().execute_with(|| {
		let multi = Multisig::multi_account_id(&[1, 2, 3][..], 2);
		assert_ok!(Balances::transfer(RuntimeOrigin::signed(1), multi, 5));
		assert_ok!(Balances::transfer(RuntimeOrigin::signed(2), multi, 5));
		assert_ok!(Balances::transfer(RuntimeOrigin::signed(3), multi, 5));

		let call = call_transfer(6, 15);
		let call_weight = call.get_dispatch_info().weight;
		assert_ok!(Multisig::as_multi(
			RuntimeOrigin::signed(1),
			2,
			vec![2, 3],
			None,
			call.clone(),
			Weight::zero()
		));
		assert_eq!(Balances::free_balance(1), 2);
		assert_eq!(Balances::reserved_balance(1), 3);

		assert_ok!(Multisig::as_multi(
			RuntimeOrigin::signed(2),
			2,
			vec![1, 3],
			Some(now()),
			call,
			call_weight
		));
		assert_eq!(Balances::free_balance(1), 5);
		assert_eq!(Balances::reserved_balance(1), 0);
	});
}

#[test]
fn cancel_multisig_returns_deposit() {
	new_test_ext().execute_with(|| {
		let call = call_transfer(6, 15).encode();
		let hash = blake2_256(&call);
		assert_ok!(Multisig::approve_as_multi(
			RuntimeOrigin::signed(1),
			3,
			vec![2, 3],
			None,
			hash,
			Weight::zero()
		));
		assert_ok!(Multisig::approve_as_multi(
			RuntimeOrigin::signed(2),
			3,
			vec![1, 3],
			Some(now()),
			hash,
			Weight::zero()
		));
		assert_eq!(Balances::free_balance(1), 6);
		assert_eq!(Balances::reserved_balance(1), 4);
		assert_ok!(Multisig::cancel_as_multi(RuntimeOrigin::signed(1), 3, vec![2, 3], now(), hash));
		assert_eq!(Balances::free_balance(1), 10);
		assert_eq!(Balances::reserved_balance(1), 0);
	});
}

#[test]
fn timepoint_checking_works() {
	new_test_ext().execute_with(|| {
		let multi = Multisig::multi_account_id(&[1, 2, 3][..], 2);
		assert_ok!(Balances::transfer(RuntimeOrigin::signed(1), multi, 5));
		assert_ok!(Balances::transfer(RuntimeOrigin::signed(2), multi, 5));
		assert_ok!(Balances::transfer(RuntimeOrigin::signed(3), multi, 5));

		let call = call_transfer(6, 15);
		let hash = blake2_256(&call.encode());

		assert_noop!(
			Multisig::approve_as_multi(
				RuntimeOrigin::signed(2),
				2,
				vec![1, 3],
				Some(now()),
				hash,
				Weight::zero()
			),
			Error::<Test>::UnexpectedTimepoint,
		);

		assert_ok!(Multisig::approve_as_multi(
			RuntimeOrigin::signed(1),
			2,
			vec![2, 3],
			None,
			hash,
			Weight::zero()
		));

		assert_noop!(
			Multisig::as_multi(
				RuntimeOrigin::signed(2),
				2,
				vec![1, 3],
				None,
				call.clone(),
				Weight::zero()
			),
			Error::<Test>::NoTimepoint,
		);
		let later = Timepoint { index: 1, ..now() };
		assert_noop!(
			Multisig::as_multi(
				RuntimeOrigin::signed(2),
				2,
				vec![1, 3],
				Some(later),
				call,
				Weight::zero()
			),
			Error::<Test>::WrongTimepoint,
		);
	});
}

#[test]
fn multisig_2_of_3_works() {
	new_test_ext().execute_with(|| {
		let multi = Multisig::multi_account_id(&[1, 2, 3][..], 2);
		assert_ok!(Balances::transfer(RuntimeOrigin::signed(1), multi, 5));
		assert_ok!(Balances::transfer(RuntimeOrigin::signed(2), multi, 5));
		assert_ok!(Balances::transfer(RuntimeOrigin::signed(3), multi, 5));

		let call = call_transfer(6, 15);
		let call_weight = call.get_dispatch_info().weight;
		let hash = blake2_256(&call.encode());
		assert_ok!(Multisig::approve_as_multi(
			RuntimeOrigin::signed(1),
			2,
			vec![2, 3],
			None,
			hash,
			Weight::zero()
		));
		assert_eq!(Balances::free_balance(6), 0);

		assert_ok!(Multisig::as_multi(
			RuntimeOrigin::signed(2),
			2,
			vec![1, 3],
			Some(now()),
			call,
			call_weight
		));
		assert_eq!(Balances::free_balance(6), 15);
	});
}

#[test]
fn multisig_3_of_3_works() {
	new_test_ext().execute_with(|| {
		let multi = Multisig::multi_account_id(&[1, 2, 3][..], 3);
		assert_ok!(Balances::transfer(RuntimeOrigin::signed(1), multi, 5));
		assert_ok!(Balances::transfer(RuntimeOrigin::signed(2), multi, 5));
		assert_ok!(Balances::transfer(RuntimeOrigin::signed(3), multi, 5));

		let call = call_transfer(6, 15);
		let call_weight = call.get_dispatch_info().weight;
		let hash = blake2_256(&call.encode());
		assert_ok!(Multisig::approve_as_multi(
			RuntimeOrigin::signed(1),
			3,
			vec![2, 3],
			None,
			hash,
			Weight::zero()
		));
		assert_ok!(Multisig::approve_as_multi(
			RuntimeOrigin::signed(2),
			3,
			vec![1, 3],
			Some(now()),
			hash,
			Weight::zero()
		));
		assert_eq!(Balances::free_balance(6), 0);

		assert_ok!(Multisig::as_multi(
			RuntimeOrigin::signed(3),
			3,
			vec![1, 2],
			Some(now()),
			call,
			call_weight
		));
		assert_eq!(Balances::free_balance(6), 15);
	});
}

#[test]
fn cancel_multisig_works() {
	new_test_ext().execute_with(|| {
		let call = call_transfer(6, 15).encode();
		let hash = blake2_256(&call);
		assert_ok!(Multisig::approve_as_multi(
			RuntimeOrigin::signed(1),
			3,
			vec![2, 3],
			None,
			hash,
			Weight::zero()
		));
		assert_ok!(Multisig::approve_as_multi(
			RuntimeOrigin::signed(2),
			3,
			vec![1, 3],
			Some(now()),
			hash,
			Weight::zero()
		));
		assert_noop!(
			Multisig::cancel_as_multi(RuntimeOrigin::signed(2), 3, vec![1, 3], now(), hash),
			Error::<Test>::NotOwner,
		);
		assert_ok!(Multisig::cancel_as_multi(RuntimeOrigin::signed(1), 3, vec![2, 3], now(), hash),);
	});
}

#[test]
fn multisig_2_of_3_as_multi_works() {
	new_test_ext().execute_with(|| {
		let multi = Multisig::multi_account_id(&[1, 2, 3][..], 2);
		assert_ok!(Balances::transfer(RuntimeOrigin::signed(1), multi, 5));
		assert_ok!(Balances::transfer(RuntimeOrigin::signed(2), multi, 5));
		assert_ok!(Balances::transfer(RuntimeOrigin::signed(3), multi, 5));

		let call = call_transfer(6, 15);
		let call_weight = call.get_dispatch_info().weight;
		assert_ok!(Multisig::as_multi(
			RuntimeOrigin::signed(1),
			2,
			vec![2, 3],
			None,
			call.clone(),
			Weight::zero()
		));
		assert_eq!(Balances::free_balance(6), 0);

		assert_ok!(Multisig::as_multi(
			RuntimeOrigin::signed(2),
			2,
			vec![1, 3],
			Some(now()),
			call,
			call_weight
		));
		assert_eq!(Balances::free_balance(6), 15);
	});
}

#[test]
fn multisig_2_of_3_as_multi_with_many_calls_works() {
	new_test_ext().execute_with(|| {
		let multi = Multisig::multi_account_id(&[1, 2, 3][..], 2);
		assert_ok!(Balances::transfer(RuntimeOrigin::signed(1), multi, 5));
		assert_ok!(Balances::transfer(RuntimeOrigin::signed(2), multi, 5));
		assert_ok!(Balances::transfer(RuntimeOrigin::signed(3), multi, 5));

		let call1 = call_transfer(6, 10);
		let call1_weight = call1.get_dispatch_info().weight;
		let call2 = call_transfer(7, 5);
		let call2_weight = call2.get_dispatch_info().weight;

		assert_ok!(Multisig::as_multi(
			RuntimeOrigin::signed(1),
			2,
			vec![2, 3],
			None,
			call1.clone(),
			Weight::zero()
		));
		assert_ok!(Multisig::as_multi(
			RuntimeOrigin::signed(2),
			2,
			vec![1, 3],
			None,
			call2.clone(),
			Weight::zero()
		));
		assert_ok!(Multisig::as_multi(
			RuntimeOrigin::signed(3),
			2,
			vec![1, 2],
			Some(now()),
			call1,
			call1_weight
		));
		assert_ok!(Multisig::as_multi(
			RuntimeOrigin::signed(3),
			2,
			vec![1, 2],
			Some(now()),
			call2,
			call2_weight
		));

		assert_eq!(Balances::free_balance(6), 10);
		assert_eq!(Balances::free_balance(7), 5);
	});
}

#[test]
fn multisig_2_of_3_cannot_reissue_same_call() {
	new_test_ext().execute_with(|| {
		let multi = Multisig::multi_account_id(&[1, 2, 3][..], 2);
		assert_ok!(Balances::transfer(RuntimeOrigin::signed(1), multi, 5));
		assert_ok!(Balances::transfer(RuntimeOrigin::signed(2), multi, 5));
		assert_ok!(Balances::transfer(RuntimeOrigin::signed(3), multi, 5));

		let call = call_transfer(6, 10);
		let call_weight = call.get_dispatch_info().weight;
		let hash = blake2_256(&call.encode());
		assert_ok!(Multisig::as_multi(
			RuntimeOrigin::signed(1),
			2,
			vec![2, 3],
			None,
			call.clone(),
			Weight::zero()
		));
		assert_ok!(Multisig::as_multi(
			RuntimeOrigin::signed(2),
			2,
			vec![1, 3],
			Some(now()),
			call.clone(),
			call_weight
		));
		assert_eq!(Balances::free_balance(multi), 5);

		assert_ok!(Multisig::as_multi(
			RuntimeOrigin::signed(1),
			2,
			vec![2, 3],
			None,
			call.clone(),
			Weight::zero()
		));
		assert_ok!(Multisig::as_multi(
			RuntimeOrigin::signed(3),
			2,
			vec![1, 2],
			Some(now()),
			call.clone(),
			call_weight
		));

		let err = DispatchError::from(BalancesError::<Test, _>::InsufficientBalance).stripped();
		System::assert_last_event(
			pallet_multisig::Event::MultisigExecuted {
				approving: 3,
				timepoint: now(),
				multisig: multi,
				call_hash: hash,
				result: Err(err),
			}
			.into(),
		);
	});
}

#[test]
fn minimum_threshold_check_works() {
	new_test_ext().execute_with(|| {
		let call = call_transfer(6, 15);
		assert_noop!(
			Multisig::as_multi(
				RuntimeOrigin::signed(1),
				0,
				vec![2],
				None,
				call.clone(),
				Weight::zero()
			),
			Error::<Test>::MinimumThreshold,
		);
		assert_noop!(
			Multisig::as_multi(
				RuntimeOrigin::signed(1),
				1,
				vec![2],
				None,
				call.clone(),
				Weight::zero()
			),
			Error::<Test>::MinimumThreshold,
		);
	});
}

#[test]
fn too_many_signatories_fails() {
	new_test_ext().execute_with(|| {
		let call = call_transfer(6, 15);
		assert_noop!(
			Multisig::as_multi(
				RuntimeOrigin::signed(1),
				2,
				vec![2, 3, 4],
				None,
				call.clone(),
				Weight::zero()
			),
			Error::<Test>::TooManySignatories,
		);
	});
}

#[test]
fn duplicate_approvals_are_ignored() {
	new_test_ext().execute_with(|| {
		let call = call_transfer(6, 15).encode();
		let hash = blake2_256(&call);
		assert_ok!(Multisig::approve_as_multi(
			RuntimeOrigin::signed(1),
			2,
			vec![2, 3],
			None,
			hash,
			Weight::zero()
		));
		assert_noop!(
			Multisig::approve_as_multi(
				RuntimeOrigin::signed(1),
				2,
				vec![2, 3],
				Some(now()),
				hash,
				Weight::zero()
			),
			Error::<Test>::AlreadyApproved,
		);
		assert_ok!(Multisig::approve_as_multi(
			RuntimeOrigin::signed(2),
			2,
			vec![1, 3],
			Some(now()),
			hash,
			Weight::zero()
		));
		assert_noop!(
			Multisig::approve_as_multi(
				RuntimeOrigin::signed(3),
				2,
				vec![1, 2],
				Some(now()),
				hash,
				Weight::zero()
			),
			Error::<Test>::AlreadyApproved,
		);
	});
}

#[test]
fn multisig_1_of_3_works() {
	new_test_ext().execute_with(|| {
		let multi = Multisig::multi_account_id(&[1, 2, 3][..], 1);
		assert_ok!(Balances::transfer(RuntimeOrigin::signed(1), multi, 5));
		assert_ok!(Balances::transfer(RuntimeOrigin::signed(2), multi, 5));
		assert_ok!(Balances::transfer(RuntimeOrigin::signed(3), multi, 5));

		let call = call_transfer(6, 15);
		let hash = blake2_256(&call.encode());
		assert_noop!(
			Multisig::approve_as_multi(
				RuntimeOrigin::signed(1),
				1,
				vec![2, 3],
				None,
				hash,
				Weight::zero()
			),
			Error::<Test>::MinimumThreshold,
		);
		assert_noop!(
			Multisig::as_multi(
				RuntimeOrigin::signed(1),
				1,
				vec![2, 3],
				None,
				call.clone(),
				Weight::zero()
			),
			Error::<Test>::MinimumThreshold,
		);
		assert_ok!(Multisig::as_multi_threshold_1(
			RuntimeOrigin::signed(1),
			vec![2, 3],
			call_transfer(6, 15)
		));

		assert_eq!(Balances::free_balance(6), 15);
	});
}

#[test]
fn multisig_filters() {
	new_test_ext().execute_with(|| {
		let call = Box::new(RuntimeCall::System(frame_system::Call::set_code { code: vec![] }));
		assert_noop!(
			Multisig::as_multi_threshold_1(RuntimeOrigin::signed(1), vec![2], call.clone()),
			DispatchError::from(frame_system::Error::<Test>::CallFiltered),
		);
	});
}

#[test]
fn weight_check_works() {
	new_test_ext().execute_with(|| {
		let multi = Multisig::multi_account_id(&[1, 2, 3][..], 2);
		assert_ok!(Balances::transfer(RuntimeOrigin::signed(1), multi, 5));
		assert_ok!(Balances::transfer(RuntimeOrigin::signed(2), multi, 5));
		assert_ok!(Balances::transfer(RuntimeOrigin::signed(3), multi, 5));

		let call = call_transfer(6, 15);
		assert_ok!(Multisig::as_multi(
			RuntimeOrigin::signed(1),
			2,
			vec![2, 3],
			None,
			call.clone(),
			Weight::zero()
		));
		assert_eq!(Balances::free_balance(6), 0);

		assert_noop!(
			Multisig::as_multi(
				RuntimeOrigin::signed(2),
				2,
				vec![1, 3],
				Some(now()),
				call,
				Weight::zero()
			),
			Error::<Test>::MaxWeightTooLow,
		);
	});
}

#[test]
fn multisig_handles_no_preimage_after_all_approve() {
	// This test checks the situation where everyone approves a multi-sig, but no-one provides the
	// call data. In the end, any of the multisig callers can approve again with the call data and
	// the call will go through.
	new_test_ext().execute_with(|| {
		let multi = Multisig::multi_account_id(&[1, 2, 3][..], 3);
		assert_ok!(Balances::transfer(RuntimeOrigin::signed(1), multi, 5));
		assert_ok!(Balances::transfer(RuntimeOrigin::signed(2), multi, 5));
		assert_ok!(Balances::transfer(RuntimeOrigin::signed(3), multi, 5));

		let call = call_transfer(6, 15);
		let call_weight = call.get_dispatch_info().weight;
		let hash = blake2_256(&call.encode());
		assert_ok!(Multisig::approve_as_multi(
			RuntimeOrigin::signed(1),
			3,
			vec![2, 3],
			None,
			hash,
			Weight::zero()
		));
		assert_ok!(Multisig::approve_as_multi(
			RuntimeOrigin::signed(2),
			3,
			vec![1, 3],
			Some(now()),
			hash,
			Weight::zero()
		));
		assert_ok!(Multisig::approve_as_multi(
			RuntimeOrigin::signed(3),
			3,
			vec![1, 2],
			Some(now()),
			hash,
			Weight::zero()
		));
		assert_eq!(Balances::free_balance(6), 0);

		assert_ok!(Multisig::as_multi(
			RuntimeOrigin::signed(3),
			3,
			vec![1, 2],
			Some(now()),
			call,
			call_weight
		));
		assert_eq!(Balances::free_balance(6), 15);
	});
}<|MERGE_RESOLUTION|>--- conflicted
+++ resolved
@@ -23,11 +23,7 @@
 
 use crate as pallet_multisig;
 use frame_support::{
-<<<<<<< HEAD
-	assert_noop, assert_ok, parameter_types,
-=======
 	assert_noop, assert_ok,
->>>>>>> 18bb7c7c
 	traits::{ConstU32, ConstU64, Contains},
 };
 use sp_core::H256;
