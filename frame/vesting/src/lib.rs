// This file is part of Substrate.

// Copyright (C) 2019-2021 Parity Technologies (UK) Ltd.
// SPDX-License-Identifier: Apache-2.0

// Licensed under the Apache License, Version 2.0 (the "License");
// you may not use this file except in compliance with the License.
// You may obtain a copy of the License at
//
// 	http://www.apache.org/licenses/LICENSE-2.0
//
// Unless required by applicable law or agreed to in writing, software
// distributed under the License is distributed on an "AS IS" BASIS,
// WITHOUT WARRANTIES OR CONDITIONS OF ANY KIND, either express or implied.
// See the License for the specific language governing permissions and
// limitations under the License.

//! # Vesting Pallet
//!
//! - [`Config`]
//! - [`Call`]
//!
//! ## Overview
//!
//! A simple pallet providing a means of placing a linear curve on an account's locked balance. This
//! pallet ensures that there is a lock in place preventing the balance to drop below the *unvested*
//! amount for any reason other than transaction fee payment.
//!
//! As the amount vested increases over time, the amount unvested reduces. However, locks remain in
//! place and explicit action is needed on behalf of the user to ensure that the amount locked is
//! equivalent to the amount remaining to be vested. This is done through a dispatchable function,
//! either `vest` (in typical case where the sender is calling on their own behalf) or `vest_other`
//! in case the sender is calling on another account's behalf.
//!
//! ## Interface
//!
//! This pallet implements the `VestingSchedule` trait.
//!
//! ### Dispatchable Functions
//!
//! - `vest` - Update the lock, reducing it in line with the amount "vested" so far.
//! - `vest_other` - Update the lock of another account, reducing it in line with the amount
//!   "vested" so far.

#![cfg_attr(not(feature = "std"), no_std)]

mod benchmarking;
mod migrations;
#[cfg(test)]
mod mock;
#[cfg(test)]
mod tests;
mod vesting_info;

pub mod weights;

use codec::{Decode, Encode, MaxEncodedLen};
use frame_support::{
	ensure,
	pallet_prelude::*,
	traits::{
		Currency, ExistenceRequirement, Get, LockIdentifier, LockableCurrency, VestingSchedule,
		WithdrawReasons,
	},
};
use frame_system::{ensure_root, ensure_signed, pallet_prelude::*};
pub use pallet::*;
use sp_runtime::{
	traits::{
		AtLeast32BitUnsigned, Bounded, Convert, MaybeSerializeDeserialize, One, Saturating,
		StaticLookup, Zero,
	},
	RuntimeDebug,
};
use sp_std::{convert::TryInto, fmt::Debug, prelude::*};
pub use vesting_info::*;
pub use weights::WeightInfo;

type BalanceOf<T> =
	<<T as Config>::Currency as Currency<<T as frame_system::Config>::AccountId>>::Balance;
type MaxLocksOf<T> =
	<<T as Config>::Currency as LockableCurrency<<T as frame_system::Config>::AccountId>>::MaxLocks;

const VESTING_ID: LockIdentifier = *b"vesting ";

// A value placed in storage that represents the current version of the Vesting storage.
// This value is used by `on_runtime_upgrade` to determine whether we run storage migration logic.
#[derive(Encode, Decode, Clone, Copy, PartialEq, Eq, RuntimeDebug, MaxEncodedLen)]
enum Releases {
	V0,
	V1,
}

<<<<<<< HEAD
impl Default for Releases {
	fn default() -> Self {
		Releases::V0
	}
}

/// Actions to take on a user's `Vesting` storage entry.
#[derive(Clone, Copy)]
enum VestingAction {
	/// Do not actively remove any schedules.
	Passive,
	/// Remove the schedule specified by the index.
	Remove(usize),
	/// Remove the two schedules, specified by index, so they can be merged.
	Merge(usize, usize),
}

impl VestingAction {
	/// Whether or not the filter says the schedule index should be removed.
	fn should_remove(&self, index: usize) -> bool {
		match self {
			Self::Passive => false,
			Self::Remove(index1) => *index1 == index,
			Self::Merge(index1, index2) => *index1 == index || *index2 == index,
=======
impl<Balance: AtLeast32BitUnsigned + Copy, BlockNumber: AtLeast32BitUnsigned + Copy>
	VestingInfo<Balance, BlockNumber>
{
	/// Amount locked at block `n`.
	pub fn locked_at<BlockNumberToBalance: Convert<BlockNumber, Balance>>(
		&self,
		n: BlockNumber,
	) -> Balance {
		// Number of blocks that count toward vesting
		// Saturating to 0 when n < starting_block
		let vested_block_count = n.saturating_sub(self.starting_block);
		let vested_block_count = BlockNumberToBalance::convert(vested_block_count);
		// Return amount that is still locked in vesting
		let maybe_balance = vested_block_count.checked_mul(&self.per_block);
		if let Some(balance) = maybe_balance {
			self.locked.saturating_sub(balance)
		} else {
			Zero::zero()
>>>>>>> 1d5abf01
		}
	}

	/// Pick the schedules that this action dictates should continue vesting undisturbed.
	fn pick_schedules<'a, T: Config>(
		&'a self,
		schedules: Vec<VestingInfo<BalanceOf<T>, T::BlockNumber>>,
	) -> impl Iterator<Item = VestingInfo<BalanceOf<T>, T::BlockNumber>> + 'a  {
		schedules.into_iter().enumerate().filter_map(move |(index, schedule)| {
			if self.should_remove(index) {
				None
			} else {
				Some(schedule)
			}
		})
	}
}

/// MaxVestingSchedules getter. Guarantees a value of at least 1.
pub struct MaxVestingSchedulesGetter<T>(PhantomData<T>);

impl<T: Config> Get<u32> for MaxVestingSchedulesGetter<T> {
	/// MaxVestingSchedules getter. Guarantees a value of at least 1.
	fn get() -> u32 {
		T::MaxVestingSchedules::get().max(One::one())
	}
}


#[frame_support::pallet]
pub mod pallet {
	use super::*;

	#[pallet::config]
	pub trait Config: frame_system::Config {
		/// The overarching event type.
		type Event: From<Event<Self>> + IsType<<Self as frame_system::Config>::Event>;

		/// The currency trait.
		type Currency: LockableCurrency<Self::AccountId>;

		/// Convert the block number into a balance.
		type BlockNumberToBalance: Convert<Self::BlockNumber, BalanceOf<Self>>;

		/// The minimum amount transferred to call `vested_transfer`.
		#[pallet::constant]
		type MinVestedTransfer: Get<BalanceOf<Self>>;

		/// Weight information for extrinsics in this pallet.
		type WeightInfo: WeightInfo;

		/// Maximum number of vesting schedules an account may have at a given moment.
		#[pallet::constant]
		type MaxVestingSchedules: Get<u32>;
	}

	#[pallet::hooks]
	impl<T: Config> Hooks<BlockNumberFor<T>> for Pallet<T> {
		#[cfg(feature = "try-runtime")]
		fn pre_upgrade() -> Result<(), &'static str> {
			migrations::v1::pre_migrate::<T>()
		}

		fn on_runtime_upgrade() -> Weight {
			if StorageVersion::<T>::get() == Releases::V0 {
				StorageVersion::<T>::put(Releases::V1);
				migrations::v1::migrate::<T>()
			} else {
				T::DbWeight::get().reads(1)
			}
		}

		#[cfg(feature = "try-runtime")]
		fn post_upgrade() -> Result<(), &'static str> {
			migrations::v1::post_migrate::<T>()
		}
	}

	/// Information regarding the vesting of a given account.
	#[pallet::storage]
	#[pallet::getter(fn vesting)]
<<<<<<< HEAD
	pub type Vesting<T: Config> = StorageMap<
		_,
		Blake2_128Concat,
		T::AccountId,
		BoundedVec<VestingInfo<BalanceOf<T>, T::BlockNumber>, MaxVestingSchedulesGetter::<T>>,
	>;
=======
	pub type Vesting<T: Config> =
		StorageMap<_, Blake2_128Concat, T::AccountId, VestingInfo<BalanceOf<T>, T::BlockNumber>>;
>>>>>>> 1d5abf01

	/// Storage version of the pallet.
	///
	/// New networks start with latest version, as determined by the genesis build.
	#[pallet::storage]
	pub(crate) type StorageVersion<T: Config> = StorageValue<_, Releases, ValueQuery>;

	#[pallet::pallet]
	#[pallet::generate_store(pub(super) trait Store)]
	#[pallet::generate_storage_info]
	pub struct Pallet<T>(_);

	#[pallet::genesis_config]
	pub struct GenesisConfig<T: Config> {
		pub vesting: Vec<(T::AccountId, T::BlockNumber, T::BlockNumber, BalanceOf<T>)>,
	}

	#[cfg(feature = "std")]
	impl<T: Config> Default for GenesisConfig<T> {
		fn default() -> Self {
			GenesisConfig { vesting: Default::default() }
		}
	}

	#[pallet::genesis_build]
	impl<T: Config> GenesisBuild<T> for GenesisConfig<T> {
		fn build(&self) {
			use sp_runtime::traits::Saturating;

			// Genesis uses the latest storage version.
			StorageVersion::<T>::put(Releases::V1);

			// Generate initial vesting configuration
			// * who - Account which we are generating vesting configuration for
			// * begin - Block when the account will start to vest
			// * length - Number of blocks from `begin` until fully vested
			// * liquid - Number of units which can be spent before vesting begins
			for &(ref who, begin, length, liquid) in self.vesting.iter() {
				let balance = T::Currency::free_balance(who);
				assert!(!balance.is_zero(), "Currencies must be init'd before vesting");
				// Total genesis `balance` minus `liquid` equals funds locked for vesting
				let locked = balance.saturating_sub(liquid);
				let length_as_balance = T::BlockNumberToBalance::convert(length);
				let per_block = locked / length_as_balance.max(sp_runtime::traits::One::one());
				let vesting_info = VestingInfo::new(locked, per_block, begin);
				if !vesting_info.is_valid() { panic!("Invalid VestingInfo params at genesis") };

<<<<<<< HEAD
				Vesting::<T>::try_append(who, vesting_info)
					.expect("Too many vesting schedules at genesis.");
=======
				Vesting::<T>::insert(who, VestingInfo { locked, per_block, starting_block: begin });
>>>>>>> 1d5abf01
				let reasons = WithdrawReasons::TRANSFER | WithdrawReasons::RESERVE;
				T::Currency::set_lock(VESTING_ID, who, locked, reasons);
			}
		}
	}

	#[pallet::event]
	#[pallet::generate_deposit(pub(super) fn deposit_event)]
	#[pallet::metadata(
		T::AccountId = "AccountId", BalanceOf<T> = "Balance", T::BlockNumber = "BlockNumber"
	)]
	pub enum Event<T: Config> {
		/// The amount vested has been updated. This could indicate a change in funds available. The
		/// balance given is the amount which is left unvested (and thus locked).
		/// \[account, unvested\]
		VestingUpdated(T::AccountId, BalanceOf<T>),
		/// An \[account\] has become fully vested.
		VestingCompleted(T::AccountId),
	}

	/// Error for the vesting pallet.
	#[pallet::error]
	pub enum Error<T> {
		/// The account given is not vesting.
		NotVesting,
		/// The account already has `MaxVestingSchedules` count of schedules and thus
		/// cannot add another one. Consider merging existing schedules in order to add another.
		AtMaxVestingSchedules,
		/// Amount being transferred is too low to create a vesting schedule.
		AmountLow,
		/// An index was out of bounds of the vesting schedules.
		ScheduleIndexOutOfBounds,
		/// Failed to create a new schedule because some parameter was invalid. e.g. `locked` was 0.
		InvalidScheduleParams,
	}

	#[pallet::call]
	impl<T: Config> Pallet<T> {
		/// Unlock any vested funds of the sender account.
		///
		/// The dispatch origin for this call must be _Signed_ and the sender must have funds still
		/// locked under this pallet.
		///
		/// Emits either `VestingCompleted` or `VestingUpdated`.
		///
		/// # <weight>
		/// - `O(1)`.
		/// - DbWeight: 2 Reads, 2 Writes
		///     - Reads: Vesting Storage, Balances Locks, [Sender Account]
		///     - Writes: Vesting Storage, Balances Locks, [Sender Account]
		/// # </weight>
		#[pallet::weight(T::WeightInfo::vest_locked(MaxLocksOf::<T>::get(), MaxVestingSchedulesGetter::<T>::get())
			.max(T::WeightInfo::vest_unlocked(MaxLocksOf::<T>::get(), MaxVestingSchedulesGetter::<T>::get()))
		)]
		pub fn vest(origin: OriginFor<T>) -> DispatchResult {
			let who = ensure_signed(origin)?;
			Self::do_vest(who)
		}

		/// Unlock any vested funds of a `target` account.
		///
		/// The dispatch origin for this call must be _Signed_.
		///
		/// - `target`: The account whose vested funds should be unlocked. Must have funds still
		/// locked under this pallet.
		///
		/// Emits either `VestingCompleted` or `VestingUpdated`.
		///
		/// # <weight>
		/// - `O(1)`.
		/// - DbWeight: 3 Reads, 3 Writes
		///     - Reads: Vesting Storage, Balances Locks, Target Account
		///     - Writes: Vesting Storage, Balances Locks, Target Account
		/// # </weight>
		#[pallet::weight(T::WeightInfo::vest_other_locked(MaxLocksOf::<T>::get(), MaxVestingSchedulesGetter::<T>::get())
			.max(T::WeightInfo::vest_other_unlocked(MaxLocksOf::<T>::get(), MaxVestingSchedulesGetter::<T>::get()))
		)]
		pub fn vest_other(
			origin: OriginFor<T>,
			target: <T::Lookup as StaticLookup>::Source,
		) -> DispatchResult {
			ensure_signed(origin)?;
			let who = T::Lookup::lookup(target)?;
			Self::do_vest(who)
		}

		/// Create a vested transfer.
		///
		/// The dispatch origin for this call must be _Signed_.
		///
		/// - `target`: The account receiving the vested funds.
		/// - `schedule`: The vesting schedule attached to the transfer.
		///
		/// Emits `VestingCreated`.
		///
		/// NOTE: This will unlock all schedules through the current block.
		///
		/// # <weight>
		/// - `O(1)`.
		/// - DbWeight: 3 Reads, 3 Writes
		///     - Reads: Vesting Storage, Balances Locks, Target Account, [Sender Account]
		///     - Writes: Vesting Storage, Balances Locks, Target Account, [Sender Account]
		/// # </weight>
		#[pallet::weight(
			T::WeightInfo::vested_transfer(MaxLocksOf::<T>::get(), MaxVestingSchedulesGetter::<T>::get())
		)]
		pub fn vested_transfer(
			origin: OriginFor<T>,
			target: <T::Lookup as StaticLookup>::Source,
			schedule: VestingInfo<BalanceOf<T>, T::BlockNumber>,
		) -> DispatchResult {
			let transactor = ensure_signed(origin)?;
<<<<<<< HEAD
			let transactor = <T::Lookup as StaticLookup>::unlookup(transactor);
			Self::do_vested_transfer(transactor, target, schedule)
=======
			ensure!(schedule.locked >= T::MinVestedTransfer::get(), Error::<T>::AmountLow);

			let who = T::Lookup::lookup(target)?;
			ensure!(!Vesting::<T>::contains_key(&who), Error::<T>::ExistingVestingSchedule);

			T::Currency::transfer(
				&transactor,
				&who,
				schedule.locked,
				ExistenceRequirement::AllowDeath,
			)?;

			Self::add_vesting_schedule(
				&who,
				schedule.locked,
				schedule.per_block,
				schedule.starting_block,
			)
			.expect("user does not have an existing vesting schedule; q.e.d.");

			Ok(())
>>>>>>> 1d5abf01
		}

		/// Force a vested transfer.
		///
		/// The dispatch origin for this call must be _Root_.
		///
		/// - `source`: The account whose funds should be transferred.
		/// - `target`: The account that should be transferred the vested funds.
		/// - `schedule`: The vesting schedule attached to the transfer.
		///
		/// Emits `VestingCreated`.
		///
		/// NOTE: This will unlock all schedules through the current block.
		///
		/// # <weight>
		/// - `O(1)`.
		/// - DbWeight: 4 Reads, 4 Writes
		///     - Reads: Vesting Storage, Balances Locks, Target Account, Source Account
		///     - Writes: Vesting Storage, Balances Locks, Target Account, Source Account
		/// # </weight>
		#[pallet::weight(
			T::WeightInfo::force_vested_transfer(MaxLocksOf::<T>::get(), MaxVestingSchedulesGetter::<T>::get())
		)]
		pub fn force_vested_transfer(
			origin: OriginFor<T>,
			source: <T::Lookup as StaticLookup>::Source,
			target: <T::Lookup as StaticLookup>::Source,
			schedule: VestingInfo<BalanceOf<T>, T::BlockNumber>,
		) -> DispatchResult {
			ensure_root(origin)?;
			Self::do_vested_transfer(source, target, schedule)
		}

		/// Merge two vesting schedules together, creating a new vesting schedule that unlocks over the
		/// highest possible start and end blocks. If both schedules have already started the current
		/// block will be used as the schedule start; with the caveat that if one schedule is finished
		/// by the current block, the other will be treated as the new merged schedule, unmodified.
		///
		/// NOTE: If `schedule1_index == schedule2_index` this is a no-op.
		/// NOTE: This will unlock all schedules through the current block prior to merging.
		/// NOTE: If both schedules have ended by the current block, no new schedule will be created
		/// and both will be removed.
		///
		/// Merged schedule attributes:
		/// - `starting_block`: `MAX(schedule1.starting_block, scheduled2.starting_block, current_block)`.
		/// - `ending_block`: `MAX(schedule1.ending_block, schedule2.ending_block)`.
		/// - `locked`: `schedule1.locked_at(current_block) + schedule2.locked_at(current_block)`.
		///
		/// The dispatch origin for this call must be _Signed_.
		///
		/// - `schedule1_index`: index of the first schedule to merge.
		/// - `schedule2_index`: index of the second schedule to merge.
		#[pallet::weight(
			T::WeightInfo::not_unlocking_merge_schedules(MaxLocksOf::<T>::get(), MaxVestingSchedulesGetter::<T>::get())
			.max(T::WeightInfo::unlocking_merge_schedules(MaxLocksOf::<T>::get(), MaxVestingSchedulesGetter::<T>::get()))
		)]
		pub fn merge_schedules(
			origin: OriginFor<T>,
			schedule1_index: u32,
			schedule2_index: u32,
		) -> DispatchResult {
			let who = ensure_signed(origin)?;
			if schedule1_index == schedule2_index {
				return Ok(());
			};
			let schedule1_index = schedule1_index as usize;
			let schedule2_index = schedule2_index as usize;

			let schedules = Self::vesting(&who).ok_or(Error::<T>::NotVesting)?;
			let merge_action = VestingAction::Merge(schedule1_index, schedule2_index);

<<<<<<< HEAD
			let (schedules, locked_now) =
				Self::exec_action(schedules.to_vec(), merge_action)?;

			Self::write_vesting(&who, schedules)?;
			Self::write_lock(&who, locked_now);
=======
			T::Currency::transfer(
				&source,
				&target,
				schedule.locked,
				ExistenceRequirement::AllowDeath,
			)?;

			Self::add_vesting_schedule(
				&target,
				schedule.locked,
				schedule.per_block,
				schedule.starting_block,
			)
			.expect("user does not have an existing vesting schedule; q.e.d.");
>>>>>>> 1d5abf01

			Ok(())
		}
	}
}

impl<T: Config> Pallet<T> {
	// Create a new `VestingInfo`, based off of two other `VestingInfo`s.
	// NOTE: We assume both schedules have had funds unlocked up through the current block.
	fn merge_vesting_info(
		now: T::BlockNumber,
		schedule1: VestingInfo<BalanceOf<T>, T::BlockNumber>,
		schedule2: VestingInfo<BalanceOf<T>, T::BlockNumber>,
	) -> Option<VestingInfo<BalanceOf<T>, T::BlockNumber>> {
		let schedule1_ending_block = schedule1.ending_block_as_balance::<T::BlockNumberToBalance>();
		let schedule2_ending_block = schedule2.ending_block_as_balance::<T::BlockNumberToBalance>();
		let now_as_balance = T::BlockNumberToBalance::convert(now);

		// Check if one or both schedules have ended.
		match (schedule1_ending_block <= now_as_balance, schedule2_ending_block <= now_as_balance) {
			// If both schedules have ended, we don't merge and exit early.
			(true, true) => return None,
			// If one schedule has ended, we treat the one that has not ended as the new
			// merged schedule.
			(true, false) => return Some(schedule2),
			(false, true) => return Some(schedule1),
			// If neither schedule has ended don't exit early.
			_ => {}
		}

		let locked = schedule1
			.locked_at::<T::BlockNumberToBalance>(now)
			.saturating_add(schedule2.locked_at::<T::BlockNumberToBalance>(now));
		// This shouldn't happen because we know at least one ending block is greater than now,
		// thus at least a schedule a some locked balance.
		debug_assert!(!locked.is_zero(), "merge_vesting_info validation checks failed to catch a locked of 0");

		let ending_block = schedule1_ending_block.max(schedule2_ending_block);
		let starting_block = now.max(schedule1.starting_block()).max(schedule2.starting_block());

		let per_block = {
			let duration = ending_block
				.saturating_sub(T::BlockNumberToBalance::convert(starting_block))
				.max(One::one());
			(locked / duration).max(One::one())
		};

		let schedule = VestingInfo::new(locked, per_block, starting_block);
		debug_assert!(schedule.is_valid(), "merge_vesting_info schedule validation check failed");

		Some(schedule)
	}

	// Execute a vested transfer from `source` to `target` with the given `schedule`.
	fn do_vested_transfer(
		source: <T::Lookup as StaticLookup>::Source,
		target: <T::Lookup as StaticLookup>::Source,
		schedule: VestingInfo<BalanceOf<T>, T::BlockNumber>,
	) -> DispatchResult {
		// Validate user inputs.
		ensure!(schedule.locked() >= Self::min_vested_transfer(), Error::<T>::AmountLow);
		if !schedule.is_valid() { return Err(Error::<T>::InvalidScheduleParams.into()); };
		let target = T::Lookup::lookup(target)?;
		let source = T::Lookup::lookup(source)?;

		// Check we can add to this account prior to any storage writes.
		Self::can_add_vesting_schedule(
			&target,
			schedule.locked(),
			schedule.per_block(),
			schedule.starting_block(),
		)?;

		T::Currency::transfer(
			&source,
			&target,
			schedule.locked(),
			ExistenceRequirement::AllowDeath,
		)?;

		// We can't let this fail because the currency transfer has already happened.
		let res = Self::add_vesting_schedule(
			&target,
			schedule.locked(),
			schedule.per_block(),
			schedule.starting_block(),
		);
		debug_assert!(res.is_ok(), "Failed to add a schedule when we had to succeed.");

		Ok(())
	}

	/// Iterate through the schedules to track the current locked amount and
	/// filter out completed and specified schedules.
	///
	/// Returns a tuple that consists of:
	/// - vec of vesting schedules, where completed schedules and those specified
	/// 	by filter are removed. (Note the vec is not checked for respecting
	/// 	bounded length.)
	/// - the amount locked at the current block number based on the given schedules.
	///
	/// NOTE: the amount locked does not include any schedules that are filtered out via `action`.
	fn report_schedule_updates(
		schedules: Vec<VestingInfo<BalanceOf<T>, T::BlockNumber>>,
		action: VestingAction,
	) -> (Vec<VestingInfo<BalanceOf<T>, T::BlockNumber>>, BalanceOf<T>) {
		let now = <frame_system::Pallet<T>>::block_number();

		let mut total_locked_now: BalanceOf<T> = Zero::zero();
		let filtered_schedules = action
			.pick_schedules::<T>(schedules)
			.filter_map(|schedule| {
				let locked_now = schedule.locked_at::<T::BlockNumberToBalance>(now);
				if locked_now.is_zero() {
					None
				} else {
					total_locked_now = total_locked_now.saturating_add(locked_now);
					Some(schedule)
				}
			})
			.collect::<Vec<_>>();

		(filtered_schedules, total_locked_now)
	}

	/// Write an accounts updated vesting lock to storage.
	fn write_lock(who: &T::AccountId, total_locked_now: BalanceOf<T>) {
		if total_locked_now.is_zero() {
			T::Currency::remove_lock(VESTING_ID, who);
			Self::deposit_event(Event::<T>::VestingCompleted(who.clone()));
		} else {
			let reasons = WithdrawReasons::TRANSFER | WithdrawReasons::RESERVE;
			T::Currency::set_lock(VESTING_ID, who, total_locked_now, reasons);
			Self::deposit_event(Event::<T>::VestingUpdated(who.clone(), total_locked_now));
		};
	}

	/// Write an accounts updated vesting schedules to storage.
	fn write_vesting(
		who: &T::AccountId,
		schedules: Vec<VestingInfo<BalanceOf<T>, T::BlockNumber>>,
	) -> Result<(), DispatchError> {
		let schedules: BoundedVec<
			VestingInfo<BalanceOf<T>, T::BlockNumber>,
			MaxVestingSchedulesGetter::<T>,
		> = schedules.try_into().map_err(|_| Error::<T>::AtMaxVestingSchedules)?;

		if schedules.len() == 0 {
			Vesting::<T>::remove(&who);
		} else {
			Vesting::<T>::insert(who, schedules)
		}

		Ok(())
	}

	/// Unlock any vested funds of `who`.
	fn do_vest(who: T::AccountId) -> DispatchResult {
		let schedules = Self::vesting(&who).ok_or(Error::<T>::NotVesting)?;

		let (schedules, locked_now) =
			Self::exec_action(schedules.to_vec(), VestingAction::Passive)?;

		Self::write_vesting(&who, schedules)?;
		Self::write_lock(&who, locked_now);

		Ok(())
	}

	/// Execute a `VestingAction` against the given `schedules`. Returns the updated schedules
	/// and locked amount.
	fn exec_action(
		schedules: Vec<VestingInfo<BalanceOf<T>, T::BlockNumber>>,
		action: VestingAction,
	) -> Result<(Vec<VestingInfo<BalanceOf<T>, T::BlockNumber>>, BalanceOf<T>), DispatchError> {
		let (schedules, locked_now) = match action {
			VestingAction::Merge(idx1, idx2) => {
				// The schedule index is based off of the schedule ordering prior to filtering out any
				// schedules that may be ending at this block.
				let schedule1 = *schedules.get(idx1).ok_or(Error::<T>::ScheduleIndexOutOfBounds)?;
				let schedule2 = *schedules.get(idx2).ok_or(Error::<T>::ScheduleIndexOutOfBounds)?;

				// The length of `schedules` decreases by 2 here since we filter out 2 schedules.
				// Thus we know below that we can push the new merged schedule without error (assuming
				// initial state was valid).
				let (mut schedules, mut locked_now) =
					Self::report_schedule_updates(schedules.to_vec(), action);

				let now = <frame_system::Pallet<T>>::block_number();
				if let Some(new_schedule) = Self::merge_vesting_info(now, schedule1, schedule2) {
					// Merging created a new schedule so we:
					// 1) need to add it to the accounts vesting schedule collection,
					schedules.push(new_schedule);
					// (we use `locked_at` in case this is a schedule that started in the past)
					let new_schedule_locked =
						new_schedule.locked_at::<T::BlockNumberToBalance>(now);
					// and 2) update the locked amount to reflect the schedule we just added.
					locked_now = locked_now.saturating_add(new_schedule_locked);
				} // In the None case there was no new schedule to account for.

				(schedules, locked_now)
			}
			_ => Self::report_schedule_updates(schedules.to_vec(), action),
		};

		debug_assert!(
			locked_now > Zero::zero() && schedules.len() > 0 ||
				locked_now == Zero::zero() && schedules.len() == 0
		);

		Ok((schedules, locked_now))
	}

	fn min_vested_transfer() -> BalanceOf<T> {
		T::MinVestedTransfer::get().max(T::Currency::minimum_balance())
	}
}

impl<T: Config> VestingSchedule<T::AccountId> for Pallet<T>
where
	BalanceOf<T>: MaybeSerializeDeserialize + Debug,
{
	type Currency = T::Currency;
	type Moment = T::BlockNumber;

	/// Get the amount that is currently being vested and cannot be transferred out of this account.
	fn vesting_balance(who: &T::AccountId) -> Option<BalanceOf<T>> {
		if let Some(v) = Self::vesting(who) {
			let now = <frame_system::Pallet<T>>::block_number();
			let total_locked_now = v.iter().fold(Zero::zero(), |total, schedule| {
				schedule.locked_at::<T::BlockNumberToBalance>(now).saturating_add(total)
			});
			Some(T::Currency::free_balance(who).min(total_locked_now))
		} else {
			None
		}
	}

	/// Adds a vesting schedule to a given account.
	///
	/// If the account has `MaxVestingSchedules`, an Error is returned and nothing
	/// is updated.
	///
	/// On success, a linearly reducing amount of funds will be locked. In order to realise any
	/// reduction of the lock over time as it diminishes, the account owner must use `vest` or
	/// `vest_other`.
	///
	/// Is a no-op if the amount to be vested is zero.
	///
	/// NOTE: This doesn't alter the free balance of the account.
	fn add_vesting_schedule(
		who: &T::AccountId,
		locked: BalanceOf<T>,
		per_block: BalanceOf<T>,
		starting_block: T::BlockNumber,
	) -> DispatchResult {
		if locked.is_zero() {
<<<<<<< HEAD
			return Ok(());
		}

		let vesting_schedule = VestingInfo::new(locked, per_block, starting_block);
		// Check for `per_block` or `locked` of 0.
		if !vesting_schedule.is_valid() { return Err(Error::<T>::InvalidScheduleParams.into()); };

		let mut schedules = Self::vesting(who).unwrap_or_default();

		// NOTE: we must push the new schedule so that `exec_action`
		// will give the correct new locked amount.
		ensure!(schedules.try_push(vesting_schedule).is_ok(), Error::<T>::AtMaxVestingSchedules);

		let (schedules, locked_now) =
			Self::exec_action(schedules.to_vec(), VestingAction::Passive)?;

		Self::write_vesting(&who, schedules)?;
		Self::write_lock(who, locked_now);

		Ok(())
	}

	// Ensure we can call `add_vesting_schedule` without error. This should always
	// be called prior to `add_vesting_schedule`.
	fn can_add_vesting_schedule(
		who: &T::AccountId,
		locked: BalanceOf<T>,
		per_block: BalanceOf<T>,
		starting_block: T::BlockNumber,
	) -> DispatchResult {
		// Check for `per_block` or `locked` of 0.
		if !VestingInfo::new(locked, per_block, starting_block).is_valid() {
			return Err(Error::<T>::InvalidScheduleParams.into())
		}

		ensure!(
			(Vesting::<T>::decode_len(who).unwrap_or_default() as u32) <
				MaxVestingSchedulesGetter::<T>::get(),
			Error::<T>::AtMaxVestingSchedules
		);

=======
			return Ok(())
		}
		if Vesting::<T>::contains_key(who) {
			Err(Error::<T>::ExistingVestingSchedule)?
		}
		let vesting_schedule = VestingInfo { locked, per_block, starting_block };
		Vesting::<T>::insert(who, vesting_schedule);
		// it can't fail, but even if somehow it did, we don't really care.
		let res = Self::update_lock(who.clone());
		debug_assert!(res.is_ok());
>>>>>>> 1d5abf01
		Ok(())
	}

	/// Remove a vesting schedule for a given account.
	fn remove_vesting_schedule(who: &T::AccountId, schedule_index: u32) -> DispatchResult {
		let schedules = Self::vesting(who).ok_or(Error::<T>::NotVesting)?;
		let remove_action = VestingAction::Remove(schedule_index as usize);

		let (schedules, locked_now) =
			Self::exec_action(schedules.to_vec(), remove_action)?;

		Self::write_vesting(&who, schedules)?;
		Self::write_lock(who, locked_now);
		Ok(())
	}
}<|MERGE_RESOLUTION|>--- conflicted
+++ resolved
@@ -91,7 +91,6 @@
 	V1,
 }
 
-<<<<<<< HEAD
 impl Default for Releases {
 	fn default() -> Self {
 		Releases::V0
@@ -116,26 +115,6 @@
 			Self::Passive => false,
 			Self::Remove(index1) => *index1 == index,
 			Self::Merge(index1, index2) => *index1 == index || *index2 == index,
-=======
-impl<Balance: AtLeast32BitUnsigned + Copy, BlockNumber: AtLeast32BitUnsigned + Copy>
-	VestingInfo<Balance, BlockNumber>
-{
-	/// Amount locked at block `n`.
-	pub fn locked_at<BlockNumberToBalance: Convert<BlockNumber, Balance>>(
-		&self,
-		n: BlockNumber,
-	) -> Balance {
-		// Number of blocks that count toward vesting
-		// Saturating to 0 when n < starting_block
-		let vested_block_count = n.saturating_sub(self.starting_block);
-		let vested_block_count = BlockNumberToBalance::convert(vested_block_count);
-		// Return amount that is still locked in vesting
-		let maybe_balance = vested_block_count.checked_mul(&self.per_block);
-		if let Some(balance) = maybe_balance {
-			self.locked.saturating_sub(balance)
-		} else {
-			Zero::zero()
->>>>>>> 1d5abf01
 		}
 	}
 
@@ -217,17 +196,12 @@
 	/// Information regarding the vesting of a given account.
 	#[pallet::storage]
 	#[pallet::getter(fn vesting)]
-<<<<<<< HEAD
 	pub type Vesting<T: Config> = StorageMap<
 		_,
 		Blake2_128Concat,
 		T::AccountId,
 		BoundedVec<VestingInfo<BalanceOf<T>, T::BlockNumber>, MaxVestingSchedulesGetter::<T>>,
 	>;
-=======
-	pub type Vesting<T: Config> =
-		StorageMap<_, Blake2_128Concat, T::AccountId, VestingInfo<BalanceOf<T>, T::BlockNumber>>;
->>>>>>> 1d5abf01
 
 	/// Storage version of the pallet.
 	///
@@ -275,12 +249,9 @@
 				let vesting_info = VestingInfo::new(locked, per_block, begin);
 				if !vesting_info.is_valid() { panic!("Invalid VestingInfo params at genesis") };
 
-<<<<<<< HEAD
 				Vesting::<T>::try_append(who, vesting_info)
 					.expect("Too many vesting schedules at genesis.");
-=======
-				Vesting::<T>::insert(who, VestingInfo { locked, per_block, starting_block: begin });
->>>>>>> 1d5abf01
+
 				let reasons = WithdrawReasons::TRANSFER | WithdrawReasons::RESERVE;
 				T::Currency::set_lock(VESTING_ID, who, locked, reasons);
 			}
@@ -393,32 +364,8 @@
 			schedule: VestingInfo<BalanceOf<T>, T::BlockNumber>,
 		) -> DispatchResult {
 			let transactor = ensure_signed(origin)?;
-<<<<<<< HEAD
 			let transactor = <T::Lookup as StaticLookup>::unlookup(transactor);
 			Self::do_vested_transfer(transactor, target, schedule)
-=======
-			ensure!(schedule.locked >= T::MinVestedTransfer::get(), Error::<T>::AmountLow);
-
-			let who = T::Lookup::lookup(target)?;
-			ensure!(!Vesting::<T>::contains_key(&who), Error::<T>::ExistingVestingSchedule);
-
-			T::Currency::transfer(
-				&transactor,
-				&who,
-				schedule.locked,
-				ExistenceRequirement::AllowDeath,
-			)?;
-
-			Self::add_vesting_schedule(
-				&who,
-				schedule.locked,
-				schedule.per_block,
-				schedule.starting_block,
-			)
-			.expect("user does not have an existing vesting schedule; q.e.d.");
-
-			Ok(())
->>>>>>> 1d5abf01
 		}
 
 		/// Force a vested transfer.
@@ -490,28 +437,11 @@
 			let schedules = Self::vesting(&who).ok_or(Error::<T>::NotVesting)?;
 			let merge_action = VestingAction::Merge(schedule1_index, schedule2_index);
 
-<<<<<<< HEAD
 			let (schedules, locked_now) =
 				Self::exec_action(schedules.to_vec(), merge_action)?;
 
 			Self::write_vesting(&who, schedules)?;
 			Self::write_lock(&who, locked_now);
-=======
-			T::Currency::transfer(
-				&source,
-				&target,
-				schedule.locked,
-				ExistenceRequirement::AllowDeath,
-			)?;
-
-			Self::add_vesting_schedule(
-				&target,
-				schedule.locked,
-				schedule.per_block,
-				schedule.starting_block,
-			)
-			.expect("user does not have an existing vesting schedule; q.e.d.");
->>>>>>> 1d5abf01
 
 			Ok(())
 		}
@@ -769,7 +699,6 @@
 		starting_block: T::BlockNumber,
 	) -> DispatchResult {
 		if locked.is_zero() {
-<<<<<<< HEAD
 			return Ok(());
 		}
 
@@ -811,18 +740,6 @@
 			Error::<T>::AtMaxVestingSchedules
 		);
 
-=======
-			return Ok(())
-		}
-		if Vesting::<T>::contains_key(who) {
-			Err(Error::<T>::ExistingVestingSchedule)?
-		}
-		let vesting_schedule = VestingInfo { locked, per_block, starting_block };
-		Vesting::<T>::insert(who, vesting_schedule);
-		// it can't fail, but even if somehow it did, we don't really care.
-		let res = Self::update_lock(who.clone());
-		debug_assert!(res.is_ok());
->>>>>>> 1d5abf01
 		Ok(())
 	}
 
