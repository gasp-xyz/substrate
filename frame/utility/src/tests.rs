--- conflicted
+++ resolved
@@ -35,10 +35,7 @@
 use sp_runtime::{
 	testing::Header,
 	traits::{BlakeTwo256, Hash, IdentityLookup},
-<<<<<<< HEAD
-=======
 	TokenError,
->>>>>>> 3bb3882c
 };
 
 type BlockNumber = u64;
@@ -94,11 +91,7 @@
 
 mod mock_democracy {
 	pub use pallet::*;
-<<<<<<< HEAD
-	#[frame_support::pallet]
-=======
 	#[frame_support::pallet(dev_mode)]
->>>>>>> 3bb3882c
 	pub mod pallet {
 		use frame_support::pallet_prelude::*;
 		use frame_system::pallet_prelude::*;
@@ -216,10 +209,7 @@
 	pub const MotionDuration: BlockNumber = MOTION_DURATION_IN_BLOCKS;
 	pub const MaxProposals: u32 = 100;
 	pub const MaxMembers: u32 = 100;
-<<<<<<< HEAD
-=======
 	pub MaxProposalWeight: Weight = sp_runtime::Perbill::from_percent(50) * BlockWeights::get().max_block;
->>>>>>> 3bb3882c
 }
 
 type CouncilCollective = pallet_collective::Instance1;
@@ -233,10 +223,7 @@
 	type DefaultVote = pallet_collective::PrimeDefaultVote;
 	type WeightInfo = ();
 	type SetMembersOrigin = frame_system::EnsureRoot<Self::AccountId>;
-<<<<<<< HEAD
-=======
 	type MaxProposalWeight = MaxProposalWeight;
->>>>>>> 3bb3882c
 }
 
 impl example::Config for Test {}
@@ -273,11 +260,7 @@
 type UtilityCall = crate::Call<Test>;
 
 use frame_system::Call as SystemCall;
-<<<<<<< HEAD
-use pallet_balances::{Call as BalancesCall, Error as BalancesError};
-=======
 use pallet_balances::Call as BalancesCall;
->>>>>>> 3bb3882c
 use pallet_root_testing::Call as RootTestingCall;
 use pallet_timestamp::Call as TimestampCall;
 
