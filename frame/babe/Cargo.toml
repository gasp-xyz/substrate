--- conflicted
+++ resolved
@@ -24,11 +24,7 @@
 pallet-timestamp = { version = "4.0.0-dev", default-features = false, path = "../timestamp" }
 sp-application-crypto = { version = "7.0.0", default-features = false, path = "../../primitives/application-crypto" }
 sp-consensus-babe = { version = "0.10.0-dev", default-features = false, path = "../../primitives/consensus/babe" }
-<<<<<<< HEAD
-sp-consensus-vrf = { version = "0.10.0-dev", default-features = false, path = "../../primitives/consensus/vrf" }
-=======
 sp-core = { version = "7.0.0", default-features = false, path = "../../primitives/core" }
->>>>>>> 3bb3882c
 sp-io = { version = "7.0.0", default-features = false, path = "../../primitives/io" }
 sp-runtime = { version = "7.0.0", default-features = false, path = "../../primitives/runtime" }
 sp-session = { version = "4.0.0-dev", default-features = false, path = "../../primitives/session" }
