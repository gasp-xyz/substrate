--- conflicted
+++ resolved
@@ -13,11 +13,7 @@
 
 [dependencies]
 codec = { package = "parity-scale-codec", version = "3.2.2", default-features = false, features = ["derive"] }
-<<<<<<< HEAD
-scale-info = { version = "2.1.1", default-features = false, features = ["derive"] }
-=======
 scale-info = { version = "2.5.0", default-features = false, features = ["derive"] }
->>>>>>> 3bb3882c
 frame-election-provider-solution-type = { version = "4.0.0-dev", path = "solution-type" }
 frame-support = { version = "4.0.0-dev", default-features = false, path = "../support" }
 frame-system = { version = "4.0.0-dev", default-features = false, path = "../system" }
