--- conflicted
+++ resolved
@@ -24,11 +24,7 @@
 sp-core = { version = "7.0.0", default-features = false, path = "../../primitives/core" }
 
 [dev-dependencies]
-<<<<<<< HEAD
-rand = "0.7.3"
-=======
 rand = { version = "0.8.5", features = ["small_rng"] }
->>>>>>> 18bb7c7c
 sp-io = { version = "7.0.0", path = "../../primitives/io" }
 sp-npos-elections = { version = "4.0.0-dev", path = "../../primitives/npos-elections" }
 
