[package]
name = "frame-system"
version = "4.0.0-dev"
authors = ["Parity Technologies <admin@parity.io>"]
edition = "2021"
license = "Apache-2.0"
homepage = "https://substrate.io"
repository = "https://github.com/paritytech/substrate/"
description = "FRAME system module"
readme = "README.md"

[package.metadata.docs.rs]
targets = ["x86_64-unknown-linux-gnu"]

[dependencies]
cfg-if = "1.0"
codec = { package = "parity-scale-codec", version = "3.6.1", default-features = false, features = ["derive"] }
log = { version = "0.4.17", default-features = false }
scale-info = { version = "2.5.0", default-features = false, features = ["derive", "serde"] }
serde = { version = "1.0.163", default-features = false, features = ["derive", "alloc"] }
frame-support = { version = "4.0.0-dev", default-features = false, path = "../support" }
<<<<<<< HEAD
sp-core = { version = "7.0.0", default-features = false, path = "../../primitives/core" }
sp-io = { version = "7.0.0", default-features = false, path = "../../primitives/io" }
sp-runtime = { version = "7.0.0", default-features = false, path = "../../primitives/runtime" }
sp-std = { version = "5.0.0", default-features = false, path = "../../primitives/std" }
sp-version = { version = "5.0.0", default-features = false, path = "../../primitives/version" }
sp-weights = { version = "4.0.0", default-features = false, path = "../../primitives/weights" }
sp-ver = { version = "4.0.0-dev", default-features = false, path = "../../primitives/ver" }
extrinsic-shuffler = { version = "4.0.0-dev", default-features = false, path = "../../primitives/shuffler" }

=======
sp-core = { version = "21.0.0", default-features = false, path = "../../primitives/core", features = ["serde"] }
sp-io = { version = "23.0.0", default-features = false, path = "../../primitives/io" }
sp-runtime = { version = "24.0.0", default-features = false, path = "../../primitives/runtime", features = ["serde"] }
sp-std = { version = "8.0.0", default-features = false, path = "../../primitives/std" }
sp-version = { version = "22.0.0", default-features = false, path = "../../primitives/version", features = ["serde"] }
sp-weights = { version = "20.0.0", default-features = false, path = "../../primitives/weights", features = ["serde"] }
>>>>>>> 033d4e86

[dev-dependencies]
criterion = "0.4.0"
sp-externalities = { version = "0.19.0", path = "../../primitives/externalities" }
substrate-test-runtime-client = { version = "2.0.0", path = "../../test-utils/runtime/client" }

[features]
default = [ "std" ]
std = [
	"codec/std",
	"frame-support/std",
	"log/std",
	"scale-info/std",
	"serde/std",
	"sp-core/std",
	"sp-externalities/std",
	"sp-io/std",
	"sp-runtime/std",
	"sp-std/std",
	"sp-ver/std",
	"sp-version/std",
	"sp-weights/std",
	"extrinsic-shuffler/std",
]
runtime-benchmarks = [
	"frame-support/runtime-benchmarks",
	"sp-runtime/runtime-benchmarks",
]
try-runtime = [ "frame-support/try-runtime", "sp-runtime/try-runtime" ]

[[bench]]
name = "bench"
harness = false<|MERGE_RESOLUTION|>--- conflicted
+++ resolved
@@ -19,24 +19,15 @@
 scale-info = { version = "2.5.0", default-features = false, features = ["derive", "serde"] }
 serde = { version = "1.0.163", default-features = false, features = ["derive", "alloc"] }
 frame-support = { version = "4.0.0-dev", default-features = false, path = "../support" }
-<<<<<<< HEAD
-sp-core = { version = "7.0.0", default-features = false, path = "../../primitives/core" }
-sp-io = { version = "7.0.0", default-features = false, path = "../../primitives/io" }
-sp-runtime = { version = "7.0.0", default-features = false, path = "../../primitives/runtime" }
-sp-std = { version = "5.0.0", default-features = false, path = "../../primitives/std" }
-sp-version = { version = "5.0.0", default-features = false, path = "../../primitives/version" }
-sp-weights = { version = "4.0.0", default-features = false, path = "../../primitives/weights" }
-sp-ver = { version = "4.0.0-dev", default-features = false, path = "../../primitives/ver" }
-extrinsic-shuffler = { version = "4.0.0-dev", default-features = false, path = "../../primitives/shuffler" }
-
-=======
 sp-core = { version = "21.0.0", default-features = false, path = "../../primitives/core", features = ["serde"] }
 sp-io = { version = "23.0.0", default-features = false, path = "../../primitives/io" }
 sp-runtime = { version = "24.0.0", default-features = false, path = "../../primitives/runtime", features = ["serde"] }
 sp-std = { version = "8.0.0", default-features = false, path = "../../primitives/std" }
 sp-version = { version = "22.0.0", default-features = false, path = "../../primitives/version", features = ["serde"] }
 sp-weights = { version = "20.0.0", default-features = false, path = "../../primitives/weights", features = ["serde"] }
->>>>>>> 033d4e86
+sp-ver = { version = "4.0.0-dev", default-features = false, path = "../../primitives/ver" }
+extrinsic-shuffler = { version = "4.0.0-dev", default-features = false, path = "../../primitives/shuffler" }
+
 
 [dev-dependencies]
 criterion = "0.4.0"
