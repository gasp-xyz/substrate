// This file is part of Substrate.

// Copyright (C) Parity Technologies (UK) Ltd.
// SPDX-License-Identifier: Apache-2.0

// Licensed under the Apache License, Version 2.0 (the "License");
// you may not use this file except in compliance with the License.
// You may obtain a copy of the License at
//
// 	http://www.apache.org/licenses/LICENSE-2.0
//
// Unless required by applicable law or agreed to in writing, software
// distributed under the License is distributed on an "AS IS" BASIS,
// WITHOUT WARRANTIES OR CONDITIONS OF ANY KIND, either express or implied.
// See the License for the specific language governing permissions and
// limitations under the License.

//! # System Pallet
//!
//! The System pallet provides low-level access to core types and cross-cutting utilities.
//! It acts as the base layer for other pallets to interact with the Substrate framework components.
//!
//! - [`Config`]
//!
//! ## Overview
//!
//! The System pallet defines the core data types used in a Substrate runtime.
//! It also provides several utility functions (see [`Pallet`]) for other FRAME pallets.
//!
//! In addition, it manages the storage items for extrinsics data, indexes, event records, and
//! digest items, among other things that support the execution of the current block.
//!
//! It also handles low-level tasks like depositing logs, basic set up and take down of
//! temporary storage entries, and access to previous block hashes.
//!
//! ## Interface
//!
//! ### Dispatchable Functions
//!
//! The System pallet does not implement any dispatchable functions.
//!
//! ### Public Functions
//!
//! See the [`Pallet`] struct for details of publicly available functions.
//!
//! ### Signed Extensions
//!
//! The System pallet defines the following extensions:
//!
//!   - [`CheckWeight`]: Checks the weight and length of the block and ensure that it does not
//!     exceed the limits.
//!   - [`CheckNonce`]: Checks the nonce of the transaction. Contains a single payload of type
//!     `T::Index`.
//!   - [`CheckEra`]: Checks the era of the transaction. Contains a single payload of type `Era`.
//!   - [`CheckGenesis`]: Checks the provided genesis hash of the transaction. Must be a part of the
//!     signed payload of the transaction.
//!   - [`CheckSpecVersion`]: Checks that the runtime version is the same as the one used to sign
//!     the transaction.
//!   - [`CheckTxVersion`]: Checks that the transaction version is the same as the one used to sign
//!     the transaction.
//!
//! Lookup the runtime aggregator file (e.g. `node/runtime`) to see the full list of signed
//! extensions included in a chain.

#![cfg_attr(not(feature = "std"), no_std)]

#[cfg(feature = "std")]
use serde::Serialize;
#[cfg(feature = "runtime-benchmarks")]
use sp_runtime::traits::TrailingZeroInput;
use sp_runtime::{
	generic,
	traits::{
		self, AtLeast32Bit, AtLeast32BitUnsigned, BadOrigin, BlockNumberProvider, Bounded,
		CheckEqual, Dispatchable, Hash, Lookup, LookupError, MaybeDisplay,
<<<<<<< HEAD
		MaybeSerializeDeserialize, Member, One, SaturatedConversion, Saturating, SimpleBitOps,
		StaticLookup, Zero,
=======
		MaybeSerializeDeserialize, Member, One, Saturating, SimpleBitOps, StaticLookup, Zero,
>>>>>>> 3bb3882c
	},
	DispatchError, RuntimeDebug,
};
#[cfg(any(feature = "std", test))]
use sp_std::map;
use sp_std::{fmt::Debug, marker::PhantomData, prelude::*};
use sp_version::RuntimeVersion;

use codec::{Decode, Encode, EncodeLike, FullCodec, MaxEncodedLen};
use frame_support::{
	dispatch::{
		extract_actual_pays_fee, extract_actual_weight, DispatchClass, DispatchInfo,
		DispatchResult, DispatchResultWithPostInfo, PerDispatchClass,
	},
<<<<<<< HEAD
	ensure,
	storage::{self, bounded_vec::BoundedVec, StorageStreamIter},
=======
	storage::{self, StorageStreamIter},
>>>>>>> 3bb3882c
	traits::{
		ConstU32, Contains, EnsureOrigin, Get, HandleLifetime, OnKilledAccount, OnNewAccount,
		OriginTrait, PalletInfo, SortedMembers, StoredMap, TypedGet,
	},
	Parameter,
};
use scale_info::TypeInfo;
use sp_core::storage::well_known_keys;
use sp_weights::{RuntimeDbWeight, Weight};

#[cfg(feature = "std")]
use frame_support::traits::GenesisBuild;
#[cfg(any(feature = "std", test))]
use sp_io::TestExternalities;
use sp_ver::EncodedTx;

pub mod limits;
#[cfg(test)]
pub(crate) mod mock;
pub mod offchain;

mod extensions;
#[cfg(feature = "std")]
pub mod mocking;
#[cfg(test)]
mod tests;
pub mod weights;

pub mod migrations;

pub use extensions::{
	check_genesis::CheckGenesis,
	check_mortality::CheckMortality,
	check_non_zero_sender::CheckNonZeroSender,
	check_nonce::CheckNonce,
	check_spec_version::CheckSpecVersion,
	check_tx_version::CheckTxVersion,
	check_weight::{calculate_consumed_weight, CheckWeight},
};
// Backward compatible re-export.
pub use extensions::check_mortality::CheckMortality as CheckEra;
pub use frame_support::dispatch::RawOrigin;
pub use weights::WeightInfo;

<<<<<<< HEAD
pub type StorageQueueLimit = frame_support::traits::ConstU32<2>;
=======
>>>>>>> 3bb3882c
const LOG_TARGET: &str = "runtime::system";

/// Compute the trie root of a list of extrinsics.
///
/// The merkle proof is using the same trie as runtime state with
/// `state_version` 0.
pub fn extrinsics_root<H: Hash, E: codec::Encode>(extrinsics: &[E]) -> H::Output {
	extrinsics_data_root::<H>(extrinsics.iter().map(codec::Encode::encode).collect())
}

/// Compute the trie root of a list of extrinsics.
///
/// The merkle proof is using the same trie as runtime state with
/// `state_version` 0.
pub fn extrinsics_data_root<H: Hash>(xts: Vec<Vec<u8>>) -> H::Output {
	H::ordered_trie_root(xts, sp_core::storage::StateVersion::V0)
}

/// An object to track the currently used extrinsic weight in a block.
pub type ConsumedWeight = PerDispatchClass<Weight>;

pub use pallet::*;

/// Do something when we should be setting the code.
pub trait SetCode<T: Config> {
	/// Set the code to the given blob.
	fn set_code(code: Vec<u8>) -> DispatchResult;
}

impl<T: Config> SetCode<T> for () {
	fn set_code(code: Vec<u8>) -> DispatchResult {
		<Pallet<T>>::update_code_in_storage(&code)?;
		Ok(())
	}
}

/// Numeric limits over the ability to add a consumer ref using `inc_consumers`.
pub trait ConsumerLimits {
	/// The number of consumers over which `inc_consumers` will cease to work.
	fn max_consumers() -> RefCount;
	/// The maximum number of additional consumers expected to be over be added at once using
	/// `inc_consumers_without_limit`.
	///
	/// Note: This is not enforced and it's up to the chain's author to ensure this reflects the
	/// actual situation.
	fn max_overflow() -> RefCount;
}

impl<const Z: u32> ConsumerLimits for ConstU32<Z> {
	fn max_consumers() -> RefCount {
		Z
	}
	fn max_overflow() -> RefCount {
		Z
	}
}

impl<MaxNormal: Get<u32>, MaxOverflow: Get<u32>> ConsumerLimits for (MaxNormal, MaxOverflow) {
	fn max_consumers() -> RefCount {
		MaxNormal::get()
	}
	fn max_overflow() -> RefCount {
		MaxOverflow::get()
	}
}

#[frame_support::pallet]
pub mod pallet {
	use crate::{self as frame_system, pallet_prelude::*, *};
	use frame_support::pallet_prelude::*;

	/// System configuration trait. Implemented by runtime.
	#[pallet::config]
	#[pallet::disable_frame_system_supertrait_check]
	pub trait Config: 'static + Eq + Clone {
		/// The basic call filter to use in Origin. All origins are built with this filter as base,
		/// except Root.
		type BaseCallFilter: Contains<Self::RuntimeCall>;

		/// Block & extrinsics weights: base values and limits.
		#[pallet::constant]
		type BlockWeights: Get<limits::BlockWeights>;

		/// The maximum length of a block (in bytes).
		#[pallet::constant]
		type BlockLength: Get<limits::BlockLength>;

		/// The `RuntimeOrigin` type used by dispatchable calls.
		type RuntimeOrigin: Into<Result<RawOrigin<Self::AccountId>, Self::RuntimeOrigin>>
			+ From<RawOrigin<Self::AccountId>>
			+ Clone
			+ OriginTrait<Call = Self::RuntimeCall>;

		/// The aggregated `RuntimeCall` type.
		type RuntimeCall: Parameter
			+ Dispatchable<RuntimeOrigin = Self::RuntimeOrigin>
			+ Debug
			+ From<Call<Self>>;

		/// Account index (aka nonce) type. This stores the number of previous transactions
		/// associated with a sender account.
		type Index: Parameter
			+ Member
			+ MaybeSerializeDeserialize
			+ Debug
			+ Default
			+ MaybeDisplay
			+ AtLeast32Bit
			+ Copy
			+ MaxEncodedLen;

		/// The block number type used by the runtime.
		type BlockNumber: Parameter
			+ Member
			+ MaybeSerializeDeserialize
			+ Debug
			+ MaybeDisplay
			+ AtLeast32BitUnsigned
			+ Default
			+ Bounded
			+ Copy
			+ sp_std::hash::Hash
			+ sp_std::str::FromStr
			+ MaxEncodedLen
			+ TypeInfo;

		/// The output of the `Hashing` function.
		type Hash: Parameter
			+ Member
			+ MaybeSerializeDeserialize
			+ Debug
			+ MaybeDisplay
			+ SimpleBitOps
			+ Ord
			+ Default
			+ Copy
			+ CheckEqual
			+ sp_std::hash::Hash
			+ AsRef<[u8]>
			+ AsMut<[u8]>
			+ MaxEncodedLen;

		/// The hashing system (algorithm) being used in the runtime (e.g. Blake2).
		type Hashing: Hash<Output = Self::Hash> + TypeInfo;

		/// The user account identifier type for the runtime.
		type AccountId: Parameter
			+ Member
			+ MaybeSerializeDeserialize
			+ Debug
			+ MaybeDisplay
			+ Ord
			+ MaxEncodedLen;

		/// Converting trait to take a source type and convert to `AccountId`.
		///
		/// Used to define the type and conversion mechanism for referencing accounts in
		/// transactions. It's perfectly reasonable for this to be an identity conversion (with the
		/// source type being `AccountId`), but other pallets (e.g. Indices pallet) may provide more
		/// functional/efficient alternatives.
		type Lookup: StaticLookup<Target = Self::AccountId>;

		/// The block header.
		type Header: Parameter + traits::Header<Number = Self::BlockNumber, Hash = Self::Hash>;

		/// The aggregated event type of the runtime.
		type RuntimeEvent: Parameter
			+ Member
			+ From<Event<Self>>
			+ Debug
			+ IsType<<Self as frame_system::Config>::RuntimeEvent>;

		/// Maximum number of block number to block hash mappings to keep (oldest pruned first).
		#[pallet::constant]
		type BlockHashCount: Get<Self::BlockNumber>;

		/// The weight of runtime database operations the runtime can invoke.
		#[pallet::constant]
		type DbWeight: Get<RuntimeDbWeight>;

		/// Get the chain's current version.
		#[pallet::constant]
		type Version: Get<RuntimeVersion>;

		/// Provides information about the pallet setup in the runtime.
		///
		/// Expects the `PalletInfo` type that is being generated by `construct_runtime!` in the
		/// runtime.
		///
		/// For tests it is okay to use `()` as type, however it will provide "useless" data.
		type PalletInfo: PalletInfo;

		/// Data to be associated with an account (other than nonce/transaction counter, which this
		/// pallet does regardless).
		type AccountData: Member + FullCodec + Clone + Default + TypeInfo + MaxEncodedLen;

		/// Handler for when a new account has just been created.
		type OnNewAccount: OnNewAccount<Self::AccountId>;

		/// A function that is invoked when an account has been determined to be dead.
		///
		/// All resources should be cleaned up associated with the given account.
		type OnKilledAccount: OnKilledAccount<Self::AccountId>;

		type SystemWeightInfo: WeightInfo;

		/// The designated SS58 prefix of this chain.
		///
		/// This replaces the "ss58Format" property declared in the chain spec. Reason is
		/// that the runtime should know about the prefix in order to make use of it as
		/// an identifier of the chain.
		#[pallet::constant]
		type SS58Prefix: Get<u16>;

		/// What to do if the runtime wants to change the code to something new.
		///
		/// The default (`()`) implementation is responsible for setting the correct storage
		/// entry and emitting corresponding event and log item. (see
		/// [`Pallet::update_code_in_storage`]).
		/// It's unlikely that this needs to be customized, unless you are writing a parachain using
		/// `Cumulus`, where the actual code change is deferred.
		type OnSetCode: SetCode<Self>;

		/// The maximum number of consumers allowed on a single account.
		type MaxConsumers: ConsumerLimits;
	}

	#[pallet::pallet]
<<<<<<< HEAD
	#[pallet::without_storage_info]
=======
>>>>>>> 3bb3882c
	pub struct Pallet<T>(_);

	#[pallet::hooks]
	impl<T: Config> Hooks<BlockNumberFor<T>> for Pallet<T> {
		#[cfg(feature = "std")]
		fn integrity_test() {
			sp_io::TestExternalities::default().execute_with(|| {
				T::BlockWeights::get().validate().expect("The weights are invalid.");
			});
		}
	}

	#[pallet::call]
	impl<T: Config> Pallet<T> {
<<<<<<< HEAD
		/// Persists list of encoded txs into the storage queue. There is an dedicated
		/// check in [Executive](https://storage.googleapis.com/mangata-docs-node/frame_executive/struct.Executive.html) that verifies that passed binary data can be
		/// decoded into extrinsics.
		#[pallet::call_index(0)]
		#[pallet::weight((
			0,
			DispatchClass::Mandatory
		))]
		pub fn enqueue_txs(
			origin: OriginFor<T>,
			txs: Vec<(Option<T::AccountId>, EncodedTx)>,
		) -> DispatchResultWithPostInfo {
			ensure_none(origin)?;
			assert!(
				!DidStoreTxs::<T>::get(),
				"enqueue_txs inherent can only be called once per block"
			);
			DidStoreTxs::<T>::put(true);
			ensure!(txs.is_empty() || Self::can_enqueue_txs(), Error::<T>::StorageQueueFull);
			let hashes =
				txs.iter().map(|(_, data)| T::Hashing::hash(&data[..])).collect::<Vec<_>>();
			Self::deposit_log(generic::DigestItem::Other(hashes.encode()));
			let count = txs.len() as u64;
			Self::store_txs(txs);
			if count > 0u64 {
				Self::deposit_event(Event::TxsEnqueued { count });
			}
			Ok(().into())
		}

=======
>>>>>>> 3bb3882c
		/// Make some on-chain remark.
		///
		/// ## Complexity
		/// - `O(1)`
<<<<<<< HEAD
		/// # </weight>
		#[pallet::call_index(1)]
=======
		#[pallet::call_index(0)]
>>>>>>> 3bb3882c
		#[pallet::weight(T::SystemWeightInfo::remark(_remark.len() as u32))]
		pub fn remark(origin: OriginFor<T>, _remark: Vec<u8>) -> DispatchResultWithPostInfo {
			ensure_signed_or_root(origin)?;
			Ok(().into())
		}

		/// Set the number of pages in the WebAssembly environment's heap.
<<<<<<< HEAD
		#[pallet::call_index(2)]
=======
		#[pallet::call_index(1)]
>>>>>>> 3bb3882c
		#[pallet::weight((T::SystemWeightInfo::set_heap_pages(), DispatchClass::Operational))]
		pub fn set_heap_pages(origin: OriginFor<T>, pages: u64) -> DispatchResultWithPostInfo {
			ensure_root(origin)?;
			storage::unhashed::put_raw(well_known_keys::HEAP_PAGES, &pages.encode());
			Self::deposit_log(generic::DigestItem::RuntimeEnvironmentUpdated);
			Ok(().into())
		}

		/// Set the new runtime code.
		///
		/// ## Complexity
		/// - `O(C + S)` where `C` length of `code` and `S` complexity of `can_set_code`
<<<<<<< HEAD
		#[pallet::call_index(3)]
=======
		#[pallet::call_index(2)]
>>>>>>> 3bb3882c
		#[pallet::weight((T::BlockWeights::get().max_block, DispatchClass::Operational))]
		pub fn set_code(origin: OriginFor<T>, code: Vec<u8>) -> DispatchResultWithPostInfo {
			ensure_root(origin)?;
			Self::can_set_code(&code)?;
			T::OnSetCode::set_code(code)?;
			Ok(().into())
		}

		/// Set the new runtime code without doing any checks of the given `code`.
		///
		/// ## Complexity
		/// - `O(C)` where `C` length of `code`
<<<<<<< HEAD
		#[pallet::call_index(4)]
=======
		#[pallet::call_index(3)]
>>>>>>> 3bb3882c
		#[pallet::weight((T::BlockWeights::get().max_block, DispatchClass::Operational))]
		pub fn set_code_without_checks(
			origin: OriginFor<T>,
			code: Vec<u8>,
		) -> DispatchResultWithPostInfo {
			ensure_root(origin)?;
			T::OnSetCode::set_code(code)?;
			Ok(().into())
		}

		/// Set some items of storage.
<<<<<<< HEAD
		#[pallet::call_index(5)]
=======
		#[pallet::call_index(4)]
>>>>>>> 3bb3882c
		#[pallet::weight((
			T::SystemWeightInfo::set_storage(items.len() as u32),
			DispatchClass::Operational,
		))]
		pub fn set_storage(
			origin: OriginFor<T>,
			items: Vec<KeyValue>,
		) -> DispatchResultWithPostInfo {
			ensure_root(origin)?;
			for i in &items {
				storage::unhashed::put_raw(&i.0, &i.1);
			}
			Ok(().into())
		}

		/// Kill some items from storage.
<<<<<<< HEAD
		#[pallet::call_index(6)]
=======
		#[pallet::call_index(5)]
>>>>>>> 3bb3882c
		#[pallet::weight((
			T::SystemWeightInfo::kill_storage(keys.len() as u32),
			DispatchClass::Operational,
		))]
		pub fn kill_storage(origin: OriginFor<T>, keys: Vec<Key>) -> DispatchResultWithPostInfo {
			ensure_root(origin)?;
			for key in &keys {
				storage::unhashed::kill(key);
			}
			Ok(().into())
		}

		/// Kill all storage items with a key that starts with the given prefix.
		///
		/// **NOTE:** We rely on the Root origin to provide us the number of subkeys under
		/// the prefix we are removing to accurately calculate the weight of this function.
<<<<<<< HEAD
		#[pallet::call_index(7)]
=======
		#[pallet::call_index(6)]
>>>>>>> 3bb3882c
		#[pallet::weight((
			T::SystemWeightInfo::kill_prefix(_subkeys.saturating_add(1)),
			DispatchClass::Operational,
		))]
		pub fn kill_prefix(
			origin: OriginFor<T>,
			prefix: Key,
			_subkeys: u32,
		) -> DispatchResultWithPostInfo {
			ensure_root(origin)?;
			let _ = storage::unhashed::clear_prefix(&prefix, None, None);
			Ok(().into())
		}

		/// Make some on-chain remark and emit event.
<<<<<<< HEAD
		#[pallet::call_index(8)]
=======
		#[pallet::call_index(7)]
>>>>>>> 3bb3882c
		#[pallet::weight(T::SystemWeightInfo::remark_with_event(remark.len() as u32))]
		pub fn remark_with_event(
			origin: OriginFor<T>,
			remark: Vec<u8>,
		) -> DispatchResultWithPostInfo {
			let who = ensure_signed(origin)?;
			let hash = T::Hashing::hash(&remark[..]);
			Self::deposit_event(Event::Remarked { sender: who, hash });
			Ok(().into())
		}
	}

	/// Event for the System pallet.
	#[pallet::event]
	pub enum Event<T: Config> {
		/// An extrinsic completed successfully.
		ExtrinsicSuccess { dispatch_info: DispatchInfo },
		/// An extrinsic failed.
		ExtrinsicFailed { dispatch_error: DispatchError, dispatch_info: DispatchInfo },
		/// `:code` was updated.
		CodeUpdated,
		/// A new account was created.
		NewAccount { account: T::AccountId },
		/// An account was reaped.
		KilledAccount { account: T::AccountId },
		/// On on-chain remark happened.
		Remarked { sender: T::AccountId, hash: T::Hash },
		/// On stored txs
		TxsEnqueued { count: u64 },
	}

	/// Error for the System pallet
	#[pallet::error]
	pub enum Error<T> {
		/// The name of specification does not match between the current runtime
		/// and the new runtime.
		InvalidSpecName,
		/// The specification version is not allowed to decrease between the current runtime
		/// and the new runtime.
		SpecVersionNeedsToIncrease,
		/// Failed to extract the runtime version from the new runtime.
		///
		/// Either calling `Core_version` or decoding `RuntimeVersion` failed.
		FailedToExtractRuntimeVersion,
		/// Suicide called when the account has non-default composite data.
		NonDefaultComposite,
		/// There is a non-zero reference count preventing the account from being purged.
		NonZeroRefCount,
		/// The origin filter prevent the call to be dispatched.
		CallFiltered,
		/// the storage queue is empty and cannot accept any new txs
		StorageQueueFull,
	}

	/// Exposed trait-generic origin type.
	#[pallet::origin]
	pub type Origin<T> = RawOrigin<<T as Config>::AccountId>;

	/// The full account information for a particular account ID.
	#[pallet::storage]
	#[pallet::getter(fn account)]
	pub type Account<T: Config> = StorageMap<
		_,
		Blake2_128Concat,
		T::AccountId,
		AccountInfo<T::Index, T::AccountData>,
		ValueQuery,
	>;

	/// Total extrinsics count for the current block.
	#[pallet::storage]
	pub(super) type ExtrinsicCount<T: Config> = StorageValue<_, u32>;

	/// The current weight for the block.
	#[pallet::storage]
	#[pallet::whitelist_storage]
	#[pallet::getter(fn block_weight)]
	pub(super) type BlockWeight<T: Config> = StorageValue<_, ConsumedWeight, ValueQuery>;

	/// Total length (in bytes) for all extrinsics put together, for the current block.
	#[pallet::storage]
	pub(super) type AllExtrinsicsLen<T: Config> = StorageValue<_, u32>;

	/// Map of block numbers to block hashes.
	#[pallet::storage]
	#[pallet::getter(fn block_hash)]
	pub type BlockHash<T: Config> =
		StorageMap<_, Twox64Concat, T::BlockNumber, T::Hash, ValueQuery>;

	/// Map of block numbers to block shuffling seeds
	#[pallet::storage]
	#[pallet::getter(fn block_seed)]
	pub type BlockSeed<T: Config> = StorageValue<_, sp_core::H256, ValueQuery>;

	/// Storage queue is used for storing transactions in blockchain itself.
	/// Main reason for that storage entry is fact that upon VER block `N` execution it is
	/// required to fetch & executed transactions from previous block (`N-1`) but due to origin
	/// substrate design blocks & extrinsics are stored in rocksDB database that is not accessible
	/// from runtime part of the node (see [Substrate architecture](https://storage.googleapis.com/mangata-docs-node/frame_executive/struct.Executive.html)) what makes it impossible to properly implement block
	/// execution logic. As an solution blockchain runtime storage was selected as buffer for txs
	/// waiting for execution. Main advantage of such approach is fact that storage state is public
	/// so its impossible to manipulate data stored in there. Storage queue is implemented as double
	/// buffered queue - to solve problem of rare occasions where due to different reasons some txs
	/// that were included in block `N` are not able to be executed in a following block `N+1` (good
	/// example is new session hook/event that by design consumes whole block capacity).
	///
	///
	/// # Overhead
	/// Its worth to notice that storage queue adds only single storage write, as list of all txs
	/// is stored as single value (encoded list of txs) maped to single key (block number)
	///
	/// # Storage Qeueue interaction
	/// There are two ways to interact with storage queue:
	/// - enqueuing new txs using [`Pallet::enqueue_txs`] inherent
	/// - poping txs from the queue using [`Pallet::pop_txs`] that is exposed throught RuntimeApi
	///   call
	#[pallet::storage]
	pub type StorageQueue<T: Config> = StorageValue<
		_,
		BoundedVec<
			(T::BlockNumber, Option<u32>, Vec<(Option<T::AccountId>, EncodedTx)>),
			StorageQueueLimit,
		>,
		ValueQuery,
	>;

	/// Map of block numbers to block shuffling seeds
	#[pallet::storage]
	pub type DidStoreTxs<T: Config> = StorageValue<_, bool, ValueQuery>;

	/// Map of block numbers to block shuffling seeds
	#[pallet::storage]
	pub type TxPrevalidation<T: Config> = StorageValue<_, bool, ValueQuery>;

	/// Extrinsics data for the current block (maps an extrinsic's index to its data).
	#[pallet::storage]
	#[pallet::getter(fn extrinsic_data)]
	#[pallet::unbounded]
	pub(super) type ExtrinsicData<T: Config> =
		StorageMap<_, Twox64Concat, u32, Vec<u8>, ValueQuery>;

	/// The current block number being processed. Set by `execute_block`.
	#[pallet::storage]
	#[pallet::whitelist_storage]
	#[pallet::getter(fn block_number)]
	pub(super) type Number<T: Config> = StorageValue<_, T::BlockNumber, ValueQuery>;

	/// Hash of the previous block.
	#[pallet::storage]
	#[pallet::getter(fn parent_hash)]
	pub(super) type ParentHash<T: Config> = StorageValue<_, T::Hash, ValueQuery>;

	/// Digest of the current block, also part of the block header.
	#[pallet::storage]
	#[pallet::unbounded]
	#[pallet::getter(fn digest)]
	pub(super) type Digest<T: Config> = StorageValue<_, generic::Digest, ValueQuery>;

	/// Events deposited for the current block.
	///
	/// NOTE: The item is unbound and should therefore never be read on chain.
	/// It could otherwise inflate the PoV size of a block.
	///
	/// Events have a large in-memory size. Box the events to not go out-of-memory
	/// just in case someone still reads them from within the runtime.
	#[pallet::storage]
	#[pallet::whitelist_storage]
	#[pallet::unbounded]
	pub(super) type Events<T: Config> =
		StorageValue<_, Vec<Box<EventRecord<T::RuntimeEvent, T::Hash>>>, ValueQuery>;

	/// The number of events in the `Events<T>` list.
	#[pallet::storage]
	#[pallet::whitelist_storage]
	#[pallet::getter(fn event_count)]
	pub(super) type EventCount<T: Config> = StorageValue<_, EventIndex, ValueQuery>;

	/// Mapping between a topic (represented by T::Hash) and a vector of indexes
	/// of events in the `<Events<T>>` list.
	///
	/// All topic vectors have deterministic storage locations depending on the topic. This
	/// allows light-clients to leverage the changes trie storage tracking mechanism and
	/// in case of changes fetch the list of events of interest.
	///
	/// The value has the type `(T::BlockNumber, EventIndex)` because if we used only just
	/// the `EventIndex` then in case if the topic has the same contents on the next block
	/// no notification will be triggered thus the event might be lost.
	#[pallet::storage]
	#[pallet::unbounded]
	#[pallet::getter(fn event_topics)]
	pub(super) type EventTopics<T: Config> =
		StorageMap<_, Blake2_128Concat, T::Hash, Vec<(T::BlockNumber, EventIndex)>, ValueQuery>;

	/// Stores the `spec_version` and `spec_name` of when the last runtime upgrade happened.
	#[pallet::storage]
	#[pallet::unbounded]
	pub type LastRuntimeUpgrade<T: Config> = StorageValue<_, LastRuntimeUpgradeInfo>;

	/// True if we have upgraded so that `type RefCount` is `u32`. False (default) if not.
	#[pallet::storage]
	pub(super) type UpgradedToU32RefCount<T: Config> = StorageValue<_, bool, ValueQuery>;

	/// True if we have upgraded so that AccountInfo contains three types of `RefCount`. False
	/// (default) if not.
	#[pallet::storage]
	pub(super) type UpgradedToTripleRefCount<T: Config> = StorageValue<_, bool, ValueQuery>;

	/// The execution phase of the block.
	#[pallet::storage]
	#[pallet::whitelist_storage]
	pub(super) type ExecutionPhase<T: Config> = StorageValue<_, Phase>;

	#[cfg_attr(feature = "std", derive(Default))]
	#[pallet::genesis_config]
	pub struct GenesisConfig {
		#[serde(with = "sp_core::bytes")]
		pub code: Vec<u8>,
	}

	#[pallet::genesis_build]
	impl<T: Config> GenesisBuild<T> for GenesisConfig {
		fn build(&self) {
			<BlockHash<T>>::insert::<_, T::Hash>(T::BlockNumber::zero(), hash69());
			<BlockSeed<T>>::put::<sp_core::H256>(Default::default());
			<ParentHash<T>>::put::<T::Hash>(hash69());
			<LastRuntimeUpgrade<T>>::put(LastRuntimeUpgradeInfo::from(T::Version::get()));
			<UpgradedToU32RefCount<T>>::put(true);
			<UpgradedToTripleRefCount<T>>::put(true);

			sp_io::storage::set(well_known_keys::CODE, &self.code);
			sp_io::storage::set(well_known_keys::EXTRINSIC_INDEX, &0u32.encode());
		}
	}
}

#[cfg(feature = "std")]
impl GenesisConfig {
	/// Direct implementation of `GenesisBuild::build_storage`.
	///
	/// Kept in order not to break dependency.
	pub fn build_storage<T: Config>(&self) -> Result<sp_runtime::Storage, String> {
		<Self as GenesisBuild<T>>::build_storage(self)
	}

	/// Direct implementation of `GenesisBuild::assimilate_storage`.
	///
	/// Kept in order not to break dependency.
	pub fn assimilate_storage<T: Config>(
		&self,
		storage: &mut sp_runtime::Storage,
	) -> Result<(), String> {
		<Self as GenesisBuild<T>>::assimilate_storage(self, storage)
	}
}

pub type Key = Vec<u8>;
pub type KeyValue = (Vec<u8>, Vec<u8>);

/// A phase of a block's execution.
#[derive(Encode, Decode, RuntimeDebug, TypeInfo, MaxEncodedLen)]
#[cfg_attr(feature = "std", derive(Serialize, PartialEq, Eq, Clone))]
pub enum Phase {
	/// Applying an extrinsic.
	ApplyExtrinsic(u32),
	/// Finalizing the block.
	Finalization,
	/// Initializing the block.
	Initialization,
}

impl Default for Phase {
	fn default() -> Self {
		Self::Initialization
	}
}

/// Record of an event happening.
#[derive(Encode, Decode, RuntimeDebug, TypeInfo)]
#[cfg_attr(feature = "std", derive(Serialize, PartialEq, Eq, Clone))]
pub struct EventRecord<E: Parameter + Member, T> {
	/// The phase of the block it happened in.
	pub phase: Phase,
	/// The event itself.
	pub event: E,
	/// The list of the topics this event has.
	pub topics: Vec<T>,
}

// Create a Hash with 69 for each byte,
// only used to build genesis config.
#[cfg(feature = "std")]
fn hash69<T: AsMut<[u8]> + Default>() -> T {
	let mut h = T::default();
	h.as_mut().iter_mut().for_each(|byte| *byte = 69);
	h
}

/// This type alias represents an index of an event.
///
/// We use `u32` here because this index is used as index for `Events<T>`
/// which can't contain more than `u32::MAX` items.
type EventIndex = u32;

/// Type used to encode the number of references an account has.
pub type RefCount = u32;

/// Information of an account.
#[derive(Clone, Eq, PartialEq, Default, RuntimeDebug, Encode, Decode, TypeInfo, MaxEncodedLen)]
pub struct AccountInfo<Index, AccountData> {
	/// The number of transactions this account has sent.
	pub nonce: Index,
	/// The number of other modules that currently depend on this account's existence. The account
	/// cannot be reaped until this is zero.
	pub consumers: RefCount,
	/// The number of other modules that allow this account to exist. The account may not be reaped
	/// until this and `sufficients` are both zero.
	pub providers: RefCount,
	/// The number of modules that allow this account to exist for their own purposes only. The
	/// account may not be reaped until this and `providers` are both zero.
	pub sufficients: RefCount,
	/// The additional data that belongs to this account. Used to store the balance(s) in a lot of
	/// chains.
	pub data: AccountData,
}

/// Stores the `spec_version` and `spec_name` of when the last runtime upgrade
/// happened.
#[derive(sp_runtime::RuntimeDebug, Encode, Decode, TypeInfo)]
#[cfg_attr(feature = "std", derive(PartialEq))]
pub struct LastRuntimeUpgradeInfo {
	pub spec_version: codec::Compact<u32>,
	pub spec_name: sp_runtime::RuntimeString,
}

impl LastRuntimeUpgradeInfo {
	/// Returns if the runtime was upgraded in comparison of `self` and `current`.
	///
	/// Checks if either the `spec_version` increased or the `spec_name` changed.
	pub fn was_upgraded(&self, current: &sp_version::RuntimeVersion) -> bool {
		current.spec_version > self.spec_version.0 || current.spec_name != self.spec_name
	}
}

impl From<sp_version::RuntimeVersion> for LastRuntimeUpgradeInfo {
	fn from(version: sp_version::RuntimeVersion) -> Self {
		Self { spec_version: version.spec_version.into(), spec_name: version.spec_name }
	}
}

/// Ensure the origin is Root.
pub struct EnsureRoot<AccountId>(sp_std::marker::PhantomData<AccountId>);
impl<O: Into<Result<RawOrigin<AccountId>, O>> + From<RawOrigin<AccountId>>, AccountId>
	EnsureOrigin<O> for EnsureRoot<AccountId>
{
	type Success = ();
	fn try_origin(o: O) -> Result<Self::Success, O> {
		o.into().and_then(|o| match o {
			RawOrigin::Root => Ok(()),
			r => Err(O::from(r)),
		})
	}

	#[cfg(feature = "runtime-benchmarks")]
	fn try_successful_origin() -> Result<O, ()> {
		Ok(O::from(RawOrigin::Root))
	}
}

/// Ensure the origin is Root and return the provided `Success` value.
pub struct EnsureRootWithSuccess<AccountId, Success>(
	sp_std::marker::PhantomData<(AccountId, Success)>,
);
impl<
		O: Into<Result<RawOrigin<AccountId>, O>> + From<RawOrigin<AccountId>>,
		AccountId,
		Success: TypedGet,
	> EnsureOrigin<O> for EnsureRootWithSuccess<AccountId, Success>
{
	type Success = Success::Type;
	fn try_origin(o: O) -> Result<Self::Success, O> {
		o.into().and_then(|o| match o {
			RawOrigin::Root => Ok(Success::get()),
			r => Err(O::from(r)),
		})
	}

	#[cfg(feature = "runtime-benchmarks")]
	fn try_successful_origin() -> Result<O, ()> {
		Ok(O::from(RawOrigin::Root))
	}
}

/// Ensure the origin is provided `Ensure` origin and return the provided `Success` value.
pub struct EnsureWithSuccess<Ensure, AccountId, Success>(
	sp_std::marker::PhantomData<(Ensure, AccountId, Success)>,
);

impl<
		O: Into<Result<RawOrigin<AccountId>, O>> + From<RawOrigin<AccountId>>,
		Ensure: EnsureOrigin<O>,
		AccountId,
		Success: TypedGet,
	> EnsureOrigin<O> for EnsureWithSuccess<Ensure, AccountId, Success>
{
	type Success = Success::Type;

	fn try_origin(o: O) -> Result<Self::Success, O> {
		Ensure::try_origin(o).map(|_| Success::get())
	}

	#[cfg(feature = "runtime-benchmarks")]
	fn try_successful_origin() -> Result<O, ()> {
		Ensure::try_successful_origin()
	}
}

/// Ensure the origin is any `Signed` origin.
pub struct EnsureSigned<AccountId>(sp_std::marker::PhantomData<AccountId>);
impl<O: Into<Result<RawOrigin<AccountId>, O>> + From<RawOrigin<AccountId>>, AccountId: Decode>
	EnsureOrigin<O> for EnsureSigned<AccountId>
{
	type Success = AccountId;
	fn try_origin(o: O) -> Result<Self::Success, O> {
		o.into().and_then(|o| match o {
			RawOrigin::Signed(who) => Ok(who),
			r => Err(O::from(r)),
		})
	}

	#[cfg(feature = "runtime-benchmarks")]
	fn try_successful_origin() -> Result<O, ()> {
		let zero_account_id =
			AccountId::decode(&mut TrailingZeroInput::zeroes()).map_err(|_| ())?;
		Ok(O::from(RawOrigin::Signed(zero_account_id)))
	}
}

/// Ensure the origin is `Signed` origin from the given `AccountId`.
pub struct EnsureSignedBy<Who, AccountId>(sp_std::marker::PhantomData<(Who, AccountId)>);
impl<
		O: Into<Result<RawOrigin<AccountId>, O>> + From<RawOrigin<AccountId>>,
		Who: SortedMembers<AccountId>,
		AccountId: PartialEq + Clone + Ord + Decode,
	> EnsureOrigin<O> for EnsureSignedBy<Who, AccountId>
{
	type Success = AccountId;
	fn try_origin(o: O) -> Result<Self::Success, O> {
		o.into().and_then(|o| match o {
			RawOrigin::Signed(ref who) if Who::contains(who) => Ok(who.clone()),
			r => Err(O::from(r)),
		})
	}

	#[cfg(feature = "runtime-benchmarks")]
	fn try_successful_origin() -> Result<O, ()> {
		let first_member = match Who::sorted_members().first() {
			Some(account) => account.clone(),
			None => AccountId::decode(&mut TrailingZeroInput::zeroes()).map_err(|_| ())?,
		};
		Ok(O::from(RawOrigin::Signed(first_member)))
	}
}

/// Ensure the origin is `None`. i.e. unsigned transaction.
pub struct EnsureNone<AccountId>(sp_std::marker::PhantomData<AccountId>);
impl<O: Into<Result<RawOrigin<AccountId>, O>> + From<RawOrigin<AccountId>>, AccountId>
	EnsureOrigin<O> for EnsureNone<AccountId>
{
	type Success = ();
	fn try_origin(o: O) -> Result<Self::Success, O> {
		o.into().and_then(|o| match o {
			RawOrigin::None => Ok(()),
			r => Err(O::from(r)),
		})
	}

	#[cfg(feature = "runtime-benchmarks")]
	fn try_successful_origin() -> Result<O, ()> {
		Ok(O::from(RawOrigin::None))
	}
}

/// Always fail.
pub struct EnsureNever<T>(sp_std::marker::PhantomData<T>);
impl<O, T> EnsureOrigin<O> for EnsureNever<T> {
	type Success = T;
	fn try_origin(o: O) -> Result<Self::Success, O> {
		Err(o)
	}

	#[cfg(feature = "runtime-benchmarks")]
	fn try_successful_origin() -> Result<O, ()> {
		Err(())
	}
}

/// Ensure that the origin `o` represents a signed extrinsic (i.e. transaction).
/// Returns `Ok` with the account that signed the extrinsic or an `Err` otherwise.
pub fn ensure_signed<OuterOrigin, AccountId>(o: OuterOrigin) -> Result<AccountId, BadOrigin>
where
	OuterOrigin: Into<Result<RawOrigin<AccountId>, OuterOrigin>>,
{
	match o.into() {
		Ok(RawOrigin::Signed(t)) => Ok(t),
		_ => Err(BadOrigin),
	}
}

/// Ensure that the origin `o` represents either a signed extrinsic (i.e. transaction) or the root.
/// Returns `Ok` with the account that signed the extrinsic, `None` if it was root,  or an `Err`
/// otherwise.
pub fn ensure_signed_or_root<OuterOrigin, AccountId>(
	o: OuterOrigin,
) -> Result<Option<AccountId>, BadOrigin>
where
	OuterOrigin: Into<Result<RawOrigin<AccountId>, OuterOrigin>>,
{
	match o.into() {
		Ok(RawOrigin::Root) => Ok(None),
		Ok(RawOrigin::Signed(t)) => Ok(Some(t)),
		_ => Err(BadOrigin),
	}
}

/// Ensure that the origin `o` represents the root. Returns `Ok` or an `Err` otherwise.
pub fn ensure_root<OuterOrigin, AccountId>(o: OuterOrigin) -> Result<(), BadOrigin>
where
	OuterOrigin: Into<Result<RawOrigin<AccountId>, OuterOrigin>>,
{
	match o.into() {
		Ok(RawOrigin::Root) => Ok(()),
		_ => Err(BadOrigin),
	}
}

/// Ensure that the origin `o` represents an unsigned extrinsic. Returns `Ok` or an `Err` otherwise.
pub fn ensure_none<OuterOrigin, AccountId>(o: OuterOrigin) -> Result<(), BadOrigin>
where
	OuterOrigin: Into<Result<RawOrigin<AccountId>, OuterOrigin>>,
{
	match o.into() {
		Ok(RawOrigin::None) => Ok(()),
		_ => Err(BadOrigin),
	}
}

/// Reference status; can be either referenced or unreferenced.
#[derive(RuntimeDebug)]
pub enum RefStatus {
	Referenced,
	Unreferenced,
}

/// Some resultant status relevant to incrementing a provider/self-sufficient reference.
#[derive(Eq, PartialEq, RuntimeDebug)]
pub enum IncRefStatus {
	/// Account was created.
	Created,
	/// Account already existed.
	Existed,
}

/// Some resultant status relevant to decrementing a provider/self-sufficient reference.
#[derive(Eq, PartialEq, RuntimeDebug)]
pub enum DecRefStatus {
	/// Account was destroyed.
	Reaped,
	/// Account still exists.
	Exists,
}

impl<T: Config> Pallet<T> {
	pub fn account_exists(who: &T::AccountId) -> bool {
		Account::<T>::contains_key(who)
	}

	/// Write code to the storage and emit related events and digest items.
	///
	/// Note this function almost never should be used directly. It is exposed
	/// for `OnSetCode` implementations that defer actual code being written to
	/// the storage (for instance in case of parachains).
	pub fn update_code_in_storage(code: &[u8]) -> DispatchResult {
		storage::unhashed::put_raw(well_known_keys::CODE, code);
		Self::deposit_log(generic::DigestItem::RuntimeEnvironmentUpdated);
		Self::deposit_event(Event::CodeUpdated);
		Ok(())
	}

	/// Increment the reference counter on an account.
	#[deprecated = "Use `inc_consumers` instead"]
	pub fn inc_ref(who: &T::AccountId) {
		let _ = Self::inc_consumers(who);
	}

	/// Decrement the reference counter on an account. This *MUST* only be done once for every time
	/// you called `inc_consumers` on `who`.
	#[deprecated = "Use `dec_consumers` instead"]
	pub fn dec_ref(who: &T::AccountId) {
		let _ = Self::dec_consumers(who);
	}

	/// The number of outstanding references for the account `who`.
	#[deprecated = "Use `consumers` instead"]
	pub fn refs(who: &T::AccountId) -> RefCount {
		Self::consumers(who)
	}

	/// True if the account has no outstanding references.
	#[deprecated = "Use `!is_provider_required` instead"]
	pub fn allow_death(who: &T::AccountId) -> bool {
		!Self::is_provider_required(who)
	}

	/// Increment the provider reference counter on an account.
	pub fn inc_providers(who: &T::AccountId) -> IncRefStatus {
		Account::<T>::mutate(who, |a| {
			if a.providers == 0 && a.sufficients == 0 {
				// Account is being created.
				a.providers = 1;
				Self::on_created_account(who.clone(), a);
				IncRefStatus::Created
			} else {
				a.providers = a.providers.saturating_add(1);
				IncRefStatus::Existed
			}
		})
	}

	/// Decrement the provider reference counter on an account.
	///
	/// This *MUST* only be done once for every time you called `inc_providers` on `who`.
	pub fn dec_providers(who: &T::AccountId) -> Result<DecRefStatus, DispatchError> {
		Account::<T>::try_mutate_exists(who, |maybe_account| {
			if let Some(mut account) = maybe_account.take() {
				if account.providers == 0 {
					// Logic error - cannot decrement beyond zero.
					log::error!(
						target: LOG_TARGET,
						"Logic error: Unexpected underflow in reducing provider",
					);
					account.providers = 1;
				}
				match (account.providers, account.consumers, account.sufficients) {
					(1, 0, 0) => {
						// No providers left (and no consumers) and no sufficients. Account dead.

						Pallet::<T>::on_killed_account(who.clone());
						Ok(DecRefStatus::Reaped)
					},
					(1, c, _) if c > 0 => {
						// Cannot remove last provider if there are consumers.
						Err(DispatchError::ConsumerRemaining)
					},
					(x, _, _) => {
						// Account will continue to exist as there is either > 1 provider or
						// > 0 sufficients.
						account.providers = x - 1;
						*maybe_account = Some(account);
						Ok(DecRefStatus::Exists)
					},
				}
			} else {
				log::error!(
					target: LOG_TARGET,
					"Logic error: Account already dead when reducing provider",
				);
				Ok(DecRefStatus::Reaped)
			}
		})
	}

	/// Increment the self-sufficient reference counter on an account.
	pub fn inc_sufficients(who: &T::AccountId) -> IncRefStatus {
		Account::<T>::mutate(who, |a| {
			if a.providers + a.sufficients == 0 {
				// Account is being created.
				a.sufficients = 1;
				Self::on_created_account(who.clone(), a);
				IncRefStatus::Created
			} else {
				a.sufficients = a.sufficients.saturating_add(1);
				IncRefStatus::Existed
			}
		})
	}

	/// Decrement the sufficients reference counter on an account.
	///
	/// This *MUST* only be done once for every time you called `inc_sufficients` on `who`.
	pub fn dec_sufficients(who: &T::AccountId) -> DecRefStatus {
		Account::<T>::mutate_exists(who, |maybe_account| {
			if let Some(mut account) = maybe_account.take() {
				if account.sufficients == 0 {
					// Logic error - cannot decrement beyond zero.
					log::error!(
						target: LOG_TARGET,
						"Logic error: Unexpected underflow in reducing sufficients",
					);
				}
				match (account.sufficients, account.providers) {
					(0, 0) | (1, 0) => {
						Pallet::<T>::on_killed_account(who.clone());
						DecRefStatus::Reaped
					},
					(x, _) => {
						account.sufficients = x - 1;
						*maybe_account = Some(account);
						DecRefStatus::Exists
					},
				}
			} else {
				log::error!(
					target: LOG_TARGET,
					"Logic error: Account already dead when reducing provider",
				);
				DecRefStatus::Reaped
			}
		})
	}

	/// The number of outstanding provider references for the account `who`.
	pub fn providers(who: &T::AccountId) -> RefCount {
		Account::<T>::get(who).providers
	}

	/// The number of outstanding sufficient references for the account `who`.
	pub fn sufficients(who: &T::AccountId) -> RefCount {
		Account::<T>::get(who).sufficients
	}

	/// The number of outstanding provider and sufficient references for the account `who`.
	pub fn reference_count(who: &T::AccountId) -> RefCount {
		let a = Account::<T>::get(who);
		a.providers + a.sufficients
	}

	/// Increment the reference counter on an account.
	///
	/// The account `who`'s `providers` must be non-zero and the current number of consumers must
	/// be less than `MaxConsumers::max_consumers()` or this will return an error.
	pub fn inc_consumers(who: &T::AccountId) -> Result<(), DispatchError> {
		Account::<T>::try_mutate(who, |a| {
			if a.providers > 0 {
				if a.consumers < T::MaxConsumers::max_consumers() {
					a.consumers = a.consumers.saturating_add(1);
					Ok(())
				} else {
					Err(DispatchError::TooManyConsumers)
				}
			} else {
				Err(DispatchError::NoProviders)
			}
		})
	}

	/// Increment the reference counter on an account, ignoring the `MaxConsumers` limits.
	///
	/// The account `who`'s `providers` must be non-zero or this will return an error.
	pub fn inc_consumers_without_limit(who: &T::AccountId) -> Result<(), DispatchError> {
		Account::<T>::try_mutate(who, |a| {
			if a.providers > 0 {
				a.consumers = a.consumers.saturating_add(1);
				Ok(())
			} else {
				Err(DispatchError::NoProviders)
			}
		})
	}

	/// Decrement the reference counter on an account. This *MUST* only be done once for every time
	/// you called `inc_consumers` on `who`.
	pub fn dec_consumers(who: &T::AccountId) {
		Account::<T>::mutate(who, |a| {
			if a.consumers > 0 {
				a.consumers -= 1;
			} else {
				log::error!(
					target: LOG_TARGET,
					"Logic error: Unexpected underflow in reducing consumer",
				);
			}
		})
	}

	/// The number of outstanding references for the account `who`.
	pub fn consumers(who: &T::AccountId) -> RefCount {
		Account::<T>::get(who).consumers
	}

	/// True if the account has some outstanding consumer references.
	pub fn is_provider_required(who: &T::AccountId) -> bool {
		Account::<T>::get(who).consumers != 0
	}

	/// True if the account has no outstanding consumer references or more than one provider.
	pub fn can_dec_provider(who: &T::AccountId) -> bool {
		let a = Account::<T>::get(who);
		a.consumers == 0 || a.providers > 1
	}

	/// True if the account has at least one provider reference and adding `amount` consumer
	/// references would not take it above the the maximum.
	pub fn can_accrue_consumers(who: &T::AccountId, amount: u32) -> bool {
		let a = Account::<T>::get(who);
		match a.consumers.checked_add(amount) {
			Some(c) => a.providers > 0 && c <= T::MaxConsumers::max_consumers(),
			None => false,
		}
	}

	/// True if the account has at least one provider reference and fewer consumer references than
	/// the maximum.
	pub fn can_inc_consumer(who: &T::AccountId) -> bool {
		Self::can_accrue_consumers(who, 1)
	}

	/// Deposits an event into this block's event record.
	///
	/// NOTE: Events not registered at the genesis block and quietly omitted.
	pub fn deposit_event(event: impl Into<T::RuntimeEvent>) {
		Self::deposit_event_indexed(&[], event.into());
	}

	/// Deposits an event into this block's event record adding this event
	/// to the corresponding topic indexes.
	///
	/// This will update storage entries that correspond to the specified topics.
	/// It is expected that light-clients could subscribe to this topics.
	///
	/// NOTE: Events not registered at the genesis block and quietly omitted.
	pub fn deposit_event_indexed(topics: &[T::Hash], event: T::RuntimeEvent) {
		let block_number = Self::block_number();
		// Don't populate events on genesis.
		if block_number.is_zero() {
			return
		}

		let phase = ExecutionPhase::<T>::get().unwrap_or_default();
		let event = EventRecord { phase, event, topics: topics.to_vec() };

		// Index of the to be added event.
		let event_idx = {
			let old_event_count = EventCount::<T>::get();
			let new_event_count = match old_event_count.checked_add(1) {
				// We've reached the maximum number of events at this block, just
				// don't do anything and leave the event_count unaltered.
				None => return,
				Some(nc) => nc,
			};
			EventCount::<T>::put(new_event_count);
			old_event_count
		};

		Events::<T>::append(event);

		for topic in topics {
			<EventTopics<T>>::append(topic, &(block_number, event_idx));
		}
	}

	/// Gets the index of extrinsic that is currently executing.
	pub fn extrinsic_index() -> Option<u32> {
		storage::unhashed::get(well_known_keys::EXTRINSIC_INDEX)
	}

	/// Gets extrinsics count.
	pub fn extrinsic_count() -> u32 {
		ExtrinsicCount::<T>::get().unwrap_or_default()
	}

	pub fn all_extrinsics_len() -> u32 {
		AllExtrinsicsLen::<T>::get().unwrap_or_default()
	}

	/// Inform the system pallet of some additional weight that should be accounted for, in the
	/// current block.
	///
	/// NOTE: use with extra care; this function is made public only be used for certain pallets
	/// that need it. A runtime that does not have dynamic calls should never need this and should
	/// stick to static weights. A typical use case for this is inner calls or smart contract calls.
	/// Furthermore, it only makes sense to use this when it is presumably  _cheap_ to provide the
	/// argument `weight`; In other words, if this function is to be used to account for some
	/// unknown, user provided call's weight, it would only make sense to use it if you are sure you
	/// can rapidly compute the weight of the inner call.
	///
	/// Even more dangerous is to note that this function does NOT take any action, if the new sum
	/// of block weight is more than the block weight limit. This is what the _unchecked_.
	///
	/// Another potential use-case could be for the `on_initialize` and `on_finalize` hooks.
	pub fn register_extra_weight_unchecked(weight: Weight, class: DispatchClass) {
		BlockWeight::<T>::mutate(|current_weight| {
			current_weight.accrue(weight, class);
		});
	}

	/// store seed and shuffle extrinsics from precedesing block
	pub fn set_block_seed(seed: &sp_core::H256) {
		sp_runtime::runtime_logger::RuntimeLogger::init();
		<BlockSeed<T>>::put(seed);
		let mut queue = <StorageQueue<T>>::get();
		let current_block = Self::block_number().saturated_into::<u32>();
		log::debug!( target: "runtime::ver", "storing seed {} for block {}", seed, current_block);
		if let Some((nr, index, txs)) = queue.last_mut() {
			if Self::block_number() == *nr + One::one() {
				// index is only set when txs has been shuffled already
				assert!(index.is_none());
				let shuffled = extrinsic_shuffler::shuffle_using_seed(txs.clone(), seed);
				let _ = sp_std::mem::replace(txs, shuffled);
				let _ = sp_std::mem::replace(index, Some(0));
			}
		}
		<StorageQueue<T>>::put(queue);
	}

	// part of block creation mechanims, used to ignore nonces when prevalidating txs
	pub fn set_prevalidation() {
		TxPrevalidation::<T>::put(true);
	}

	pub fn store_txs(txs: Vec<(Option<T::AccountId>, EncodedTx)>) {
		let block_number = Self::block_number().saturated_into::<u32>();
		sp_runtime::runtime_logger::RuntimeLogger::init();
		if !txs.is_empty() {
			log::debug!( target: "runtime::ver", "storing {} txs at block {}", block_number, txs.len() );
			let mut queue = <StorageQueue<T>>::take();
			queue.try_push((Self::block_number(), None, txs)).unwrap();
			<StorageQueue<T>>::put(queue);
		} else {
			log::debug!( target: "runtime::ver", "no txs to store at block {}", block_number);
		}
	}

	pub fn can_enqueue_txs() -> bool {
		let queue = <StorageQueue<T>>::get();
		<StorageQueueLimit as Get<u32>>::get() > queue.len() as u32
	}

	/// returns list of all not executed txs held in storage queue at the moment
	pub fn enqueued_blocks_count() -> u64 {
		<StorageQueue<T>>::get().len() as u64
	}

	/// returns amount of txs in storage queue signed by particular user
	pub fn enqueued_txs_count(acc: &T::AccountId) -> usize {
		let queue = <StorageQueue<T>>::get();
		queue
			.iter()
			.map(|(_, _, txs)| txs)
			.flatten()
			.filter(|(who, _)| who.clone() == Some(acc.clone()))
			.count()
	}

	pub fn get_previous_blocks_txs() -> Vec<Vec<u8>> {
		let previous_block = Self::current_block_number() - One::one();
		let queue = <StorageQueue<T>>::get();
		queue
			.iter()
			.filter_map(|block| match block {
				(block_nr, Some(exec_index), txs) if *block_nr <= previous_block =>
					Some(txs.iter().skip(*exec_index as usize).map(|(_, tx)| tx)),
				_ => None,
			})
			.flatten()
			.cloned()
			.collect::<Vec<_>>()
	}

	/// Dequeue particular number of txs from storage queue.
	/// It modifies the storage
	pub fn pop_txs(mut len: usize) -> Vec<EncodedTx> {
		sp_runtime::runtime_logger::RuntimeLogger::init();
		let mut result: Vec<_> = Vec::new();
		let mut fully_executed_blocks = 0;
		let mut queue = <StorageQueue<T>>::take();
		if queue.is_empty() {
			log::debug!( target: "runtime::ver", "popping {} txs from storage queue - queue is empty!" , len);
		} else {
			log::debug!( target: "runtime::ver", "popping {} txs from storage queue" , len);
		}

		for (nr, index, txs) in queue.iter_mut() {
			if len == 0 {
				break
			}

			if let Some(id) = index {
				log::debug!( target: "runtime::ver", "block #{}, found {}/{}", nr.clone().saturated_into::<u32>(), txs.len() - (*id as usize), len);
				let count = sp_std::cmp::min(txs.len() - (*id) as usize, len) as usize;
				let last_index = *id as usize + count;
				if last_index == txs.len() {
					fully_executed_blocks += 1;
					log::debug!( target: "runtime::ver", "block {} has been fully executed", nr.clone().saturated_into::<u32>());
				}
				result.extend_from_slice(&txs[*id as usize..last_index]);
				*id += count as u32;
				len -= count;
				log::debug!( target: "runtime::ver", "fetched {} tx from block {}", count, nr.clone().saturated_into::<u32>());
			} else {
				log::debug!( target: "runtime::ver", "unshuffled block found {}", nr.clone().saturated_into::<u32>());
				break
			}
		}

		if fully_executed_blocks > 0 {
			let size_before = queue.len();
			queue.drain(0..fully_executed_blocks);
			log::debug!( target: "runtime::ver", "{} blocks to be removed from queue, len {} -> {}", fully_executed_blocks, size_before, queue.len());
		}
		<StorageQueue<T>>::put(queue);
		result.iter().map(|(_, data)| data.clone()).collect()
	}

	/// Start the execution of a particular block.
	pub fn initialize(number: &T::BlockNumber, parent_hash: &T::Hash, digest: &generic::Digest) {
		// populate environment
		ExecutionPhase::<T>::put(Phase::Initialization);
		storage::unhashed::put(well_known_keys::EXTRINSIC_INDEX, &0u32);
		<Number<T>>::put(number);
		<Digest<T>>::put(digest);
		<ParentHash<T>>::put(parent_hash);
		<BlockHash<T>>::insert(*number - One::one(), parent_hash);

		// Remove previous block data from storage
		BlockWeight::<T>::kill();
	}

	/// Remove temporary "environment" entries in storage, compute the storage root and return the
	/// resulting header for this block.
	pub fn finalize() -> T::Header {
		log::debug!(
			target: LOG_TARGET,
			"[{:?}] {} extrinsics, length: {} (normal {}%, op: {}%, mandatory {}%) / normal weight:\
			 {} ({}%) op weight {} ({}%) / mandatory weight {} ({}%)",
			Self::block_number(),
			Self::extrinsic_index().unwrap_or_default(),
			Self::all_extrinsics_len(),
			sp_runtime::Percent::from_rational(
				Self::all_extrinsics_len(),
				*T::BlockLength::get().max.get(DispatchClass::Normal)
			).deconstruct(),
			sp_runtime::Percent::from_rational(
				Self::all_extrinsics_len(),
				*T::BlockLength::get().max.get(DispatchClass::Operational)
			).deconstruct(),
			sp_runtime::Percent::from_rational(
				Self::all_extrinsics_len(),
				*T::BlockLength::get().max.get(DispatchClass::Mandatory)
			).deconstruct(),
			Self::block_weight().get(DispatchClass::Normal),
			sp_runtime::Percent::from_rational(
				Self::block_weight().get(DispatchClass::Normal).ref_time(),
				T::BlockWeights::get().get(DispatchClass::Normal).max_total.unwrap_or(Bounded::max_value()).ref_time()
			).deconstruct(),
			Self::block_weight().get(DispatchClass::Operational),
			sp_runtime::Percent::from_rational(
				Self::block_weight().get(DispatchClass::Operational).ref_time(),
				T::BlockWeights::get().get(DispatchClass::Operational).max_total.unwrap_or(Bounded::max_value()).ref_time()
			).deconstruct(),
			Self::block_weight().get(DispatchClass::Mandatory),
			sp_runtime::Percent::from_rational(
				Self::block_weight().get(DispatchClass::Mandatory).ref_time(),
				T::BlockWeights::get().get(DispatchClass::Mandatory).max_total.unwrap_or(Bounded::max_value()).ref_time()
			).deconstruct(),
		);
		ExecutionPhase::<T>::kill();
		AllExtrinsicsLen::<T>::kill();
		DidStoreTxs::<T>::kill();

		// The following fields
		//
		// - <Events<T>>
		// - <EventCount<T>>
		// - <EventTopics<T>>
		// - <Number<T>>
		// - <ParentHash<T>>
		// - <Digest<T>>
		//
		// stay to be inspected by the client and will be cleared by `Self::initialize`.
		let number = <Number<T>>::get();
		let parent_hash = <ParentHash<T>>::get();
		let digest = <Digest<T>>::get();

		let extrinsics = (0..ExtrinsicCount::<T>::take().unwrap_or_default())
			.map(ExtrinsicData::<T>::take)
			.collect();
		let extrinsics_root = extrinsics_data_root::<T::Hashing>(extrinsics);

		// move block hash pruning window by one block
		let block_hash_count = T::BlockHashCount::get();
		let to_remove = number.saturating_sub(block_hash_count).saturating_sub(One::one());

		// keep genesis hash
		if !to_remove.is_zero() {
			<BlockHash<T>>::remove(to_remove);
		}

		let version = T::Version::get().state_version();
		let storage_root = T::Hash::decode(&mut &sp_io::storage::root(version)[..])
			.expect("Node is configured to use the same hash; qed");

		<T::Header as traits::Header>::new(
			number,
			extrinsics_root,
			storage_root,
			parent_hash,
			digest,
		)
	}

	/// Deposits a log and ensures it matches the block's log data.
	///
	/// ## Complexity
	/// - `O(1)`
	pub fn deposit_log(item: generic::DigestItem) {
		<Digest<T>>::append(item);
	}

	/// Get the basic externalities for this pallet, useful for tests.
	#[cfg(any(feature = "std", test))]
	pub fn externalities() -> TestExternalities {
		TestExternalities::new(sp_core::storage::Storage {
			top: map![
				<BlockHash<T>>::hashed_key_for(T::BlockNumber::zero()) => [69u8; 32].encode(),
				<Number<T>>::hashed_key().to_vec() => T::BlockNumber::one().encode(),
				<ParentHash<T>>::hashed_key().to_vec() => [69u8; 32].encode()
			],
			children_default: map![],
		})
	}

	/// Get the current events deposited by the runtime.
	///
	/// NOTE: This should only be used in tests. Reading events from the runtime can have a large
	/// impact on the PoV size of a block. Users should use alternative and well bounded storage
	/// items for any behavior like this.
	///
	/// NOTE: Events not registered at the genesis block and quietly omitted.
	#[cfg(any(feature = "std", feature = "runtime-benchmarks", test))]
	pub fn events() -> Vec<EventRecord<T::RuntimeEvent, T::Hash>> {
		debug_assert!(
			!Self::block_number().is_zero(),
			"events not registered at the genesis block"
		);
		// Dereferencing the events here is fine since we are not in the
		// memory-restricted runtime.
		Self::read_events_no_consensus().map(|e| *e).collect()
	}

	/// Get the current events deposited by the runtime.
	///
	/// Should only be called if you know what you are doing and outside of the runtime block
	/// execution else it can have a large impact on the PoV size of a block.
	pub fn read_events_no_consensus(
	) -> impl sp_std::iter::Iterator<Item = Box<EventRecord<T::RuntimeEvent, T::Hash>>> {
		Events::<T>::stream_iter()
	}

	/// Set the block number to something in particular. Can be used as an alternative to
	/// `initialize` for tests that don't need to bother with the other environment entries.
	#[cfg(any(feature = "std", feature = "runtime-benchmarks", test))]
	pub fn set_block_number(n: T::BlockNumber) {
		<Number<T>>::put(n);
	}

	/// Sets the index of extrinsic that is currently executing.
	#[cfg(any(feature = "std", test))]
	pub fn set_extrinsic_index(extrinsic_index: u32) {
		storage::unhashed::put(well_known_keys::EXTRINSIC_INDEX, &extrinsic_index)
	}

	/// Set the parent hash number to something in particular. Can be used as an alternative to
	/// `initialize` for tests that don't need to bother with the other environment entries.
	#[cfg(any(feature = "std", test))]
	pub fn set_parent_hash(n: T::Hash) {
		<ParentHash<T>>::put(n);
	}

	/// Set the current block weight. This should only be used in some integration tests.
	#[cfg(any(feature = "std", test))]
	pub fn set_block_consumed_resources(weight: Weight, len: usize) {
		BlockWeight::<T>::mutate(|current_weight| {
			current_weight.set(weight, DispatchClass::Normal)
		});
		AllExtrinsicsLen::<T>::put(len as u32);
	}

	/// Reset events.
	///
	/// This needs to be used in prior calling [`initialize`](Self::initialize) for each new block
	/// to clear events from previous block.
	pub fn reset_events() {
		<Events<T>>::kill();
		EventCount::<T>::kill();
		let _ = <EventTopics<T>>::clear(u32::max_value(), None);
	}

	/// Assert the given `event` exists.
	///
	/// NOTE: Events not registered at the genesis block and quietly omitted.
	#[cfg(any(feature = "std", feature = "runtime-benchmarks", test))]
	pub fn assert_has_event(event: T::RuntimeEvent) {
		let events = Self::events();
		assert!(
			events.iter().any(|record| record.event == event),
			"expected event {event:?} not found in events {events:?}",
		);
	}

	/// Assert the last event equal to the given `event`.
	///
	/// NOTE: Events not registered at the genesis block and quietly omitted.
	#[cfg(any(feature = "std", feature = "runtime-benchmarks", test))]
	pub fn assert_last_event(event: T::RuntimeEvent) {
		let last_event = Self::events().last().expect("events expected").event.clone();
		assert_eq!(
			last_event, event,
			"expected event {event:?} is not equal to the last event {last_event:?}",
		);
	}

	/// Return the chain's current runtime version.
	pub fn runtime_version() -> RuntimeVersion {
		T::Version::get()
	}

	/// Retrieve the account transaction counter from storage.
	pub fn account_nonce(who: impl EncodeLike<T::AccountId>) -> T::Index {
		Account::<T>::get(who).nonce
	}

	/// Increment a particular account's nonce by 1.
	pub fn inc_account_nonce(who: impl EncodeLike<T::AccountId>) {
		Account::<T>::mutate(who, |a| a.nonce += T::Index::one());
	}

	/// Note what the extrinsic data of the current extrinsic index is.
	///
	/// This is required to be called before applying an extrinsic. The data will used
	/// in [`Self::finalize`] to calculate the correct extrinsics root.
	pub fn note_extrinsic(encoded_xt: Vec<u8>) {
		ExtrinsicData::<T>::insert(Self::extrinsic_index().unwrap_or_default(), encoded_xt);
	}

	/// To be called immediately after an extrinsic has been applied.
	///
	/// Emits an `ExtrinsicSuccess` or `ExtrinsicFailed` event depending on the outcome.
	/// The emitted event contains the post-dispatch corrected weight including
	/// the base-weight for its dispatch class.
	pub fn note_applied_extrinsic(r: &DispatchResultWithPostInfo, mut info: DispatchInfo) {
		info.weight = extract_actual_weight(r, &info)
			.saturating_add(T::BlockWeights::get().get(info.class).base_extrinsic);
		info.pays_fee = extract_actual_pays_fee(r, &info);

		Self::deposit_event(match r {
			Ok(_) => Event::ExtrinsicSuccess { dispatch_info: info },
			Err(err) => {
				log::trace!(
					target: LOG_TARGET,
					"Extrinsic failed at block({:?}): {:?}",
					Self::block_number(),
					err,
				);
				Event::ExtrinsicFailed { dispatch_error: err.error, dispatch_info: info }
			},
		});

		let next_extrinsic_index = Self::extrinsic_index().unwrap_or_default() + 1u32;

		storage::unhashed::put(well_known_keys::EXTRINSIC_INDEX, &next_extrinsic_index);
		ExecutionPhase::<T>::put(Phase::ApplyExtrinsic(next_extrinsic_index));
	}

	/// To be called immediately after `note_applied_extrinsic` of the last extrinsic of the block
	/// has been called.
	pub fn note_finished_extrinsics() {
		let extrinsic_index: u32 =
			storage::unhashed::take(well_known_keys::EXTRINSIC_INDEX).unwrap_or_default();
		ExtrinsicCount::<T>::put(extrinsic_index);
		ExecutionPhase::<T>::put(Phase::Finalization);
	}

	/// To be called immediately after finishing the initialization of the block
	/// (e.g., called `on_initialize` for all pallets).
	pub fn note_finished_initialize() {
		ExecutionPhase::<T>::put(Phase::ApplyExtrinsic(0))
	}

	/// An account is being created.
	pub fn on_created_account(who: T::AccountId, _a: &mut AccountInfo<T::Index, T::AccountData>) {
		T::OnNewAccount::on_new_account(&who);
		Self::deposit_event(Event::NewAccount { account: who });
	}

	/// Do anything that needs to be done after an account has been killed.
	fn on_killed_account(who: T::AccountId) {
		T::OnKilledAccount::on_killed_account(&who);
		Self::deposit_event(Event::KilledAccount { account: who });
	}

	/// Determine whether or not it is possible to update the code.
	///
	/// Checks the given code if it is a valid runtime wasm blob by instantianting
	/// it and extracting the runtime version of it. It checks that the runtime version
	/// of the old and new runtime has the same spec name and that the spec version is increasing.
	pub fn can_set_code(code: &[u8]) -> Result<(), sp_runtime::DispatchError> {
		let current_version = T::Version::get();
		let new_version = sp_io::misc::runtime_version(code)
			.and_then(|v| RuntimeVersion::decode(&mut &v[..]).ok())
			.ok_or(Error::<T>::FailedToExtractRuntimeVersion)?;

		if new_version.spec_name != current_version.spec_name {
			return Err(Error::<T>::InvalidSpecName.into())
		}

		if new_version.spec_version <= current_version.spec_version {
			return Err(Error::<T>::SpecVersionNeedsToIncrease.into())
		}

		Ok(())
	}
}

/// Event handler which registers a provider when created.
pub struct Provider<T>(PhantomData<T>);
impl<T: Config> HandleLifetime<T::AccountId> for Provider<T> {
	fn created(t: &T::AccountId) -> Result<(), DispatchError> {
		Pallet::<T>::inc_providers(t);
		Ok(())
	}
	fn killed(t: &T::AccountId) -> Result<(), DispatchError> {
		Pallet::<T>::dec_providers(t).map(|_| ())
	}
}

/// Event handler which registers a self-sufficient when created.
pub struct SelfSufficient<T>(PhantomData<T>);
impl<T: Config> HandleLifetime<T::AccountId> for SelfSufficient<T> {
	fn created(t: &T::AccountId) -> Result<(), DispatchError> {
		Pallet::<T>::inc_sufficients(t);
		Ok(())
	}
	fn killed(t: &T::AccountId) -> Result<(), DispatchError> {
		Pallet::<T>::dec_sufficients(t);
		Ok(())
	}
}

/// Event handler which registers a consumer when created.
pub struct Consumer<T>(PhantomData<T>);
impl<T: Config> HandleLifetime<T::AccountId> for Consumer<T> {
	fn created(t: &T::AccountId) -> Result<(), DispatchError> {
		Pallet::<T>::inc_consumers(t)
	}
	fn killed(t: &T::AccountId) -> Result<(), DispatchError> {
		Pallet::<T>::dec_consumers(t);
		Ok(())
	}
}

impl<T: Config> BlockNumberProvider for Pallet<T> {
	type BlockNumber = <T as Config>::BlockNumber;

	fn current_block_number() -> Self::BlockNumber {
		Pallet::<T>::block_number()
	}
}

/// Implement StoredMap for a simple single-item, provide-when-not-default system. This works fine
/// for storing a single item which allows the account to continue existing as long as it's not
/// empty/default.
///
/// Anything more complex will need more sophisticated logic.
impl<T: Config> StoredMap<T::AccountId, T::AccountData> for Pallet<T> {
	fn get(k: &T::AccountId) -> T::AccountData {
		Account::<T>::get(k).data
	}

	fn try_mutate_exists<R, E: From<DispatchError>>(
		k: &T::AccountId,
		f: impl FnOnce(&mut Option<T::AccountData>) -> Result<R, E>,
	) -> Result<R, E> {
		let account = Account::<T>::get(k);
		let is_default = account.data == T::AccountData::default();
		let mut some_data = if is_default { None } else { Some(account.data) };
		let result = f(&mut some_data)?;
		if Self::providers(k) > 0 || Self::sufficients(k) > 0 {
			Account::<T>::mutate(k, |a| a.data = some_data.unwrap_or_default());
		} else {
			Account::<T>::remove(k)
		}
		Ok(result)
	}
}

/// Split an `option` into two constituent options, as defined by a `splitter` function.
pub fn split_inner<T, R, S>(
	option: Option<T>,
	splitter: impl FnOnce(T) -> (R, S),
) -> (Option<R>, Option<S>) {
	match option {
		Some(inner) => {
			let (r, s) = splitter(inner);
			(Some(r), Some(s))
		},
		None => (None, None),
	}
}

pub struct ChainContext<T>(PhantomData<T>);
impl<T> Default for ChainContext<T> {
	fn default() -> Self {
		ChainContext(PhantomData)
	}
}

impl<T: Config> Lookup for ChainContext<T> {
	type Source = <T::Lookup as StaticLookup>::Source;
	type Target = <T::Lookup as StaticLookup>::Target;

	fn lookup(&self, s: Self::Source) -> Result<Self::Target, LookupError> {
		<T::Lookup as StaticLookup>::lookup(s)
	}
}

/// Prelude to be used alongside pallet macro, for ease of use.
pub mod pallet_prelude {
	pub use crate::{ensure_none, ensure_root, ensure_signed, ensure_signed_or_root};

	/// Type alias for the `Origin` associated type of system config.
	pub type OriginFor<T> = <T as crate::Config>::RuntimeOrigin;

	/// Type alias for the `BlockNumber` associated type of system config.
	pub type BlockNumberFor<T> = <T as crate::Config>::BlockNumber;
}<|MERGE_RESOLUTION|>--- conflicted
+++ resolved
@@ -73,12 +73,8 @@
 	traits::{
 		self, AtLeast32Bit, AtLeast32BitUnsigned, BadOrigin, BlockNumberProvider, Bounded,
 		CheckEqual, Dispatchable, Hash, Lookup, LookupError, MaybeDisplay,
-<<<<<<< HEAD
 		MaybeSerializeDeserialize, Member, One, SaturatedConversion, Saturating, SimpleBitOps,
 		StaticLookup, Zero,
-=======
-		MaybeSerializeDeserialize, Member, One, Saturating, SimpleBitOps, StaticLookup, Zero,
->>>>>>> 3bb3882c
 	},
 	DispatchError, RuntimeDebug,
 };
@@ -93,12 +89,8 @@
 		extract_actual_pays_fee, extract_actual_weight, DispatchClass, DispatchInfo,
 		DispatchResult, DispatchResultWithPostInfo, PerDispatchClass,
 	},
-<<<<<<< HEAD
 	ensure,
 	storage::{self, bounded_vec::BoundedVec, StorageStreamIter},
-=======
-	storage::{self, StorageStreamIter},
->>>>>>> 3bb3882c
 	traits::{
 		ConstU32, Contains, EnsureOrigin, Get, HandleLifetime, OnKilledAccount, OnNewAccount,
 		OriginTrait, PalletInfo, SortedMembers, StoredMap, TypedGet,
@@ -143,10 +135,7 @@
 pub use frame_support::dispatch::RawOrigin;
 pub use weights::WeightInfo;
 
-<<<<<<< HEAD
 pub type StorageQueueLimit = frame_support::traits::ConstU32<2>;
-=======
->>>>>>> 3bb3882c
 const LOG_TARGET: &str = "runtime::system";
 
 /// Compute the trie root of a list of extrinsics.
@@ -375,10 +364,7 @@
 	}
 
 	#[pallet::pallet]
-<<<<<<< HEAD
 	#[pallet::without_storage_info]
-=======
->>>>>>> 3bb3882c
 	pub struct Pallet<T>(_);
 
 	#[pallet::hooks]
@@ -393,7 +379,6 @@
 
 	#[pallet::call]
 	impl<T: Config> Pallet<T> {
-<<<<<<< HEAD
 		/// Persists list of encoded txs into the storage queue. There is an dedicated
 		/// check in [Executive](https://storage.googleapis.com/mangata-docs-node/frame_executive/struct.Executive.html) that verifies that passed binary data can be
 		/// decoded into extrinsics.
@@ -424,18 +409,12 @@
 			Ok(().into())
 		}
 
-=======
->>>>>>> 3bb3882c
 		/// Make some on-chain remark.
 		///
 		/// ## Complexity
 		/// - `O(1)`
-<<<<<<< HEAD
 		/// # </weight>
 		#[pallet::call_index(1)]
-=======
-		#[pallet::call_index(0)]
->>>>>>> 3bb3882c
 		#[pallet::weight(T::SystemWeightInfo::remark(_remark.len() as u32))]
 		pub fn remark(origin: OriginFor<T>, _remark: Vec<u8>) -> DispatchResultWithPostInfo {
 			ensure_signed_or_root(origin)?;
@@ -443,11 +422,7 @@
 		}
 
 		/// Set the number of pages in the WebAssembly environment's heap.
-<<<<<<< HEAD
 		#[pallet::call_index(2)]
-=======
-		#[pallet::call_index(1)]
->>>>>>> 3bb3882c
 		#[pallet::weight((T::SystemWeightInfo::set_heap_pages(), DispatchClass::Operational))]
 		pub fn set_heap_pages(origin: OriginFor<T>, pages: u64) -> DispatchResultWithPostInfo {
 			ensure_root(origin)?;
@@ -460,11 +435,7 @@
 		///
 		/// ## Complexity
 		/// - `O(C + S)` where `C` length of `code` and `S` complexity of `can_set_code`
-<<<<<<< HEAD
 		#[pallet::call_index(3)]
-=======
-		#[pallet::call_index(2)]
->>>>>>> 3bb3882c
 		#[pallet::weight((T::BlockWeights::get().max_block, DispatchClass::Operational))]
 		pub fn set_code(origin: OriginFor<T>, code: Vec<u8>) -> DispatchResultWithPostInfo {
 			ensure_root(origin)?;
@@ -477,11 +448,7 @@
 		///
 		/// ## Complexity
 		/// - `O(C)` where `C` length of `code`
-<<<<<<< HEAD
 		#[pallet::call_index(4)]
-=======
-		#[pallet::call_index(3)]
->>>>>>> 3bb3882c
 		#[pallet::weight((T::BlockWeights::get().max_block, DispatchClass::Operational))]
 		pub fn set_code_without_checks(
 			origin: OriginFor<T>,
@@ -493,11 +460,7 @@
 		}
 
 		/// Set some items of storage.
-<<<<<<< HEAD
 		#[pallet::call_index(5)]
-=======
-		#[pallet::call_index(4)]
->>>>>>> 3bb3882c
 		#[pallet::weight((
 			T::SystemWeightInfo::set_storage(items.len() as u32),
 			DispatchClass::Operational,
@@ -514,11 +477,7 @@
 		}
 
 		/// Kill some items from storage.
-<<<<<<< HEAD
 		#[pallet::call_index(6)]
-=======
-		#[pallet::call_index(5)]
->>>>>>> 3bb3882c
 		#[pallet::weight((
 			T::SystemWeightInfo::kill_storage(keys.len() as u32),
 			DispatchClass::Operational,
@@ -535,11 +494,7 @@
 		///
 		/// **NOTE:** We rely on the Root origin to provide us the number of subkeys under
 		/// the prefix we are removing to accurately calculate the weight of this function.
-<<<<<<< HEAD
 		#[pallet::call_index(7)]
-=======
-		#[pallet::call_index(6)]
->>>>>>> 3bb3882c
 		#[pallet::weight((
 			T::SystemWeightInfo::kill_prefix(_subkeys.saturating_add(1)),
 			DispatchClass::Operational,
@@ -555,11 +510,7 @@
 		}
 
 		/// Make some on-chain remark and emit event.
-<<<<<<< HEAD
 		#[pallet::call_index(8)]
-=======
-		#[pallet::call_index(7)]
->>>>>>> 3bb3882c
 		#[pallet::weight(T::SystemWeightInfo::remark_with_event(remark.len() as u32))]
 		pub fn remark_with_event(
 			origin: OriginFor<T>,
