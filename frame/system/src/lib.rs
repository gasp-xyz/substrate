// This file is part of Substrate.

// Copyright (C) 2017-2022 Parity Technologies (UK) Ltd.
// SPDX-License-Identifier: Apache-2.0

// Licensed under the Apache License, Version 2.0 (the "License");
// you may not use this file except in compliance with the License.
// You may obtain a copy of the License at
//
// 	http://www.apache.org/licenses/LICENSE-2.0
//
// Unless required by applicable law or agreed to in writing, software
// distributed under the License is distributed on an "AS IS" BASIS,
// WITHOUT WARRANTIES OR CONDITIONS OF ANY KIND, either express or implied.
// See the License for the specific language governing permissions and
// limitations under the License.

//! # System Pallet
//!
//! The System pallet provides low-level access to core types and cross-cutting utilities.
//! It acts as the base layer for other pallets to interact with the Substrate framework components.
//!
//! - [`Config`]
//!
//! ## Overview
//!
//! The System pallet defines the core data types used in a Substrate runtime.
//! It also provides several utility functions (see [`Pallet`]) for other FRAME pallets.
//!
//! In addition, it manages the storage items for extrinsics data, indexes, event records, and
//! digest items, among other things that support the execution of the current block.
//!
//! It also handles low-level tasks like depositing logs, basic set up and take down of
//! temporary storage entries, and access to previous block hashes.
//!
//! ## Interface
//!
//! ### Dispatchable Functions
//!
//! The System pallet does not implement any dispatchable functions.
//!
//! ### Public Functions
//!
//! See the [`Pallet`] struct for details of publicly available functions.
//!
//! ### Signed Extensions
//!
//! The System pallet defines the following extensions:
//!
//!   - [`CheckWeight`]: Checks the weight and length of the block and ensure that it does not
//!     exceed the limits.
//!   - [`CheckNonce`]: Checks the nonce of the transaction. Contains a single payload of type
//!     `T::Index`.
//!   - [`CheckEra`]: Checks the era of the transaction. Contains a single payload of type `Era`.
//!   - [`CheckGenesis`]: Checks the provided genesis hash of the transaction. Must be a part of the
//!     signed payload of the transaction.
//!   - [`CheckSpecVersion`]: Checks that the runtime version is the same as the one used to sign
//!     the transaction.
//!   - [`CheckTxVersion`]: Checks that the transaction version is the same as the one used to sign
//!     the transaction.
//!
//! Lookup the runtime aggregator file (e.g. `node/runtime`) to see the full list of signed
//! extensions included in a chain.

#![cfg_attr(not(feature = "std"), no_std)]

#[cfg(feature = "std")]
use serde::Serialize;
#[cfg(feature = "runtime-benchmarks")]
use sp_runtime::traits::TrailingZeroInput;
use sp_runtime::{
	generic,
	traits::{
		self, AtLeast32Bit, AtLeast32BitUnsigned, BadOrigin, BlockNumberProvider, Bounded,
		CheckEqual, Dispatchable, Hash, Lookup, LookupError, MaybeDisplay, MaybeMallocSizeOf,
		MaybeSerializeDeserialize, Member, One, SaturatedConversion, Saturating, SimpleBitOps,
		StaticLookup, Zero,
	},
	DispatchError, Perbill, RuntimeDebug,
};
#[cfg(any(feature = "std", test))]
use sp_std::map;
use sp_std::{fmt::Debug, marker::PhantomData, prelude::*};
use sp_version::RuntimeVersion;

use codec::{Decode, Encode, EncodeLike, FullCodec, MaxEncodedLen};
use frame_support::{
<<<<<<< HEAD
	dispatch::{
		extract_actual_pays_fee, extract_actual_weight, DispatchClass, DispatchInfo,
		DispatchResult, DispatchResultWithPostInfo, PerDispatchClass,
	},
	storage,
=======
	dispatch::{DispatchResult, DispatchResultWithPostInfo},
	ensure, storage,
	storage::bounded_vec::BoundedVec,
>>>>>>> bd344f17
	traits::{
		ConstU32, Contains, EnsureOrigin, Get, HandleLifetime, OnKilledAccount, OnNewAccount,
		OriginTrait, PalletInfo, SortedMembers, StoredMap, TypedGet,
	},
	Parameter,
};
use scale_info::TypeInfo;
use sp_core::storage::well_known_keys;
use sp_weights::{RuntimeDbWeight, Weight};

#[cfg(feature = "std")]
use frame_support::traits::GenesisBuild;
#[cfg(any(feature = "std", test))]
use sp_io::TestExternalities;
use sp_ver::EncodedTx;

pub mod limits;
#[cfg(test)]
pub(crate) mod mock;
pub mod offchain;

mod extensions;
#[cfg(feature = "std")]
pub mod mocking;
#[cfg(test)]
mod tests;
pub mod weights;

pub mod migrations;

pub use extensions::{
	check_genesis::CheckGenesis,
	check_mortality::CheckMortality,
	check_non_zero_sender::CheckNonZeroSender,
	check_nonce::CheckNonce,
	check_spec_version::CheckSpecVersion,
	check_tx_version::CheckTxVersion,
	check_weight::{calculate_consumed_weight, CheckWeight},
};
// Backward compatible re-export.
pub use extensions::check_mortality::CheckMortality as CheckEra;
pub use frame_support::dispatch::RawOrigin;
pub use weights::WeightInfo;

pub type StorageQueueLimit = frame_support::traits::ConstU32<2>;

/// Compute the trie root of a list of extrinsics.
///
/// The merkle proof is using the same trie as runtime state with
/// `state_version` 0.
pub fn extrinsics_root<H: Hash, E: codec::Encode>(extrinsics: &[E]) -> H::Output {
	extrinsics_data_root::<H>(extrinsics.iter().map(codec::Encode::encode).collect())
}

/// Compute the trie root of a list of extrinsics.
///
/// The merkle proof is using the same trie as runtime state with
/// `state_version` 0.
pub fn extrinsics_data_root<H: Hash>(xts: Vec<Vec<u8>>) -> H::Output {
	H::ordered_trie_root(xts, sp_core::storage::StateVersion::V0)
}

/// An object to track the currently used extrinsic weight in a block.
pub type ConsumedWeight = PerDispatchClass<Weight>;

pub use pallet::*;

/// Do something when we should be setting the code.
pub trait SetCode<T: Config> {
	/// Set the code to the given blob.
	fn set_code(code: Vec<u8>) -> DispatchResult;
}

impl<T: Config> SetCode<T> for () {
	fn set_code(code: Vec<u8>) -> DispatchResult {
		<Pallet<T>>::update_code_in_storage(&code)?;
		Ok(())
	}
}

/// Numeric limits over the ability to add a consumer ref using `inc_consumers`.
pub trait ConsumerLimits {
	/// The number of consumers over which `inc_consumers` will cease to work.
	fn max_consumers() -> RefCount;
	/// The maximum number of additional consumers expected to be over be added at once using
	/// `inc_consumers_without_limit`.
	///
	/// Note: This is not enforced and it's up to the chain's author to ensure this reflects the
	/// actual situation.
	fn max_overflow() -> RefCount;
}

impl<const Z: u32> ConsumerLimits for ConstU32<Z> {
	fn max_consumers() -> RefCount {
		Z
	}
	fn max_overflow() -> RefCount {
		Z
	}
}

impl<MaxNormal: Get<u32>, MaxOverflow: Get<u32>> ConsumerLimits for (MaxNormal, MaxOverflow) {
	fn max_consumers() -> RefCount {
		MaxNormal::get()
	}
	fn max_overflow() -> RefCount {
		MaxOverflow::get()
	}
}

#[frame_support::pallet]
pub mod pallet {
	use crate::{self as frame_system, pallet_prelude::*, *};
	use frame_support::pallet_prelude::*;
	use sp_runtime::DispatchErrorWithPostInfo;

	/// System configuration trait. Implemented by runtime.
	#[pallet::config]
	#[pallet::disable_frame_system_supertrait_check]
	pub trait Config: 'static + Eq + Clone {
		/// The basic call filter to use in Origin. All origins are built with this filter as base,
		/// except Root.
		type BaseCallFilter: Contains<Self::RuntimeCall>;

		/// Block & extrinsics weights: base values and limits.
		#[pallet::constant]
		type BlockWeights: Get<limits::BlockWeights>;

		/// The maximum length of a block (in bytes).
		#[pallet::constant]
		type BlockLength: Get<limits::BlockLength>;

		/// The `RuntimeOrigin` type used by dispatchable calls.
		type RuntimeOrigin: Into<Result<RawOrigin<Self::AccountId>, Self::RuntimeOrigin>>
			+ From<RawOrigin<Self::AccountId>>
			+ Clone
			+ OriginTrait<Call = Self::RuntimeCall>;

		/// The aggregated `RuntimeCall` type.
		type RuntimeCall: Parameter
			+ Dispatchable<RuntimeOrigin = Self::RuntimeOrigin>
			+ Debug
			+ From<Call<Self>>;

		/// Account index (aka nonce) type. This stores the number of previous transactions
		/// associated with a sender account.
		type Index: Parameter
			+ Member
			+ MaybeSerializeDeserialize
			+ Debug
			+ Default
			+ MaybeDisplay
			+ AtLeast32Bit
			+ Copy
			+ MaxEncodedLen;

		/// The block number type used by the runtime.
		type BlockNumber: Parameter
			+ Member
			+ MaybeSerializeDeserialize
			+ Debug
			+ MaybeDisplay
			+ AtLeast32BitUnsigned
			+ Default
			+ Bounded
			+ Copy
			+ sp_std::hash::Hash
			+ sp_std::str::FromStr
			+ MaybeMallocSizeOf
			+ MaxEncodedLen
			+ TypeInfo;

		/// The output of the `Hashing` function.
		type Hash: Parameter
			+ Member
			+ MaybeSerializeDeserialize
			+ Debug
			+ MaybeDisplay
			+ SimpleBitOps
			+ Ord
			+ Default
			+ Copy
			+ CheckEqual
			+ sp_std::hash::Hash
			+ AsRef<[u8]>
			+ AsMut<[u8]>
			+ MaybeMallocSizeOf
			+ MaxEncodedLen;

		/// The hashing system (algorithm) being used in the runtime (e.g. Blake2).
		type Hashing: Hash<Output = Self::Hash> + TypeInfo;

		/// The user account identifier type for the runtime.
		type AccountId: Parameter
			+ Member
			+ MaybeSerializeDeserialize
			+ Debug
			+ MaybeDisplay
			+ Ord
			+ MaxEncodedLen;

		/// Converting trait to take a source type and convert to `AccountId`.
		///
		/// Used to define the type and conversion mechanism for referencing accounts in
		/// transactions. It's perfectly reasonable for this to be an identity conversion (with the
		/// source type being `AccountId`), but other pallets (e.g. Indices pallet) may provide more
		/// functional/efficient alternatives.
		type Lookup: StaticLookup<Target = Self::AccountId>;

		/// The block header.
		type Header: Parameter + traits::Header<Number = Self::BlockNumber, Hash = Self::Hash>;

		/// The aggregated event type of the runtime.
		type RuntimeEvent: Parameter
			+ Member
			+ From<Event<Self>>
			+ Debug
			+ IsType<<Self as frame_system::Config>::RuntimeEvent>;

		/// Maximum number of block number to block hash mappings to keep (oldest pruned first).
		#[pallet::constant]
		type BlockHashCount: Get<Self::BlockNumber>;

		/// The weight of runtime database operations the runtime can invoke.
		#[pallet::constant]
		type DbWeight: Get<RuntimeDbWeight>;

		/// Get the chain's current version.
		#[pallet::constant]
		type Version: Get<RuntimeVersion>;

		/// Provides information about the pallet setup in the runtime.
		///
		/// Expects the `PalletInfo` type that is being generated by `construct_runtime!` in the
		/// runtime.
		///
		/// For tests it is okay to use `()` as type, however it will provide "useless" data.
		type PalletInfo: PalletInfo;

		/// Data to be associated with an account (other than nonce/transaction counter, which this
		/// pallet does regardless).
		type AccountData: Member + FullCodec + Clone + Default + TypeInfo + MaxEncodedLen;

		/// Handler for when a new account has just been created.
		type OnNewAccount: OnNewAccount<Self::AccountId>;

		/// A function that is invoked when an account has been determined to be dead.
		///
		/// All resources should be cleaned up associated with the given account.
		type OnKilledAccount: OnKilledAccount<Self::AccountId>;

		type SystemWeightInfo: WeightInfo;

		/// The designated SS58 prefix of this chain.
		///
		/// This replaces the "ss58Format" property declared in the chain spec. Reason is
		/// that the runtime should know about the prefix in order to make use of it as
		/// an identifier of the chain.
		#[pallet::constant]
		type SS58Prefix: Get<u16>;

		/// What to do if the runtime wants to change the code to something new.
		///
		/// The default (`()`) implementation is responsible for setting the correct storage
		/// entry and emitting corresponding event and log item. (see
		/// [`Pallet::update_code_in_storage`]).
		/// It's unlikely that this needs to be customized, unless you are writing a parachain using
		/// `Cumulus`, where the actual code change is deferred.
		type OnSetCode: SetCode<Self>;

		/// The maximum number of consumers allowed on a single account.
		type MaxConsumers: ConsumerLimits;
	}

	#[pallet::pallet]
	#[pallet::without_storage_info]
	#[pallet::generate_store(pub (super) trait Store)]
	pub struct Pallet<T>(_);

	#[pallet::hooks]
	impl<T: Config> Hooks<BlockNumberFor<T>> for Pallet<T> {
		fn integrity_test() {
			T::BlockWeights::get().validate().expect("The weights are invalid.");
		}
	}

	#[pallet::call]
	impl<T: Config> Pallet<T> {
		/// A dispatch that will fill the block weight up to the given ratio.
		// TODO: This should only be available for testing, rather than in general usage, but
		// that's not possible at present (since it's within the pallet macro).
		#[pallet::weight(*_ratio * T::BlockWeights::get().max_block)]
		pub fn fill_block(origin: OriginFor<T>, _ratio: Perbill) -> DispatchResultWithPostInfo {
			match ensure_root(origin) {
				Ok(_) => Ok(().into()),
				Err(_) => {
					// roughly same as a 4 byte remark since perbill is u32.
					Err(DispatchErrorWithPostInfo {
						post_info: Some(T::SystemWeightInfo::remark(4u32)).into(),
						error: DispatchError::BadOrigin,
					})
				},
			}
		}

		/// Persists list of encoded txs into the storage queue. There is an dedicated
		/// check in [Executive](https://storage.googleapis.com/mangata-docs-node/frame_executive/struct.Executive.html) that verifies that passed binary data can be
		/// decoded into extrinsics.
		#[pallet::weight((
			0,
			DispatchClass::Mandatory
		))]
		pub fn enqueue_txs(
			origin: OriginFor<T>,
			txs: Vec<(Option<T::AccountId>, EncodedTx)>,
		) -> DispatchResultWithPostInfo {
			ensure_none(origin)?;
			assert!(
				!DidStoreTxs::<T>::get(),
				"enqueue_txs inherent can only be called once per block"
			);
			DidStoreTxs::<T>::put(true);
			ensure!(txs.is_empty() || Self::can_enqueue_txs(), Error::<T>::StorageQueueFull);
			let hashes =
				txs.iter().map(|(_, data)| T::Hashing::hash(&data[..])).collect::<Vec<_>>();
			Self::deposit_log(generic::DigestItem::Other(hashes.encode()));
			let count = txs.len() as u64;
			Self::store_txs(txs);
			if count > 0u64 {
				Self::deposit_event(Event::TxsEnqueued { count });
			}
			Ok(().into())
		}

		/// Make some on-chain remark.
		///
		/// # <weight>
		/// - `O(1)`
		/// # </weight>
		#[pallet::weight(T::SystemWeightInfo::remark(_remark.len() as u32))]
		pub fn remark(origin: OriginFor<T>, _remark: Vec<u8>) -> DispatchResultWithPostInfo {
			ensure_signed_or_root(origin)?;
			Ok(().into())
		}

		/// Set the number of pages in the WebAssembly environment's heap.
		#[pallet::weight((T::SystemWeightInfo::set_heap_pages(), DispatchClass::Operational))]
		pub fn set_heap_pages(origin: OriginFor<T>, pages: u64) -> DispatchResultWithPostInfo {
			ensure_root(origin)?;
			storage::unhashed::put_raw(well_known_keys::HEAP_PAGES, &pages.encode());
			Self::deposit_log(generic::DigestItem::RuntimeEnvironmentUpdated);
			Ok(().into())
		}

		/// Set the new runtime code.
		///
		/// # <weight>
		/// - `O(C + S)` where `C` length of `code` and `S` complexity of `can_set_code`
		/// - 1 call to `can_set_code`: `O(S)` (calls `sp_io::misc::runtime_version` which is
		///   expensive).
		/// - 1 storage write (codec `O(C)`).
		/// - 1 digest item.
		/// - 1 event.
		/// The weight of this function is dependent on the runtime, but generally this is very
		/// expensive. We will treat this as a full block.
		/// # </weight>
		#[pallet::weight((T::BlockWeights::get().max_block, DispatchClass::Operational))]
		pub fn set_code(origin: OriginFor<T>, code: Vec<u8>) -> DispatchResultWithPostInfo {
			ensure_root(origin)?;
			Self::can_set_code(&code)?;
			T::OnSetCode::set_code(code)?;
			Ok(().into())
		}

		/// Set the new runtime code without doing any checks of the given `code`.
		///
		/// # <weight>
		/// - `O(C)` where `C` length of `code`
		/// - 1 storage write (codec `O(C)`).
		/// - 1 digest item.
		/// - 1 event.
		/// The weight of this function is dependent on the runtime. We will treat this as a full
		/// block. # </weight>
		#[pallet::weight((T::BlockWeights::get().max_block, DispatchClass::Operational))]
		pub fn set_code_without_checks(
			origin: OriginFor<T>,
			code: Vec<u8>,
		) -> DispatchResultWithPostInfo {
			ensure_root(origin)?;
			T::OnSetCode::set_code(code)?;
			Ok(().into())
		}

		/// Set some items of storage.
		#[pallet::weight((
			T::SystemWeightInfo::set_storage(items.len() as u32),
			DispatchClass::Operational,
		))]
		pub fn set_storage(
			origin: OriginFor<T>,
			items: Vec<KeyValue>,
		) -> DispatchResultWithPostInfo {
			ensure_root(origin)?;
			for i in &items {
				storage::unhashed::put_raw(&i.0, &i.1);
			}
			Ok(().into())
		}

		/// Kill some items from storage.
		#[pallet::weight((
			T::SystemWeightInfo::kill_storage(keys.len() as u32),
			DispatchClass::Operational,
		))]
		pub fn kill_storage(origin: OriginFor<T>, keys: Vec<Key>) -> DispatchResultWithPostInfo {
			ensure_root(origin)?;
			for key in &keys {
				storage::unhashed::kill(key);
			}
			Ok(().into())
		}

		/// Kill all storage items with a key that starts with the given prefix.
		///
		/// **NOTE:** We rely on the Root origin to provide us the number of subkeys under
		/// the prefix we are removing to accurately calculate the weight of this function.
		#[pallet::weight((
			T::SystemWeightInfo::kill_prefix(_subkeys.saturating_add(1)),
			DispatchClass::Operational,
		))]
		pub fn kill_prefix(
			origin: OriginFor<T>,
			prefix: Key,
			_subkeys: u32,
		) -> DispatchResultWithPostInfo {
			ensure_root(origin)?;
			let _ = storage::unhashed::clear_prefix(&prefix, None, None);
			Ok(().into())
		}

		/// Make some on-chain remark and emit event.
		#[pallet::weight(T::SystemWeightInfo::remark_with_event(remark.len() as u32))]
		pub fn remark_with_event(
			origin: OriginFor<T>,
			remark: Vec<u8>,
		) -> DispatchResultWithPostInfo {
			let who = ensure_signed(origin)?;
			let hash = T::Hashing::hash(&remark[..]);
			Self::deposit_event(Event::Remarked { sender: who, hash });
			Ok(().into())
		}
	}

	/// Event for the System pallet.
	#[pallet::event]
	pub enum Event<T: Config> {
		/// An extrinsic completed successfully.
		ExtrinsicSuccess { dispatch_info: DispatchInfo },
		/// An extrinsic failed.
		ExtrinsicFailed { dispatch_error: DispatchError, dispatch_info: DispatchInfo },
		/// `:code` was updated.
		CodeUpdated,
		/// A new account was created.
		NewAccount { account: T::AccountId },
		/// An account was reaped.
		KilledAccount { account: T::AccountId },
		/// On on-chain remark happened.
		Remarked { sender: T::AccountId, hash: T::Hash },
		/// On stored txs
		TxsEnqueued { count: u64 },
	}

	/// Error for the System pallet
	#[pallet::error]
	pub enum Error<T> {
		/// The name of specification does not match between the current runtime
		/// and the new runtime.
		InvalidSpecName,
		/// The specification version is not allowed to decrease between the current runtime
		/// and the new runtime.
		SpecVersionNeedsToIncrease,
		/// Failed to extract the runtime version from the new runtime.
		///
		/// Either calling `Core_version` or decoding `RuntimeVersion` failed.
		FailedToExtractRuntimeVersion,
		/// Suicide called when the account has non-default composite data.
		NonDefaultComposite,
		/// There is a non-zero reference count preventing the account from being purged.
		NonZeroRefCount,
		/// The origin filter prevent the call to be dispatched.
		CallFiltered,
		/// the storage queue is empty and cannot accept any new txs
		StorageQueueFull,
	}

	/// Exposed trait-generic origin type.
	#[pallet::origin]
	pub type Origin<T> = RawOrigin<<T as Config>::AccountId>;

	/// The full account information for a particular account ID.
	#[pallet::storage]
	#[pallet::getter(fn account)]
	pub type Account<T: Config> = StorageMap<
		_,
		Blake2_128Concat,
		T::AccountId,
		AccountInfo<T::Index, T::AccountData>,
		ValueQuery,
	>;

	/// Total extrinsics count for the current block.
	#[pallet::storage]
	pub(super) type ExtrinsicCount<T: Config> = StorageValue<_, u32>;

	/// The current weight for the block.
	#[pallet::storage]
	#[pallet::whitelist_storage]
	#[pallet::getter(fn block_weight)]
	pub(super) type BlockWeight<T: Config> = StorageValue<_, ConsumedWeight, ValueQuery>;

	/// Total length (in bytes) for all extrinsics put together, for the current block.
	#[pallet::storage]
	pub(super) type AllExtrinsicsLen<T: Config> = StorageValue<_, u32>;

	/// Map of block numbers to block hashes.
	#[pallet::storage]
	#[pallet::getter(fn block_hash)]
	pub type BlockHash<T: Config> =
		StorageMap<_, Twox64Concat, T::BlockNumber, T::Hash, ValueQuery>;

	/// Map of block numbers to block shuffling seeds
	#[pallet::storage]
	#[pallet::getter(fn block_seed)]
	pub type BlockSeed<T: Config> = StorageValue<_, sp_core::H256, ValueQuery>;

	/// Storage queue is used for storing transactions in blockchain itself.
	/// Main reason for that storage entry is fact that upon VER block `N` execution it is
	/// required to fetch & executed transactions from previous block (`N-1`) but due to origin
	/// substrate design blocks & extrinsics are stored in rocksDB database that is not accessible
	/// from runtime part of the node (see [Substrate architecture](https://storage.googleapis.com/mangata-docs-node/frame_executive/struct.Executive.html)) what makes it impossible to properly implement block
	/// execution logic. As an solution blockchain runtime storage was selected as buffer for txs
	/// waiting for execution. Main advantage of such approach is fact that storage state is public
	/// so its impossible to manipulate data stored in there. Storage queue is implemented as double
	/// buffered queue - to solve problem of rare occasions where due to different reasons some txs
	/// that were included in block `N` are not able to be executed in a following block `N+1` (good
	/// example is new session hook/event that by design consumes whole block capacity).
	///
	///
	/// # Overhead
	/// Its worth to notice that storage queue adds only single storage write, as list of all txs
	/// is stored as single value (encoded list of txs) maped to single key (block number)
	///
	/// # Storage Qeueue interaction
	/// There are two ways to interact with storage queue:
	/// - enqueuing new txs using [`Pallet::enqueue_txs`] inherent
	/// - poping txs from the queue using [`Pallet::pop_txs`] that is exposed throught RuntimeApi
	///   call
	#[pallet::storage]
	pub type StorageQueue<T: Config> = StorageValue<
		_,
		BoundedVec<
			(T::BlockNumber, Option<u32>, Vec<(Option<T::AccountId>, EncodedTx)>),
			StorageQueueLimit,
		>,
		ValueQuery,
	>;

	/// Map of block numbers to block shuffling seeds
	#[pallet::storage]
	pub type DidStoreTxs<T: Config> = StorageValue<_, bool, ValueQuery>;

	/// Map of block numbers to block shuffling seeds
	#[pallet::storage]
	pub type TxPrevalidation<T: Config> = StorageValue<_, bool, ValueQuery>;

	/// Extrinsics data for the current block (maps an extrinsic's index to its data).
	#[pallet::storage]
	#[pallet::getter(fn extrinsic_data)]
	#[pallet::unbounded]
	pub(super) type ExtrinsicData<T: Config> =
		StorageMap<_, Twox64Concat, u32, Vec<u8>, ValueQuery>;

	/// The current block number being processed. Set by `execute_block`.
	#[pallet::storage]
	#[pallet::whitelist_storage]
	#[pallet::getter(fn block_number)]
	pub(super) type Number<T: Config> = StorageValue<_, T::BlockNumber, ValueQuery>;

	/// Hash of the previous block.
	#[pallet::storage]
	#[pallet::getter(fn parent_hash)]
	pub(super) type ParentHash<T: Config> = StorageValue<_, T::Hash, ValueQuery>;

	/// Digest of the current block, also part of the block header.
	#[pallet::storage]
	#[pallet::unbounded]
	#[pallet::getter(fn digest)]
	pub(super) type Digest<T: Config> = StorageValue<_, generic::Digest, ValueQuery>;

	/// Events deposited for the current block.
	///
	/// NOTE: The item is unbound and should therefore never be read on chain.
	/// It could otherwise inflate the PoV size of a block.
	///
	/// Events have a large in-memory size. Box the events to not go out-of-memory
	/// just in case someone still reads them from within the runtime.
	#[pallet::storage]
	#[pallet::whitelist_storage]
	#[pallet::unbounded]
	pub(super) type Events<T: Config> =
		StorageValue<_, Vec<Box<EventRecord<T::RuntimeEvent, T::Hash>>>, ValueQuery>;

	/// The number of events in the `Events<T>` list.
	#[pallet::storage]
	#[pallet::whitelist_storage]
	#[pallet::getter(fn event_count)]
	pub(super) type EventCount<T: Config> = StorageValue<_, EventIndex, ValueQuery>;

	/// Mapping between a topic (represented by T::Hash) and a vector of indexes
	/// of events in the `<Events<T>>` list.
	///
	/// All topic vectors have deterministic storage locations depending on the topic. This
	/// allows light-clients to leverage the changes trie storage tracking mechanism and
	/// in case of changes fetch the list of events of interest.
	///
	/// The value has the type `(T::BlockNumber, EventIndex)` because if we used only just
	/// the `EventIndex` then in case if the topic has the same contents on the next block
	/// no notification will be triggered thus the event might be lost.
	#[pallet::storage]
	#[pallet::unbounded]
	#[pallet::getter(fn event_topics)]
	pub(super) type EventTopics<T: Config> =
		StorageMap<_, Blake2_128Concat, T::Hash, Vec<(T::BlockNumber, EventIndex)>, ValueQuery>;

	/// Stores the `spec_version` and `spec_name` of when the last runtime upgrade happened.
	#[pallet::storage]
	#[pallet::unbounded]
	pub type LastRuntimeUpgrade<T: Config> = StorageValue<_, LastRuntimeUpgradeInfo>;

	/// True if we have upgraded so that `type RefCount` is `u32`. False (default) if not.
	#[pallet::storage]
	pub(super) type UpgradedToU32RefCount<T: Config> = StorageValue<_, bool, ValueQuery>;

	/// True if we have upgraded so that AccountInfo contains three types of `RefCount`. False
	/// (default) if not.
	#[pallet::storage]
	pub(super) type UpgradedToTripleRefCount<T: Config> = StorageValue<_, bool, ValueQuery>;

	/// The execution phase of the block.
	#[pallet::storage]
	#[pallet::whitelist_storage]
	pub(super) type ExecutionPhase<T: Config> = StorageValue<_, Phase>;

	#[cfg_attr(feature = "std", derive(Default))]
	#[pallet::genesis_config]
	pub struct GenesisConfig {
		#[serde(with = "sp_core::bytes")]
		pub code: Vec<u8>,
	}

	#[pallet::genesis_build]
	impl<T: Config> GenesisBuild<T> for GenesisConfig {
		fn build(&self) {
			<BlockHash<T>>::insert::<_, T::Hash>(T::BlockNumber::zero(), hash69());
			<BlockSeed<T>>::put::<sp_core::H256>(Default::default());
			<ParentHash<T>>::put::<T::Hash>(hash69());
			<LastRuntimeUpgrade<T>>::put(LastRuntimeUpgradeInfo::from(T::Version::get()));
			<UpgradedToU32RefCount<T>>::put(true);
			<UpgradedToTripleRefCount<T>>::put(true);

			sp_io::storage::set(well_known_keys::CODE, &self.code);
			sp_io::storage::set(well_known_keys::EXTRINSIC_INDEX, &0u32.encode());
		}
	}
}

#[cfg(feature = "std")]
impl GenesisConfig {
	/// Direct implementation of `GenesisBuild::build_storage`.
	///
	/// Kept in order not to break dependency.
	pub fn build_storage<T: Config>(&self) -> Result<sp_runtime::Storage, String> {
		<Self as GenesisBuild<T>>::build_storage(self)
	}

	/// Direct implementation of `GenesisBuild::assimilate_storage`.
	///
	/// Kept in order not to break dependency.
	pub fn assimilate_storage<T: Config>(
		&self,
		storage: &mut sp_runtime::Storage,
	) -> Result<(), String> {
		<Self as GenesisBuild<T>>::assimilate_storage(self, storage)
	}
}

pub type Key = Vec<u8>;
pub type KeyValue = (Vec<u8>, Vec<u8>);

/// A phase of a block's execution.
#[derive(Encode, Decode, RuntimeDebug, TypeInfo, MaxEncodedLen)]
#[cfg_attr(feature = "std", derive(Serialize, PartialEq, Eq, Clone))]
pub enum Phase {
	/// Applying an extrinsic.
	ApplyExtrinsic(u32),
	/// Finalizing the block.
	Finalization,
	/// Initializing the block.
	Initialization,
}

impl Default for Phase {
	fn default() -> Self {
		Self::Initialization
	}
}

/// Record of an event happening.
#[derive(Encode, Decode, RuntimeDebug, TypeInfo)]
#[cfg_attr(feature = "std", derive(Serialize, PartialEq, Eq, Clone))]
pub struct EventRecord<E: Parameter + Member, T> {
	/// The phase of the block it happened in.
	pub phase: Phase,
	/// The event itself.
	pub event: E,
	/// The list of the topics this event has.
	pub topics: Vec<T>,
}

// Create a Hash with 69 for each byte,
// only used to build genesis config.
#[cfg(feature = "std")]
fn hash69<T: AsMut<[u8]> + Default>() -> T {
	let mut h = T::default();
	h.as_mut().iter_mut().for_each(|byte| *byte = 69);
	h
}

/// This type alias represents an index of an event.
///
/// We use `u32` here because this index is used as index for `Events<T>`
/// which can't contain more than `u32::MAX` items.
type EventIndex = u32;

/// Type used to encode the number of references an account has.
pub type RefCount = u32;

/// Information of an account.
#[derive(Clone, Eq, PartialEq, Default, RuntimeDebug, Encode, Decode, TypeInfo, MaxEncodedLen)]
pub struct AccountInfo<Index, AccountData> {
	/// The number of transactions this account has sent.
	pub nonce: Index,
	/// The number of other modules that currently depend on this account's existence. The account
	/// cannot be reaped until this is zero.
	pub consumers: RefCount,
	/// The number of other modules that allow this account to exist. The account may not be reaped
	/// until this and `sufficients` are both zero.
	pub providers: RefCount,
	/// The number of modules that allow this account to exist for their own purposes only. The
	/// account may not be reaped until this and `providers` are both zero.
	pub sufficients: RefCount,
	/// The additional data that belongs to this account. Used to store the balance(s) in a lot of
	/// chains.
	pub data: AccountData,
}

/// Stores the `spec_version` and `spec_name` of when the last runtime upgrade
/// happened.
#[derive(sp_runtime::RuntimeDebug, Encode, Decode, TypeInfo)]
#[cfg_attr(feature = "std", derive(PartialEq))]
pub struct LastRuntimeUpgradeInfo {
	pub spec_version: codec::Compact<u32>,
	pub spec_name: sp_runtime::RuntimeString,
}

impl LastRuntimeUpgradeInfo {
	/// Returns if the runtime was upgraded in comparison of `self` and `current`.
	///
	/// Checks if either the `spec_version` increased or the `spec_name` changed.
	pub fn was_upgraded(&self, current: &sp_version::RuntimeVersion) -> bool {
		current.spec_version > self.spec_version.0 || current.spec_name != self.spec_name
	}
}

impl From<sp_version::RuntimeVersion> for LastRuntimeUpgradeInfo {
	fn from(version: sp_version::RuntimeVersion) -> Self {
		Self { spec_version: version.spec_version.into(), spec_name: version.spec_name }
	}
}

pub struct EnsureRoot<AccountId>(sp_std::marker::PhantomData<AccountId>);
impl<O: Into<Result<RawOrigin<AccountId>, O>> + From<RawOrigin<AccountId>>, AccountId>
	EnsureOrigin<O> for EnsureRoot<AccountId>
{
	type Success = ();
	fn try_origin(o: O) -> Result<Self::Success, O> {
		o.into().and_then(|o| match o {
			RawOrigin::Root => Ok(()),
			r => Err(O::from(r)),
		})
	}

	#[cfg(feature = "runtime-benchmarks")]
	fn try_successful_origin() -> Result<O, ()> {
		Ok(O::from(RawOrigin::Root))
	}
}

pub struct EnsureRootWithSuccess<AccountId, Success>(
	sp_std::marker::PhantomData<(AccountId, Success)>,
);
impl<
		O: Into<Result<RawOrigin<AccountId>, O>> + From<RawOrigin<AccountId>>,
		AccountId,
		Success: TypedGet,
	> EnsureOrigin<O> for EnsureRootWithSuccess<AccountId, Success>
{
	type Success = Success::Type;
	fn try_origin(o: O) -> Result<Self::Success, O> {
		o.into().and_then(|o| match o {
			RawOrigin::Root => Ok(Success::get()),
			r => Err(O::from(r)),
		})
	}

	#[cfg(feature = "runtime-benchmarks")]
	fn try_successful_origin() -> Result<O, ()> {
		Ok(O::from(RawOrigin::Root))
	}
}

pub struct EnsureSigned<AccountId>(sp_std::marker::PhantomData<AccountId>);
impl<O: Into<Result<RawOrigin<AccountId>, O>> + From<RawOrigin<AccountId>>, AccountId: Decode>
	EnsureOrigin<O> for EnsureSigned<AccountId>
{
	type Success = AccountId;
	fn try_origin(o: O) -> Result<Self::Success, O> {
		o.into().and_then(|o| match o {
			RawOrigin::Signed(who) => Ok(who),
			r => Err(O::from(r)),
		})
	}

	#[cfg(feature = "runtime-benchmarks")]
	fn try_successful_origin() -> Result<O, ()> {
		let zero_account_id =
			AccountId::decode(&mut TrailingZeroInput::zeroes()).map_err(|_| ())?;
		Ok(O::from(RawOrigin::Signed(zero_account_id)))
	}
}

pub struct EnsureSignedBy<Who, AccountId>(sp_std::marker::PhantomData<(Who, AccountId)>);
impl<
		O: Into<Result<RawOrigin<AccountId>, O>> + From<RawOrigin<AccountId>>,
		Who: SortedMembers<AccountId>,
		AccountId: PartialEq + Clone + Ord + Decode,
	> EnsureOrigin<O> for EnsureSignedBy<Who, AccountId>
{
	type Success = AccountId;
	fn try_origin(o: O) -> Result<Self::Success, O> {
		o.into().and_then(|o| match o {
			RawOrigin::Signed(ref who) if Who::contains(who) => Ok(who.clone()),
			r => Err(O::from(r)),
		})
	}

	#[cfg(feature = "runtime-benchmarks")]
	fn try_successful_origin() -> Result<O, ()> {
		let zero_account_id =
			AccountId::decode(&mut TrailingZeroInput::zeroes()).map_err(|_| ())?;
		let members = Who::sorted_members();
		let first_member = match members.get(0) {
			Some(account) => account.clone(),
			None => zero_account_id,
		};
		Ok(O::from(RawOrigin::Signed(first_member)))
	}
}

pub struct EnsureNone<AccountId>(sp_std::marker::PhantomData<AccountId>);
impl<O: Into<Result<RawOrigin<AccountId>, O>> + From<RawOrigin<AccountId>>, AccountId>
	EnsureOrigin<O> for EnsureNone<AccountId>
{
	type Success = ();
	fn try_origin(o: O) -> Result<Self::Success, O> {
		o.into().and_then(|o| match o {
			RawOrigin::None => Ok(()),
			r => Err(O::from(r)),
		})
	}

	#[cfg(feature = "runtime-benchmarks")]
	fn try_successful_origin() -> Result<O, ()> {
		Ok(O::from(RawOrigin::None))
	}
}

pub struct EnsureNever<T>(sp_std::marker::PhantomData<T>);
impl<O, T> EnsureOrigin<O> for EnsureNever<T> {
	type Success = T;
	fn try_origin(o: O) -> Result<Self::Success, O> {
		Err(o)
	}

	#[cfg(feature = "runtime-benchmarks")]
	fn try_successful_origin() -> Result<O, ()> {
		Err(())
	}
}

/// Ensure that the origin `o` represents a signed extrinsic (i.e. transaction).
/// Returns `Ok` with the account that signed the extrinsic or an `Err` otherwise.
pub fn ensure_signed<OuterOrigin, AccountId>(o: OuterOrigin) -> Result<AccountId, BadOrigin>
where
	OuterOrigin: Into<Result<RawOrigin<AccountId>, OuterOrigin>>,
{
	match o.into() {
		Ok(RawOrigin::Signed(t)) => Ok(t),
		_ => Err(BadOrigin),
	}
}

/// Ensure that the origin `o` represents either a signed extrinsic (i.e. transaction) or the root.
/// Returns `Ok` with the account that signed the extrinsic, `None` if it was root,  or an `Err`
/// otherwise.
pub fn ensure_signed_or_root<OuterOrigin, AccountId>(
	o: OuterOrigin,
) -> Result<Option<AccountId>, BadOrigin>
where
	OuterOrigin: Into<Result<RawOrigin<AccountId>, OuterOrigin>>,
{
	match o.into() {
		Ok(RawOrigin::Root) => Ok(None),
		Ok(RawOrigin::Signed(t)) => Ok(Some(t)),
		_ => Err(BadOrigin),
	}
}

/// Ensure that the origin `o` represents the root. Returns `Ok` or an `Err` otherwise.
pub fn ensure_root<OuterOrigin, AccountId>(o: OuterOrigin) -> Result<(), BadOrigin>
where
	OuterOrigin: Into<Result<RawOrigin<AccountId>, OuterOrigin>>,
{
	match o.into() {
		Ok(RawOrigin::Root) => Ok(()),
		_ => Err(BadOrigin),
	}
}

/// Ensure that the origin `o` represents an unsigned extrinsic. Returns `Ok` or an `Err` otherwise.
pub fn ensure_none<OuterOrigin, AccountId>(o: OuterOrigin) -> Result<(), BadOrigin>
where
	OuterOrigin: Into<Result<RawOrigin<AccountId>, OuterOrigin>>,
{
	match o.into() {
		Ok(RawOrigin::None) => Ok(()),
		_ => Err(BadOrigin),
	}
}

/// Reference status; can be either referenced or unreferenced.
#[derive(RuntimeDebug)]
pub enum RefStatus {
	Referenced,
	Unreferenced,
}

/// Some resultant status relevant to incrementing a provider/self-sufficient reference.
#[derive(Eq, PartialEq, RuntimeDebug)]
pub enum IncRefStatus {
	/// Account was created.
	Created,
	/// Account already existed.
	Existed,
}

/// Some resultant status relevant to decrementing a provider/self-sufficient reference.
#[derive(Eq, PartialEq, RuntimeDebug)]
pub enum DecRefStatus {
	/// Account was destroyed.
	Reaped,
	/// Account still exists.
	Exists,
}

impl<T: Config> Pallet<T> {
	pub fn account_exists(who: &T::AccountId) -> bool {
		Account::<T>::contains_key(who)
	}

	/// Write code to the storage and emit related events and digest items.
	///
	/// Note this function almost never should be used directly. It is exposed
	/// for `OnSetCode` implementations that defer actual code being written to
	/// the storage (for instance in case of parachains).
	pub fn update_code_in_storage(code: &[u8]) -> DispatchResult {
		storage::unhashed::put_raw(well_known_keys::CODE, code);
		Self::deposit_log(generic::DigestItem::RuntimeEnvironmentUpdated);
		Self::deposit_event(Event::CodeUpdated);
		Ok(())
	}

	/// Increment the reference counter on an account.
	#[deprecated = "Use `inc_consumers` instead"]
	pub fn inc_ref(who: &T::AccountId) {
		let _ = Self::inc_consumers(who);
	}

	/// Decrement the reference counter on an account. This *MUST* only be done once for every time
	/// you called `inc_consumers` on `who`.
	#[deprecated = "Use `dec_consumers` instead"]
	pub fn dec_ref(who: &T::AccountId) {
		let _ = Self::dec_consumers(who);
	}

	/// The number of outstanding references for the account `who`.
	#[deprecated = "Use `consumers` instead"]
	pub fn refs(who: &T::AccountId) -> RefCount {
		Self::consumers(who)
	}

	/// True if the account has no outstanding references.
	#[deprecated = "Use `!is_provider_required` instead"]
	pub fn allow_death(who: &T::AccountId) -> bool {
		!Self::is_provider_required(who)
	}

	/// Increment the provider reference counter on an account.
	pub fn inc_providers(who: &T::AccountId) -> IncRefStatus {
		Account::<T>::mutate(who, |a| {
			if a.providers == 0 && a.sufficients == 0 {
				// Account is being created.
				a.providers = 1;
				Self::on_created_account(who.clone(), a);
				IncRefStatus::Created
			} else {
				a.providers = a.providers.saturating_add(1);
				IncRefStatus::Existed
			}
		})
	}

	/// Decrement the provider reference counter on an account.
	///
	/// This *MUST* only be done once for every time you called `inc_providers` on `who`.
	pub fn dec_providers(who: &T::AccountId) -> Result<DecRefStatus, DispatchError> {
		Account::<T>::try_mutate_exists(who, |maybe_account| {
			if let Some(mut account) = maybe_account.take() {
				if account.providers == 0 {
					// Logic error - cannot decrement beyond zero.
					log::error!(
						target: "runtime::system",
						"Logic error: Unexpected underflow in reducing provider",
					);
					account.providers = 1;
				}
				match (account.providers, account.consumers, account.sufficients) {
					(1, 0, 0) => {
						// No providers left (and no consumers) and no sufficients. Account dead.

						Pallet::<T>::on_killed_account(who.clone());
						Ok(DecRefStatus::Reaped)
					},
					(1, c, _) if c > 0 => {
						// Cannot remove last provider if there are consumers.
						Err(DispatchError::ConsumerRemaining)
					},
					(x, _, _) => {
						// Account will continue to exist as there is either > 1 provider or
						// > 0 sufficients.
						account.providers = x - 1;
						*maybe_account = Some(account);
						Ok(DecRefStatus::Exists)
					},
				}
			} else {
				log::error!(
					target: "runtime::system",
					"Logic error: Account already dead when reducing provider",
				);
				Ok(DecRefStatus::Reaped)
			}
		})
	}

	/// Increment the self-sufficient reference counter on an account.
	pub fn inc_sufficients(who: &T::AccountId) -> IncRefStatus {
		Account::<T>::mutate(who, |a| {
			if a.providers + a.sufficients == 0 {
				// Account is being created.
				a.sufficients = 1;
				Self::on_created_account(who.clone(), a);
				IncRefStatus::Created
			} else {
				a.sufficients = a.sufficients.saturating_add(1);
				IncRefStatus::Existed
			}
		})
	}

	/// Decrement the sufficients reference counter on an account.
	///
	/// This *MUST* only be done once for every time you called `inc_sufficients` on `who`.
	pub fn dec_sufficients(who: &T::AccountId) -> DecRefStatus {
		Account::<T>::mutate_exists(who, |maybe_account| {
			if let Some(mut account) = maybe_account.take() {
				if account.sufficients == 0 {
					// Logic error - cannot decrement beyond zero.
					log::error!(
						target: "runtime::system",
						"Logic error: Unexpected underflow in reducing sufficients",
					);
				}
				match (account.sufficients, account.providers) {
					(0, 0) | (1, 0) => {
						Pallet::<T>::on_killed_account(who.clone());
						DecRefStatus::Reaped
					},
					(x, _) => {
						account.sufficients = x - 1;
						*maybe_account = Some(account);
						DecRefStatus::Exists
					},
				}
			} else {
				log::error!(
					target: "runtime::system",
					"Logic error: Account already dead when reducing provider",
				);
				DecRefStatus::Reaped
			}
		})
	}

	/// The number of outstanding provider references for the account `who`.
	pub fn providers(who: &T::AccountId) -> RefCount {
		Account::<T>::get(who).providers
	}

	/// The number of outstanding sufficient references for the account `who`.
	pub fn sufficients(who: &T::AccountId) -> RefCount {
		Account::<T>::get(who).sufficients
	}

	/// The number of outstanding provider and sufficient references for the account `who`.
	pub fn reference_count(who: &T::AccountId) -> RefCount {
		let a = Account::<T>::get(who);
		a.providers + a.sufficients
	}

	/// Increment the reference counter on an account.
	///
	/// The account `who`'s `providers` must be non-zero and the current number of consumers must
	/// be less than `MaxConsumers::max_consumers()` or this will return an error.
	pub fn inc_consumers(who: &T::AccountId) -> Result<(), DispatchError> {
		Account::<T>::try_mutate(who, |a| {
			if a.providers > 0 {
				if a.consumers < T::MaxConsumers::max_consumers() {
					a.consumers = a.consumers.saturating_add(1);
					Ok(())
				} else {
					Err(DispatchError::TooManyConsumers)
				}
			} else {
				Err(DispatchError::NoProviders)
			}
		})
	}

	/// Increment the reference counter on an account, ignoring the `MaxConsumers` limits.
	///
	/// The account `who`'s `providers` must be non-zero or this will return an error.
	pub fn inc_consumers_without_limit(who: &T::AccountId) -> Result<(), DispatchError> {
		Account::<T>::try_mutate(who, |a| {
			if a.providers > 0 {
				a.consumers = a.consumers.saturating_add(1);
				Ok(())
			} else {
				Err(DispatchError::NoProviders)
			}
		})
	}

	/// Decrement the reference counter on an account. This *MUST* only be done once for every time
	/// you called `inc_consumers` on `who`.
	pub fn dec_consumers(who: &T::AccountId) {
		Account::<T>::mutate(who, |a| {
			if a.consumers > 0 {
				a.consumers -= 1;
			} else {
				log::error!(
					target: "runtime::system",
					"Logic error: Unexpected underflow in reducing consumer",
				);
			}
		})
	}

	/// The number of outstanding references for the account `who`.
	pub fn consumers(who: &T::AccountId) -> RefCount {
		Account::<T>::get(who).consumers
	}

	/// True if the account has some outstanding consumer references.
	pub fn is_provider_required(who: &T::AccountId) -> bool {
		Account::<T>::get(who).consumers != 0
	}

	/// True if the account has no outstanding consumer references or more than one provider.
	pub fn can_dec_provider(who: &T::AccountId) -> bool {
		let a = Account::<T>::get(who);
		a.consumers == 0 || a.providers > 1
	}

	/// True if the account has at least one provider reference.
	pub fn can_inc_consumer(who: &T::AccountId) -> bool {
		let a = Account::<T>::get(who);
		a.providers > 0 && a.consumers < T::MaxConsumers::max_consumers()
	}

	/// Deposits an event into this block's event record.
	pub fn deposit_event(event: impl Into<T::RuntimeEvent>) {
		Self::deposit_event_indexed(&[], event.into());
	}

	/// Deposits an event into this block's event record adding this event
	/// to the corresponding topic indexes.
	///
	/// This will update storage entries that correspond to the specified topics.
	/// It is expected that light-clients could subscribe to this topics.
	pub fn deposit_event_indexed(topics: &[T::Hash], event: T::RuntimeEvent) {
		let block_number = Self::block_number();
		// Don't populate events on genesis.
		if block_number.is_zero() {
			return;
		}

		let phase = ExecutionPhase::<T>::get().unwrap_or_default();
		let event = EventRecord { phase, event, topics: topics.to_vec() };

		// Index of the to be added event.
		let event_idx = {
			let old_event_count = EventCount::<T>::get();
			let new_event_count = match old_event_count.checked_add(1) {
				// We've reached the maximum number of events at this block, just
				// don't do anything and leave the event_count unaltered.
				None => return,
				Some(nc) => nc,
			};
			EventCount::<T>::put(new_event_count);
			old_event_count
		};

		Events::<T>::append(event);

		for topic in topics {
			<EventTopics<T>>::append(topic, &(block_number, event_idx));
		}
	}

	/// Gets the index of extrinsic that is currently executing.
	pub fn extrinsic_index() -> Option<u32> {
		storage::unhashed::get(well_known_keys::EXTRINSIC_INDEX)
	}

	/// Gets extrinsics count.
	pub fn extrinsic_count() -> u32 {
		ExtrinsicCount::<T>::get().unwrap_or_default()
	}

	pub fn all_extrinsics_len() -> u32 {
		AllExtrinsicsLen::<T>::get().unwrap_or_default()
	}

	/// Inform the system pallet of some additional weight that should be accounted for, in the
	/// current block.
	///
	/// NOTE: use with extra care; this function is made public only be used for certain pallets
	/// that need it. A runtime that does not have dynamic calls should never need this and should
	/// stick to static weights. A typical use case for this is inner calls or smart contract calls.
	/// Furthermore, it only makes sense to use this when it is presumably  _cheap_ to provide the
	/// argument `weight`; In other words, if this function is to be used to account for some
	/// unknown, user provided call's weight, it would only make sense to use it if you are sure you
	/// can rapidly compute the weight of the inner call.
	///
	/// Even more dangerous is to note that this function does NOT take any action, if the new sum
	/// of block weight is more than the block weight limit. This is what the _unchecked_.
	///
	/// Another potential use-case could be for the `on_initialize` and `on_finalize` hooks.
	pub fn register_extra_weight_unchecked(weight: Weight, class: DispatchClass) {
		BlockWeight::<T>::mutate(|current_weight| {
			current_weight.add(weight, class);
		});
	}

	/// store seed and shuffle extrinsics from precedesing block
	pub fn set_block_seed(seed: &sp_core::H256) {
		sp_runtime::runtime_logger::RuntimeLogger::init();
		<BlockSeed<T>>::put(seed);
		let mut queue = <StorageQueue<T>>::get();
		let current_block = Self::block_number().saturated_into::<u32>();
		log::debug!( target: "runtime::ver", "storing seed {} for block {}", seed, current_block);
		if let Some((nr, index, txs)) = queue.last_mut() {
			if Self::block_number() == *nr + One::one() {
				// index is only set when txs has been shuffled already
				assert!(index.is_none());
				let shuffled = extrinsic_shuffler::shuffle_using_seed(txs.clone(), seed);
				let _ = sp_std::mem::replace(txs, shuffled);
				let _ = sp_std::mem::replace(index, Some(0));
			}
		}
		<StorageQueue<T>>::put(queue);
	}

	// part of block creation mechanims, used to ignore nonces when prevalidating txs
	pub fn set_prevalidation() {
		TxPrevalidation::<T>::put(true);
	}

	pub fn store_txs(txs: Vec<(Option<T::AccountId>, EncodedTx)>) {
		let block_number = Self::block_number().saturated_into::<u32>();
		sp_runtime::runtime_logger::RuntimeLogger::init();
		if !txs.is_empty() {
			log::debug!( target: "runtime::ver", "storing {} txs at block {}", block_number, txs.len() );
			let mut queue = <StorageQueue<T>>::take();
			queue.try_push((Self::block_number(), None, txs)).unwrap();
			<StorageQueue<T>>::put(queue);
		} else {
			log::debug!( target: "runtime::ver", "no txs to store at block {}", block_number);
		}
	}

	pub fn can_enqueue_txs() -> bool {
		let queue = <StorageQueue<T>>::get();
		<StorageQueueLimit as Get<u32>>::get() > queue.len() as u32
	}

	/// returns list of all not executed txs held in storage queue at the moment
	pub fn enqueued_blocks_count() -> u64 {
		<StorageQueue<T>>::get().len() as u64
	}

	/// returns amount of txs in storage queue signed by particular user
	pub fn enqueued_txs_count(acc: &T::AccountId) -> usize {
		let queue = <StorageQueue<T>>::get();
		queue
			.iter()
			.map(|(_, _, txs)| txs)
			.flatten()
			.filter(|(who, _)| who.clone() == Some(acc.clone()))
			.count()
	}

	pub fn get_previous_blocks_txs() -> Vec<Vec<u8>> {
		let previous_block = Self::current_block_number() - One::one();
		let queue = <StorageQueue<T>>::get();
		queue
			.iter()
			.filter_map(|block| match block {
				(block_nr, Some(exec_index), txs) if *block_nr <= previous_block =>
					Some(txs.iter().skip(*exec_index as usize).map(|(_, tx)| tx)),
				_ => None,
			})
			.flatten()
			.cloned()
			.collect::<Vec<_>>()
	}

	/// Dequeue particular number of txs from storage queue.
	/// It modifies the storage
	pub fn pop_txs(mut len: usize) -> Vec<EncodedTx> {
		sp_runtime::runtime_logger::RuntimeLogger::init();
		let mut result: Vec<_> = Vec::new();
		let mut fully_executed_blocks = 0;
		let mut queue = <StorageQueue<T>>::take();
		if queue.is_empty() {
			log::debug!( target: "runtime::ver", "popping {} txs from storage queue - queue is empty!" , len);
		} else {
			log::debug!( target: "runtime::ver", "popping {} txs from storage queue" , len);
		}

		for (nr, index, txs) in queue.iter_mut() {
			if len == 0 {
				break
			}

			if let Some(id) = index {
				log::debug!( target: "runtime::ver", "block #{}, found {}/{}", nr.clone().saturated_into::<u32>(), txs.len() - (*id as usize), len);
				let count = sp_std::cmp::min(txs.len() - (*id) as usize, len) as usize;
				let last_index = *id as usize + count;
				if last_index == txs.len() {
					fully_executed_blocks += 1;
					log::debug!( target: "runtime::ver", "block {} has been fully executed", nr.clone().saturated_into::<u32>());
				}
				result.extend_from_slice(&txs[*id as usize..last_index]);
				*id += count as u32;
				len -= count;
				log::debug!( target: "runtime::ver", "fetched {} tx from block {}", count, nr.clone().saturated_into::<u32>());
			} else {
				log::debug!( target: "runtime::ver", "unshuffled block found {}", nr.clone().saturated_into::<u32>());
				break
			}
		}

		if fully_executed_blocks > 0 {
			let size_before = queue.len();
			queue.drain(0..fully_executed_blocks);
			log::debug!( target: "runtime::ver", "{} blocks to be removed from queue, len {} -> {}", fully_executed_blocks, size_before, queue.len());
		}
		<StorageQueue<T>>::put(queue);
		result.iter().map(|(_, data)| data.clone()).collect()
	}

	/// Start the execution of a particular block.
	pub fn initialize(number: &T::BlockNumber, parent_hash: &T::Hash, digest: &generic::Digest) {
		// populate environment
		ExecutionPhase::<T>::put(Phase::Initialization);
		storage::unhashed::put(well_known_keys::EXTRINSIC_INDEX, &0u32);
		<Number<T>>::put(number);
		<Digest<T>>::put(digest);
		<ParentHash<T>>::put(parent_hash);
		<BlockHash<T>>::insert(*number - One::one(), parent_hash);

		// Remove previous block data from storage
		BlockWeight::<T>::kill();
	}

	/// Remove temporary "environment" entries in storage, compute the storage root and return the
	/// resulting header for this block.
	pub fn finalize() -> T::Header {
		log::debug!(
			target: "runtime::system",
			"[{:?}] {} extrinsics, length: {} (normal {}%, op: {}%, mandatory {}%) / normal weight:\
			 {} ({}%) op weight {} ({}%) / mandatory weight {} ({}%)",
			Self::block_number(),
			Self::extrinsic_index().unwrap_or_default(),
			Self::all_extrinsics_len(),
			sp_runtime::Percent::from_rational(
				Self::all_extrinsics_len(),
				*T::BlockLength::get().max.get(DispatchClass::Normal)
			).deconstruct(),
			sp_runtime::Percent::from_rational(
				Self::all_extrinsics_len(),
				*T::BlockLength::get().max.get(DispatchClass::Operational)
			).deconstruct(),
			sp_runtime::Percent::from_rational(
				Self::all_extrinsics_len(),
				*T::BlockLength::get().max.get(DispatchClass::Mandatory)
			).deconstruct(),
			Self::block_weight().get(DispatchClass::Normal),
			sp_runtime::Percent::from_rational(
				Self::block_weight().get(DispatchClass::Normal).ref_time(),
				T::BlockWeights::get().get(DispatchClass::Normal).max_total.unwrap_or(Bounded::max_value()).ref_time()
			).deconstruct(),
			Self::block_weight().get(DispatchClass::Operational),
			sp_runtime::Percent::from_rational(
				Self::block_weight().get(DispatchClass::Operational).ref_time(),
				T::BlockWeights::get().get(DispatchClass::Operational).max_total.unwrap_or(Bounded::max_value()).ref_time()
			).deconstruct(),
			Self::block_weight().get(DispatchClass::Mandatory),
			sp_runtime::Percent::from_rational(
				Self::block_weight().get(DispatchClass::Mandatory).ref_time(),
				T::BlockWeights::get().get(DispatchClass::Mandatory).max_total.unwrap_or(Bounded::max_value()).ref_time()
			).deconstruct(),
		);
		ExecutionPhase::<T>::kill();
		AllExtrinsicsLen::<T>::kill();
		DidStoreTxs::<T>::kill();

		// The following fields
		//
		// - <Events<T>>
		// - <EventCount<T>>
		// - <EventTopics<T>>
		// - <Number<T>>
		// - <ParentHash<T>>
		// - <Digest<T>>
		//
		// stay to be inspected by the client and will be cleared by `Self::initialize`.
		let number = <Number<T>>::get();
		let parent_hash = <ParentHash<T>>::get();
		let digest = <Digest<T>>::get();

		let extrinsics = (0..ExtrinsicCount::<T>::take().unwrap_or_default())
			.map(ExtrinsicData::<T>::take)
			.collect();
		let extrinsics_root = extrinsics_data_root::<T::Hashing>(extrinsics);

		// move block hash pruning window by one block
		let block_hash_count = T::BlockHashCount::get();
		let to_remove = number.saturating_sub(block_hash_count).saturating_sub(One::one());

		// keep genesis hash
		if !to_remove.is_zero() {
			<BlockHash<T>>::remove(to_remove);
		}

		let version = T::Version::get().state_version();
		let storage_root = T::Hash::decode(&mut &sp_io::storage::root(version)[..])
			.expect("Node is configured to use the same hash; qed");

		<T::Header as traits::Header>::new(
			number,
			extrinsics_root,
			storage_root,
			parent_hash,
			digest,
		)
	}

	/// Deposits a log and ensures it matches the block's log data.
	///
	/// # <weight>
	/// - `O(1)`
	/// - 1 storage write (codec `O(1)`)
	/// # </weight>
	pub fn deposit_log(item: generic::DigestItem) {
		<Digest<T>>::append(item);
	}

	/// Get the basic externalities for this pallet, useful for tests.
	#[cfg(any(feature = "std", test))]
	pub fn externalities() -> TestExternalities {
		TestExternalities::new(sp_core::storage::Storage {
			top: map![
				<BlockHash<T>>::hashed_key_for(T::BlockNumber::zero()) => [69u8; 32].encode(),
				<Number<T>>::hashed_key().to_vec() => T::BlockNumber::one().encode(),
				<ParentHash<T>>::hashed_key().to_vec() => [69u8; 32].encode()
			],
			children_default: map![],
		})
	}

	/// Get the current events deposited by the runtime.
	///
	/// NOTE: This should only be used in tests. Reading events from the runtime can have a large
	/// impact on the PoV size of a block. Users should use alternative and well bounded storage
	/// items for any behavior like this.
	#[cfg(any(feature = "std", feature = "runtime-benchmarks", test))]
	pub fn events() -> Vec<EventRecord<T::RuntimeEvent, T::Hash>> {
		// Dereferencing the events here is fine since we are not in the
		// memory-restricted runtime.
		Self::read_events_no_consensus().into_iter().map(|e| *e).collect()
	}

	/// Get the current events deposited by the runtime.
	///
	/// Should only be called if you know what you are doing and outside of the runtime block
	/// execution else it can have a large impact on the PoV size of a block.
	pub fn read_events_no_consensus() -> Vec<Box<EventRecord<T::RuntimeEvent, T::Hash>>> {
		Events::<T>::get()
	}

	/// Set the block number to something in particular. Can be used as an alternative to
	/// `initialize` for tests that don't need to bother with the other environment entries.
	#[cfg(any(feature = "std", feature = "runtime-benchmarks", test))]
	pub fn set_block_number(n: T::BlockNumber) {
		<Number<T>>::put(n);
	}

	/// Sets the index of extrinsic that is currently executing.
	#[cfg(any(feature = "std", test))]
	pub fn set_extrinsic_index(extrinsic_index: u32) {
		storage::unhashed::put(well_known_keys::EXTRINSIC_INDEX, &extrinsic_index)
	}

	/// Set the parent hash number to something in particular. Can be used as an alternative to
	/// `initialize` for tests that don't need to bother with the other environment entries.
	#[cfg(any(feature = "std", test))]
	pub fn set_parent_hash(n: T::Hash) {
		<ParentHash<T>>::put(n);
	}

	/// Set the current block weight. This should only be used in some integration tests.
	#[cfg(any(feature = "std", test))]
	pub fn set_block_consumed_resources(weight: Weight, len: usize) {
		BlockWeight::<T>::mutate(|current_weight| {
			current_weight.set(weight, DispatchClass::Normal)
		});
		AllExtrinsicsLen::<T>::put(len as u32);
	}

	/// Reset events.
	///
	/// This needs to be used in prior calling [`initialize`](Self::initialize) for each new block
	/// to clear events from previous block.
	pub fn reset_events() {
		<Events<T>>::kill();
		EventCount::<T>::kill();
		let _ = <EventTopics<T>>::clear(u32::max_value(), None);
	}

	/// Assert the given `event` exists.
	#[cfg(any(feature = "std", feature = "runtime-benchmarks", test))]
	pub fn assert_has_event(event: T::RuntimeEvent) {
		assert!(Self::events().iter().any(|record| record.event == event))
	}

	/// Assert the last event equal to the given `event`.
	#[cfg(any(feature = "std", feature = "runtime-benchmarks", test))]
	pub fn assert_last_event(event: T::RuntimeEvent) {
		assert_eq!(Self::events().last().expect("events expected").event, event);
	}

	/// Return the chain's current runtime version.
	pub fn runtime_version() -> RuntimeVersion {
		T::Version::get()
	}

	/// Retrieve the account transaction counter from storage.
	pub fn account_nonce(who: impl EncodeLike<T::AccountId>) -> T::Index {
		Account::<T>::get(who).nonce
	}

	/// Increment a particular account's nonce by 1.
	pub fn inc_account_nonce(who: impl EncodeLike<T::AccountId>) {
		Account::<T>::mutate(who, |a| a.nonce += T::Index::one());
	}

	/// Note what the extrinsic data of the current extrinsic index is.
	///
	/// This is required to be called before applying an extrinsic. The data will used
	/// in [`Self::finalize`] to calculate the correct extrinsics root.
	pub fn note_extrinsic(encoded_xt: Vec<u8>) {
		ExtrinsicData::<T>::insert(Self::extrinsic_index().unwrap_or_default(), encoded_xt);
	}

	/// To be called immediately after an extrinsic has been applied.
	///
	/// Emits an `ExtrinsicSuccess` or `ExtrinsicFailed` event depending on the outcome.
	/// The emitted event contains the post-dispatch corrected weight including
	/// the base-weight for its dispatch class.
	pub fn note_applied_extrinsic(r: &DispatchResultWithPostInfo, mut info: DispatchInfo) {
		info.weight = extract_actual_weight(r, &info)
			.saturating_add(T::BlockWeights::get().get(info.class).base_extrinsic);
		info.pays_fee = extract_actual_pays_fee(r, &info);

		Self::deposit_event(match r {
			Ok(_) => Event::ExtrinsicSuccess { dispatch_info: info },
			Err(err) => {
				log::trace!(
					target: "runtime::system",
					"Extrinsic failed at block({:?}): {:?}",
					Self::block_number(),
					err,
				);
				Event::ExtrinsicFailed { dispatch_error: err.error, dispatch_info: info }
			},
		});

		let next_extrinsic_index = Self::extrinsic_index().unwrap_or_default() + 1u32;

		storage::unhashed::put(well_known_keys::EXTRINSIC_INDEX, &next_extrinsic_index);
		ExecutionPhase::<T>::put(Phase::ApplyExtrinsic(next_extrinsic_index));
	}

	/// To be called immediately after `note_applied_extrinsic` of the last extrinsic of the block
	/// has been called.
	pub fn note_finished_extrinsics() {
		let extrinsic_index: u32 =
			storage::unhashed::take(well_known_keys::EXTRINSIC_INDEX).unwrap_or_default();
		ExtrinsicCount::<T>::put(extrinsic_index);
		ExecutionPhase::<T>::put(Phase::Finalization);
	}

	/// To be called immediately after finishing the initialization of the block
	/// (e.g., called `on_initialize` for all pallets).
	pub fn note_finished_initialize() {
		ExecutionPhase::<T>::put(Phase::ApplyExtrinsic(0))
	}

	/// An account is being created.
	pub fn on_created_account(who: T::AccountId, _a: &mut AccountInfo<T::Index, T::AccountData>) {
		T::OnNewAccount::on_new_account(&who);
		Self::deposit_event(Event::NewAccount { account: who });
	}

	/// Do anything that needs to be done after an account has been killed.
	fn on_killed_account(who: T::AccountId) {
		T::OnKilledAccount::on_killed_account(&who);
		Self::deposit_event(Event::KilledAccount { account: who });
	}

	/// Determine whether or not it is possible to update the code.
	///
	/// Checks the given code if it is a valid runtime wasm blob by instantianting
	/// it and extracting the runtime version of it. It checks that the runtime version
	/// of the old and new runtime has the same spec name and that the spec version is increasing.
	pub fn can_set_code(code: &[u8]) -> Result<(), sp_runtime::DispatchError> {
		let current_version = T::Version::get();
		let new_version = sp_io::misc::runtime_version(code)
			.and_then(|v| RuntimeVersion::decode(&mut &v[..]).ok())
			.ok_or(Error::<T>::FailedToExtractRuntimeVersion)?;

		if new_version.spec_name != current_version.spec_name {
			return Err(Error::<T>::InvalidSpecName.into());
		}

		if new_version.spec_version <= current_version.spec_version {
			return Err(Error::<T>::SpecVersionNeedsToIncrease.into());
		}

		Ok(())
	}
}

/// Event handler which registers a provider when created.
pub struct Provider<T>(PhantomData<T>);
impl<T: Config> HandleLifetime<T::AccountId> for Provider<T> {
	fn created(t: &T::AccountId) -> Result<(), DispatchError> {
		Pallet::<T>::inc_providers(t);
		Ok(())
	}
	fn killed(t: &T::AccountId) -> Result<(), DispatchError> {
		Pallet::<T>::dec_providers(t).map(|_| ())
	}
}

/// Event handler which registers a self-sufficient when created.
pub struct SelfSufficient<T>(PhantomData<T>);
impl<T: Config> HandleLifetime<T::AccountId> for SelfSufficient<T> {
	fn created(t: &T::AccountId) -> Result<(), DispatchError> {
		Pallet::<T>::inc_sufficients(t);
		Ok(())
	}
	fn killed(t: &T::AccountId) -> Result<(), DispatchError> {
		Pallet::<T>::dec_sufficients(t);
		Ok(())
	}
}

/// Event handler which registers a consumer when created.
pub struct Consumer<T>(PhantomData<T>);
impl<T: Config> HandleLifetime<T::AccountId> for Consumer<T> {
	fn created(t: &T::AccountId) -> Result<(), DispatchError> {
		Pallet::<T>::inc_consumers(t)
	}
	fn killed(t: &T::AccountId) -> Result<(), DispatchError> {
		Pallet::<T>::dec_consumers(t);
		Ok(())
	}
}

impl<T: Config> BlockNumberProvider for Pallet<T> {
	type BlockNumber = <T as Config>::BlockNumber;

	fn current_block_number() -> Self::BlockNumber {
		Pallet::<T>::block_number()
	}
}

fn is_providing<T: Default + Eq>(d: &T) -> bool {
	d != &T::default()
}

/// Implement StoredMap for a simple single-item, provide-when-not-default system. This works fine
/// for storing a single item which allows the account to continue existing as long as it's not
/// empty/default.
///
/// Anything more complex will need more sophisticated logic.
impl<T: Config> StoredMap<T::AccountId, T::AccountData> for Pallet<T> {
	fn get(k: &T::AccountId) -> T::AccountData {
		Account::<T>::get(k).data
	}

	fn try_mutate_exists<R, E: From<DispatchError>>(
		k: &T::AccountId,
		f: impl FnOnce(&mut Option<T::AccountData>) -> Result<R, E>,
	) -> Result<R, E> {
		let account = Account::<T>::get(k);
		let was_providing = is_providing(&account.data);
		let mut some_data = if was_providing { Some(account.data) } else { None };
		let result = f(&mut some_data)?;
		let is_providing = some_data.is_some();
		if !was_providing && is_providing {
			Self::inc_providers(k);
		} else if was_providing && !is_providing {
			match Self::dec_providers(k)? {
				DecRefStatus::Reaped => return Ok(result),
				DecRefStatus::Exists => {
					// Update value as normal...
				},
			}
		} else if !was_providing && !is_providing {
			return Ok(result);
		}
		Account::<T>::mutate(k, |a| a.data = some_data.unwrap_or_default());
		Ok(result)
	}
}

/// Split an `option` into two constituent options, as defined by a `splitter` function.
pub fn split_inner<T, R, S>(
	option: Option<T>,
	splitter: impl FnOnce(T) -> (R, S),
) -> (Option<R>, Option<S>) {
	match option {
		Some(inner) => {
			let (r, s) = splitter(inner);
			(Some(r), Some(s))
		},
		None => (None, None),
	}
}

pub struct ChainContext<T>(PhantomData<T>);
impl<T> Default for ChainContext<T> {
	fn default() -> Self {
		ChainContext(PhantomData)
	}
}

impl<T: Config> Lookup for ChainContext<T> {
	type Source = <T::Lookup as StaticLookup>::Source;
	type Target = <T::Lookup as StaticLookup>::Target;

	fn lookup(&self, s: Self::Source) -> Result<Self::Target, LookupError> {
		<T::Lookup as StaticLookup>::lookup(s)
	}
}

/// Prelude to be used alongside pallet macro, for ease of use.
pub mod pallet_prelude {
	pub use crate::{ensure_none, ensure_root, ensure_signed, ensure_signed_or_root};

	/// Type alias for the `Origin` associated type of system config.
	pub type OriginFor<T> = <T as crate::Config>::RuntimeOrigin;

	/// Type alias for the `BlockNumber` associated type of system config.
	pub type BlockNumberFor<T> = <T as crate::Config>::BlockNumber;
}<|MERGE_RESOLUTION|>--- conflicted
+++ resolved
@@ -85,17 +85,12 @@
 
 use codec::{Decode, Encode, EncodeLike, FullCodec, MaxEncodedLen};
 use frame_support::{
-<<<<<<< HEAD
 	dispatch::{
 		extract_actual_pays_fee, extract_actual_weight, DispatchClass, DispatchInfo,
 		DispatchResult, DispatchResultWithPostInfo, PerDispatchClass,
 	},
-	storage,
-=======
-	dispatch::{DispatchResult, DispatchResultWithPostInfo},
 	ensure, storage,
 	storage::bounded_vec::BoundedVec,
->>>>>>> bd344f17
 	traits::{
 		ConstU32, Contains, EnsureOrigin, Get, HandleLifetime, OnKilledAccount, OnNewAccount,
 		OriginTrait, PalletInfo, SortedMembers, StoredMap, TypedGet,
@@ -1330,7 +1325,7 @@
 		let block_number = Self::block_number();
 		// Don't populate events on genesis.
 		if block_number.is_zero() {
-			return;
+			return
 		}
 
 		let phase = ExecutionPhase::<T>::get().unwrap_or_default();
@@ -1791,11 +1786,11 @@
 			.ok_or(Error::<T>::FailedToExtractRuntimeVersion)?;
 
 		if new_version.spec_name != current_version.spec_name {
-			return Err(Error::<T>::InvalidSpecName.into());
+			return Err(Error::<T>::InvalidSpecName.into())
 		}
 
 		if new_version.spec_version <= current_version.spec_version {
-			return Err(Error::<T>::SpecVersionNeedsToIncrease.into());
+			return Err(Error::<T>::SpecVersionNeedsToIncrease.into())
 		}
 
 		Ok(())
@@ -1880,7 +1875,7 @@
 				},
 			}
 		} else if !was_providing && !is_providing {
-			return Ok(result);
+			return Ok(result)
 		}
 		Account::<T>::mutate(k, |a| a.data = some_data.unwrap_or_default());
 		Ok(result)
