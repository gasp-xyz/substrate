// This file is part of Substrate.

// Copyright (C) Parity Technologies (UK) Ltd.
// SPDX-License-Identifier: Apache-2.0

// Licensed under the Apache License, Version 2.0 (the "License");
// you may not use this file except in compliance with the License.
// You may obtain a copy of the License at
//
// 	http://www.apache.org/licenses/LICENSE-2.0
//
// Unless required by applicable law or agreed to in writing, software
// distributed under the License is distributed on an "AS IS" BASIS,
// WITHOUT WARRANTIES OR CONDITIONS OF ANY KIND, either express or implied.
// See the License for the specific language governing permissions and
// limitations under the License.

//! # System Pallet
//!
//! The System pallet provides low-level access to core types and cross-cutting utilities.
//! It acts as the base layer for other pallets to interact with the Substrate framework components.
//!
//! - [`Config`]
//!
//! ## Overview
//!
//! The System pallet defines the core data types used in a Substrate runtime.
//! It also provides several utility functions (see [`Pallet`]) for other FRAME pallets.
//!
//! In addition, it manages the storage items for extrinsics data, indexes, event records, and
//! digest items, among other things that support the execution of the current block.
//!
//! It also handles low-level tasks like depositing logs, basic set up and take down of
//! temporary storage entries, and access to previous block hashes.
//!
//! ## Interface
//!
//! ### Dispatchable Functions
//!
//! The System pallet does not implement any dispatchable functions.
//!
//! ### Public Functions
//!
//! See the [`Pallet`] struct for details of publicly available functions.
//!
//! ### Signed Extensions
//!
//! The System pallet defines the following extensions:
//!
//!   - [`CheckWeight`]: Checks the weight and length of the block and ensure that it does not
//!     exceed the limits.
//!   - [`CheckNonce`]: Checks the nonce of the transaction. Contains a single payload of type
//!     `T::Index`.
//!   - [`CheckEra`]: Checks the era of the transaction. Contains a single payload of type `Era`.
//!   - [`CheckGenesis`]: Checks the provided genesis hash of the transaction. Must be a part of the
//!     signed payload of the transaction.
//!   - [`CheckSpecVersion`]: Checks that the runtime version is the same as the one used to sign
//!     the transaction.
//!   - [`CheckTxVersion`]: Checks that the transaction version is the same as the one used to sign
//!     the transaction.
//!
//! Lookup the runtime aggregator file (e.g. `node/runtime`) to see the full list of signed
//! extensions included in a chain.

#![cfg_attr(not(feature = "std"), no_std)]

#[cfg(feature = "std")]
use serde::Serialize;
#[cfg(feature = "runtime-benchmarks")]
use sp_runtime::traits::TrailingZeroInput;
use sp_runtime::{
	generic,
	traits::{
		self, AtLeast32Bit, AtLeast32BitUnsigned, BadOrigin, BlockNumberProvider, Bounded,
		CheckEqual, Dispatchable, Hash, Lookup, LookupError, MaybeDisplay,
		MaybeSerializeDeserialize, Member, One, SaturatedConversion, Saturating, SimpleBitOps,
		StaticLookup, Zero,
	},
	DispatchError, RuntimeDebug,
};
#[cfg(any(feature = "std", test))]
use sp_std::map;
use sp_std::{fmt::Debug, marker::PhantomData, prelude::*};
use sp_version::RuntimeVersion;

use codec::{Decode, Encode, EncodeLike, FullCodec, MaxEncodedLen};
use frame_support::{
	dispatch::{
		extract_actual_pays_fee, extract_actual_weight, DispatchClass, DispatchInfo,
		DispatchResult, DispatchResultWithPostInfo, PerDispatchClass,
	},
	ensure,
	storage::{self, bounded_vec::BoundedVec, StorageStreamIter},
	traits::{
		ConstU32, Contains, EnsureOrigin, Get, HandleLifetime, OnKilledAccount, OnNewAccount,
		OriginTrait, PalletInfo, SortedMembers, StoredMap, TypedGet,
	},
	Parameter,
};
use scale_info::TypeInfo;
use sp_core::storage::well_known_keys;
use sp_weights::{RuntimeDbWeight, Weight};

#[cfg(feature = "std")]
use frame_support::traits::GenesisBuild;
#[cfg(any(feature = "std", test))]
use sp_io::TestExternalities;
use sp_ver::EncodedTx;

pub mod limits;
#[cfg(test)]
pub(crate) mod mock;
pub mod offchain;

mod extensions;
#[cfg(feature = "std")]
pub mod mocking;
#[cfg(test)]
mod tests;
pub mod weights;

pub mod migrations;

pub use extensions::{
	check_genesis::CheckGenesis,
	check_mortality::CheckMortality,
	check_non_zero_sender::CheckNonZeroSender,
	check_nonce::CheckNonce,
	check_spec_version::CheckSpecVersion,
	check_tx_version::CheckTxVersion,
	check_weight::{calculate_consumed_weight, CheckWeight},
};
// Backward compatible re-export.
pub use extensions::check_mortality::CheckMortality as CheckEra;
pub use frame_support::dispatch::RawOrigin;
pub use weights::WeightInfo;

pub type StorageQueueLimit = frame_support::traits::ConstU32<2>;
const LOG_TARGET: &str = "runtime::system";

/// Compute the trie root of a list of extrinsics.
///
/// The merkle proof is using the same trie as runtime state with
/// `state_version` 0.
pub fn extrinsics_root<H: Hash, E: codec::Encode>(extrinsics: &[E]) -> H::Output {
	extrinsics_data_root::<H>(extrinsics.iter().map(codec::Encode::encode).collect())
}

/// Compute the trie root of a list of extrinsics.
///
/// The merkle proof is using the same trie as runtime state with
/// `state_version` 0.
pub fn extrinsics_data_root<H: Hash>(xts: Vec<Vec<u8>>) -> H::Output {
	H::ordered_trie_root(xts, sp_core::storage::StateVersion::V0)
}

/// An object to track the currently used extrinsic weight in a block.
pub type ConsumedWeight = PerDispatchClass<Weight>;

pub use pallet::*;

/// Do something when we should be setting the code.
pub trait SetCode<T: Config> {
	/// Set the code to the given blob.
	fn set_code(code: Vec<u8>) -> DispatchResult;
}

impl<T: Config> SetCode<T> for () {
	fn set_code(code: Vec<u8>) -> DispatchResult {
		<Pallet<T>>::update_code_in_storage(&code)?;
		Ok(())
	}
}

/// Numeric limits over the ability to add a consumer ref using `inc_consumers`.
pub trait ConsumerLimits {
	/// The number of consumers over which `inc_consumers` will cease to work.
	fn max_consumers() -> RefCount;
	/// The maximum number of additional consumers expected to be over be added at once using
	/// `inc_consumers_without_limit`.
	///
	/// Note: This is not enforced and it's up to the chain's author to ensure this reflects the
	/// actual situation.
	fn max_overflow() -> RefCount;
}

impl<const Z: u32> ConsumerLimits for ConstU32<Z> {
	fn max_consumers() -> RefCount {
		Z
	}
	fn max_overflow() -> RefCount {
		Z
	}
}

impl<MaxNormal: Get<u32>, MaxOverflow: Get<u32>> ConsumerLimits for (MaxNormal, MaxOverflow) {
	fn max_consumers() -> RefCount {
		MaxNormal::get()
	}
	fn max_overflow() -> RefCount {
		MaxOverflow::get()
	}
}

#[frame_support::pallet]
pub mod pallet {
	use crate::{self as frame_system, pallet_prelude::*, *};
	use frame_support::pallet_prelude::*;

	/// System configuration trait. Implemented by runtime.
	#[pallet::config]
	#[pallet::disable_frame_system_supertrait_check]
	pub trait Config: 'static + Eq + Clone {
		/// The basic call filter to use in Origin. All origins are built with this filter as base,
		/// except Root.
		type BaseCallFilter: Contains<Self::RuntimeCall>;

		/// Block & extrinsics weights: base values and limits.
		#[pallet::constant]
		type BlockWeights: Get<limits::BlockWeights>;

		/// The maximum length of a block (in bytes).
		#[pallet::constant]
		type BlockLength: Get<limits::BlockLength>;

		/// The `RuntimeOrigin` type used by dispatchable calls.
		type RuntimeOrigin: Into<Result<RawOrigin<Self::AccountId>, Self::RuntimeOrigin>>
			+ From<RawOrigin<Self::AccountId>>
			+ Clone
			+ OriginTrait<Call = Self::RuntimeCall>;

		/// The aggregated `RuntimeCall` type.
		type RuntimeCall: Parameter
			+ Dispatchable<RuntimeOrigin = Self::RuntimeOrigin>
			+ Debug
			+ From<Call<Self>>;

		/// Account index (aka nonce) type. This stores the number of previous transactions
		/// associated with a sender account.
		type Index: Parameter
			+ Member
			+ MaybeSerializeDeserialize
			+ Debug
			+ Default
			+ MaybeDisplay
			+ AtLeast32Bit
			+ Copy
			+ MaxEncodedLen;

		/// The block number type used by the runtime.
		type BlockNumber: Parameter
			+ Member
			+ MaybeSerializeDeserialize
			+ Debug
			+ MaybeDisplay
			+ AtLeast32BitUnsigned
			+ Default
			+ Bounded
			+ Copy
			+ sp_std::hash::Hash
			+ sp_std::str::FromStr
			+ MaxEncodedLen
			+ TypeInfo;

		/// The output of the `Hashing` function.
		type Hash: Parameter
			+ Member
			+ MaybeSerializeDeserialize
			+ Debug
			+ MaybeDisplay
			+ SimpleBitOps
			+ Ord
			+ Default
			+ Copy
			+ CheckEqual
			+ sp_std::hash::Hash
			+ AsRef<[u8]>
			+ AsMut<[u8]>
			+ MaxEncodedLen;

		/// The hashing system (algorithm) being used in the runtime (e.g. Blake2).
		type Hashing: Hash<Output = Self::Hash> + TypeInfo;

		/// The user account identifier type for the runtime.
		type AccountId: Parameter
			+ Member
			+ MaybeSerializeDeserialize
			+ Debug
			+ MaybeDisplay
			+ Ord
			+ MaxEncodedLen;

		/// Converting trait to take a source type and convert to `AccountId`.
		///
		/// Used to define the type and conversion mechanism for referencing accounts in
		/// transactions. It's perfectly reasonable for this to be an identity conversion (with the
		/// source type being `AccountId`), but other pallets (e.g. Indices pallet) may provide more
		/// functional/efficient alternatives.
		type Lookup: StaticLookup<Target = Self::AccountId>;

		/// The block header.
		type Header: Parameter + traits::Header<Number = Self::BlockNumber, Hash = Self::Hash>;

		/// The aggregated event type of the runtime.
		type RuntimeEvent: Parameter
			+ Member
			+ From<Event<Self>>
			+ Debug
			+ IsType<<Self as frame_system::Config>::RuntimeEvent>;

		/// Maximum number of block number to block hash mappings to keep (oldest pruned first).
		#[pallet::constant]
		type BlockHashCount: Get<Self::BlockNumber>;

		/// The weight of runtime database operations the runtime can invoke.
		#[pallet::constant]
		type DbWeight: Get<RuntimeDbWeight>;

		/// Get the chain's current version.
		#[pallet::constant]
		type Version: Get<RuntimeVersion>;

		/// Provides information about the pallet setup in the runtime.
		///
		/// Expects the `PalletInfo` type that is being generated by `construct_runtime!` in the
		/// runtime.
		///
		/// For tests it is okay to use `()` as type, however it will provide "useless" data.
		type PalletInfo: PalletInfo;

		/// Data to be associated with an account (other than nonce/transaction counter, which this
		/// pallet does regardless).
		type AccountData: Member + FullCodec + Clone + Default + TypeInfo + MaxEncodedLen;

		/// Handler for when a new account has just been created.
		type OnNewAccount: OnNewAccount<Self::AccountId>;

		/// A function that is invoked when an account has been determined to be dead.
		///
		/// All resources should be cleaned up associated with the given account.
		type OnKilledAccount: OnKilledAccount<Self::AccountId>;

		type SystemWeightInfo: WeightInfo;

		/// The designated SS58 prefix of this chain.
		///
		/// This replaces the "ss58Format" property declared in the chain spec. Reason is
		/// that the runtime should know about the prefix in order to make use of it as
		/// an identifier of the chain.
		#[pallet::constant]
		type SS58Prefix: Get<u16>;

		/// What to do if the runtime wants to change the code to something new.
		///
		/// The default (`()`) implementation is responsible for setting the correct storage
		/// entry and emitting corresponding event and log item. (see
		/// [`Pallet::update_code_in_storage`]).
		/// It's unlikely that this needs to be customized, unless you are writing a parachain using
		/// `Cumulus`, where the actual code change is deferred.
		type OnSetCode: SetCode<Self>;

		/// The maximum number of consumers allowed on a single account.
		type MaxConsumers: ConsumerLimits;
	}

	#[pallet::pallet]
<<<<<<< HEAD
	#[pallet::without_storage_info]
	#[pallet::generate_store(pub (super) trait Store)]
=======
>>>>>>> 76fed9b9
	pub struct Pallet<T>(_);

	#[pallet::hooks]
	impl<T: Config> Hooks<BlockNumberFor<T>> for Pallet<T> {
		#[cfg(feature = "std")]
		fn integrity_test() {
			sp_io::TestExternalities::default().execute_with(|| {
				T::BlockWeights::get().validate().expect("The weights are invalid.");
			});
		}
	}

	#[pallet::call]
	impl<T: Config> Pallet<T> {
		/// Persists list of encoded txs into the storage queue. There is an dedicated
		/// check in [Executive](https://storage.googleapis.com/mangata-docs-node/frame_executive/struct.Executive.html) that verifies that passed binary data can be
		/// decoded into extrinsics.
		#[pallet::call_index(0)]
		#[pallet::weight((
			0,
			DispatchClass::Mandatory
		))]
		pub fn enqueue_txs(
			origin: OriginFor<T>,
			txs: Vec<(Option<T::AccountId>, EncodedTx)>,
		) -> DispatchResultWithPostInfo {
			ensure_none(origin)?;
			assert!(
				!DidStoreTxs::<T>::get(),
				"enqueue_txs inherent can only be called once per block"
			);
			DidStoreTxs::<T>::put(true);
			ensure!(txs.is_empty() || Self::can_enqueue_txs(), Error::<T>::StorageQueueFull);
			let hashes =
				txs.iter().map(|(_, data)| T::Hashing::hash(&data[..])).collect::<Vec<_>>();
			Self::deposit_log(generic::DigestItem::Other(hashes.encode()));
			let count = txs.len() as u64;
			Self::store_txs(txs);
			if count > 0u64 {
				Self::deposit_event(Event::TxsEnqueued { count });
			}
			Ok(().into())
		}

		/// Make some on-chain remark.
		///
		/// ## Complexity
		/// - `O(1)`
<<<<<<< HEAD
		/// # </weight>
		#[pallet::call_index(1)]
=======
		#[pallet::call_index(0)]
>>>>>>> 76fed9b9
		#[pallet::weight(T::SystemWeightInfo::remark(_remark.len() as u32))]
		pub fn remark(origin: OriginFor<T>, _remark: Vec<u8>) -> DispatchResultWithPostInfo {
			ensure_signed_or_root(origin)?;
			Ok(().into())
		}

		/// Set the number of pages in the WebAssembly environment's heap.
		#[pallet::call_index(2)]
		#[pallet::weight((T::SystemWeightInfo::set_heap_pages(), DispatchClass::Operational))]
		pub fn set_heap_pages(origin: OriginFor<T>, pages: u64) -> DispatchResultWithPostInfo {
			ensure_root(origin)?;
			storage::unhashed::put_raw(well_known_keys::HEAP_PAGES, &pages.encode());
			Self::deposit_log(generic::DigestItem::RuntimeEnvironmentUpdated);
			Ok(().into())
		}

		/// Set the new runtime code.
		///
		/// ## Complexity
		/// - `O(C + S)` where `C` length of `code` and `S` complexity of `can_set_code`
<<<<<<< HEAD
		/// - 1 call to `can_set_code`: `O(S)` (calls `sp_io::misc::runtime_version` which is
		///   expensive).
		/// - 1 storage write (codec `O(C)`).
		/// - 1 digest item.
		/// - 1 event.
		/// The weight of this function is dependent on the runtime, but generally this is very
		/// expensive. We will treat this as a full block.
		/// # </weight>
		#[pallet::call_index(3)]
=======
		#[pallet::call_index(2)]
>>>>>>> 76fed9b9
		#[pallet::weight((T::BlockWeights::get().max_block, DispatchClass::Operational))]
		pub fn set_code(origin: OriginFor<T>, code: Vec<u8>) -> DispatchResultWithPostInfo {
			ensure_root(origin)?;
			Self::can_set_code(&code)?;
			T::OnSetCode::set_code(code)?;
			Ok(().into())
		}

		/// Set the new runtime code without doing any checks of the given `code`.
		///
		/// ## Complexity
		/// - `O(C)` where `C` length of `code`
<<<<<<< HEAD
		/// - 1 storage write (codec `O(C)`).
		/// - 1 digest item.
		/// - 1 event.
		/// The weight of this function is dependent on the runtime. We will treat this as a full
		/// block. # </weight>
		#[pallet::call_index(4)]
=======
		#[pallet::call_index(3)]
>>>>>>> 76fed9b9
		#[pallet::weight((T::BlockWeights::get().max_block, DispatchClass::Operational))]
		pub fn set_code_without_checks(
			origin: OriginFor<T>,
			code: Vec<u8>,
		) -> DispatchResultWithPostInfo {
			ensure_root(origin)?;
			T::OnSetCode::set_code(code)?;
			Ok(().into())
		}

		/// Set some items of storage.
		#[pallet::call_index(5)]
		#[pallet::weight((
			T::SystemWeightInfo::set_storage(items.len() as u32),
			DispatchClass::Operational,
		))]
		pub fn set_storage(
			origin: OriginFor<T>,
			items: Vec<KeyValue>,
		) -> DispatchResultWithPostInfo {
			ensure_root(origin)?;
			for i in &items {
				storage::unhashed::put_raw(&i.0, &i.1);
			}
			Ok(().into())
		}

		/// Kill some items from storage.
		#[pallet::call_index(6)]
		#[pallet::weight((
			T::SystemWeightInfo::kill_storage(keys.len() as u32),
			DispatchClass::Operational,
		))]
		pub fn kill_storage(origin: OriginFor<T>, keys: Vec<Key>) -> DispatchResultWithPostInfo {
			ensure_root(origin)?;
			for key in &keys {
				storage::unhashed::kill(key);
			}
			Ok(().into())
		}

		/// Kill all storage items with a key that starts with the given prefix.
		///
		/// **NOTE:** We rely on the Root origin to provide us the number of subkeys under
		/// the prefix we are removing to accurately calculate the weight of this function.
		#[pallet::call_index(7)]
		#[pallet::weight((
			T::SystemWeightInfo::kill_prefix(_subkeys.saturating_add(1)),
			DispatchClass::Operational,
		))]
		pub fn kill_prefix(
			origin: OriginFor<T>,
			prefix: Key,
			_subkeys: u32,
		) -> DispatchResultWithPostInfo {
			ensure_root(origin)?;
			let _ = storage::unhashed::clear_prefix(&prefix, None, None);
			Ok(().into())
		}

		/// Make some on-chain remark and emit event.
		#[pallet::call_index(8)]
		#[pallet::weight(T::SystemWeightInfo::remark_with_event(remark.len() as u32))]
		pub fn remark_with_event(
			origin: OriginFor<T>,
			remark: Vec<u8>,
		) -> DispatchResultWithPostInfo {
			let who = ensure_signed(origin)?;
			let hash = T::Hashing::hash(&remark[..]);
			Self::deposit_event(Event::Remarked { sender: who, hash });
			Ok(().into())
		}
	}

	/// Event for the System pallet.
	#[pallet::event]
	pub enum Event<T: Config> {
		/// An extrinsic completed successfully.
		ExtrinsicSuccess { dispatch_info: DispatchInfo },
		/// An extrinsic failed.
		ExtrinsicFailed { dispatch_error: DispatchError, dispatch_info: DispatchInfo },
		/// `:code` was updated.
		CodeUpdated,
		/// A new account was created.
		NewAccount { account: T::AccountId },
		/// An account was reaped.
		KilledAccount { account: T::AccountId },
		/// On on-chain remark happened.
		Remarked { sender: T::AccountId, hash: T::Hash },
		/// On stored txs
		TxsEnqueued { count: u64 },
	}

	/// Error for the System pallet
	#[pallet::error]
	pub enum Error<T> {
		/// The name of specification does not match between the current runtime
		/// and the new runtime.
		InvalidSpecName,
		/// The specification version is not allowed to decrease between the current runtime
		/// and the new runtime.
		SpecVersionNeedsToIncrease,
		/// Failed to extract the runtime version from the new runtime.
		///
		/// Either calling `Core_version` or decoding `RuntimeVersion` failed.
		FailedToExtractRuntimeVersion,
		/// Suicide called when the account has non-default composite data.
		NonDefaultComposite,
		/// There is a non-zero reference count preventing the account from being purged.
		NonZeroRefCount,
		/// The origin filter prevent the call to be dispatched.
		CallFiltered,
		/// the storage queue is empty and cannot accept any new txs
		StorageQueueFull,
	}

	/// Exposed trait-generic origin type.
	#[pallet::origin]
	pub type Origin<T> = RawOrigin<<T as Config>::AccountId>;

	/// The full account information for a particular account ID.
	#[pallet::storage]
	#[pallet::getter(fn account)]
	pub type Account<T: Config> = StorageMap<
		_,
		Blake2_128Concat,
		T::AccountId,
		AccountInfo<T::Index, T::AccountData>,
		ValueQuery,
	>;

	/// Total extrinsics count for the current block.
	#[pallet::storage]
	pub(super) type ExtrinsicCount<T: Config> = StorageValue<_, u32>;

	/// The current weight for the block.
	#[pallet::storage]
	#[pallet::whitelist_storage]
	#[pallet::getter(fn block_weight)]
	pub(super) type BlockWeight<T: Config> = StorageValue<_, ConsumedWeight, ValueQuery>;

	/// Total length (in bytes) for all extrinsics put together, for the current block.
	#[pallet::storage]
	pub(super) type AllExtrinsicsLen<T: Config> = StorageValue<_, u32>;

	/// Map of block numbers to block hashes.
	#[pallet::storage]
	#[pallet::getter(fn block_hash)]
	pub type BlockHash<T: Config> =
		StorageMap<_, Twox64Concat, T::BlockNumber, T::Hash, ValueQuery>;

	/// Map of block numbers to block shuffling seeds
	#[pallet::storage]
	#[pallet::getter(fn block_seed)]
	pub type BlockSeed<T: Config> = StorageValue<_, sp_core::H256, ValueQuery>;

	/// Storage queue is used for storing transactions in blockchain itself.
	/// Main reason for that storage entry is fact that upon VER block `N` execution it is
	/// required to fetch & executed transactions from previous block (`N-1`) but due to origin
	/// substrate design blocks & extrinsics are stored in rocksDB database that is not accessible
	/// from runtime part of the node (see [Substrate architecture](https://storage.googleapis.com/mangata-docs-node/frame_executive/struct.Executive.html)) what makes it impossible to properly implement block
	/// execution logic. As an solution blockchain runtime storage was selected as buffer for txs
	/// waiting for execution. Main advantage of such approach is fact that storage state is public
	/// so its impossible to manipulate data stored in there. Storage queue is implemented as double
	/// buffered queue - to solve problem of rare occasions where due to different reasons some txs
	/// that were included in block `N` are not able to be executed in a following block `N+1` (good
	/// example is new session hook/event that by design consumes whole block capacity).
	///
	///
	/// # Overhead
	/// Its worth to notice that storage queue adds only single storage write, as list of all txs
	/// is stored as single value (encoded list of txs) maped to single key (block number)
	///
	/// # Storage Qeueue interaction
	/// There are two ways to interact with storage queue:
	/// - enqueuing new txs using [`Pallet::enqueue_txs`] inherent
	/// - poping txs from the queue using [`Pallet::pop_txs`] that is exposed throught RuntimeApi
	///   call
	#[pallet::storage]
	pub type StorageQueue<T: Config> = StorageValue<
		_,
		BoundedVec<
			(T::BlockNumber, Option<u32>, Vec<(Option<T::AccountId>, EncodedTx)>),
			StorageQueueLimit,
		>,
		ValueQuery,
	>;

	/// Map of block numbers to block shuffling seeds
	#[pallet::storage]
	pub type DidStoreTxs<T: Config> = StorageValue<_, bool, ValueQuery>;

	/// Map of block numbers to block shuffling seeds
	#[pallet::storage]
	pub type TxPrevalidation<T: Config> = StorageValue<_, bool, ValueQuery>;

	/// Extrinsics data for the current block (maps an extrinsic's index to its data).
	#[pallet::storage]
	#[pallet::getter(fn extrinsic_data)]
	#[pallet::unbounded]
	pub(super) type ExtrinsicData<T: Config> =
		StorageMap<_, Twox64Concat, u32, Vec<u8>, ValueQuery>;

	/// The current block number being processed. Set by `execute_block`.
	#[pallet::storage]
	#[pallet::whitelist_storage]
	#[pallet::getter(fn block_number)]
	pub(super) type Number<T: Config> = StorageValue<_, T::BlockNumber, ValueQuery>;

	/// Hash of the previous block.
	#[pallet::storage]
	#[pallet::getter(fn parent_hash)]
	pub(super) type ParentHash<T: Config> = StorageValue<_, T::Hash, ValueQuery>;

	/// Digest of the current block, also part of the block header.
	#[pallet::storage]
	#[pallet::unbounded]
	#[pallet::getter(fn digest)]
	pub(super) type Digest<T: Config> = StorageValue<_, generic::Digest, ValueQuery>;

	/// Events deposited for the current block.
	///
	/// NOTE: The item is unbound and should therefore never be read on chain.
	/// It could otherwise inflate the PoV size of a block.
	///
	/// Events have a large in-memory size. Box the events to not go out-of-memory
	/// just in case someone still reads them from within the runtime.
	#[pallet::storage]
	#[pallet::whitelist_storage]
	#[pallet::unbounded]
	pub(super) type Events<T: Config> =
		StorageValue<_, Vec<Box<EventRecord<T::RuntimeEvent, T::Hash>>>, ValueQuery>;

	/// The number of events in the `Events<T>` list.
	#[pallet::storage]
	#[pallet::whitelist_storage]
	#[pallet::getter(fn event_count)]
	pub(super) type EventCount<T: Config> = StorageValue<_, EventIndex, ValueQuery>;

	/// Mapping between a topic (represented by T::Hash) and a vector of indexes
	/// of events in the `<Events<T>>` list.
	///
	/// All topic vectors have deterministic storage locations depending on the topic. This
	/// allows light-clients to leverage the changes trie storage tracking mechanism and
	/// in case of changes fetch the list of events of interest.
	///
	/// The value has the type `(T::BlockNumber, EventIndex)` because if we used only just
	/// the `EventIndex` then in case if the topic has the same contents on the next block
	/// no notification will be triggered thus the event might be lost.
	#[pallet::storage]
	#[pallet::unbounded]
	#[pallet::getter(fn event_topics)]
	pub(super) type EventTopics<T: Config> =
		StorageMap<_, Blake2_128Concat, T::Hash, Vec<(T::BlockNumber, EventIndex)>, ValueQuery>;

	/// Stores the `spec_version` and `spec_name` of when the last runtime upgrade happened.
	#[pallet::storage]
	#[pallet::unbounded]
	pub type LastRuntimeUpgrade<T: Config> = StorageValue<_, LastRuntimeUpgradeInfo>;

	/// True if we have upgraded so that `type RefCount` is `u32`. False (default) if not.
	#[pallet::storage]
	pub(super) type UpgradedToU32RefCount<T: Config> = StorageValue<_, bool, ValueQuery>;

	/// True if we have upgraded so that AccountInfo contains three types of `RefCount`. False
	/// (default) if not.
	#[pallet::storage]
	pub(super) type UpgradedToTripleRefCount<T: Config> = StorageValue<_, bool, ValueQuery>;

	/// The execution phase of the block.
	#[pallet::storage]
	#[pallet::whitelist_storage]
	pub(super) type ExecutionPhase<T: Config> = StorageValue<_, Phase>;

	#[cfg_attr(feature = "std", derive(Default))]
	#[pallet::genesis_config]
	pub struct GenesisConfig {
		#[serde(with = "sp_core::bytes")]
		pub code: Vec<u8>,
	}

	#[pallet::genesis_build]
	impl<T: Config> GenesisBuild<T> for GenesisConfig {
		fn build(&self) {
			<BlockHash<T>>::insert::<_, T::Hash>(T::BlockNumber::zero(), hash69());
			<BlockSeed<T>>::put::<sp_core::H256>(Default::default());
			<ParentHash<T>>::put::<T::Hash>(hash69());
			<LastRuntimeUpgrade<T>>::put(LastRuntimeUpgradeInfo::from(T::Version::get()));
			<UpgradedToU32RefCount<T>>::put(true);
			<UpgradedToTripleRefCount<T>>::put(true);

			sp_io::storage::set(well_known_keys::CODE, &self.code);
			sp_io::storage::set(well_known_keys::EXTRINSIC_INDEX, &0u32.encode());
		}
	}
}

#[cfg(feature = "std")]
impl GenesisConfig {
	/// Direct implementation of `GenesisBuild::build_storage`.
	///
	/// Kept in order not to break dependency.
	pub fn build_storage<T: Config>(&self) -> Result<sp_runtime::Storage, String> {
		<Self as GenesisBuild<T>>::build_storage(self)
	}

	/// Direct implementation of `GenesisBuild::assimilate_storage`.
	///
	/// Kept in order not to break dependency.
	pub fn assimilate_storage<T: Config>(
		&self,
		storage: &mut sp_runtime::Storage,
	) -> Result<(), String> {
		<Self as GenesisBuild<T>>::assimilate_storage(self, storage)
	}
}

pub type Key = Vec<u8>;
pub type KeyValue = (Vec<u8>, Vec<u8>);

/// A phase of a block's execution.
#[derive(Encode, Decode, RuntimeDebug, TypeInfo, MaxEncodedLen)]
#[cfg_attr(feature = "std", derive(Serialize, PartialEq, Eq, Clone))]
pub enum Phase {
	/// Applying an extrinsic.
	ApplyExtrinsic(u32),
	/// Finalizing the block.
	Finalization,
	/// Initializing the block.
	Initialization,
}

impl Default for Phase {
	fn default() -> Self {
		Self::Initialization
	}
}

/// Record of an event happening.
#[derive(Encode, Decode, RuntimeDebug, TypeInfo)]
#[cfg_attr(feature = "std", derive(Serialize, PartialEq, Eq, Clone))]
pub struct EventRecord<E: Parameter + Member, T> {
	/// The phase of the block it happened in.
	pub phase: Phase,
	/// The event itself.
	pub event: E,
	/// The list of the topics this event has.
	pub topics: Vec<T>,
}

// Create a Hash with 69 for each byte,
// only used to build genesis config.
#[cfg(feature = "std")]
fn hash69<T: AsMut<[u8]> + Default>() -> T {
	let mut h = T::default();
	h.as_mut().iter_mut().for_each(|byte| *byte = 69);
	h
}

/// This type alias represents an index of an event.
///
/// We use `u32` here because this index is used as index for `Events<T>`
/// which can't contain more than `u32::MAX` items.
type EventIndex = u32;

/// Type used to encode the number of references an account has.
pub type RefCount = u32;

/// Information of an account.
#[derive(Clone, Eq, PartialEq, Default, RuntimeDebug, Encode, Decode, TypeInfo, MaxEncodedLen)]
pub struct AccountInfo<Index, AccountData> {
	/// The number of transactions this account has sent.
	pub nonce: Index,
	/// The number of other modules that currently depend on this account's existence. The account
	/// cannot be reaped until this is zero.
	pub consumers: RefCount,
	/// The number of other modules that allow this account to exist. The account may not be reaped
	/// until this and `sufficients` are both zero.
	pub providers: RefCount,
	/// The number of modules that allow this account to exist for their own purposes only. The
	/// account may not be reaped until this and `providers` are both zero.
	pub sufficients: RefCount,
	/// The additional data that belongs to this account. Used to store the balance(s) in a lot of
	/// chains.
	pub data: AccountData,
}

/// Stores the `spec_version` and `spec_name` of when the last runtime upgrade
/// happened.
#[derive(sp_runtime::RuntimeDebug, Encode, Decode, TypeInfo)]
#[cfg_attr(feature = "std", derive(PartialEq))]
pub struct LastRuntimeUpgradeInfo {
	pub spec_version: codec::Compact<u32>,
	pub spec_name: sp_runtime::RuntimeString,
}

impl LastRuntimeUpgradeInfo {
	/// Returns if the runtime was upgraded in comparison of `self` and `current`.
	///
	/// Checks if either the `spec_version` increased or the `spec_name` changed.
	pub fn was_upgraded(&self, current: &sp_version::RuntimeVersion) -> bool {
		current.spec_version > self.spec_version.0 || current.spec_name != self.spec_name
	}
}

impl From<sp_version::RuntimeVersion> for LastRuntimeUpgradeInfo {
	fn from(version: sp_version::RuntimeVersion) -> Self {
		Self { spec_version: version.spec_version.into(), spec_name: version.spec_name }
	}
}

/// Ensure the origin is Root.
pub struct EnsureRoot<AccountId>(sp_std::marker::PhantomData<AccountId>);
impl<O: Into<Result<RawOrigin<AccountId>, O>> + From<RawOrigin<AccountId>>, AccountId>
	EnsureOrigin<O> for EnsureRoot<AccountId>
{
	type Success = ();
	fn try_origin(o: O) -> Result<Self::Success, O> {
		o.into().and_then(|o| match o {
			RawOrigin::Root => Ok(()),
			r => Err(O::from(r)),
		})
	}

	#[cfg(feature = "runtime-benchmarks")]
	fn try_successful_origin() -> Result<O, ()> {
		Ok(O::from(RawOrigin::Root))
	}
}

/// Ensure the origin is Root and return the provided `Success` value.
pub struct EnsureRootWithSuccess<AccountId, Success>(
	sp_std::marker::PhantomData<(AccountId, Success)>,
);
impl<
		O: Into<Result<RawOrigin<AccountId>, O>> + From<RawOrigin<AccountId>>,
		AccountId,
		Success: TypedGet,
	> EnsureOrigin<O> for EnsureRootWithSuccess<AccountId, Success>
{
	type Success = Success::Type;
	fn try_origin(o: O) -> Result<Self::Success, O> {
		o.into().and_then(|o| match o {
			RawOrigin::Root => Ok(Success::get()),
			r => Err(O::from(r)),
		})
	}

	#[cfg(feature = "runtime-benchmarks")]
	fn try_successful_origin() -> Result<O, ()> {
		Ok(O::from(RawOrigin::Root))
	}
}

/// Ensure the origin is provided `Ensure` origin and return the provided `Success` value.
pub struct EnsureWithSuccess<Ensure, AccountId, Success>(
	sp_std::marker::PhantomData<(Ensure, AccountId, Success)>,
);

impl<
		O: Into<Result<RawOrigin<AccountId>, O>> + From<RawOrigin<AccountId>>,
		Ensure: EnsureOrigin<O>,
		AccountId,
		Success: TypedGet,
	> EnsureOrigin<O> for EnsureWithSuccess<Ensure, AccountId, Success>
{
	type Success = Success::Type;

	fn try_origin(o: O) -> Result<Self::Success, O> {
		Ensure::try_origin(o).map(|_| Success::get())
	}

	#[cfg(feature = "runtime-benchmarks")]
	fn try_successful_origin() -> Result<O, ()> {
		Ensure::try_successful_origin()
	}
}

/// Ensure the origin is any `Signed` origin.
pub struct EnsureSigned<AccountId>(sp_std::marker::PhantomData<AccountId>);
impl<O: Into<Result<RawOrigin<AccountId>, O>> + From<RawOrigin<AccountId>>, AccountId: Decode>
	EnsureOrigin<O> for EnsureSigned<AccountId>
{
	type Success = AccountId;
	fn try_origin(o: O) -> Result<Self::Success, O> {
		o.into().and_then(|o| match o {
			RawOrigin::Signed(who) => Ok(who),
			r => Err(O::from(r)),
		})
	}

	#[cfg(feature = "runtime-benchmarks")]
	fn try_successful_origin() -> Result<O, ()> {
		let zero_account_id =
			AccountId::decode(&mut TrailingZeroInput::zeroes()).map_err(|_| ())?;
		Ok(O::from(RawOrigin::Signed(zero_account_id)))
	}
}

/// Ensure the origin is `Signed` origin from the given `AccountId`.
pub struct EnsureSignedBy<Who, AccountId>(sp_std::marker::PhantomData<(Who, AccountId)>);
impl<
		O: Into<Result<RawOrigin<AccountId>, O>> + From<RawOrigin<AccountId>>,
		Who: SortedMembers<AccountId>,
		AccountId: PartialEq + Clone + Ord + Decode,
	> EnsureOrigin<O> for EnsureSignedBy<Who, AccountId>
{
	type Success = AccountId;
	fn try_origin(o: O) -> Result<Self::Success, O> {
		o.into().and_then(|o| match o {
			RawOrigin::Signed(ref who) if Who::contains(who) => Ok(who.clone()),
			r => Err(O::from(r)),
		})
	}

	#[cfg(feature = "runtime-benchmarks")]
	fn try_successful_origin() -> Result<O, ()> {
		let first_member = match Who::sorted_members().first() {
			Some(account) => account.clone(),
			None => AccountId::decode(&mut TrailingZeroInput::zeroes()).map_err(|_| ())?,
		};
		Ok(O::from(RawOrigin::Signed(first_member)))
	}
}

/// Ensure the origin is `None`. i.e. unsigned transaction.
pub struct EnsureNone<AccountId>(sp_std::marker::PhantomData<AccountId>);
impl<O: Into<Result<RawOrigin<AccountId>, O>> + From<RawOrigin<AccountId>>, AccountId>
	EnsureOrigin<O> for EnsureNone<AccountId>
{
	type Success = ();
	fn try_origin(o: O) -> Result<Self::Success, O> {
		o.into().and_then(|o| match o {
			RawOrigin::None => Ok(()),
			r => Err(O::from(r)),
		})
	}

	#[cfg(feature = "runtime-benchmarks")]
	fn try_successful_origin() -> Result<O, ()> {
		Ok(O::from(RawOrigin::None))
	}
}

/// Always fail.
pub struct EnsureNever<T>(sp_std::marker::PhantomData<T>);
impl<O, T> EnsureOrigin<O> for EnsureNever<T> {
	type Success = T;
	fn try_origin(o: O) -> Result<Self::Success, O> {
		Err(o)
	}

	#[cfg(feature = "runtime-benchmarks")]
	fn try_successful_origin() -> Result<O, ()> {
		Err(())
	}
}

/// Ensure that the origin `o` represents a signed extrinsic (i.e. transaction).
/// Returns `Ok` with the account that signed the extrinsic or an `Err` otherwise.
pub fn ensure_signed<OuterOrigin, AccountId>(o: OuterOrigin) -> Result<AccountId, BadOrigin>
where
	OuterOrigin: Into<Result<RawOrigin<AccountId>, OuterOrigin>>,
{
	match o.into() {
		Ok(RawOrigin::Signed(t)) => Ok(t),
		_ => Err(BadOrigin),
	}
}

/// Ensure that the origin `o` represents either a signed extrinsic (i.e. transaction) or the root.
/// Returns `Ok` with the account that signed the extrinsic, `None` if it was root,  or an `Err`
/// otherwise.
pub fn ensure_signed_or_root<OuterOrigin, AccountId>(
	o: OuterOrigin,
) -> Result<Option<AccountId>, BadOrigin>
where
	OuterOrigin: Into<Result<RawOrigin<AccountId>, OuterOrigin>>,
{
	match o.into() {
		Ok(RawOrigin::Root) => Ok(None),
		Ok(RawOrigin::Signed(t)) => Ok(Some(t)),
		_ => Err(BadOrigin),
	}
}

/// Ensure that the origin `o` represents the root. Returns `Ok` or an `Err` otherwise.
pub fn ensure_root<OuterOrigin, AccountId>(o: OuterOrigin) -> Result<(), BadOrigin>
where
	OuterOrigin: Into<Result<RawOrigin<AccountId>, OuterOrigin>>,
{
	match o.into() {
		Ok(RawOrigin::Root) => Ok(()),
		_ => Err(BadOrigin),
	}
}

/// Ensure that the origin `o` represents an unsigned extrinsic. Returns `Ok` or an `Err` otherwise.
pub fn ensure_none<OuterOrigin, AccountId>(o: OuterOrigin) -> Result<(), BadOrigin>
where
	OuterOrigin: Into<Result<RawOrigin<AccountId>, OuterOrigin>>,
{
	match o.into() {
		Ok(RawOrigin::None) => Ok(()),
		_ => Err(BadOrigin),
	}
}

/// Reference status; can be either referenced or unreferenced.
#[derive(RuntimeDebug)]
pub enum RefStatus {
	Referenced,
	Unreferenced,
}

/// Some resultant status relevant to incrementing a provider/self-sufficient reference.
#[derive(Eq, PartialEq, RuntimeDebug)]
pub enum IncRefStatus {
	/// Account was created.
	Created,
	/// Account already existed.
	Existed,
}

/// Some resultant status relevant to decrementing a provider/self-sufficient reference.
#[derive(Eq, PartialEq, RuntimeDebug)]
pub enum DecRefStatus {
	/// Account was destroyed.
	Reaped,
	/// Account still exists.
	Exists,
}

impl<T: Config> Pallet<T> {
	pub fn account_exists(who: &T::AccountId) -> bool {
		Account::<T>::contains_key(who)
	}

	/// Write code to the storage and emit related events and digest items.
	///
	/// Note this function almost never should be used directly. It is exposed
	/// for `OnSetCode` implementations that defer actual code being written to
	/// the storage (for instance in case of parachains).
	pub fn update_code_in_storage(code: &[u8]) -> DispatchResult {
		storage::unhashed::put_raw(well_known_keys::CODE, code);
		Self::deposit_log(generic::DigestItem::RuntimeEnvironmentUpdated);
		Self::deposit_event(Event::CodeUpdated);
		Ok(())
	}

	/// Increment the reference counter on an account.
	#[deprecated = "Use `inc_consumers` instead"]
	pub fn inc_ref(who: &T::AccountId) {
		let _ = Self::inc_consumers(who);
	}

	/// Decrement the reference counter on an account. This *MUST* only be done once for every time
	/// you called `inc_consumers` on `who`.
	#[deprecated = "Use `dec_consumers` instead"]
	pub fn dec_ref(who: &T::AccountId) {
		let _ = Self::dec_consumers(who);
	}

	/// The number of outstanding references for the account `who`.
	#[deprecated = "Use `consumers` instead"]
	pub fn refs(who: &T::AccountId) -> RefCount {
		Self::consumers(who)
	}

	/// True if the account has no outstanding references.
	#[deprecated = "Use `!is_provider_required` instead"]
	pub fn allow_death(who: &T::AccountId) -> bool {
		!Self::is_provider_required(who)
	}

	/// Increment the provider reference counter on an account.
	pub fn inc_providers(who: &T::AccountId) -> IncRefStatus {
		Account::<T>::mutate(who, |a| {
			if a.providers == 0 && a.sufficients == 0 {
				// Account is being created.
				a.providers = 1;
				Self::on_created_account(who.clone(), a);
				IncRefStatus::Created
			} else {
				a.providers = a.providers.saturating_add(1);
				IncRefStatus::Existed
			}
		})
	}

	/// Decrement the provider reference counter on an account.
	///
	/// This *MUST* only be done once for every time you called `inc_providers` on `who`.
	pub fn dec_providers(who: &T::AccountId) -> Result<DecRefStatus, DispatchError> {
		Account::<T>::try_mutate_exists(who, |maybe_account| {
			if let Some(mut account) = maybe_account.take() {
				if account.providers == 0 {
					// Logic error - cannot decrement beyond zero.
					log::error!(
						target: LOG_TARGET,
						"Logic error: Unexpected underflow in reducing provider",
					);
					account.providers = 1;
				}
				match (account.providers, account.consumers, account.sufficients) {
					(1, 0, 0) => {
						// No providers left (and no consumers) and no sufficients. Account dead.

						Pallet::<T>::on_killed_account(who.clone());
						Ok(DecRefStatus::Reaped)
					},
					(1, c, _) if c > 0 => {
						// Cannot remove last provider if there are consumers.
						Err(DispatchError::ConsumerRemaining)
					},
					(x, _, _) => {
						// Account will continue to exist as there is either > 1 provider or
						// > 0 sufficients.
						account.providers = x - 1;
						*maybe_account = Some(account);
						Ok(DecRefStatus::Exists)
					},
				}
			} else {
				log::error!(
					target: LOG_TARGET,
					"Logic error: Account already dead when reducing provider",
				);
				Ok(DecRefStatus::Reaped)
			}
		})
	}

	/// Increment the self-sufficient reference counter on an account.
	pub fn inc_sufficients(who: &T::AccountId) -> IncRefStatus {
		Account::<T>::mutate(who, |a| {
			if a.providers + a.sufficients == 0 {
				// Account is being created.
				a.sufficients = 1;
				Self::on_created_account(who.clone(), a);
				IncRefStatus::Created
			} else {
				a.sufficients = a.sufficients.saturating_add(1);
				IncRefStatus::Existed
			}
		})
	}

	/// Decrement the sufficients reference counter on an account.
	///
	/// This *MUST* only be done once for every time you called `inc_sufficients` on `who`.
	pub fn dec_sufficients(who: &T::AccountId) -> DecRefStatus {
		Account::<T>::mutate_exists(who, |maybe_account| {
			if let Some(mut account) = maybe_account.take() {
				if account.sufficients == 0 {
					// Logic error - cannot decrement beyond zero.
					log::error!(
						target: LOG_TARGET,
						"Logic error: Unexpected underflow in reducing sufficients",
					);
				}
				match (account.sufficients, account.providers) {
					(0, 0) | (1, 0) => {
						Pallet::<T>::on_killed_account(who.clone());
						DecRefStatus::Reaped
					},
					(x, _) => {
						account.sufficients = x - 1;
						*maybe_account = Some(account);
						DecRefStatus::Exists
					},
				}
			} else {
				log::error!(
					target: LOG_TARGET,
					"Logic error: Account already dead when reducing provider",
				);
				DecRefStatus::Reaped
			}
		})
	}

	/// The number of outstanding provider references for the account `who`.
	pub fn providers(who: &T::AccountId) -> RefCount {
		Account::<T>::get(who).providers
	}

	/// The number of outstanding sufficient references for the account `who`.
	pub fn sufficients(who: &T::AccountId) -> RefCount {
		Account::<T>::get(who).sufficients
	}

	/// The number of outstanding provider and sufficient references for the account `who`.
	pub fn reference_count(who: &T::AccountId) -> RefCount {
		let a = Account::<T>::get(who);
		a.providers + a.sufficients
	}

	/// Increment the reference counter on an account.
	///
	/// The account `who`'s `providers` must be non-zero and the current number of consumers must
	/// be less than `MaxConsumers::max_consumers()` or this will return an error.
	pub fn inc_consumers(who: &T::AccountId) -> Result<(), DispatchError> {
		Account::<T>::try_mutate(who, |a| {
			if a.providers > 0 {
				if a.consumers < T::MaxConsumers::max_consumers() {
					a.consumers = a.consumers.saturating_add(1);
					Ok(())
				} else {
					Err(DispatchError::TooManyConsumers)
				}
			} else {
				Err(DispatchError::NoProviders)
			}
		})
	}

	/// Increment the reference counter on an account, ignoring the `MaxConsumers` limits.
	///
	/// The account `who`'s `providers` must be non-zero or this will return an error.
	pub fn inc_consumers_without_limit(who: &T::AccountId) -> Result<(), DispatchError> {
		Account::<T>::try_mutate(who, |a| {
			if a.providers > 0 {
				a.consumers = a.consumers.saturating_add(1);
				Ok(())
			} else {
				Err(DispatchError::NoProviders)
			}
		})
	}

	/// Decrement the reference counter on an account. This *MUST* only be done once for every time
	/// you called `inc_consumers` on `who`.
	pub fn dec_consumers(who: &T::AccountId) {
		Account::<T>::mutate(who, |a| {
			if a.consumers > 0 {
				a.consumers -= 1;
			} else {
				log::error!(
					target: LOG_TARGET,
					"Logic error: Unexpected underflow in reducing consumer",
				);
			}
		})
	}

	/// The number of outstanding references for the account `who`.
	pub fn consumers(who: &T::AccountId) -> RefCount {
		Account::<T>::get(who).consumers
	}

	/// True if the account has some outstanding consumer references.
	pub fn is_provider_required(who: &T::AccountId) -> bool {
		Account::<T>::get(who).consumers != 0
	}

	/// True if the account has no outstanding consumer references or more than one provider.
	pub fn can_dec_provider(who: &T::AccountId) -> bool {
		let a = Account::<T>::get(who);
		a.consumers == 0 || a.providers > 1
	}

	/// True if the account has at least one provider reference.
	pub fn can_inc_consumer(who: &T::AccountId) -> bool {
		let a = Account::<T>::get(who);
		a.providers > 0 && a.consumers < T::MaxConsumers::max_consumers()
	}

	/// Deposits an event into this block's event record.
	///
	/// NOTE: Events not registered at the genesis block and quietly omitted.
	pub fn deposit_event(event: impl Into<T::RuntimeEvent>) {
		Self::deposit_event_indexed(&[], event.into());
	}

	/// Deposits an event into this block's event record adding this event
	/// to the corresponding topic indexes.
	///
	/// This will update storage entries that correspond to the specified topics.
	/// It is expected that light-clients could subscribe to this topics.
	///
	/// NOTE: Events not registered at the genesis block and quietly omitted.
	pub fn deposit_event_indexed(topics: &[T::Hash], event: T::RuntimeEvent) {
		let block_number = Self::block_number();
		// Don't populate events on genesis.
		if block_number.is_zero() {
			return
		}

		let phase = ExecutionPhase::<T>::get().unwrap_or_default();
		let event = EventRecord { phase, event, topics: topics.to_vec() };

		// Index of the to be added event.
		let event_idx = {
			let old_event_count = EventCount::<T>::get();
			let new_event_count = match old_event_count.checked_add(1) {
				// We've reached the maximum number of events at this block, just
				// don't do anything and leave the event_count unaltered.
				None => return,
				Some(nc) => nc,
			};
			EventCount::<T>::put(new_event_count);
			old_event_count
		};

		Events::<T>::append(event);

		for topic in topics {
			<EventTopics<T>>::append(topic, &(block_number, event_idx));
		}
	}

	/// Gets the index of extrinsic that is currently executing.
	pub fn extrinsic_index() -> Option<u32> {
		storage::unhashed::get(well_known_keys::EXTRINSIC_INDEX)
	}

	/// Gets extrinsics count.
	pub fn extrinsic_count() -> u32 {
		ExtrinsicCount::<T>::get().unwrap_or_default()
	}

	pub fn all_extrinsics_len() -> u32 {
		AllExtrinsicsLen::<T>::get().unwrap_or_default()
	}

	/// Inform the system pallet of some additional weight that should be accounted for, in the
	/// current block.
	///
	/// NOTE: use with extra care; this function is made public only be used for certain pallets
	/// that need it. A runtime that does not have dynamic calls should never need this and should
	/// stick to static weights. A typical use case for this is inner calls or smart contract calls.
	/// Furthermore, it only makes sense to use this when it is presumably  _cheap_ to provide the
	/// argument `weight`; In other words, if this function is to be used to account for some
	/// unknown, user provided call's weight, it would only make sense to use it if you are sure you
	/// can rapidly compute the weight of the inner call.
	///
	/// Even more dangerous is to note that this function does NOT take any action, if the new sum
	/// of block weight is more than the block weight limit. This is what the _unchecked_.
	///
	/// Another potential use-case could be for the `on_initialize` and `on_finalize` hooks.
	pub fn register_extra_weight_unchecked(weight: Weight, class: DispatchClass) {
		BlockWeight::<T>::mutate(|current_weight| {
			current_weight.accrue(weight, class);
		});
	}

	/// store seed and shuffle extrinsics from precedesing block
	pub fn set_block_seed(seed: &sp_core::H256) {
		sp_runtime::runtime_logger::RuntimeLogger::init();
		<BlockSeed<T>>::put(seed);
		let mut queue = <StorageQueue<T>>::get();
		let current_block = Self::block_number().saturated_into::<u32>();
		log::debug!( target: "runtime::ver", "storing seed {} for block {}", seed, current_block);
		if let Some((nr, index, txs)) = queue.last_mut() {
			if Self::block_number() == *nr + One::one() {
				// index is only set when txs has been shuffled already
				assert!(index.is_none());
				let shuffled = extrinsic_shuffler::shuffle_using_seed(txs.clone(), seed);
				let _ = sp_std::mem::replace(txs, shuffled);
				let _ = sp_std::mem::replace(index, Some(0));
			}
		}
		<StorageQueue<T>>::put(queue);
	}

	// part of block creation mechanims, used to ignore nonces when prevalidating txs
	pub fn set_prevalidation() {
		TxPrevalidation::<T>::put(true);
	}

	pub fn store_txs(txs: Vec<(Option<T::AccountId>, EncodedTx)>) {
		let block_number = Self::block_number().saturated_into::<u32>();
		sp_runtime::runtime_logger::RuntimeLogger::init();
		if !txs.is_empty() {
			log::debug!( target: "runtime::ver", "storing {} txs at block {}", block_number, txs.len() );
			let mut queue = <StorageQueue<T>>::take();
			queue.try_push((Self::block_number(), None, txs)).unwrap();
			<StorageQueue<T>>::put(queue);
		} else {
			log::debug!( target: "runtime::ver", "no txs to store at block {}", block_number);
		}
	}

	pub fn can_enqueue_txs() -> bool {
		let queue = <StorageQueue<T>>::get();
		<StorageQueueLimit as Get<u32>>::get() > queue.len() as u32
	}

	/// returns list of all not executed txs held in storage queue at the moment
	pub fn enqueued_blocks_count() -> u64 {
		<StorageQueue<T>>::get().len() as u64
	}

	/// returns amount of txs in storage queue signed by particular user
	pub fn enqueued_txs_count(acc: &T::AccountId) -> usize {
		let queue = <StorageQueue<T>>::get();
		queue
			.iter()
			.map(|(_, _, txs)| txs)
			.flatten()
			.filter(|(who, _)| who.clone() == Some(acc.clone()))
			.count()
	}

	pub fn get_previous_blocks_txs() -> Vec<Vec<u8>> {
		let previous_block = Self::current_block_number() - One::one();
		let queue = <StorageQueue<T>>::get();
		queue
			.iter()
			.filter_map(|block| match block {
				(block_nr, Some(exec_index), txs) if *block_nr <= previous_block =>
					Some(txs.iter().skip(*exec_index as usize).map(|(_, tx)| tx)),
				_ => None,
			})
			.flatten()
			.cloned()
			.collect::<Vec<_>>()
	}

	/// Dequeue particular number of txs from storage queue.
	/// It modifies the storage
	pub fn pop_txs(mut len: usize) -> Vec<EncodedTx> {
		sp_runtime::runtime_logger::RuntimeLogger::init();
		let mut result: Vec<_> = Vec::new();
		let mut fully_executed_blocks = 0;
		let mut queue = <StorageQueue<T>>::take();
		if queue.is_empty() {
			log::debug!( target: "runtime::ver", "popping {} txs from storage queue - queue is empty!" , len);
		} else {
			log::debug!( target: "runtime::ver", "popping {} txs from storage queue" , len);
		}

		for (nr, index, txs) in queue.iter_mut() {
			if len == 0 {
				break
			}

			if let Some(id) = index {
				log::debug!( target: "runtime::ver", "block #{}, found {}/{}", nr.clone().saturated_into::<u32>(), txs.len() - (*id as usize), len);
				let count = sp_std::cmp::min(txs.len() - (*id) as usize, len) as usize;
				let last_index = *id as usize + count;
				if last_index == txs.len() {
					fully_executed_blocks += 1;
					log::debug!( target: "runtime::ver", "block {} has been fully executed", nr.clone().saturated_into::<u32>());
				}
				result.extend_from_slice(&txs[*id as usize..last_index]);
				*id += count as u32;
				len -= count;
				log::debug!( target: "runtime::ver", "fetched {} tx from block {}", count, nr.clone().saturated_into::<u32>());
			} else {
				log::debug!( target: "runtime::ver", "unshuffled block found {}", nr.clone().saturated_into::<u32>());
				break
			}
		}

		if fully_executed_blocks > 0 {
			let size_before = queue.len();
			queue.drain(0..fully_executed_blocks);
			log::debug!( target: "runtime::ver", "{} blocks to be removed from queue, len {} -> {}", fully_executed_blocks, size_before, queue.len());
		}
		<StorageQueue<T>>::put(queue);
		result.iter().map(|(_, data)| data.clone()).collect()
	}

	/// Start the execution of a particular block.
	pub fn initialize(number: &T::BlockNumber, parent_hash: &T::Hash, digest: &generic::Digest) {
		// populate environment
		ExecutionPhase::<T>::put(Phase::Initialization);
		storage::unhashed::put(well_known_keys::EXTRINSIC_INDEX, &0u32);
		<Number<T>>::put(number);
		<Digest<T>>::put(digest);
		<ParentHash<T>>::put(parent_hash);
		<BlockHash<T>>::insert(*number - One::one(), parent_hash);

		// Remove previous block data from storage
		BlockWeight::<T>::kill();
	}

	/// Remove temporary "environment" entries in storage, compute the storage root and return the
	/// resulting header for this block.
	pub fn finalize() -> T::Header {
		log::debug!(
			target: LOG_TARGET,
			"[{:?}] {} extrinsics, length: {} (normal {}%, op: {}%, mandatory {}%) / normal weight:\
			 {} ({}%) op weight {} ({}%) / mandatory weight {} ({}%)",
			Self::block_number(),
			Self::extrinsic_index().unwrap_or_default(),
			Self::all_extrinsics_len(),
			sp_runtime::Percent::from_rational(
				Self::all_extrinsics_len(),
				*T::BlockLength::get().max.get(DispatchClass::Normal)
			).deconstruct(),
			sp_runtime::Percent::from_rational(
				Self::all_extrinsics_len(),
				*T::BlockLength::get().max.get(DispatchClass::Operational)
			).deconstruct(),
			sp_runtime::Percent::from_rational(
				Self::all_extrinsics_len(),
				*T::BlockLength::get().max.get(DispatchClass::Mandatory)
			).deconstruct(),
			Self::block_weight().get(DispatchClass::Normal),
			sp_runtime::Percent::from_rational(
				Self::block_weight().get(DispatchClass::Normal).ref_time(),
				T::BlockWeights::get().get(DispatchClass::Normal).max_total.unwrap_or(Bounded::max_value()).ref_time()
			).deconstruct(),
			Self::block_weight().get(DispatchClass::Operational),
			sp_runtime::Percent::from_rational(
				Self::block_weight().get(DispatchClass::Operational).ref_time(),
				T::BlockWeights::get().get(DispatchClass::Operational).max_total.unwrap_or(Bounded::max_value()).ref_time()
			).deconstruct(),
			Self::block_weight().get(DispatchClass::Mandatory),
			sp_runtime::Percent::from_rational(
				Self::block_weight().get(DispatchClass::Mandatory).ref_time(),
				T::BlockWeights::get().get(DispatchClass::Mandatory).max_total.unwrap_or(Bounded::max_value()).ref_time()
			).deconstruct(),
		);
		ExecutionPhase::<T>::kill();
		AllExtrinsicsLen::<T>::kill();
		DidStoreTxs::<T>::kill();

		// The following fields
		//
		// - <Events<T>>
		// - <EventCount<T>>
		// - <EventTopics<T>>
		// - <Number<T>>
		// - <ParentHash<T>>
		// - <Digest<T>>
		//
		// stay to be inspected by the client and will be cleared by `Self::initialize`.
		let number = <Number<T>>::get();
		let parent_hash = <ParentHash<T>>::get();
		let digest = <Digest<T>>::get();

		let extrinsics = (0..ExtrinsicCount::<T>::take().unwrap_or_default())
			.map(ExtrinsicData::<T>::take)
			.collect();
		let extrinsics_root = extrinsics_data_root::<T::Hashing>(extrinsics);

		// move block hash pruning window by one block
		let block_hash_count = T::BlockHashCount::get();
		let to_remove = number.saturating_sub(block_hash_count).saturating_sub(One::one());

		// keep genesis hash
		if !to_remove.is_zero() {
			<BlockHash<T>>::remove(to_remove);
		}

		let version = T::Version::get().state_version();
		let storage_root = T::Hash::decode(&mut &sp_io::storage::root(version)[..])
			.expect("Node is configured to use the same hash; qed");

		<T::Header as traits::Header>::new(
			number,
			extrinsics_root,
			storage_root,
			parent_hash,
			digest,
		)
	}

	/// Deposits a log and ensures it matches the block's log data.
	///
	/// ## Complexity
	/// - `O(1)`
	pub fn deposit_log(item: generic::DigestItem) {
		<Digest<T>>::append(item);
	}

	/// Get the basic externalities for this pallet, useful for tests.
	#[cfg(any(feature = "std", test))]
	pub fn externalities() -> TestExternalities {
		TestExternalities::new(sp_core::storage::Storage {
			top: map![
				<BlockHash<T>>::hashed_key_for(T::BlockNumber::zero()) => [69u8; 32].encode(),
				<Number<T>>::hashed_key().to_vec() => T::BlockNumber::one().encode(),
				<ParentHash<T>>::hashed_key().to_vec() => [69u8; 32].encode()
			],
			children_default: map![],
		})
	}

	/// Get the current events deposited by the runtime.
	///
	/// NOTE: This should only be used in tests. Reading events from the runtime can have a large
	/// impact on the PoV size of a block. Users should use alternative and well bounded storage
	/// items for any behavior like this.
	///
	/// NOTE: Events not registered at the genesis block and quietly omitted.
	#[cfg(any(feature = "std", feature = "runtime-benchmarks", test))]
	pub fn events() -> Vec<EventRecord<T::RuntimeEvent, T::Hash>> {
		debug_assert!(
			!Self::block_number().is_zero(),
			"events not registered at the genesis block"
		);
		// Dereferencing the events here is fine since we are not in the
		// memory-restricted runtime.
		Self::read_events_no_consensus().map(|e| *e).collect()
	}

	/// Get the current events deposited by the runtime.
	///
	/// Should only be called if you know what you are doing and outside of the runtime block
	/// execution else it can have a large impact on the PoV size of a block.
	pub fn read_events_no_consensus(
	) -> impl sp_std::iter::Iterator<Item = Box<EventRecord<T::RuntimeEvent, T::Hash>>> {
		Events::<T>::stream_iter()
	}

	/// Set the block number to something in particular. Can be used as an alternative to
	/// `initialize` for tests that don't need to bother with the other environment entries.
	#[cfg(any(feature = "std", feature = "runtime-benchmarks", test))]
	pub fn set_block_number(n: T::BlockNumber) {
		<Number<T>>::put(n);
	}

	/// Sets the index of extrinsic that is currently executing.
	#[cfg(any(feature = "std", test))]
	pub fn set_extrinsic_index(extrinsic_index: u32) {
		storage::unhashed::put(well_known_keys::EXTRINSIC_INDEX, &extrinsic_index)
	}

	/// Set the parent hash number to something in particular. Can be used as an alternative to
	/// `initialize` for tests that don't need to bother with the other environment entries.
	#[cfg(any(feature = "std", test))]
	pub fn set_parent_hash(n: T::Hash) {
		<ParentHash<T>>::put(n);
	}

	/// Set the current block weight. This should only be used in some integration tests.
	#[cfg(any(feature = "std", test))]
	pub fn set_block_consumed_resources(weight: Weight, len: usize) {
		BlockWeight::<T>::mutate(|current_weight| {
			current_weight.set(weight, DispatchClass::Normal)
		});
		AllExtrinsicsLen::<T>::put(len as u32);
	}

	/// Reset events.
	///
	/// This needs to be used in prior calling [`initialize`](Self::initialize) for each new block
	/// to clear events from previous block.
	pub fn reset_events() {
		<Events<T>>::kill();
		EventCount::<T>::kill();
		let _ = <EventTopics<T>>::clear(u32::max_value(), None);
	}

	/// Assert the given `event` exists.
	///
	/// NOTE: Events not registered at the genesis block and quietly omitted.
	#[cfg(any(feature = "std", feature = "runtime-benchmarks", test))]
	pub fn assert_has_event(event: T::RuntimeEvent) {
		let events = Self::events();
		assert!(
			events.iter().any(|record| record.event == event),
			"expected event {event:?} not found in events {events:?}",
		);
	}

	/// Assert the last event equal to the given `event`.
	///
	/// NOTE: Events not registered at the genesis block and quietly omitted.
	#[cfg(any(feature = "std", feature = "runtime-benchmarks", test))]
	pub fn assert_last_event(event: T::RuntimeEvent) {
		let last_event = Self::events().last().expect("events expected").event.clone();
		assert_eq!(
			last_event, event,
			"expected event {event:?} is not equal to the last event {last_event:?}",
		);
	}

	/// Return the chain's current runtime version.
	pub fn runtime_version() -> RuntimeVersion {
		T::Version::get()
	}

	/// Retrieve the account transaction counter from storage.
	pub fn account_nonce(who: impl EncodeLike<T::AccountId>) -> T::Index {
		Account::<T>::get(who).nonce
	}

	/// Increment a particular account's nonce by 1.
	pub fn inc_account_nonce(who: impl EncodeLike<T::AccountId>) {
		Account::<T>::mutate(who, |a| a.nonce += T::Index::one());
	}

	/// Note what the extrinsic data of the current extrinsic index is.
	///
	/// This is required to be called before applying an extrinsic. The data will used
	/// in [`Self::finalize`] to calculate the correct extrinsics root.
	pub fn note_extrinsic(encoded_xt: Vec<u8>) {
		ExtrinsicData::<T>::insert(Self::extrinsic_index().unwrap_or_default(), encoded_xt);
	}

	/// To be called immediately after an extrinsic has been applied.
	///
	/// Emits an `ExtrinsicSuccess` or `ExtrinsicFailed` event depending on the outcome.
	/// The emitted event contains the post-dispatch corrected weight including
	/// the base-weight for its dispatch class.
	pub fn note_applied_extrinsic(r: &DispatchResultWithPostInfo, mut info: DispatchInfo) {
		info.weight = extract_actual_weight(r, &info)
			.saturating_add(T::BlockWeights::get().get(info.class).base_extrinsic);
		info.pays_fee = extract_actual_pays_fee(r, &info);

		Self::deposit_event(match r {
			Ok(_) => Event::ExtrinsicSuccess { dispatch_info: info },
			Err(err) => {
				log::trace!(
					target: LOG_TARGET,
					"Extrinsic failed at block({:?}): {:?}",
					Self::block_number(),
					err,
				);
				Event::ExtrinsicFailed { dispatch_error: err.error, dispatch_info: info }
			},
		});

		let next_extrinsic_index = Self::extrinsic_index().unwrap_or_default() + 1u32;

		storage::unhashed::put(well_known_keys::EXTRINSIC_INDEX, &next_extrinsic_index);
		ExecutionPhase::<T>::put(Phase::ApplyExtrinsic(next_extrinsic_index));
	}

	/// To be called immediately after `note_applied_extrinsic` of the last extrinsic of the block
	/// has been called.
	pub fn note_finished_extrinsics() {
		let extrinsic_index: u32 =
			storage::unhashed::take(well_known_keys::EXTRINSIC_INDEX).unwrap_or_default();
		ExtrinsicCount::<T>::put(extrinsic_index);
		ExecutionPhase::<T>::put(Phase::Finalization);
	}

	/// To be called immediately after finishing the initialization of the block
	/// (e.g., called `on_initialize` for all pallets).
	pub fn note_finished_initialize() {
		ExecutionPhase::<T>::put(Phase::ApplyExtrinsic(0))
	}

	/// An account is being created.
	pub fn on_created_account(who: T::AccountId, _a: &mut AccountInfo<T::Index, T::AccountData>) {
		T::OnNewAccount::on_new_account(&who);
		Self::deposit_event(Event::NewAccount { account: who });
	}

	/// Do anything that needs to be done after an account has been killed.
	fn on_killed_account(who: T::AccountId) {
		T::OnKilledAccount::on_killed_account(&who);
		Self::deposit_event(Event::KilledAccount { account: who });
	}

	/// Determine whether or not it is possible to update the code.
	///
	/// Checks the given code if it is a valid runtime wasm blob by instantianting
	/// it and extracting the runtime version of it. It checks that the runtime version
	/// of the old and new runtime has the same spec name and that the spec version is increasing.
	pub fn can_set_code(code: &[u8]) -> Result<(), sp_runtime::DispatchError> {
		let current_version = T::Version::get();
		let new_version = sp_io::misc::runtime_version(code)
			.and_then(|v| RuntimeVersion::decode(&mut &v[..]).ok())
			.ok_or(Error::<T>::FailedToExtractRuntimeVersion)?;

		if new_version.spec_name != current_version.spec_name {
			return Err(Error::<T>::InvalidSpecName.into())
		}

		if new_version.spec_version <= current_version.spec_version {
			return Err(Error::<T>::SpecVersionNeedsToIncrease.into())
		}

		Ok(())
	}
}

/// Event handler which registers a provider when created.
pub struct Provider<T>(PhantomData<T>);
impl<T: Config> HandleLifetime<T::AccountId> for Provider<T> {
	fn created(t: &T::AccountId) -> Result<(), DispatchError> {
		Pallet::<T>::inc_providers(t);
		Ok(())
	}
	fn killed(t: &T::AccountId) -> Result<(), DispatchError> {
		Pallet::<T>::dec_providers(t).map(|_| ())
	}
}

/// Event handler which registers a self-sufficient when created.
pub struct SelfSufficient<T>(PhantomData<T>);
impl<T: Config> HandleLifetime<T::AccountId> for SelfSufficient<T> {
	fn created(t: &T::AccountId) -> Result<(), DispatchError> {
		Pallet::<T>::inc_sufficients(t);
		Ok(())
	}
	fn killed(t: &T::AccountId) -> Result<(), DispatchError> {
		Pallet::<T>::dec_sufficients(t);
		Ok(())
	}
}

/// Event handler which registers a consumer when created.
pub struct Consumer<T>(PhantomData<T>);
impl<T: Config> HandleLifetime<T::AccountId> for Consumer<T> {
	fn created(t: &T::AccountId) -> Result<(), DispatchError> {
		Pallet::<T>::inc_consumers(t)
	}
	fn killed(t: &T::AccountId) -> Result<(), DispatchError> {
		Pallet::<T>::dec_consumers(t);
		Ok(())
	}
}

impl<T: Config> BlockNumberProvider for Pallet<T> {
	type BlockNumber = <T as Config>::BlockNumber;

	fn current_block_number() -> Self::BlockNumber {
		Pallet::<T>::block_number()
	}
}

fn is_providing<T: Default + Eq>(d: &T) -> bool {
	d != &T::default()
}

/// Implement StoredMap for a simple single-item, provide-when-not-default system. This works fine
/// for storing a single item which allows the account to continue existing as long as it's not
/// empty/default.
///
/// Anything more complex will need more sophisticated logic.
impl<T: Config> StoredMap<T::AccountId, T::AccountData> for Pallet<T> {
	fn get(k: &T::AccountId) -> T::AccountData {
		Account::<T>::get(k).data
	}

	fn try_mutate_exists<R, E: From<DispatchError>>(
		k: &T::AccountId,
		f: impl FnOnce(&mut Option<T::AccountData>) -> Result<R, E>,
	) -> Result<R, E> {
		let account = Account::<T>::get(k);
		let was_providing = is_providing(&account.data);
		let mut some_data = if was_providing { Some(account.data) } else { None };
		let result = f(&mut some_data)?;
		let is_providing = some_data.is_some();
		if !was_providing && is_providing {
			Self::inc_providers(k);
		} else if was_providing && !is_providing {
			match Self::dec_providers(k)? {
				DecRefStatus::Reaped => return Ok(result),
				DecRefStatus::Exists => {
					// Update value as normal...
				},
			}
		} else if !was_providing && !is_providing {
			return Ok(result)
		}
		Account::<T>::mutate(k, |a| a.data = some_data.unwrap_or_default());
		Ok(result)
	}
}

/// Split an `option` into two constituent options, as defined by a `splitter` function.
pub fn split_inner<T, R, S>(
	option: Option<T>,
	splitter: impl FnOnce(T) -> (R, S),
) -> (Option<R>, Option<S>) {
	match option {
		Some(inner) => {
			let (r, s) = splitter(inner);
			(Some(r), Some(s))
		},
		None => (None, None),
	}
}

pub struct ChainContext<T>(PhantomData<T>);
impl<T> Default for ChainContext<T> {
	fn default() -> Self {
		ChainContext(PhantomData)
	}
}

impl<T: Config> Lookup for ChainContext<T> {
	type Source = <T::Lookup as StaticLookup>::Source;
	type Target = <T::Lookup as StaticLookup>::Target;

	fn lookup(&self, s: Self::Source) -> Result<Self::Target, LookupError> {
		<T::Lookup as StaticLookup>::lookup(s)
	}
}

/// Prelude to be used alongside pallet macro, for ease of use.
pub mod pallet_prelude {
	pub use crate::{ensure_none, ensure_root, ensure_signed, ensure_signed_or_root};

	/// Type alias for the `Origin` associated type of system config.
	pub type OriginFor<T> = <T as crate::Config>::RuntimeOrigin;

	/// Type alias for the `BlockNumber` associated type of system config.
	pub type BlockNumberFor<T> = <T as crate::Config>::BlockNumber;
}<|MERGE_RESOLUTION|>--- conflicted
+++ resolved
@@ -364,11 +364,7 @@
 	}
 
 	#[pallet::pallet]
-<<<<<<< HEAD
 	#[pallet::without_storage_info]
-	#[pallet::generate_store(pub (super) trait Store)]
-=======
->>>>>>> 76fed9b9
 	pub struct Pallet<T>(_);
 
 	#[pallet::hooks]
@@ -417,12 +413,8 @@
 		///
 		/// ## Complexity
 		/// - `O(1)`
-<<<<<<< HEAD
 		/// # </weight>
 		#[pallet::call_index(1)]
-=======
-		#[pallet::call_index(0)]
->>>>>>> 76fed9b9
 		#[pallet::weight(T::SystemWeightInfo::remark(_remark.len() as u32))]
 		pub fn remark(origin: OriginFor<T>, _remark: Vec<u8>) -> DispatchResultWithPostInfo {
 			ensure_signed_or_root(origin)?;
@@ -443,19 +435,7 @@
 		///
 		/// ## Complexity
 		/// - `O(C + S)` where `C` length of `code` and `S` complexity of `can_set_code`
-<<<<<<< HEAD
-		/// - 1 call to `can_set_code`: `O(S)` (calls `sp_io::misc::runtime_version` which is
-		///   expensive).
-		/// - 1 storage write (codec `O(C)`).
-		/// - 1 digest item.
-		/// - 1 event.
-		/// The weight of this function is dependent on the runtime, but generally this is very
-		/// expensive. We will treat this as a full block.
-		/// # </weight>
 		#[pallet::call_index(3)]
-=======
-		#[pallet::call_index(2)]
->>>>>>> 76fed9b9
 		#[pallet::weight((T::BlockWeights::get().max_block, DispatchClass::Operational))]
 		pub fn set_code(origin: OriginFor<T>, code: Vec<u8>) -> DispatchResultWithPostInfo {
 			ensure_root(origin)?;
@@ -468,16 +448,7 @@
 		///
 		/// ## Complexity
 		/// - `O(C)` where `C` length of `code`
-<<<<<<< HEAD
-		/// - 1 storage write (codec `O(C)`).
-		/// - 1 digest item.
-		/// - 1 event.
-		/// The weight of this function is dependent on the runtime. We will treat this as a full
-		/// block. # </weight>
 		#[pallet::call_index(4)]
-=======
-		#[pallet::call_index(3)]
->>>>>>> 76fed9b9
 		#[pallet::weight((T::BlockWeights::get().max_block, DispatchClass::Operational))]
 		pub fn set_code_without_checks(
 			origin: OriginFor<T>,
