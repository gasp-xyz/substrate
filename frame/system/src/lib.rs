--- conflicted
+++ resolved
@@ -72,14 +72,9 @@
 	generic,
 	traits::{
 		self, AtLeast32Bit, AtLeast32BitUnsigned, BadOrigin, BlockNumberProvider, Bounded,
-<<<<<<< HEAD
-		CheckEqual, Dispatchable, Hash, Lookup, LookupError, MaybeDisplay, MaybeMallocSizeOf,
+		CheckEqual, Dispatchable, Hash, Lookup, LookupError, MaybeDisplay,
 		MaybeSerializeDeserialize, Member, One, SaturatedConversion, Saturating, SimpleBitOps,
 		StaticLookup, Zero,
-=======
-		CheckEqual, Dispatchable, Hash, Lookup, LookupError, MaybeDisplay,
-		MaybeSerializeDeserialize, Member, One, Saturating, SimpleBitOps, StaticLookup, Zero,
->>>>>>> cb4f2491
 	},
 	DispatchError, RuntimeDebug,
 };
@@ -381,24 +376,6 @@
 
 	#[pallet::call]
 	impl<T: Config> Pallet<T> {
-<<<<<<< HEAD
-		/// A dispatch that will fill the block weight up to the given ratio.
-		// TODO: This should only be available for testing, rather than in general usage, but
-		// that's not possible at present (since it's within the pallet macro).
-		#[pallet::weight(*_ratio * T::BlockWeights::get().max_block)]
-		pub fn fill_block(origin: OriginFor<T>, _ratio: Perbill) -> DispatchResultWithPostInfo {
-			match ensure_root(origin) {
-				Ok(_) => Ok(().into()),
-				Err(_) => {
-					// roughly same as a 4 byte remark since perbill is u32.
-					Err(DispatchErrorWithPostInfo {
-						post_info: Some(T::SystemWeightInfo::remark(4u32)).into(),
-						error: DispatchError::BadOrigin,
-					})
-				},
-			}
-		}
-
 		/// Persists list of encoded txs into the storage queue. There is an dedicated
 		/// check in [Executive](https://storage.googleapis.com/mangata-docs-node/frame_executive/struct.Executive.html) that verifies that passed binary data can be
 		/// decoded into extrinsics.
@@ -428,14 +405,12 @@
 			Ok(().into())
 		}
 
-=======
->>>>>>> cb4f2491
 		/// Make some on-chain remark.
 		///
 		/// # <weight>
 		/// - `O(1)`
 		/// # </weight>
-		#[pallet::call_index(0)]
+		#[pallet::call_index(1)]
 		#[pallet::weight(T::SystemWeightInfo::remark(_remark.len() as u32))]
 		pub fn remark(origin: OriginFor<T>, _remark: Vec<u8>) -> DispatchResultWithPostInfo {
 			ensure_signed_or_root(origin)?;
@@ -443,7 +418,7 @@
 		}
 
 		/// Set the number of pages in the WebAssembly environment's heap.
-		#[pallet::call_index(1)]
+		#[pallet::call_index(2)]
 		#[pallet::weight((T::SystemWeightInfo::set_heap_pages(), DispatchClass::Operational))]
 		pub fn set_heap_pages(origin: OriginFor<T>, pages: u64) -> DispatchResultWithPostInfo {
 			ensure_root(origin)?;
@@ -464,7 +439,7 @@
 		/// The weight of this function is dependent on the runtime, but generally this is very
 		/// expensive. We will treat this as a full block.
 		/// # </weight>
-		#[pallet::call_index(2)]
+		#[pallet::call_index(3)]
 		#[pallet::weight((T::BlockWeights::get().max_block, DispatchClass::Operational))]
 		pub fn set_code(origin: OriginFor<T>, code: Vec<u8>) -> DispatchResultWithPostInfo {
 			ensure_root(origin)?;
@@ -482,7 +457,7 @@
 		/// - 1 event.
 		/// The weight of this function is dependent on the runtime. We will treat this as a full
 		/// block. # </weight>
-		#[pallet::call_index(3)]
+		#[pallet::call_index(4)]
 		#[pallet::weight((T::BlockWeights::get().max_block, DispatchClass::Operational))]
 		pub fn set_code_without_checks(
 			origin: OriginFor<T>,
@@ -494,7 +469,7 @@
 		}
 
 		/// Set some items of storage.
-		#[pallet::call_index(4)]
+		#[pallet::call_index(5)]
 		#[pallet::weight((
 			T::SystemWeightInfo::set_storage(items.len() as u32),
 			DispatchClass::Operational,
@@ -511,7 +486,7 @@
 		}
 
 		/// Kill some items from storage.
-		#[pallet::call_index(5)]
+		#[pallet::call_index(6)]
 		#[pallet::weight((
 			T::SystemWeightInfo::kill_storage(keys.len() as u32),
 			DispatchClass::Operational,
@@ -528,7 +503,7 @@
 		///
 		/// **NOTE:** We rely on the Root origin to provide us the number of subkeys under
 		/// the prefix we are removing to accurately calculate the weight of this function.
-		#[pallet::call_index(6)]
+		#[pallet::call_index(7)]
 		#[pallet::weight((
 			T::SystemWeightInfo::kill_prefix(_subkeys.saturating_add(1)),
 			DispatchClass::Operational,
@@ -544,7 +519,7 @@
 		}
 
 		/// Make some on-chain remark and emit event.
-		#[pallet::call_index(7)]
+		#[pallet::call_index(8)]
 		#[pallet::weight(T::SystemWeightInfo::remark_with_event(remark.len() as u32))]
 		pub fn remark_with_event(
 			origin: OriginFor<T>,
