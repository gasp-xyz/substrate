--- conflicted
+++ resolved
@@ -236,13 +236,8 @@
 			.get(DispatchClass::Normal)
 			.base_extrinsic;
 		let pre_info = DispatchInfo { weight: Weight::from_parts(1000, 0), ..Default::default() };
-<<<<<<< HEAD
-		System::note_applied_extrinsic(&Ok(Some(300).into()), pre_info);
-		System::note_applied_extrinsic(&Ok(Some(1000).into()), pre_info);
-=======
 		System::note_applied_extrinsic(&Ok(from_actual_ref_time(Some(300))), pre_info);
 		System::note_applied_extrinsic(&Ok(from_actual_ref_time(Some(1000))), pre_info);
->>>>>>> 3bb3882c
 		System::note_applied_extrinsic(
 			// values over the pre info should be capped at pre dispatch value
 			&Ok(from_actual_ref_time(Some(1200))),
@@ -254,14 +249,11 @@
 		);
 		System::note_applied_extrinsic(&Ok(Pays::No.into()), pre_info);
 		System::note_applied_extrinsic(
-<<<<<<< HEAD
-=======
 			&Ok(from_post_weight_info(Some(2_500_000), Pays::No)),
 			pre_info,
 		);
 		System::note_applied_extrinsic(&Ok(from_post_weight_info(Some(500), Pays::No)), pre_info);
 		System::note_applied_extrinsic(
->>>>>>> 3bb3882c
 			&Err(DispatchError::BadOrigin.with_weight(Weight::from_parts(999, 0))),
 			pre_info,
 		);
@@ -706,7 +698,6 @@
 	}
 }
 
-<<<<<<< HEAD
 use std::str::FromStr;
 
 #[test]
@@ -836,7 +827,7 @@
 		System::finalize();
 		System::enqueue_txs(RuntimeOrigin::none(), dummy_txs.clone()).unwrap();
 	});
-=======
+}
 pub fn from_actual_ref_time(ref_time: Option<u64>) -> PostDispatchInfo {
 	PostDispatchInfo {
 		actual_weight: ref_time.map(|t| Weight::from_all(t)),
@@ -846,5 +837,4 @@
 
 pub fn from_post_weight_info(ref_time: Option<u64>, pays_fee: Pays) -> PostDispatchInfo {
 	PostDispatchInfo { actual_weight: ref_time.map(|t| Weight::from_all(t)), pays_fee }
->>>>>>> 3bb3882c
 }