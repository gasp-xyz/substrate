// This file is part of Substrate.

// Copyright (C) 2017-2022 Parity Technologies (UK) Ltd.
// SPDX-License-Identifier: Apache-2.0

// Licensed under the Apache License, Version 2.0 (the "License");
// you may not use this file except in compliance with the License.
// You may obtain a copy of the License at
//
// 	http://www.apache.org/licenses/LICENSE-2.0
//
// Unless required by applicable law or agreed to in writing, software
// distributed under the License is distributed on an "AS IS" BASIS,
// WITHOUT WARRANTIES OR CONDITIONS OF ANY KIND, either express or implied.
// See the License for the specific language governing permissions and
// limitations under the License.

//! Implementations for the Staking FRAME Pallet.

use frame_election_provider_support::{
	data_provider, BoundedSupportsOf, ElectionDataProvider, ElectionProvider, ScoreProvider,
	SortedListProvider, VoteWeight, VoterOf,
};
use frame_support::{
	dispatch::WithPostDispatchInfo,
	pallet_prelude::*,
	traits::{
		Currency, CurrencyToVote, Defensive, DefensiveResult, EstimateNextNewSession, Get,
		Imbalance, LockableCurrency, OnUnbalanced, TryCollect, UnixTime, WithdrawReasons,
	},
	weights::Weight,
};
use frame_system::{pallet_prelude::BlockNumberFor, RawOrigin};
use pallet_session::historical;
use sp_runtime::{
	traits::{Bounded, Convert, One, SaturatedConversion, Saturating, StaticLookup, Zero},
	Perbill,
};
use sp_staking::{
	offence::{DisableStrategy, OffenceDetails, OnOffenceHandler},
	EraIndex, SessionIndex, Stake, StakingInterface,
};
use sp_std::prelude::*;

use crate::{
	log, slashing, weights::WeightInfo, ActiveEraInfo, BalanceOf, EraPayout, Exposure, ExposureOf,
	Forcing, IndividualExposure, MaxWinnersOf, Nominations, PositiveImbalanceOf, RewardDestination,
	SessionInterface, StakingLedger, ValidatorPrefs,
};

use super::{pallet::*, STAKING_ID};

/// The maximum number of iterations that we do whilst iterating over `T::VoterList` in
/// `get_npos_voters`.
///
/// In most cases, if we want n items, we iterate exactly n times. In rare cases, if a voter is
/// invalid (for any reason) the iteration continues. With this constant, we iterate at most 2 * n
/// times and then give up.
const NPOS_MAX_ITERATIONS_COEFFICIENT: u32 = 2;

impl<T: Config> Pallet<T> {
	/// The total balance that can be slashed from a stash account as of right now.
	pub fn slashable_balance_of(stash: &T::AccountId) -> BalanceOf<T> {
		// Weight note: consider making the stake accessible through stash.
		Self::bonded(stash).and_then(Self::ledger).map(|l| l.active).unwrap_or_default()
	}

	/// Internal impl of [`Self::slashable_balance_of`] that returns [`VoteWeight`].
	pub fn slashable_balance_of_vote_weight(
		stash: &T::AccountId,
		issuance: BalanceOf<T>,
	) -> VoteWeight {
		T::CurrencyToVote::to_vote(Self::slashable_balance_of(stash), issuance)
	}

	/// Returns a closure around `slashable_balance_of_vote_weight` that can be passed around.
	///
	/// This prevents call sites from repeatedly requesting `total_issuance` from backend. But it is
	/// important to be only used while the total issuance is not changing.
	pub fn weight_of_fn() -> Box<dyn Fn(&T::AccountId) -> VoteWeight> {
		// NOTE: changing this to unboxed `impl Fn(..)` return type and the pallet will still
		// compile, while some types in mock fail to resolve.
		let issuance = T::Currency::total_issuance();
		Box::new(move |who: &T::AccountId| -> VoteWeight {
			Self::slashable_balance_of_vote_weight(who, issuance)
		})
	}

	/// Same as `weight_of_fn`, but made for one time use.
	pub fn weight_of(who: &T::AccountId) -> VoteWeight {
		let issuance = T::Currency::total_issuance();
		Self::slashable_balance_of_vote_weight(who, issuance)
	}

	pub(super) fn do_withdraw_unbonded(
		controller: &T::AccountId,
		num_slashing_spans: u32,
	) -> Result<Weight, DispatchError> {
		let mut ledger = Self::ledger(&controller).ok_or(Error::<T>::NotController)?;
		let (stash, old_total) = (ledger.stash.clone(), ledger.total);
		if let Some(current_era) = Self::current_era() {
			ledger = ledger.consolidate_unlocked(current_era)
		}

		let used_weight =
			if ledger.unlocking.is_empty() && ledger.active < T::Currency::minimum_balance() {
				// This account must have called `unbond()` with some value that caused the active
				// portion to fall below existential deposit + will have no more unlocking chunks
				// left. We can now safely remove all staking-related information.
				Self::kill_stash(&stash, num_slashing_spans)?;
				// Remove the lock.
				T::Currency::remove_lock(STAKING_ID, &stash);

				T::WeightInfo::withdraw_unbonded_kill(num_slashing_spans)
			} else {
				// This was the consequence of a partial unbond. just update the ledger and move on.
				Self::update_ledger(&controller, &ledger);

				// This is only an update, so we use less overall weight.
				T::WeightInfo::withdraw_unbonded_update(num_slashing_spans)
			};

		// `old_total` should never be less than the new total because
		// `consolidate_unlocked` strictly subtracts balance.
		if ledger.total < old_total {
			// Already checked that this won't overflow by entry condition.
			let value = old_total - ledger.total;
			Self::deposit_event(Event::<T>::Withdrawn { stash, amount: value });
		}

		Ok(used_weight)
	}

	pub(super) fn do_payout_stakers(
		validator_stash: T::AccountId,
		era: EraIndex,
	) -> DispatchResultWithPostInfo {
		// Validate input data
		let current_era = CurrentEra::<T>::get().ok_or_else(|| {
			Error::<T>::InvalidEraToReward
				.with_weight(T::WeightInfo::payout_stakers_alive_staked(0))
		})?;
		let history_depth = T::HistoryDepth::get();
		ensure!(
			era <= current_era && era >= current_era.saturating_sub(history_depth),
			Error::<T>::InvalidEraToReward
				.with_weight(T::WeightInfo::payout_stakers_alive_staked(0))
		);

		// Note: if era has no reward to be claimed, era may be future. better not to update
		// `ledger.claimed_rewards` in this case.
		let era_payout = <ErasValidatorReward<T>>::get(&era).ok_or_else(|| {
			Error::<T>::InvalidEraToReward
				.with_weight(T::WeightInfo::payout_stakers_alive_staked(0))
		})?;

		let controller = Self::bonded(&validator_stash).ok_or_else(|| {
			Error::<T>::NotStash.with_weight(T::WeightInfo::payout_stakers_alive_staked(0))
		})?;
		let mut ledger = <Ledger<T>>::get(&controller).ok_or(Error::<T>::NotController)?;

		ledger
			.claimed_rewards
			.retain(|&x| x >= current_era.saturating_sub(history_depth));

		match ledger.claimed_rewards.binary_search(&era) {
			Ok(_) =>
				return Err(Error::<T>::AlreadyClaimed
					.with_weight(T::WeightInfo::payout_stakers_alive_staked(0))),
			Err(pos) => ledger
				.claimed_rewards
				.try_insert(pos, era)
				// Since we retain era entries in `claimed_rewards` only upto
				// `HistoryDepth`, following bound is always expected to be
				// satisfied.
				.defensive_map_err(|_| Error::<T>::BoundNotMet)?,
		}

		let exposure = <ErasStakersClipped<T>>::get(&era, &ledger.stash);

		// Input data seems good, no errors allowed after this point

		<Ledger<T>>::insert(&controller, &ledger);

		// Get Era reward points. It has TOTAL and INDIVIDUAL
		// Find the fraction of the era reward that belongs to the validator
		// Take that fraction of the eras rewards to split to nominator and validator
		//
		// Then look at the validator, figure out the proportion of their reward
		// which goes to them and each of their nominators.

		let era_reward_points = <ErasRewardPoints<T>>::get(&era);
		let total_reward_points = era_reward_points.total;
		let validator_reward_points = era_reward_points
			.individual
			.get(&ledger.stash)
			.copied()
			.unwrap_or_else(Zero::zero);

		// Nothing to do if they have no reward points.
		if validator_reward_points.is_zero() {
			return Ok(Some(T::WeightInfo::payout_stakers_alive_staked(0)).into())
		}

		// This is the fraction of the total reward that the validator and the
		// nominators will get.
		let validator_total_reward_part =
			Perbill::from_rational(validator_reward_points, total_reward_points);

		// This is how much validator + nominators are entitled to.
		let validator_total_payout = validator_total_reward_part * era_payout;

		let validator_prefs = Self::eras_validator_prefs(&era, &validator_stash);
		// Validator first gets a cut off the top.
		let validator_commission = validator_prefs.commission;
		let validator_commission_payout = validator_commission * validator_total_payout;

		let validator_leftover_payout = validator_total_payout - validator_commission_payout;
		// Now let's calculate how this is split to the validator.
		let validator_exposure_part = Perbill::from_rational(exposure.own, exposure.total);
		let validator_staking_payout = validator_exposure_part * validator_leftover_payout;

		Self::deposit_event(Event::<T>::PayoutStarted {
			era_index: era,
			validator_stash: ledger.stash.clone(),
		});

		let mut total_imbalance = PositiveImbalanceOf::<T>::zero();
		// We can now make total validator payout:
		if let Some(imbalance) =
			Self::make_payout(&ledger.stash, validator_staking_payout + validator_commission_payout)
		{
			Self::deposit_event(Event::<T>::Rewarded {
				stash: ledger.stash,
				amount: imbalance.peek(),
			});
			total_imbalance.subsume(imbalance);
		}

		// Track the number of payout ops to nominators. Note:
		// `WeightInfo::payout_stakers_alive_staked` always assumes at least a validator is paid
		// out, so we do not need to count their payout op.
		let mut nominator_payout_count: u32 = 0;

		// Lets now calculate how this is split to the nominators.
		// Reward only the clipped exposures. Note this is not necessarily sorted.
		for nominator in exposure.others.iter() {
			let nominator_exposure_part = Perbill::from_rational(nominator.value, exposure.total);

			let nominator_reward: BalanceOf<T> =
				nominator_exposure_part * validator_leftover_payout;
			// We can now make nominator payout:
			if let Some(imbalance) = Self::make_payout(&nominator.who, nominator_reward) {
				// Note: this logic does not count payouts for `RewardDestination::None`.
				nominator_payout_count += 1;
				let e =
					Event::<T>::Rewarded { stash: nominator.who.clone(), amount: imbalance.peek() };
				Self::deposit_event(e);
				total_imbalance.subsume(imbalance);
			}
		}

		T::Reward::on_unbalanced(total_imbalance);
		debug_assert!(nominator_payout_count <= T::MaxNominatorRewardedPerValidator::get());
		Ok(Some(T::WeightInfo::payout_stakers_alive_staked(nominator_payout_count)).into())
	}

	/// Update the ledger for a controller.
	///
	/// This will also update the stash lock.
	pub(crate) fn update_ledger(controller: &T::AccountId, ledger: &StakingLedger<T>) {
		T::Currency::set_lock(STAKING_ID, &ledger.stash, ledger.total, WithdrawReasons::all());
		<Ledger<T>>::insert(controller, ledger);
	}

	/// Chill a stash account.
	pub(crate) fn chill_stash(stash: &T::AccountId) {
		let chilled_as_validator = Self::do_remove_validator(stash);
		let chilled_as_nominator = Self::do_remove_nominator(stash);
		if chilled_as_validator || chilled_as_nominator {
			Self::deposit_event(Event::<T>::Chilled { stash: stash.clone() });
		}
	}

	/// Actually make a payment to a staker. This uses the currency's reward function
	/// to pay the right payee for the given staker account.
	fn make_payout(stash: &T::AccountId, amount: BalanceOf<T>) -> Option<PositiveImbalanceOf<T>> {
		let dest = Self::payee(stash);
		match dest {
			RewardDestination::Controller => Self::bonded(stash)
				.map(|controller| T::Currency::deposit_creating(&controller, amount)),
			RewardDestination::Stash => T::Currency::deposit_into_existing(stash, amount).ok(),
			RewardDestination::Staked => Self::bonded(stash)
				.and_then(|c| Self::ledger(&c).map(|l| (c, l)))
				.and_then(|(controller, mut l)| {
					l.active += amount;
					l.total += amount;
					let r = T::Currency::deposit_into_existing(stash, amount).ok();
					Self::update_ledger(&controller, &l);
					r
				}),
			RewardDestination::Account(dest_account) =>
				Some(T::Currency::deposit_creating(&dest_account, amount)),
			RewardDestination::None => None,
		}
	}

	/// Plan a new session potentially trigger a new era.
	fn new_session(
		session_index: SessionIndex,
		is_genesis: bool,
	) -> Option<BoundedVec<T::AccountId, MaxWinnersOf<T>>> {
		if let Some(current_era) = Self::current_era() {
			// Initial era has been set.
			let current_era_start_session_index = Self::eras_start_session_index(current_era)
				.unwrap_or_else(|| {
					frame_support::print("Error: start_session_index must be set for current_era");
					0
				});

			let era_length = session_index.saturating_sub(current_era_start_session_index); // Must never happen.

			match ForceEra::<T>::get() {
				// Will be set to `NotForcing` again if a new era has been triggered.
				Forcing::ForceNew => (),
				// Short circuit to `try_trigger_new_era`.
				Forcing::ForceAlways => (),
				// Only go to `try_trigger_new_era` if deadline reached.
				Forcing::NotForcing if era_length >= T::SessionsPerEra::get() => (),
				_ => {
					// Either `Forcing::ForceNone`,
					// or `Forcing::NotForcing if era_length >= T::SessionsPerEra::get()`.
					return None
				},
			}

			// New era.
			let maybe_new_era_validators = Self::try_trigger_new_era(session_index, is_genesis);
			if maybe_new_era_validators.is_some() &&
				matches!(ForceEra::<T>::get(), Forcing::ForceNew)
			{
				Self::set_force_era(Forcing::NotForcing);
			}

			maybe_new_era_validators
		} else {
			// Set initial era.
			log!(debug, "Starting the first era.");
			Self::try_trigger_new_era(session_index, is_genesis)
		}
	}

	/// Start a session potentially starting an era.
	fn start_session(start_session: SessionIndex) {
		let next_active_era = Self::active_era().map(|e| e.index + 1).unwrap_or(0);
		// This is only `Some` when current era has already progressed to the next era, while the
		// active era is one behind (i.e. in the *last session of the active era*, or *first session
		// of the new current era*, depending on how you look at it).
		if let Some(next_active_era_start_session_index) =
			Self::eras_start_session_index(next_active_era)
		{
			if next_active_era_start_session_index == start_session {
				Self::start_era(start_session);
			} else if next_active_era_start_session_index < start_session {
				// This arm should never happen, but better handle it than to stall the staking
				// pallet.
				frame_support::print("Warning: A session appears to have been skipped.");
				Self::start_era(start_session);
			}
		}

		// disable all offending validators that have been disabled for the whole era
		for (index, disabled) in <OffendingValidators<T>>::get() {
			if disabled {
				T::SessionInterface::disable_validator(index);
			}
		}
	}

	/// End a session potentially ending an era.
	fn end_session(session_index: SessionIndex) {
		if let Some(active_era) = Self::active_era() {
			if let Some(next_active_era_start_session_index) =
				Self::eras_start_session_index(active_era.index + 1)
			{
				if next_active_era_start_session_index == session_index + 1 {
					Self::end_era(active_era, session_index);
				}
			}
		}
	}

	/// Start a new era. It does:
	///
	/// * Increment `active_era.index`,
	/// * reset `active_era.start`,
	/// * update `BondedEras` and apply slashes.
	fn start_era(start_session: SessionIndex) {
		let active_era = ActiveEra::<T>::mutate(|active_era| {
			let new_index = active_era.as_ref().map(|info| info.index + 1).unwrap_or(0);
			*active_era = Some(ActiveEraInfo {
				index: new_index,
				// Set new active era start in next `on_finalize`. To guarantee usage of `Time`
				start: None,
			});
			new_index
		});

		let bonding_duration = T::BondingDuration::get();

		BondedEras::<T>::mutate(|bonded| {
			bonded.push((active_era, start_session));

			if active_era > bonding_duration {
				let first_kept = active_era - bonding_duration;

				// Prune out everything that's from before the first-kept index.
				let n_to_prune =
					bonded.iter().take_while(|&&(era_idx, _)| era_idx < first_kept).count();

				// Kill slashing metadata.
				for (pruned_era, _) in bonded.drain(..n_to_prune) {
					slashing::clear_era_metadata::<T>(pruned_era);
				}

				if let Some(&(_, first_session)) = bonded.first() {
					T::SessionInterface::prune_historical_up_to(first_session);
				}
			}
		});

		Self::apply_unapplied_slashes(active_era);
	}

	/// Compute payout for era.
	fn end_era(active_era: ActiveEraInfo, _session_index: SessionIndex) {
		// Note: active_era_start can be None if end era is called during genesis config.
		if let Some(active_era_start) = active_era.start {
			let now_as_millis_u64 = T::UnixTime::now().as_millis().saturated_into::<u64>();

			let era_duration = (now_as_millis_u64 - active_era_start).saturated_into::<u64>();
			let staked = Self::eras_total_stake(&active_era.index);
			let issuance = T::Currency::total_issuance();
			let (validator_payout, remainder) =
				T::EraPayout::era_payout(staked, issuance, era_duration);

			Self::deposit_event(Event::<T>::EraPaid {
				era_index: active_era.index,
				validator_payout,
				remainder,
			});

			// Set ending era reward.
			<ErasValidatorReward<T>>::insert(&active_era.index, validator_payout);
			T::RewardRemainder::on_unbalanced(T::Currency::issue(remainder));

			// Clear offending validators.
			<OffendingValidators<T>>::kill();
		}
	}

	/// Plan a new era.
	///
	/// * Bump the current era storage (which holds the latest planned era).
	/// * Store start session index for the new planned era.
	/// * Clean old era information.
	/// * Store staking information for the new planned era
	///
	/// Returns the new validator set.
	pub fn trigger_new_era(
		start_session_index: SessionIndex,
		exposures: BoundedVec<
			(T::AccountId, Exposure<T::AccountId, BalanceOf<T>>),
			MaxWinnersOf<T>,
		>,
	) -> BoundedVec<T::AccountId, MaxWinnersOf<T>> {
		// Increment or set current era.
		let new_planned_era = CurrentEra::<T>::mutate(|s| {
			*s = Some(s.map(|s| s + 1).unwrap_or(0));
			s.unwrap()
		});
		ErasStartSessionIndex::<T>::insert(&new_planned_era, &start_session_index);

		// Clean old era information.
		if let Some(old_era) = new_planned_era.checked_sub(T::HistoryDepth::get() + 1) {
			Self::clear_era_information(old_era);
		}

		// Set staking information for the new era.
		Self::store_stakers_info(exposures, new_planned_era)
	}

	/// Potentially plan a new era.
	///
	/// Get election result from `T::ElectionProvider`.
	/// In case election result has more than [`MinimumValidatorCount`] validator trigger a new era.
	///
	/// In case a new era is planned, the new validator set is returned.
	pub(crate) fn try_trigger_new_era(
		start_session_index: SessionIndex,
		is_genesis: bool,
	) -> Option<BoundedVec<T::AccountId, MaxWinnersOf<T>>> {
		let election_result: BoundedVec<_, MaxWinnersOf<T>> = if is_genesis {
			let result = <T::GenesisElectionProvider>::elect().map_err(|e| {
				log!(warn, "genesis election provider failed due to {:?}", e);
				Self::deposit_event(Event::StakingElectionFailed);
			});

			result
				.ok()?
				.into_inner()
				.try_into()
				// both bounds checked in integrity test to be equal
				.defensive_unwrap_or_default()
		} else {
			let result = <T::ElectionProvider>::elect().map_err(|e| {
				log!(warn, "election provider failed due to {:?}", e);
				Self::deposit_event(Event::StakingElectionFailed);
			});
			result.ok()?
		};

		let exposures = Self::collect_exposures(election_result);
		if (exposures.len() as u32) < Self::minimum_validator_count().max(1) {
			// Session will panic if we ever return an empty validator set, thus max(1) ^^.
			match CurrentEra::<T>::get() {
				Some(current_era) if current_era > 0 => log!(
					warn,
					"chain does not have enough staking candidates to operate for era {:?} ({} \
					elected, minimum is {})",
					CurrentEra::<T>::get().unwrap_or(0),
					exposures.len(),
					Self::minimum_validator_count(),
				),
				None => {
					// The initial era is allowed to have no exposures.
					// In this case the SessionManager is expected to choose a sensible validator
					// set.
					// TODO: this should be simplified #8911
					CurrentEra::<T>::put(0);
					ErasStartSessionIndex::<T>::insert(&0, &start_session_index);
				},
				_ => (),
			}

			Self::deposit_event(Event::StakingElectionFailed);
			return None
		}

		Self::deposit_event(Event::StakersElected);
		Some(Self::trigger_new_era(start_session_index, exposures))
	}

	/// Process the output of the election.
	///
	/// Store staking information for the new planned era
	pub fn store_stakers_info(
		exposures: BoundedVec<
			(T::AccountId, Exposure<T::AccountId, BalanceOf<T>>),
			MaxWinnersOf<T>,
		>,
		new_planned_era: EraIndex,
	) -> BoundedVec<T::AccountId, MaxWinnersOf<T>> {
		let elected_stashes: BoundedVec<_, MaxWinnersOf<T>> = exposures
			.iter()
			.cloned()
			.map(|(x, _)| x)
			.collect::<Vec<_>>()
			.try_into()
			.expect("since we only map through exposures, size of elected_stashes is always same as exposures; qed");

		// Populate stakers, exposures, and the snapshot of validator prefs.
		let mut total_stake: BalanceOf<T> = Zero::zero();
		exposures.into_iter().for_each(|(stash, exposure)| {
			total_stake = total_stake.saturating_add(exposure.total);
			<ErasStakers<T>>::insert(new_planned_era, &stash, &exposure);

			let mut exposure_clipped = exposure;
			let clipped_max_len = T::MaxNominatorRewardedPerValidator::get() as usize;
			if exposure_clipped.others.len() > clipped_max_len {
				exposure_clipped.others.sort_by(|a, b| a.value.cmp(&b.value).reverse());
				exposure_clipped.others.truncate(clipped_max_len);
			}
			<ErasStakersClipped<T>>::insert(&new_planned_era, &stash, exposure_clipped);
		});

		// Insert current era staking information
		<ErasTotalStake<T>>::insert(&new_planned_era, total_stake);

		// Collect the pref of all winners.
		for stash in &elected_stashes {
			let pref = Self::validators(stash);
			<ErasValidatorPrefs<T>>::insert(&new_planned_era, stash, pref);
		}

		if new_planned_era > 0 {
			log!(
				info,
				"new validator set of size {:?} has been processed for era {:?}",
				elected_stashes.len(),
				new_planned_era,
			);
		}

		elected_stashes
	}

	/// Consume a set of [`BoundedSupports`] from [`sp_npos_elections`] and collect them into a
	/// [`Exposure`].
	fn collect_exposures(
		supports: BoundedSupportsOf<T::ElectionProvider>,
	) -> BoundedVec<(T::AccountId, Exposure<T::AccountId, BalanceOf<T>>), MaxWinnersOf<T>> {
		let total_issuance = T::Currency::total_issuance();
		let to_currency = |e: frame_election_provider_support::ExtendedBalance| {
			T::CurrencyToVote::to_currency(e, total_issuance)
		};

		supports
			.into_iter()
			.map(|(validator, support)| {
				// Build `struct exposure` from `support`.
				let mut others = Vec::with_capacity(support.voters.len());
				let mut own: BalanceOf<T> = Zero::zero();
				let mut total: BalanceOf<T> = Zero::zero();
				support
					.voters
					.into_iter()
					.map(|(nominator, weight)| (nominator, to_currency(weight)))
					.for_each(|(nominator, stake)| {
						if nominator == validator {
							own = own.saturating_add(stake);
						} else {
							others.push(IndividualExposure { who: nominator, value: stake });
						}
						total = total.saturating_add(stake);
					});

				let exposure = Exposure { own, others, total };
				(validator, exposure)
			})
			.try_collect()
			.expect("we only map through support vector which cannot change the size; qed")
	}

	/// Remove all associated data of a stash account from the staking system.
	///
	/// Assumes storage is upgraded before calling.
	///
	/// This is called:
	/// - after a `withdraw_unbonded()` call that frees all of a stash's bonded balance.
	/// - through `reap_stash()` if the balance has fallen to zero (through slashing).
	pub(crate) fn kill_stash(stash: &T::AccountId, num_slashing_spans: u32) -> DispatchResult {
		let controller = <Bonded<T>>::get(stash).ok_or(Error::<T>::NotStash)?;

		slashing::clear_stash_metadata::<T>(stash, num_slashing_spans)?;

		<Bonded<T>>::remove(stash);
		<Ledger<T>>::remove(&controller);

		<Payee<T>>::remove(stash);
		Self::do_remove_validator(stash);
		Self::do_remove_nominator(stash);

		frame_system::Pallet::<T>::dec_consumers(stash);

		Ok(())
	}

	/// Clear all era information for given era.
	pub(crate) fn clear_era_information(era_index: EraIndex) {
		#[allow(deprecated)]
		<ErasStakers<T>>::remove_prefix(era_index, None);
		#[allow(deprecated)]
		<ErasStakersClipped<T>>::remove_prefix(era_index, None);
		#[allow(deprecated)]
		<ErasValidatorPrefs<T>>::remove_prefix(era_index, None);
		<ErasValidatorReward<T>>::remove(era_index);
		<ErasRewardPoints<T>>::remove(era_index);
		<ErasTotalStake<T>>::remove(era_index);
		ErasStartSessionIndex::<T>::remove(era_index);
	}

	/// Apply previously-unapplied slashes on the beginning of a new era, after a delay.
	fn apply_unapplied_slashes(active_era: EraIndex) {
		let era_slashes = <Self as Store>::UnappliedSlashes::take(&active_era);
		log!(
			debug,
			"found {} slashes scheduled to be executed in era {:?}",
			era_slashes.len(),
			active_era,
		);
		for slash in era_slashes {
			let slash_era = active_era.saturating_sub(T::SlashDeferDuration::get());
			slashing::apply_slash::<T>(slash, slash_era);
		}
	}

	/// Add reward points to validators using their stash account ID.
	///
	/// Validators are keyed by stash account ID and must be in the current elected set.
	///
	/// For each element in the iterator the given number of points in u32 is added to the
	/// validator, thus duplicates are handled.
	///
	/// At the end of the era each the total payout will be distributed among validator
	/// relatively to their points.
	///
	/// COMPLEXITY: Complexity is `number_of_validator_to_reward x current_elected_len`.
	pub fn reward_by_ids(validators_points: impl IntoIterator<Item = (T::AccountId, u32)>) {
		if let Some(active_era) = Self::active_era() {
			<ErasRewardPoints<T>>::mutate(active_era.index, |era_rewards| {
				for (validator, points) in validators_points.into_iter() {
					*era_rewards.individual.entry(validator).or_default() += points;
					era_rewards.total += points;
				}
			});
		}
	}

	/// Helper to set a new `ForceEra` mode.
	pub(crate) fn set_force_era(mode: Forcing) {
		log!(info, "Setting force era mode {:?}.", mode);
		ForceEra::<T>::put(mode);
		Self::deposit_event(Event::<T>::ForceEra { mode });
	}

	/// Ensures that at the end of the current session there will be a new era.
	pub(crate) fn ensure_new_era() {
		match ForceEra::<T>::get() {
			Forcing::ForceAlways | Forcing::ForceNew => (),
			_ => Self::set_force_era(Forcing::ForceNew),
		}
	}

	#[cfg(feature = "runtime-benchmarks")]
	pub fn add_era_stakers(
		current_era: EraIndex,
		stash: T::AccountId,
		exposure: Exposure<T::AccountId, BalanceOf<T>>,
	) {
		<ErasStakers<T>>::insert(&current_era, &stash, &exposure);
	}

	#[cfg(feature = "runtime-benchmarks")]
	pub fn set_slash_reward_fraction(fraction: Perbill) {
		SlashRewardFraction::<T>::put(fraction);
	}

	/// Get all of the voters that are eligible for the npos election.
	///
	/// `maybe_max_len` can imposes a cap on the number of voters returned;
	///
	/// Sets `MinimumActiveStake` to the minimum active nominator stake in the returned set of
	/// nominators.
	///
	/// This function is self-weighing as [`DispatchClass::Mandatory`].
	pub fn get_npos_voters(maybe_max_len: Option<usize>) -> Vec<VoterOf<Self>> {
		let max_allowed_len = {
			let all_voter_count = T::VoterList::count() as usize;
			maybe_max_len.unwrap_or(all_voter_count).min(all_voter_count)
		};

		let mut all_voters = Vec::<_>::with_capacity(max_allowed_len);

		// cache a few things.
		let weight_of = Self::weight_of_fn();

		let mut voters_seen = 0u32;
		let mut validators_taken = 0u32;
		let mut nominators_taken = 0u32;
		let mut min_active_stake = u64::MAX;

		let mut sorted_voters = T::VoterList::iter();
		while all_voters.len() < max_allowed_len &&
			voters_seen < (NPOS_MAX_ITERATIONS_COEFFICIENT * max_allowed_len as u32)
		{
			let voter = match sorted_voters.next() {
				Some(voter) => {
					voters_seen.saturating_inc();
					voter
				},
				None => break,
			};

			if let Some(Nominations { targets, .. }) = <Nominators<T>>::get(&voter) {
				let voter_weight = weight_of(&voter);
				if !targets.is_empty() {
					all_voters.push((voter.clone(), voter_weight, targets));
					nominators_taken.saturating_inc();
				} else {
					// Technically should never happen, but not much we can do about it.
				}
				min_active_stake =
					if voter_weight < min_active_stake { voter_weight } else { min_active_stake };
			} else if Validators::<T>::contains_key(&voter) {
				// if this voter is a validator:
				let self_vote = (
					voter.clone(),
					weight_of(&voter),
					vec![voter.clone()]
						.try_into()
						.expect("`MaxVotesPerVoter` must be greater than or equal to 1"),
				);
				all_voters.push(self_vote);
				validators_taken.saturating_inc();
			} else {
				// this can only happen if: 1. there a bug in the bags-list (or whatever is the
				// sorted list) logic and the state of the two pallets is no longer compatible, or
				// because the nominators is not decodable since they have more nomination than
				// `T::MaxNominations`. The latter can rarely happen, and is not really an emergency
				// or bug if it does.
				log!(
					warn,
					"DEFENSIVE: invalid item in `VoterList`: {:?}, this nominator probably has too many nominations now",
					voter
				);
			}
		}

		// all_voters should have not re-allocated.
		debug_assert!(all_voters.capacity() == max_allowed_len);

		Self::register_weight(T::WeightInfo::get_npos_voters(validators_taken, nominators_taken));

		let min_active_stake: T::CurrencyBalance =
			if all_voters.len() == 0 { 0u64.into() } else { min_active_stake.into() };

		MinimumActiveStake::<T>::put(min_active_stake);

		log!(
			info,
			"generated {} npos voters, {} from validators and {} nominators",
			all_voters.len(),
			validators_taken,
			nominators_taken
		);

		all_voters
	}

	/// Get the targets for an upcoming npos election.
	///
	/// This function is self-weighing as [`DispatchClass::Mandatory`].
	pub fn get_npos_targets(maybe_max_len: Option<usize>) -> Vec<T::AccountId> {
		let max_allowed_len = maybe_max_len.unwrap_or_else(|| T::TargetList::count() as usize);
		let mut all_targets = Vec::<T::AccountId>::with_capacity(max_allowed_len);
		let mut targets_seen = 0;

		let mut targets_iter = T::TargetList::iter();
		while all_targets.len() < max_allowed_len &&
			targets_seen < (NPOS_MAX_ITERATIONS_COEFFICIENT * max_allowed_len as u32)
		{
			let target = match targets_iter.next() {
				Some(target) => {
					targets_seen.saturating_inc();
					target
				},
				None => break,
			};

			if Validators::<T>::contains_key(&target) {
				all_targets.push(target);
			}
		}

		Self::register_weight(T::WeightInfo::get_npos_targets(all_targets.len() as u32));
		log!(info, "generated {} npos targets", all_targets.len());

		all_targets
	}

	/// This function will add a nominator to the `Nominators` storage map,
	/// and `VoterList`.
	///
	/// If the nominator already exists, their nominations will be updated.
	///
	/// NOTE: you must ALWAYS use this function to add nominator or update their targets. Any access
	/// to `Nominators` or `VoterList` outside of this function is almost certainly
	/// wrong.
	pub fn do_add_nominator(who: &T::AccountId, nominations: Nominations<T>) {
		if !Nominators::<T>::contains_key(who) {
			// maybe update sorted list.
			let _ = T::VoterList::on_insert(who.clone(), Self::weight_of(who))
				.defensive_unwrap_or_default();
		}
		Nominators::<T>::insert(who, nominations);

		debug_assert_eq!(
			Nominators::<T>::count() + Validators::<T>::count(),
			T::VoterList::count()
		);
	}

	/// This function will remove a nominator from the `Nominators` storage map,
	/// and `VoterList`.
	///
	/// Returns true if `who` was removed from `Nominators`, otherwise false.
	///
	/// NOTE: you must ALWAYS use this function to remove a nominator from the system. Any access to
	/// `Nominators` or `VoterList` outside of this function is almost certainly
	/// wrong.
	pub fn do_remove_nominator(who: &T::AccountId) -> bool {
		let outcome = if Nominators::<T>::contains_key(who) {
			Nominators::<T>::remove(who);
			let _ = T::VoterList::on_remove(who).defensive();
			true
		} else {
			false
		};

		debug_assert_eq!(
			Nominators::<T>::count() + Validators::<T>::count(),
			T::VoterList::count()
		);

		outcome
	}

	/// This function will add a validator to the `Validators` storage map.
	///
	/// If the validator already exists, their preferences will be updated.
	///
	/// NOTE: you must ALWAYS use this function to add a validator to the system. Any access to
	/// `Validators` or `VoterList` outside of this function is almost certainly
	/// wrong.
	pub fn do_add_validator(who: &T::AccountId, prefs: ValidatorPrefs) {
		if !Validators::<T>::contains_key(who) {
			// maybe update sorted list.
			let _ = T::VoterList::on_insert(who.clone(), Self::weight_of(who))
				.defensive_unwrap_or_default();
		}
		Validators::<T>::insert(who, prefs);

		debug_assert_eq!(
			Nominators::<T>::count() + Validators::<T>::count(),
			T::VoterList::count()
		);
	}

	/// This function will remove a validator from the `Validators` storage map.
	///
	/// Returns true if `who` was removed from `Validators`, otherwise false.
	///
	/// NOTE: you must ALWAYS use this function to remove a validator from the system. Any access to
	/// `Validators` or `VoterList` outside of this function is almost certainly
	/// wrong.
	pub fn do_remove_validator(who: &T::AccountId) -> bool {
		let outcome = if Validators::<T>::contains_key(who) {
			Validators::<T>::remove(who);
			let _ = T::VoterList::on_remove(who).defensive();
			true
		} else {
			false
		};

		debug_assert_eq!(
			Nominators::<T>::count() + Validators::<T>::count(),
			T::VoterList::count()
		);

		outcome
	}

	/// Register some amount of weight directly with the system pallet.
	///
	/// This is always mandatory weight.
	fn register_weight(weight: Weight) {
		<frame_system::Pallet<T>>::register_extra_weight_unchecked(
			weight,
			DispatchClass::Mandatory,
		);
	}
}

impl<T: Config> ElectionDataProvider for Pallet<T> {
	type AccountId = T::AccountId;
	type BlockNumber = BlockNumberFor<T>;
	type MaxVotesPerVoter = T::MaxNominations;

	fn desired_targets() -> data_provider::Result<u32> {
		Self::register_weight(T::DbWeight::get().reads(1));
		Ok(Self::validator_count())
	}

	fn electing_voters(maybe_max_len: Option<usize>) -> data_provider::Result<Vec<VoterOf<Self>>> {
		// This can never fail -- if `maybe_max_len` is `Some(_)` we handle it.
		let voters = Self::get_npos_voters(maybe_max_len);
		debug_assert!(maybe_max_len.map_or(true, |max| voters.len() <= max));

		Ok(voters)
	}

	fn electable_targets(maybe_max_len: Option<usize>) -> data_provider::Result<Vec<T::AccountId>> {
		let target_count = T::TargetList::count();

		// We can't handle this case yet -- return an error.
		if maybe_max_len.map_or(false, |max_len| target_count > max_len as u32) {
			return Err("Target snapshot too big")
		}

		Ok(Self::get_npos_targets(None))
	}

	fn next_election_prediction(now: T::BlockNumber) -> T::BlockNumber {
		let current_era = Self::current_era().unwrap_or(0);
		let current_session = Self::current_planned_session();
		let current_era_start_session_index =
			Self::eras_start_session_index(current_era).unwrap_or(0);
		// Number of session in the current era or the maximum session per era if reached.
		let era_progress = current_session
			.saturating_sub(current_era_start_session_index)
			.min(T::SessionsPerEra::get());

		let until_this_session_end = T::NextNewSession::estimate_next_new_session(now)
			.0
			.unwrap_or_default()
			.saturating_sub(now);

		let session_length = T::NextNewSession::average_session_length();

		let sessions_left: T::BlockNumber = match ForceEra::<T>::get() {
			Forcing::ForceNone => Bounded::max_value(),
			Forcing::ForceNew | Forcing::ForceAlways => Zero::zero(),
			Forcing::NotForcing if era_progress >= T::SessionsPerEra::get() => Zero::zero(),
			Forcing::NotForcing => T::SessionsPerEra::get()
				.saturating_sub(era_progress)
				// One session is computed in this_session_end.
				.saturating_sub(1)
				.into(),
		};

		now.saturating_add(
			until_this_session_end.saturating_add(sessions_left.saturating_mul(session_length)),
		)
	}

	#[cfg(feature = "runtime-benchmarks")]
	fn add_voter(
		voter: T::AccountId,
		weight: VoteWeight,
		targets: BoundedVec<T::AccountId, Self::MaxVotesPerVoter>,
	) {
		let stake = <BalanceOf<T>>::try_from(weight).unwrap_or_else(|_| {
			panic!("cannot convert a VoteWeight into BalanceOf, benchmark needs reconfiguring.")
		});
		<Bonded<T>>::insert(voter.clone(), voter.clone());
		<Ledger<T>>::insert(
			voter.clone(),
			StakingLedger {
				stash: voter.clone(),
				active: stake,
				total: stake,
				unlocking: Default::default(),
				claimed_rewards: Default::default(),
			},
		);

		Self::do_add_nominator(&voter, Nominations { targets, submitted_in: 0, suppressed: false });
	}

	#[cfg(feature = "runtime-benchmarks")]
	fn add_target(target: T::AccountId) {
		let stake = MinValidatorBond::<T>::get() * 100u32.into();
		<Bonded<T>>::insert(target.clone(), target.clone());
		<Ledger<T>>::insert(
			target.clone(),
			StakingLedger {
				stash: target.clone(),
				active: stake,
				total: stake,
				unlocking: Default::default(),
				claimed_rewards: Default::default(),
			},
		);
		Self::do_add_validator(
			&target,
			ValidatorPrefs { commission: Perbill::zero(), blocked: false },
		);
	}

	#[cfg(feature = "runtime-benchmarks")]
	fn clear() {
		#[allow(deprecated)]
		<Bonded<T>>::remove_all(None);
		#[allow(deprecated)]
		<Ledger<T>>::remove_all(None);
		#[allow(deprecated)]
		<Validators<T>>::remove_all();
		#[allow(deprecated)]
		<Nominators<T>>::remove_all();

		T::VoterList::unsafe_clear();
	}

	#[cfg(feature = "runtime-benchmarks")]
	fn put_snapshot(
		voters: Vec<VoterOf<Self>>,
		targets: Vec<T::AccountId>,
		target_stake: Option<VoteWeight>,
	) {
		targets.into_iter().for_each(|v| {
			let stake: BalanceOf<T> = target_stake
				.and_then(|w| <BalanceOf<T>>::try_from(w).ok())
				.unwrap_or_else(|| MinNominatorBond::<T>::get() * 100u32.into());
			<Bonded<T>>::insert(v.clone(), v.clone());
			<Ledger<T>>::insert(
				v.clone(),
				StakingLedger {
					stash: v.clone(),
					active: stake,
					total: stake,
					unlocking: Default::default(),
					claimed_rewards: Default::default(),
				},
			);
			Self::do_add_validator(
				&v,
				ValidatorPrefs { commission: Perbill::zero(), blocked: false },
			);
		});

		voters.into_iter().for_each(|(v, s, t)| {
			let stake = <BalanceOf<T>>::try_from(s).unwrap_or_else(|_| {
				panic!("cannot convert a VoteWeight into BalanceOf, benchmark needs reconfiguring.")
			});
			<Bonded<T>>::insert(v.clone(), v.clone());
			<Ledger<T>>::insert(
				v.clone(),
				StakingLedger {
					stash: v.clone(),
					active: stake,
					total: stake,
					unlocking: Default::default(),
					claimed_rewards: Default::default(),
				},
			);
			Self::do_add_nominator(
				&v,
				Nominations { targets: t, submitted_in: 0, suppressed: false },
			);
		});
	}
}

/// In this implementation `new_session(session)` must be called before `end_session(session-1)`
/// i.e. the new session must be planned before the ending of the previous session.
///
/// Once the first new_session is planned, all session must start and then end in order, though
/// some session can lag in between the newest session planned and the latest session started.
impl<T: Config> pallet_session::SessionManager<T::AccountId> for Pallet<T> {
	fn new_session(new_index: SessionIndex) -> Option<Vec<T::AccountId>> {
		log!(trace, "planning new session {}", new_index);
		CurrentPlannedSession::<T>::put(new_index);
		Self::new_session(new_index, false).map(|v| v.into_inner())
	}
	fn new_session_genesis(new_index: SessionIndex) -> Option<Vec<T::AccountId>> {
		log!(trace, "planning new session {} at genesis", new_index);
		CurrentPlannedSession::<T>::put(new_index);
		Self::new_session(new_index, true).map(|v| v.into_inner())
	}
	fn start_session(start_index: SessionIndex) {
		log!(trace, "starting session {}", start_index);
		Self::start_session(start_index)
	}
	fn end_session(end_index: SessionIndex) {
		log!(trace, "ending session {}", end_index);
		Self::end_session(end_index)
	}
}

impl<T: Config> historical::SessionManager<T::AccountId, Exposure<T::AccountId, BalanceOf<T>>>
	for Pallet<T>
{
	fn new_session(
		new_index: SessionIndex,
	) -> Option<Vec<(T::AccountId, Exposure<T::AccountId, BalanceOf<T>>)>> {
		<Self as pallet_session::SessionManager<_>>::new_session(new_index).map(|validators| {
			let current_era = Self::current_era()
				// Must be some as a new era has been created.
				.unwrap_or(0);

			validators
				.into_iter()
				.map(|v| {
					let exposure = Self::eras_stakers(current_era, &v);
					(v, exposure)
				})
				.collect()
		})
	}
	fn new_session_genesis(
		new_index: SessionIndex,
	) -> Option<Vec<(T::AccountId, Exposure<T::AccountId, BalanceOf<T>>)>> {
		<Self as pallet_session::SessionManager<_>>::new_session_genesis(new_index).map(
			|validators| {
				let current_era = Self::current_era()
					// Must be some as a new era has been created.
					.unwrap_or(0);

				validators
					.into_iter()
					.map(|v| {
						let exposure = Self::eras_stakers(current_era, &v);
						(v, exposure)
					})
					.collect()
			},
		)
	}
	fn start_session(start_index: SessionIndex) {
		<Self as pallet_session::SessionManager<_>>::start_session(start_index)
	}
	fn end_session(end_index: SessionIndex) {
		<Self as pallet_session::SessionManager<_>>::end_session(end_index)
	}
}

/// Add reward points to block authors:
/// * 20 points to the block producer for producing a (non-uncle) block in the relay chain,
impl<T> pallet_authorship::EventHandler<T::AccountId, T::BlockNumber> for Pallet<T>
where
	T: Config + pallet_authorship::Config + pallet_session::Config,
{
	fn note_author(author: T::AccountId) {
		Self::reward_by_ids(vec![(author, 20)])
	}
}

/// This is intended to be used with `FilterHistoricalOffences`.
impl<T: Config>
	OnOffenceHandler<T::AccountId, pallet_session::historical::IdentificationTuple<T>, Weight>
	for Pallet<T>
where
	T: pallet_session::Config<ValidatorId = <T as frame_system::Config>::AccountId>,
	T: pallet_session::historical::Config<
		FullIdentification = Exposure<<T as frame_system::Config>::AccountId, BalanceOf<T>>,
		FullIdentificationOf = ExposureOf<T>,
	>,
	T::SessionHandler: pallet_session::SessionHandler<<T as frame_system::Config>::AccountId>,
	T::SessionManager: pallet_session::SessionManager<<T as frame_system::Config>::AccountId>,
	T::ValidatorIdOf: Convert<
		<T as frame_system::Config>::AccountId,
		Option<<T as frame_system::Config>::AccountId>,
	>,
{
	fn on_offence(
		offenders: &[OffenceDetails<
			T::AccountId,
			pallet_session::historical::IdentificationTuple<T>,
		>],
		slash_fraction: &[Perbill],
		slash_session: SessionIndex,
		disable_strategy: DisableStrategy,
	) -> Weight {
		let reward_proportion = SlashRewardFraction::<T>::get();
		let mut consumed_weight = Weight::from_ref_time(0);
		let mut add_db_reads_writes = |reads, writes| {
			consumed_weight += T::DbWeight::get().reads_writes(reads, writes);
		};

		let active_era = {
			let active_era = Self::active_era();
			add_db_reads_writes(1, 0);
			if active_era.is_none() {
				// This offence need not be re-submitted.
				return consumed_weight
			}
			active_era.expect("value checked not to be `None`; qed").index
		};
		let active_era_start_session_index = Self::eras_start_session_index(active_era)
			.unwrap_or_else(|| {
				frame_support::print("Error: start_session_index must be set for current_era");
				0
			});
		add_db_reads_writes(1, 0);

		let window_start = active_era.saturating_sub(T::BondingDuration::get());

		// Fast path for active-era report - most likely.
		// `slash_session` cannot be in a future active era. It must be in `active_era` or before.
		let slash_era = if slash_session >= active_era_start_session_index {
			active_era
		} else {
			let eras = BondedEras::<T>::get();
			add_db_reads_writes(1, 0);

			// Reverse because it's more likely to find reports from recent eras.
			match eras.iter().rev().find(|&&(_, ref sesh)| sesh <= &slash_session) {
				Some(&(ref slash_era, _)) => *slash_era,
				// Before bonding period. defensive - should be filtered out.
				None => return consumed_weight,
			}
		};

		add_db_reads_writes(1, 1);

		let slash_defer_duration = T::SlashDeferDuration::get();

		let invulnerables = Self::invulnerables();
		add_db_reads_writes(1, 0);

		for (details, slash_fraction) in offenders.iter().zip(slash_fraction) {
			let (stash, exposure) = &details.offender;

			// Skip if the validator is invulnerable.
			if invulnerables.contains(stash) {
				continue
			}

			let unapplied = slashing::compute_slash::<T>(slashing::SlashParams {
				stash,
				slash: *slash_fraction,
				exposure,
				slash_era,
				window_start,
				now: active_era,
				reward_proportion,
				disable_strategy,
			});

			Self::deposit_event(Event::<T>::SlashReported {
				validator: stash.clone(),
				fraction: *slash_fraction,
				slash_era,
			});

			if let Some(mut unapplied) = unapplied {
				let nominators_len = unapplied.others.len() as u64;
				let reporters_len = details.reporters.len() as u64;

				{
					let upper_bound = 1 /* Validator/NominatorSlashInEra */ + 2 /* fetch_spans */;
					let rw = upper_bound + nominators_len * upper_bound;
					add_db_reads_writes(rw, rw);
				}
				unapplied.reporters = details.reporters.clone();
				if slash_defer_duration == 0 {
					// Apply right away.
					slashing::apply_slash::<T>(unapplied, slash_era);
					{
						let slash_cost = (6, 5);
						let reward_cost = (2, 2);
						add_db_reads_writes(
							(1 + nominators_len) * slash_cost.0 + reward_cost.0 * reporters_len,
							(1 + nominators_len) * slash_cost.1 + reward_cost.1 * reporters_len,
						);
					}
				} else {
					// Defer to end of some `slash_defer_duration` from now.
					log!(
						debug,
						"deferring slash of {:?}% happened in {:?} (reported in {:?}) to {:?}",
						slash_fraction,
						slash_era,
						active_era,
						slash_era + slash_defer_duration + 1,
					);
					<Self as Store>::UnappliedSlashes::mutate(
						slash_era.saturating_add(slash_defer_duration).saturating_add(One::one()),
						move |for_later| for_later.push(unapplied),
					);
					add_db_reads_writes(1, 1);
				}
			} else {
				add_db_reads_writes(4 /* fetch_spans */, 5 /* kick_out_if_recent */)
			}
		}

		consumed_weight
	}
}

impl<T: Config> ScoreProvider<T::AccountId> for Pallet<T> {
	type Score = VoteWeight;

	fn score(who: &T::AccountId) -> Self::Score {
		Self::weight_of(who)
	}

	#[cfg(feature = "runtime-benchmarks")]
	fn set_score_of(who: &T::AccountId, weight: Self::Score) {
		// this will clearly results in an inconsistent state, but it should not matter for a
		// benchmark.
		let active: BalanceOf<T> = weight.try_into().map_err(|_| ()).unwrap();
		let mut ledger = match Self::ledger(who) {
			None => StakingLedger::default_from(who.clone()),
			Some(l) => l,
		};
		ledger.active = active;

		<Ledger<T>>::insert(who, ledger);
		<Bonded<T>>::insert(who, who);

		// also, we play a trick to make sure that a issuance based-`CurrencyToVote` behaves well:
		// This will make sure that total issuance is zero, thus the currency to vote will be a 1-1
		// conversion.
		let imbalance = T::Currency::burn(T::Currency::total_issuance());
		// kinda ugly, but gets the job done. The fact that this works here is a HUGE exception.
		// Don't try this pattern in other places.
		sp_std::mem::forget(imbalance);
	}
}

/// A simple sorted list implementation that does not require any additional pallets. Note, this
/// does not provide validators in sorted order. If you desire nominators in a sorted order take
/// a look at [`pallet-bags-list`].
pub struct UseValidatorsMap<T>(sp_std::marker::PhantomData<T>);
impl<T: Config> SortedListProvider<T::AccountId> for UseValidatorsMap<T> {
	type Score = BalanceOf<T>;
	type Error = ();

	/// Returns iterator over voter list, which can have `take` called on it.
	fn iter() -> Box<dyn Iterator<Item = T::AccountId>> {
		Box::new(Validators::<T>::iter().map(|(v, _)| v))
	}
	fn iter_from(
		start: &T::AccountId,
	) -> Result<Box<dyn Iterator<Item = T::AccountId>>, Self::Error> {
		if Validators::<T>::contains_key(start) {
			let start_key = Validators::<T>::hashed_key_for(start);
			Ok(Box::new(Validators::<T>::iter_from(start_key).map(|(n, _)| n)))
		} else {
			Err(())
		}
	}
	fn count() -> u32 {
		Validators::<T>::count()
	}
	fn contains(id: &T::AccountId) -> bool {
		Validators::<T>::contains_key(id)
	}
	fn on_insert(_: T::AccountId, _weight: Self::Score) -> Result<(), Self::Error> {
		// nothing to do on insert.
		Ok(())
	}
	fn get_score(id: &T::AccountId) -> Result<Self::Score, Self::Error> {
		Ok(Pallet::<T>::weight_of(id).into())
	}
	fn on_update(_: &T::AccountId, _weight: Self::Score) -> Result<(), Self::Error> {
		// nothing to do on update.
		Ok(())
	}
	fn on_remove(_: &T::AccountId) -> Result<(), Self::Error> {
		// nothing to do on remove.
		Ok(())
	}
	fn unsafe_regenerate(
		_: impl IntoIterator<Item = T::AccountId>,
		_: Box<dyn Fn(&T::AccountId) -> Self::Score>,
	) -> u32 {
		// nothing to do upon regenerate.
		0
	}
	fn try_state() -> Result<(), &'static str> {
		Ok(())
	}
	fn unsafe_clear() {
		#[allow(deprecated)]
		Validators::<T>::remove_all();
	}

	#[cfg(feature = "runtime-benchmarks")]
	fn score_update_worst_case(_who: &T::AccountId, _is_increase: bool) -> Self::Score {
		unimplemented!()
	}
}

/// A simple voter list implementation that does not require any additional pallets. Note, this
/// does not provided nominators in sorted ordered. If you desire nominators in a sorted order take
/// a look at [`pallet-bags-list].
pub struct UseNominatorsAndValidatorsMap<T>(sp_std::marker::PhantomData<T>);
impl<T: Config> SortedListProvider<T::AccountId> for UseNominatorsAndValidatorsMap<T> {
	type Error = ();
	type Score = VoteWeight;

	fn iter() -> Box<dyn Iterator<Item = T::AccountId>> {
		Box::new(
			Validators::<T>::iter()
				.map(|(v, _)| v)
				.chain(Nominators::<T>::iter().map(|(n, _)| n)),
		)
	}
	fn iter_from(
		start: &T::AccountId,
	) -> Result<Box<dyn Iterator<Item = T::AccountId>>, Self::Error> {
		if Validators::<T>::contains_key(start) {
			let start_key = Validators::<T>::hashed_key_for(start);
			Ok(Box::new(
				Validators::<T>::iter_from(start_key)
					.map(|(n, _)| n)
					.chain(Nominators::<T>::iter().map(|(x, _)| x)),
			))
		} else if Nominators::<T>::contains_key(start) {
			let start_key = Nominators::<T>::hashed_key_for(start);
			Ok(Box::new(Nominators::<T>::iter_from(start_key).map(|(n, _)| n)))
		} else {
			Err(())
		}
	}
	fn count() -> u32 {
		Nominators::<T>::count().saturating_add(Validators::<T>::count())
	}
	fn contains(id: &T::AccountId) -> bool {
		Nominators::<T>::contains_key(id) || Validators::<T>::contains_key(id)
	}
	fn on_insert(_: T::AccountId, _weight: Self::Score) -> Result<(), Self::Error> {
		// nothing to do on insert.
		Ok(())
	}
	fn get_score(id: &T::AccountId) -> Result<Self::Score, Self::Error> {
		Ok(Pallet::<T>::weight_of(id))
	}
	fn on_update(_: &T::AccountId, _weight: Self::Score) -> Result<(), Self::Error> {
		// nothing to do on update.
		Ok(())
	}
	fn on_remove(_: &T::AccountId) -> Result<(), Self::Error> {
		// nothing to do on remove.
		Ok(())
	}
	fn unsafe_regenerate(
		_: impl IntoIterator<Item = T::AccountId>,
		_: Box<dyn Fn(&T::AccountId) -> Self::Score>,
	) -> u32 {
		// nothing to do upon regenerate.
		0
	}
	fn try_state() -> Result<(), &'static str> {
		Ok(())
	}

	fn unsafe_clear() {
		// NOTE: Caller must ensure this doesn't lead to too many storage accesses. This is a
		// condition of SortedListProvider::unsafe_clear.
		#[allow(deprecated)]
		Nominators::<T>::remove_all();
		#[allow(deprecated)]
		Validators::<T>::remove_all();
	}

	#[cfg(feature = "runtime-benchmarks")]
	fn score_update_worst_case(_who: &T::AccountId, _is_increase: bool) -> Self::Score {
		unimplemented!()
	}
}

// NOTE: in this entire impl block, the assumption is that `who` is a stash account.
impl<T: Config> StakingInterface for Pallet<T> {
	type AccountId = T::AccountId;
	type Balance = BalanceOf<T>;

	fn minimum_nominator_bond() -> Self::Balance {
		MinNominatorBond::<T>::get()
	}

	fn minimum_validator_bond() -> Self::Balance {
		MinValidatorBond::<T>::get()
	}

	fn desired_validator_count() -> u32 {
		ValidatorCount::<T>::get()
	}

	fn election_ongoing() -> bool {
		T::ElectionProvider::ongoing()
	}

	fn force_unstake(who: Self::AccountId) -> sp_runtime::DispatchResult {
<<<<<<< HEAD
		let num_slashing_spans = Self::slashing_spans(&who).iter().count() as u32;
=======
		let num_slashing_spans = Self::slashing_spans(&who).map_or(0, |s| s.iter().count() as u32);
>>>>>>> 18bb7c7c
		Self::force_unstake(RawOrigin::Root.into(), who.clone(), num_slashing_spans)
	}

	fn stash_by_ctrl(controller: &Self::AccountId) -> Result<Self::AccountId, DispatchError> {
		Self::ledger(controller)
			.map(|l| l.stash)
			.ok_or(Error::<T>::NotController.into())
	}

	fn is_exposed_in_era(who: &Self::AccountId, era: &EraIndex) -> bool {
		ErasStakers::<T>::iter_prefix(era).any(|(validator, exposures)| {
			validator == *who || exposures.others.iter().any(|i| i.who == *who)
		})
	}

	fn bonding_duration() -> EraIndex {
		T::BondingDuration::get()
	}

	fn current_era() -> EraIndex {
		Self::current_era().unwrap_or(Zero::zero())
	}

	fn stake(who: &Self::AccountId) -> Result<Stake<Self>, DispatchError> {
		Self::bonded(who)
			.and_then(|c| Self::ledger(c))
			.map(|l| Stake { stash: l.stash, total: l.total, active: l.active })
			.ok_or(Error::<T>::NotStash.into())
<<<<<<< HEAD
	}

	fn bond_extra(who: &Self::AccountId, extra: Self::Balance) -> DispatchResult {
		Self::bond_extra(RawOrigin::Signed(who.clone()).into(), extra)
	}

=======
	}

	fn bond_extra(who: &Self::AccountId, extra: Self::Balance) -> DispatchResult {
		Self::bond_extra(RawOrigin::Signed(who.clone()).into(), extra)
	}

>>>>>>> 18bb7c7c
	fn unbond(who: &Self::AccountId, value: Self::Balance) -> DispatchResult {
		let ctrl = Self::bonded(who).ok_or(Error::<T>::NotStash)?;
		Self::unbond(RawOrigin::Signed(ctrl).into(), value)
			.map_err(|with_post| with_post.error)
			.map(|_| ())
	}

	fn chill(who: &Self::AccountId) -> DispatchResult {
		// defensive-only: any account bonded via this interface has the stash set as the
		// controller, but we have to be sure. Same comment anywhere else that we read this.
		let ctrl = Self::bonded(who).ok_or(Error::<T>::NotStash)?;
		Self::chill(RawOrigin::Signed(ctrl).into())
	}

	fn withdraw_unbonded(
		who: Self::AccountId,
		num_slashing_spans: u32,
	) -> Result<bool, DispatchError> {
		let ctrl = Self::bonded(who).ok_or(Error::<T>::NotStash)?;
		Self::withdraw_unbonded(RawOrigin::Signed(ctrl.clone()).into(), num_slashing_spans)
			.map(|_| !Ledger::<T>::contains_key(&ctrl))
			.map_err(|with_post| with_post.error)
	}

	fn bond(
		who: &Self::AccountId,
		value: Self::Balance,
		payee: &Self::AccountId,
	) -> DispatchResult {
		Self::bond(
			RawOrigin::Signed(who.clone()).into(),
			T::Lookup::unlookup(who.clone()),
			value,
			RewardDestination::Account(payee.clone()),
		)
	}

	fn nominate(who: &Self::AccountId, targets: Vec<Self::AccountId>) -> DispatchResult {
		let ctrl = Self::bonded(who).ok_or(Error::<T>::NotStash)?;
		let targets = targets.into_iter().map(T::Lookup::unlookup).collect::<Vec<_>>();
		Self::nominate(RawOrigin::Signed(ctrl).into(), targets)
	}

	sp_staking::runtime_benchmarks_enabled! {
		fn nominations(who: Self::AccountId) -> Option<Vec<T::AccountId>> {
			Nominators::<T>::get(who).map(|n| n.targets.into_inner())
		}

		fn add_era_stakers(
			current_era: &EraIndex,
			stash: &T::AccountId,
			exposures: Vec<(Self::AccountId, Self::Balance)>,
		) {
			let others = exposures
				.iter()
				.map(|(who, value)| IndividualExposure { who: who.clone(), value: value.clone() })
				.collect::<Vec<_>>();
			let exposure = Exposure { total: Default::default(), own: Default::default(), others };
			<ErasStakers<T>>::insert(&current_era, &stash, &exposure);
		}

		fn set_current_era(era: EraIndex) {
			CurrentEra::<T>::put(era);
		}
	}
}

#[cfg(any(test, feature = "try-runtime"))]
impl<T: Config> Pallet<T> {
	pub(crate) fn do_try_state(_: BlockNumberFor<T>) -> Result<(), &'static str> {
		ensure!(
			T::VoterList::iter()
				.all(|x| <Nominators<T>>::contains_key(&x) || <Validators<T>>::contains_key(&x)),
			"VoterList contains non-staker"
		);

		Self::check_nominators()?;
		Self::check_exposures()?;
		Self::check_ledgers()?;
		Self::check_count()
	}

	fn check_count() -> Result<(), &'static str> {
		ensure!(
			<T as Config>::VoterList::count() ==
				Nominators::<T>::count() + Validators::<T>::count(),
			"wrong external count"
		);
		ensure!(
			<T as Config>::TargetList::count() == Validators::<T>::count(),
			"wrong external count"
		);
		ensure!(
			ValidatorCount::<T>::get() <=
				<T::ElectionProvider as frame_election_provider_support::ElectionProviderBase>::MaxWinners::get(),
			"validator count exceeded election max winners"
		);
		Ok(())
	}

	fn check_ledgers() -> Result<(), &'static str> {
		Bonded::<T>::iter()
			.map(|(_, ctrl)| Self::ensure_ledger_consistent(ctrl))
			.collect::<Result<_, _>>()
	}

	fn check_exposures() -> Result<(), &'static str> {
		// a check per validator to ensure the exposure struct is always sane.
		let era = Self::active_era().unwrap().index;
		ErasStakers::<T>::iter_prefix_values(era)
			.map(|expo| {
				ensure!(
					expo.total ==
						expo.own +
							expo.others
								.iter()
								.map(|e| e.value)
								.fold(Zero::zero(), |acc, x| acc + x),
					"wrong total exposure.",
				);
				Ok(())
			})
			.collect::<Result<_, _>>()
	}

	fn check_nominators() -> Result<(), &'static str> {
		// a check per nominator to ensure their entire stake is correctly distributed. Will only
		// kick-in if the nomination was submitted before the current era.
		let era = Self::active_era().unwrap().index;
		<Nominators<T>>::iter()
			.filter_map(
				|(nominator, nomination)| {
					if nomination.submitted_in < era {
						Some(nominator)
					} else {
						None
					}
				},
			)
			.map(|nominator| {
				// must be bonded.
				Self::ensure_is_stash(&nominator)?;
				let mut sum = BalanceOf::<T>::zero();
				T::SessionInterface::validators()
					.iter()
					.map(|v| Self::eras_stakers(era, v))
					.map(|e| {
						let individual =
							e.others.iter().filter(|e| e.who == nominator).collect::<Vec<_>>();
						let len = individual.len();
						match len {
							0 => { /* not supporting this validator at all. */ },
							1 => sum += individual[0].value,
							_ => return Err("nominator cannot back a validator more than once."),
						};
						Ok(())
					})
					.collect::<Result<_, _>>()
			})
			.collect::<Result<_, _>>()
	}

	fn ensure_is_stash(who: &T::AccountId) -> Result<(), &'static str> {
		ensure!(Self::bonded(who).is_some(), "Not a stash.");
		Ok(())
	}

	fn ensure_ledger_consistent(ctrl: T::AccountId) -> Result<(), &'static str> {
		// ensures ledger.total == ledger.active + sum(ledger.unlocking).
		let ledger = Self::ledger(ctrl.clone()).ok_or("Not a controller.")?;
		let real_total: BalanceOf<T> =
			ledger.unlocking.iter().fold(ledger.active, |a, c| a + c.value);
		ensure!(real_total == ledger.total, "ledger.total corrupt");

		if !(ledger.active >= T::Currency::minimum_balance() || ledger.active.is_zero()) {
			log!(warn, "ledger.active less than ED: {:?}, {:?}", ctrl, ledger)
		}

		Ok(())
	}
}<|MERGE_RESOLUTION|>--- conflicted
+++ resolved
@@ -1566,11 +1566,7 @@
 	}
 
 	fn force_unstake(who: Self::AccountId) -> sp_runtime::DispatchResult {
-<<<<<<< HEAD
-		let num_slashing_spans = Self::slashing_spans(&who).iter().count() as u32;
-=======
 		let num_slashing_spans = Self::slashing_spans(&who).map_or(0, |s| s.iter().count() as u32);
->>>>>>> 18bb7c7c
 		Self::force_unstake(RawOrigin::Root.into(), who.clone(), num_slashing_spans)
 	}
 
@@ -1599,21 +1595,12 @@
 			.and_then(|c| Self::ledger(c))
 			.map(|l| Stake { stash: l.stash, total: l.total, active: l.active })
 			.ok_or(Error::<T>::NotStash.into())
-<<<<<<< HEAD
 	}
 
 	fn bond_extra(who: &Self::AccountId, extra: Self::Balance) -> DispatchResult {
 		Self::bond_extra(RawOrigin::Signed(who.clone()).into(), extra)
 	}
 
-=======
-	}
-
-	fn bond_extra(who: &Self::AccountId, extra: Self::Balance) -> DispatchResult {
-		Self::bond_extra(RawOrigin::Signed(who.clone()).into(), extra)
-	}
-
->>>>>>> 18bb7c7c
 	fn unbond(who: &Self::AccountId, value: Self::Balance) -> DispatchResult {
 		let ctrl = Self::bonded(who).ok_or(Error::<T>::NotStash)?;
 		Self::unbond(RawOrigin::Signed(ctrl).into(), value)
