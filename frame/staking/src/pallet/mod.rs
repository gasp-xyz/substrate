// This file is part of Substrate.

// Copyright (C) 2017-2022 Parity Technologies (UK) Ltd.
// SPDX-License-Identifier: Apache-2.0

// Licensed under the Apache License, Version 2.0 (the "License");
// you may not use this file except in compliance with the License.
// You may obtain a copy of the License at
//
// 	http://www.apache.org/licenses/LICENSE-2.0
//
// Unless required by applicable law or agreed to in writing, software
// distributed under the License is distributed on an "AS IS" BASIS,
// WITHOUT WARRANTIES OR CONDITIONS OF ANY KIND, either express or implied.
// See the License for the specific language governing permissions and
// limitations under the License.

//! Staking FRAME Pallet.

use frame_election_provider_support::{
	ElectionProvider, ElectionProviderBase, SortedListProvider, VoteWeight,
};
use frame_support::{
	dispatch::Codec,
	pallet_prelude::*,
	traits::{
		Currency, CurrencyToVote, Defensive, DefensiveResult, DefensiveSaturating, EnsureOrigin,
		EstimateNextNewSession, Get, LockIdentifier, LockableCurrency, OnUnbalanced, TryCollect,
		UnixTime,
	},
	weights::Weight,
	BoundedVec,
};
use frame_system::{ensure_root, ensure_signed, pallet_prelude::*};
use sp_runtime::{
	traits::{CheckedSub, SaturatedConversion, StaticLookup, Zero},
	ArithmeticError, Perbill, Percent,
};
use sp_staking::{EraIndex, SessionIndex};
use sp_std::prelude::*;

mod impls;

pub use impls::*;

use crate::{
	slashing, weights::WeightInfo, AccountIdLookupOf, ActiveEraInfo, BalanceOf, EraPayout,
	EraRewardPoints, Exposure, Forcing, NegativeImbalanceOf, Nominations, PositiveImbalanceOf,
	RewardDestination, SessionInterface, StakingLedger, UnappliedSlash, UnlockChunk,
	ValidatorPrefs,
};

const STAKING_ID: LockIdentifier = *b"staking ";
// The speculative number of spans are used as an input of the weight annotation of
// [`Call::unbond`], as the post dipatch weight may depend on the number of slashing span on the
// account which is not provided as an input. The value set should be conservative but sensible.
pub(crate) const SPECULATIVE_NUM_SPANS: u32 = 32;

#[frame_support::pallet]
pub mod pallet {
	use frame_election_provider_support::ElectionDataProvider;

	use crate::BenchmarkingConfig;

	use super::*;

	/// The current storage version.
	const STORAGE_VERSION: StorageVersion = StorageVersion::new(13);

	#[pallet::pallet]
	#[pallet::generate_store(pub(crate) trait Store)]
	#[pallet::storage_version(STORAGE_VERSION)]
	pub struct Pallet<T>(_);

	/// Possible operations on the configuration values of this pallet.
	#[derive(TypeInfo, Debug, Clone, Encode, Decode, PartialEq)]
	pub enum ConfigOp<T: Default + Codec> {
		/// Don't change.
		Noop,
		/// Set the given value.
		Set(T),
		/// Remove from storage.
		Remove,
	}

	#[pallet::config]
	pub trait Config: frame_system::Config {
		/// The staking balance.
		type Currency: LockableCurrency<
			Self::AccountId,
			Moment = Self::BlockNumber,
			Balance = Self::CurrencyBalance,
		>;
		/// Just the `Currency::Balance` type; we have this item to allow us to constrain it to
		/// `From<u64>`.
		type CurrencyBalance: sp_runtime::traits::AtLeast32BitUnsigned
			+ codec::FullCodec
			+ Copy
			+ MaybeSerializeDeserialize
			+ sp_std::fmt::Debug
			+ Default
			+ From<u64>
			+ TypeInfo
			+ MaxEncodedLen;
		/// Time used for computing era duration.
		///
		/// It is guaranteed to start being called from the first `on_finalize`. Thus value at
		/// genesis is not used.
		type UnixTime: UnixTime;

		/// Convert a balance into a number used for election calculation. This must fit into a
		/// `u64` but is allowed to be sensibly lossy. The `u64` is used to communicate with the
		/// [`frame_election_provider_support`] crate which accepts u64 numbers and does operations
		/// in 128.
		/// Consequently, the backward convert is used convert the u128s from sp-elections back to a
		/// [`BalanceOf`].
		type CurrencyToVote: CurrencyToVote<BalanceOf<Self>>;

		/// Something that provides the election functionality.
		type ElectionProvider: ElectionProvider<
			AccountId = Self::AccountId,
			BlockNumber = Self::BlockNumber,
			// we only accept an election provider that has staking as data provider.
			DataProvider = Pallet<Self>,
		>;
		/// Something that provides the election functionality at genesis.
		type GenesisElectionProvider: ElectionProvider<
			AccountId = Self::AccountId,
			BlockNumber = Self::BlockNumber,
			DataProvider = Pallet<Self>,
		>;

		/// Maximum number of nominations per nominator.
		#[pallet::constant]
		type MaxNominations: Get<u32>;

		/// Number of eras to keep in history.
		///
		/// Following information is kept for eras in `[current_era -
		/// HistoryDepth, current_era]`: `ErasStakers`, `ErasStakersClipped`,
		/// `ErasValidatorPrefs`, `ErasValidatorReward`, `ErasRewardPoints`,
		/// `ErasTotalStake`, `ErasStartSessionIndex`,
		/// `StakingLedger.claimed_rewards`.
		///
		/// Must be more than the number of eras delayed by session.
		/// I.e. active era must always be in history. I.e. `active_era >
		/// current_era - history_depth` must be guaranteed.
		///
		/// If migrating an existing pallet from storage value to config value,
		/// this should be set to same value or greater as in storage.
		///
		/// Note: `HistoryDepth` is used as the upper bound for the `BoundedVec`
		/// item `StakingLedger.claimed_rewards`. Setting this value lower than
		/// the existing value can lead to inconsistencies in the
		/// `StakingLedger` and will need to be handled properly in a migration.
		/// The test `reducing_history_depth_abrupt` shows this effect.
		#[pallet::constant]
		type HistoryDepth: Get<u32>;

		/// Tokens have been minted and are unused for validator-reward.
		/// See [Era payout](./index.html#era-payout).
		type RewardRemainder: OnUnbalanced<NegativeImbalanceOf<Self>>;

		/// The overarching event type.
		type RuntimeEvent: From<Event<Self>> + IsType<<Self as frame_system::Config>::RuntimeEvent>;

		/// Handler for the unbalanced reduction when slashing a staker.
		type Slash: OnUnbalanced<NegativeImbalanceOf<Self>>;

		/// Handler for the unbalanced increment when rewarding a staker.
		/// NOTE: in most cases, the implementation of `OnUnbalanced` should modify the total
		/// issuance.
		type Reward: OnUnbalanced<PositiveImbalanceOf<Self>>;

		/// Number of sessions per era.
		#[pallet::constant]
		type SessionsPerEra: Get<SessionIndex>;

		/// Number of eras that staked funds must remain bonded for.
		#[pallet::constant]
		type BondingDuration: Get<EraIndex>;

		/// Number of eras that slashes are deferred by, after computation.
		///
		/// This should be less than the bonding duration. Set to 0 if slashes
		/// should be applied immediately, without opportunity for intervention.
		#[pallet::constant]
		type SlashDeferDuration: Get<EraIndex>;

		/// The origin which can manage less critical staking parameters that does not require root.
		///
		/// Supported actions: (1) cancel deferred slash, (2) set minimum commission.
		type AdminOrigin: EnsureOrigin<Self::RuntimeOrigin>;

		/// Interface for interacting with a session pallet.
		type SessionInterface: SessionInterface<Self::AccountId>;

		/// The payout for validators and the system for the current era.
		/// See [Era payout](./index.html#era-payout).
		type EraPayout: EraPayout<BalanceOf<Self>>;

		/// Something that can estimate the next session change, accurately or as a best effort
		/// guess.
		type NextNewSession: EstimateNextNewSession<Self::BlockNumber>;

		/// The maximum number of nominators rewarded for each validator.
		///
		/// For each validator only the `$MaxNominatorRewardedPerValidator` biggest stakers can
		/// claim their reward. This used to limit the i/o cost for the nominator payout.
		#[pallet::constant]
		type MaxNominatorRewardedPerValidator: Get<u32>;

		/// The fraction of the validator set that is safe to be offending.
		/// After the threshold is reached a new era will be forced.
		type OffendingValidatorsThreshold: Get<Perbill>;

		/// Something that provides a best-effort sorted list of voters aka electing nominators,
		/// used for NPoS election.
		///
		/// The changes to nominators are reported to this. Moreover, each validator's self-vote is
		/// also reported as one independent vote.
		///
		/// To keep the load off the chain as much as possible, changes made to the staked amount
		/// via rewards and slashes are not reported and thus need to be manually fixed by the
		/// staker. In case of `bags-list`, this always means using `rebag` and `putInFrontOf`.
		///
		/// Invariant: what comes out of this list will always be a nominator.
		type VoterList: SortedListProvider<Self::AccountId, Score = VoteWeight>;

		/// WIP: This is a noop as of now, the actual business logic that's described below is going
		/// to be introduced in a follow-up PR.
		///
		/// Something that provides a best-effort sorted list of targets aka electable validators,
		/// used for NPoS election.
		///
		/// The changes to the approval stake of each validator are reported to this. This means any
		/// change to:
		/// 1. The stake of any validator or nominator.
		/// 2. The targets of any nominator
		/// 3. The role of any staker (e.g. validator -> chilled, nominator -> validator, etc)
		///
		/// Unlike `VoterList`, the values in this list are always kept up to date with reward and
		/// slash as well, and thus represent the accurate approval stake of all account being
		/// nominated by nominators.
		///
		/// Note that while at the time of nomination, all targets are checked to be real
		/// validators, they can chill at any point, and their approval stakes will still be
		/// recorded. This implies that what comes out of iterating this list MIGHT NOT BE AN ACTIVE
		/// VALIDATOR.
		type TargetList: SortedListProvider<Self::AccountId, Score = BalanceOf<Self>>;

		/// The maximum number of `unlocking` chunks a [`StakingLedger`] can
		/// have. Effectively determines how many unique eras a staker may be
		/// unbonding in.
		///
		/// Note: `MaxUnlockingChunks` is used as the upper bound for the
		/// `BoundedVec` item `StakingLedger.unlocking`. Setting this value
		/// lower than the existing value can lead to inconsistencies in the
		/// `StakingLedger` and will need to be handled properly in a runtime
		/// migration. The test `reducing_max_unlocking_chunks_abrupt` shows
		/// this effect.
		#[pallet::constant]
		type MaxUnlockingChunks: Get<u32>;

		/// A hook called when any staker is slashed. Mostly likely this can be a no-op unless
		/// other pallets exist that are affected by slashing per-staker.
		type OnStakerSlash: sp_staking::OnStakerSlash<Self::AccountId, BalanceOf<Self>>;

		/// Some parameters of the benchmarking.
		type BenchmarkingConfig: BenchmarkingConfig;

		/// Weight information for extrinsics in this pallet.
		type WeightInfo: WeightInfo;
	}

	/// The ideal number of active validators.
	#[pallet::storage]
	#[pallet::getter(fn validator_count)]
	pub type ValidatorCount<T> = StorageValue<_, u32, ValueQuery>;

	/// Minimum number of staking participants before emergency conditions are imposed.
	#[pallet::storage]
	#[pallet::getter(fn minimum_validator_count)]
	pub type MinimumValidatorCount<T> = StorageValue<_, u32, ValueQuery>;

	/// Any validators that may never be slashed or forcibly kicked. It's a Vec since they're
	/// easy to initialize and the performance hit is minimal (we expect no more than four
	/// invulnerables) and restricted to testnets.
	#[pallet::storage]
	#[pallet::getter(fn invulnerables)]
	#[pallet::unbounded]
	pub type Invulnerables<T: Config> = StorageValue<_, Vec<T::AccountId>, ValueQuery>;

	/// Map from all locked "stash" accounts to the controller account.
	///
	/// TWOX-NOTE: SAFE since `AccountId` is a secure hash.
	#[pallet::storage]
	#[pallet::getter(fn bonded)]
	pub type Bonded<T: Config> = StorageMap<_, Twox64Concat, T::AccountId, T::AccountId>;

	/// The minimum active bond to become and maintain the role of a nominator.
	#[pallet::storage]
	pub type MinNominatorBond<T: Config> = StorageValue<_, BalanceOf<T>, ValueQuery>;

	/// The minimum active bond to become and maintain the role of a validator.
	#[pallet::storage]
	pub type MinValidatorBond<T: Config> = StorageValue<_, BalanceOf<T>, ValueQuery>;

	/// The minimum active nominator stake of the last successful election.
	#[pallet::storage]
	pub type MinimumActiveStake<T> = StorageValue<_, BalanceOf<T>, ValueQuery>;

	/// The minimum amount of commission that validators can set.
	///
	/// If set to `0`, no limit exists.
	#[pallet::storage]
	pub type MinCommission<T: Config> = StorageValue<_, Perbill, ValueQuery>;

	/// Map from all (unlocked) "controller" accounts to the info regarding the staking.
	#[pallet::storage]
	#[pallet::getter(fn ledger)]
	pub type Ledger<T: Config> = StorageMap<_, Blake2_128Concat, T::AccountId, StakingLedger<T>>;

	/// Where the reward payment should be made. Keyed by stash.
	///
	/// TWOX-NOTE: SAFE since `AccountId` is a secure hash.
	#[pallet::storage]
	#[pallet::getter(fn payee)]
	pub type Payee<T: Config> =
		StorageMap<_, Twox64Concat, T::AccountId, RewardDestination<T::AccountId>, ValueQuery>;

	/// The map from (wannabe) validator stash key to the preferences of that validator.
	///
	/// TWOX-NOTE: SAFE since `AccountId` is a secure hash.
	#[pallet::storage]
	#[pallet::getter(fn validators)]
	pub type Validators<T: Config> =
		CountedStorageMap<_, Twox64Concat, T::AccountId, ValidatorPrefs, ValueQuery>;

	/// The maximum validator count before we stop allowing new validators to join.
	///
	/// When this value is not set, no limits are enforced.
	#[pallet::storage]
	pub type MaxValidatorsCount<T> = StorageValue<_, u32, OptionQuery>;

	/// The map from nominator stash key to their nomination preferences, namely the validators that
	/// they wish to support.
	///
	/// Note that the keys of this storage map might become non-decodable in case the
	/// [`Config::MaxNominations`] configuration is decreased. In this rare case, these nominators
	/// are still existent in storage, their key is correct and retrievable (i.e. `contains_key`
	/// indicates that they exist), but their value cannot be decoded. Therefore, the non-decodable
	/// nominators will effectively not-exist, until they re-submit their preferences such that it
	/// is within the bounds of the newly set `Config::MaxNominations`.
	///
	/// This implies that `::iter_keys().count()` and `::iter().count()` might return different
	/// values for this map. Moreover, the main `::count()` is aligned with the former, namely the
	/// number of keys that exist.
	///
	/// Lastly, if any of the nominators become non-decodable, they can be chilled immediately via
	/// [`Call::chill_other`] dispatchable by anyone.
	///
	/// TWOX-NOTE: SAFE since `AccountId` is a secure hash.
	#[pallet::storage]
	#[pallet::getter(fn nominators)]
	pub type Nominators<T: Config> =
		CountedStorageMap<_, Twox64Concat, T::AccountId, Nominations<T>>;

	/// The maximum nominator count before we stop allowing new validators to join.
	///
	/// When this value is not set, no limits are enforced.
	#[pallet::storage]
	pub type MaxNominatorsCount<T> = StorageValue<_, u32, OptionQuery>;

	/// The current era index.
	///
	/// This is the latest planned era, depending on how the Session pallet queues the validator
	/// set, it might be active or not.
	#[pallet::storage]
	#[pallet::getter(fn current_era)]
	pub type CurrentEra<T> = StorageValue<_, EraIndex>;

	/// The active era information, it holds index and start.
	///
	/// The active era is the era being currently rewarded. Validator set of this era must be
	/// equal to [`SessionInterface::validators`].
	#[pallet::storage]
	#[pallet::getter(fn active_era)]
	pub type ActiveEra<T> = StorageValue<_, ActiveEraInfo>;

	/// The session index at which the era start for the last `HISTORY_DEPTH` eras.
	///
	/// Note: This tracks the starting session (i.e. session index when era start being active)
	/// for the eras in `[CurrentEra - HISTORY_DEPTH, CurrentEra]`.
	#[pallet::storage]
	#[pallet::getter(fn eras_start_session_index)]
	pub type ErasStartSessionIndex<T> = StorageMap<_, Twox64Concat, EraIndex, SessionIndex>;

	/// Exposure of validator at era.
	///
	/// This is keyed first by the era index to allow bulk deletion and then the stash account.
	///
	/// Is it removed after `HISTORY_DEPTH` eras.
	/// If stakers hasn't been set or has been removed then empty exposure is returned.
	#[pallet::storage]
	#[pallet::getter(fn eras_stakers)]
	#[pallet::unbounded]
	pub type ErasStakers<T: Config> = StorageDoubleMap<
		_,
		Twox64Concat,
		EraIndex,
		Twox64Concat,
		T::AccountId,
		Exposure<T::AccountId, BalanceOf<T>>,
		ValueQuery,
	>;

	/// Clipped Exposure of validator at era.
	///
	/// This is similar to [`ErasStakers`] but number of nominators exposed is reduced to the
	/// `T::MaxNominatorRewardedPerValidator` biggest stakers.
	/// (Note: the field `total` and `own` of the exposure remains unchanged).
	/// This is used to limit the i/o cost for the nominator payout.
	///
	/// This is keyed fist by the era index to allow bulk deletion and then the stash account.
	///
	/// Is it removed after `HISTORY_DEPTH` eras.
	/// If stakers hasn't been set or has been removed then empty exposure is returned.
	#[pallet::storage]
	#[pallet::unbounded]
	#[pallet::getter(fn eras_stakers_clipped)]
	pub type ErasStakersClipped<T: Config> = StorageDoubleMap<
		_,
		Twox64Concat,
		EraIndex,
		Twox64Concat,
		T::AccountId,
		Exposure<T::AccountId, BalanceOf<T>>,
		ValueQuery,
	>;

	/// Similar to `ErasStakers`, this holds the preferences of validators.
	///
	/// This is keyed first by the era index to allow bulk deletion and then the stash account.
	///
	/// Is it removed after `HISTORY_DEPTH` eras.
	// If prefs hasn't been set or has been removed then 0 commission is returned.
	#[pallet::storage]
	#[pallet::getter(fn eras_validator_prefs)]
	pub type ErasValidatorPrefs<T: Config> = StorageDoubleMap<
		_,
		Twox64Concat,
		EraIndex,
		Twox64Concat,
		T::AccountId,
		ValidatorPrefs,
		ValueQuery,
	>;

	/// The total validator era payout for the last `HISTORY_DEPTH` eras.
	///
	/// Eras that haven't finished yet or has been removed doesn't have reward.
	#[pallet::storage]
	#[pallet::getter(fn eras_validator_reward)]
	pub type ErasValidatorReward<T: Config> = StorageMap<_, Twox64Concat, EraIndex, BalanceOf<T>>;

	/// Rewards for the last `HISTORY_DEPTH` eras.
	/// If reward hasn't been set or has been removed then 0 reward is returned.
	#[pallet::storage]
	#[pallet::unbounded]
	#[pallet::getter(fn eras_reward_points)]
	pub type ErasRewardPoints<T: Config> =
		StorageMap<_, Twox64Concat, EraIndex, EraRewardPoints<T::AccountId>, ValueQuery>;

	/// The total amount staked for the last `HISTORY_DEPTH` eras.
	/// If total hasn't been set or has been removed then 0 stake is returned.
	#[pallet::storage]
	#[pallet::getter(fn eras_total_stake)]
	pub type ErasTotalStake<T: Config> =
		StorageMap<_, Twox64Concat, EraIndex, BalanceOf<T>, ValueQuery>;

	/// Mode of era forcing.
	#[pallet::storage]
	#[pallet::getter(fn force_era)]
	pub type ForceEra<T> = StorageValue<_, Forcing, ValueQuery>;

	/// The percentage of the slash that is distributed to reporters.
	///
	/// The rest of the slashed value is handled by the `Slash`.
	#[pallet::storage]
	#[pallet::getter(fn slash_reward_fraction)]
	pub type SlashRewardFraction<T> = StorageValue<_, Perbill, ValueQuery>;

	/// The amount of currency given to reporters of a slash event which was
	/// canceled by extraordinary circumstances (e.g. governance).
	#[pallet::storage]
	#[pallet::getter(fn canceled_payout)]
	pub type CanceledSlashPayout<T: Config> = StorageValue<_, BalanceOf<T>, ValueQuery>;

	/// All unapplied slashes that are queued for later.
	#[pallet::storage]
	#[pallet::unbounded]
	pub type UnappliedSlashes<T: Config> = StorageMap<
		_,
		Twox64Concat,
		EraIndex,
		Vec<UnappliedSlash<T::AccountId, BalanceOf<T>>>,
		ValueQuery,
	>;

	/// A mapping from still-bonded eras to the first session index of that era.
	///
	/// Must contains information for eras for the range:
	/// `[active_era - bounding_duration; active_era]`
	#[pallet::storage]
	#[pallet::unbounded]
	pub(crate) type BondedEras<T: Config> =
		StorageValue<_, Vec<(EraIndex, SessionIndex)>, ValueQuery>;

	/// All slashing events on validators, mapped by era to the highest slash proportion
	/// and slash value of the era.
	#[pallet::storage]
	pub(crate) type ValidatorSlashInEra<T: Config> = StorageDoubleMap<
		_,
		Twox64Concat,
		EraIndex,
		Twox64Concat,
		T::AccountId,
		(Perbill, BalanceOf<T>),
	>;

	/// All slashing events on nominators, mapped by era to the highest slash value of the era.
	#[pallet::storage]
	pub(crate) type NominatorSlashInEra<T: Config> =
		StorageDoubleMap<_, Twox64Concat, EraIndex, Twox64Concat, T::AccountId, BalanceOf<T>>;

	/// Slashing spans for stash accounts.
	#[pallet::storage]
	#[pallet::getter(fn slashing_spans)]
	#[pallet::unbounded]
	pub type SlashingSpans<T: Config> =
		StorageMap<_, Twox64Concat, T::AccountId, slashing::SlashingSpans>;

	/// Records information about the maximum slash of a stash within a slashing span,
	/// as well as how much reward has been paid out.
	#[pallet::storage]
	pub(crate) type SpanSlash<T: Config> = StorageMap<
		_,
		Twox64Concat,
		(T::AccountId, slashing::SpanIndex),
		slashing::SpanRecord<BalanceOf<T>>,
		ValueQuery,
	>;

	/// The last planned session scheduled by the session pallet.
	///
	/// This is basically in sync with the call to [`pallet_session::SessionManager::new_session`].
	#[pallet::storage]
	#[pallet::getter(fn current_planned_session)]
	pub type CurrentPlannedSession<T> = StorageValue<_, SessionIndex, ValueQuery>;

	/// Indices of validators that have offended in the active era and whether they are currently
	/// disabled.
	///
	/// This value should be a superset of disabled validators since not all offences lead to the
	/// validator being disabled (if there was no slash). This is needed to track the percentage of
	/// validators that have offended in the current era, ensuring a new era is forced if
	/// `OffendingValidatorsThreshold` is reached. The vec is always kept sorted so that we can find
	/// whether a given validator has previously offended using binary search. It gets cleared when
	/// the era ends.
	#[pallet::storage]
	#[pallet::unbounded]
	#[pallet::getter(fn offending_validators)]
	pub type OffendingValidators<T: Config> = StorageValue<_, Vec<(u32, bool)>, ValueQuery>;

	/// The threshold for when users can start calling `chill_other` for other validators /
	/// nominators. The threshold is compared to the actual number of validators / nominators
	/// (`CountFor*`) in the system compared to the configured max (`Max*Count`).
	#[pallet::storage]
	pub(crate) type ChillThreshold<T: Config> = StorageValue<_, Percent, OptionQuery>;

	#[pallet::genesis_config]
	pub struct GenesisConfig<T: Config> {
		pub validator_count: u32,
		pub minimum_validator_count: u32,
		pub invulnerables: Vec<T::AccountId>,
		pub force_era: Forcing,
		pub slash_reward_fraction: Perbill,
		pub canceled_payout: BalanceOf<T>,
		pub stakers:
			Vec<(T::AccountId, T::AccountId, BalanceOf<T>, crate::StakerStatus<T::AccountId>)>,
		pub min_nominator_bond: BalanceOf<T>,
		pub min_validator_bond: BalanceOf<T>,
		pub max_validator_count: Option<u32>,
		pub max_nominator_count: Option<u32>,
	}

	#[cfg(feature = "std")]
	impl<T: Config> Default for GenesisConfig<T> {
		fn default() -> Self {
			GenesisConfig {
				validator_count: Default::default(),
				minimum_validator_count: Default::default(),
				invulnerables: Default::default(),
				force_era: Default::default(),
				slash_reward_fraction: Default::default(),
				canceled_payout: Default::default(),
				stakers: Default::default(),
				min_nominator_bond: Default::default(),
				min_validator_bond: Default::default(),
				max_validator_count: None,
				max_nominator_count: None,
			}
		}
	}

	#[pallet::genesis_build]
	impl<T: Config> GenesisBuild<T> for GenesisConfig<T> {
		fn build(&self) {
			ValidatorCount::<T>::put(self.validator_count);
			MinimumValidatorCount::<T>::put(self.minimum_validator_count);
			Invulnerables::<T>::put(&self.invulnerables);
			ForceEra::<T>::put(self.force_era);
			CanceledSlashPayout::<T>::put(self.canceled_payout);
			SlashRewardFraction::<T>::put(self.slash_reward_fraction);
			MinNominatorBond::<T>::put(self.min_nominator_bond);
			MinValidatorBond::<T>::put(self.min_validator_bond);
			if let Some(x) = self.max_validator_count {
				MaxValidatorsCount::<T>::put(x);
			}
			if let Some(x) = self.max_nominator_count {
				MaxNominatorsCount::<T>::put(x);
			}

			for &(ref stash, ref controller, balance, ref status) in &self.stakers {
				crate::log!(
					trace,
					"inserting genesis staker: {:?} => {:?} => {:?}",
					stash,
					balance,
					status
				);
				assert!(
					T::Currency::free_balance(stash) >= balance,
					"Stash does not have enough balance to bond."
				);
				frame_support::assert_ok!(<Pallet<T>>::bond(
					T::RuntimeOrigin::from(Some(stash.clone()).into()),
					T::Lookup::unlookup(controller.clone()),
					balance,
					RewardDestination::Staked,
				));
				frame_support::assert_ok!(match status {
					crate::StakerStatus::Validator => <Pallet<T>>::validate(
						T::RuntimeOrigin::from(Some(controller.clone()).into()),
						Default::default(),
					),
					crate::StakerStatus::Nominator(votes) => <Pallet<T>>::nominate(
						T::RuntimeOrigin::from(Some(controller.clone()).into()),
						votes.iter().map(|l| T::Lookup::unlookup(l.clone())).collect(),
					),
					_ => Ok(()),
				});
				assert!(
					ValidatorCount::<T>::get() <=
						<T::ElectionProvider as ElectionProviderBase>::MaxWinners::get()
				);
			}

			// all voters are reported to the `VoterList`.
			assert_eq!(
				T::VoterList::count(),
				Nominators::<T>::count() + Validators::<T>::count(),
				"not all genesis stakers were inserted into sorted list provider, something is wrong."
			);
		}
	}

	#[pallet::event]
	#[pallet::generate_deposit(pub(crate) fn deposit_event)]
	pub enum Event<T: Config> {
		/// The era payout has been set; the first balance is the validator-payout; the second is
		/// the remainder from the maximum amount of reward.
		EraPaid { era_index: EraIndex, validator_payout: BalanceOf<T>, remainder: BalanceOf<T> },
		/// The nominator has been rewarded by this amount.
		Rewarded { stash: T::AccountId, amount: BalanceOf<T> },
		/// A staker (validator or nominator) has been slashed by the given amount.
		Slashed { staker: T::AccountId, amount: BalanceOf<T> },
		/// A slash for the given validator, for the given percentage of their stake, at the given
		/// era as been reported.
		SlashReported { validator: T::AccountId, fraction: Perbill, slash_era: EraIndex },
		/// An old slashing report from a prior era was discarded because it could
		/// not be processed.
		OldSlashingReportDiscarded { session_index: SessionIndex },
		/// A new set of stakers was elected.
		StakersElected,
		/// An account has bonded this amount. \[stash, amount\]
		///
		/// NOTE: This event is only emitted when funds are bonded via a dispatchable. Notably,
		/// it will not be emitted for staking rewards when they are added to stake.
		Bonded { stash: T::AccountId, amount: BalanceOf<T> },
		/// An account has unbonded this amount.
		Unbonded { stash: T::AccountId, amount: BalanceOf<T> },
		/// An account has called `withdraw_unbonded` and removed unbonding chunks worth `Balance`
		/// from the unlocking queue.
		Withdrawn { stash: T::AccountId, amount: BalanceOf<T> },
		/// A nominator has been kicked from a validator.
		Kicked { nominator: T::AccountId, stash: T::AccountId },
		/// The election failed. No new era is planned.
		StakingElectionFailed,
		/// An account has stopped participating as either a validator or nominator.
		Chilled { stash: T::AccountId },
		/// The stakers' rewards are getting paid.
		PayoutStarted { era_index: EraIndex, validator_stash: T::AccountId },
		/// A validator has set their preferences.
		ValidatorPrefsSet { stash: T::AccountId, prefs: ValidatorPrefs },
		/// A new force era mode was set.
		ForceEra { mode: Forcing },
	}

	#[pallet::error]
	pub enum Error<T> {
		/// Not a controller account.
		NotController,
		/// Not a stash account.
		NotStash,
		/// Stash is already bonded.
		AlreadyBonded,
		/// Controller is already paired.
		AlreadyPaired,
		/// Targets cannot be empty.
		EmptyTargets,
		/// Duplicate index.
		DuplicateIndex,
		/// Slash record index out of bounds.
		InvalidSlashIndex,
		/// Cannot have a validator or nominator role, with value less than the minimum defined by
		/// governance (see `MinValidatorBond` and `MinNominatorBond`). If unbonding is the
		/// intention, `chill` first to remove one's role as validator/nominator.
		InsufficientBond,
		/// Can not schedule more unlock chunks.
		NoMoreChunks,
		/// Can not rebond without unlocking chunks.
		NoUnlockChunk,
		/// Attempting to target a stash that still has funds.
		FundedTarget,
		/// Invalid era to reward.
		InvalidEraToReward,
		/// Invalid number of nominations.
		InvalidNumberOfNominations,
		/// Items are not sorted and unique.
		NotSortedAndUnique,
		/// Rewards for this era have already been claimed for this validator.
		AlreadyClaimed,
		/// Incorrect previous history depth input provided.
		IncorrectHistoryDepth,
		/// Incorrect number of slashing spans provided.
		IncorrectSlashingSpans,
		/// Internal state has become somehow corrupted and the operation cannot continue.
		BadState,
		/// Too many nomination targets supplied.
		TooManyTargets,
		/// A nomination target was supplied that was blocked or otherwise not a validator.
		BadTarget,
		/// The user has enough bond and thus cannot be chilled forcefully by an external person.
		CannotChillOther,
		/// There are too many nominators in the system. Governance needs to adjust the staking
		/// settings to keep things safe for the runtime.
		TooManyNominators,
		/// There are too many validator candidates in the system. Governance needs to adjust the
		/// staking settings to keep things safe for the runtime.
		TooManyValidators,
		/// Commission is too low. Must be at least `MinCommission`.
		CommissionTooLow,
		/// Some bound is not met.
		BoundNotMet,
	}

	#[pallet::hooks]
	impl<T: Config> Hooks<BlockNumberFor<T>> for Pallet<T> {
		fn on_initialize(_now: BlockNumberFor<T>) -> Weight {
			// just return the weight of the on_finalize.
			T::DbWeight::get().reads(1)
		}

		fn on_finalize(_n: BlockNumberFor<T>) {
			// Set the start of the first era.
			if let Some(mut active_era) = Self::active_era() {
				if active_era.start.is_none() {
					let now_as_millis_u64 = T::UnixTime::now().as_millis().saturated_into::<u64>();
					active_era.start = Some(now_as_millis_u64);
					// This write only ever happens once, we don't include it in the weight in
					// general
					ActiveEra::<T>::put(active_era);
				}
			}
			// `on_finalize` weight is tracked in `on_initialize`
		}

		fn integrity_test() {
			// ensure that we funnel the correct value to the `DataProvider::MaxVotesPerVoter`;
			assert_eq!(
				T::MaxNominations::get(),
				<Self as ElectionDataProvider>::MaxVotesPerVoter::get()
			);
			// and that MaxNominations is always greater than 1, since we count on this.
			assert!(!T::MaxNominations::get().is_zero());

			// ensure election results are always bounded with the same value
			assert!(
				<T::ElectionProvider as ElectionProviderBase>::MaxWinners::get() ==
					<T::GenesisElectionProvider as ElectionProviderBase>::MaxWinners::get()
			);

			sp_std::if_std! {
				sp_io::TestExternalities::new_empty().execute_with(||
					assert!(
						T::SlashDeferDuration::get() < T::BondingDuration::get() || T::BondingDuration::get() == 0,
						"As per documentation, slash defer duration ({}) should be less than bonding duration ({}).",
						T::SlashDeferDuration::get(),
						T::BondingDuration::get(),
					)
				);
			}
		}

		#[cfg(feature = "try-runtime")]
		fn try_state(n: BlockNumberFor<T>) -> Result<(), &'static str> {
			Self::do_try_state(n)
		}
	}

	#[pallet::call]
	impl<T: Config> Pallet<T> {
		/// Take the origin account as a stash and lock up `value` of its balance. `controller` will
		/// be the account that controls it.
		///
		/// `value` must be more than the `minimum_balance` specified by `T::Currency`.
		///
		/// The dispatch origin for this call must be _Signed_ by the stash account.
		///
		/// Emits `Bonded`.
		/// # <weight>
		/// - Independent of the arguments. Moderate complexity.
		/// - O(1).
		/// - Three extra DB entries.
		///
		/// NOTE: Two of the storage writes (`Self::bonded`, `Self::payee`) are _never_ cleaned
		/// unless the `origin` falls below _existential deposit_ and gets removed as dust.
		/// ------------------
		/// # </weight>
		#[pallet::call_index(0)]
		#[pallet::weight(T::WeightInfo::bond())]
		pub fn bond(
			origin: OriginFor<T>,
			controller: AccountIdLookupOf<T>,
			#[pallet::compact] value: BalanceOf<T>,
			payee: RewardDestination<T::AccountId>,
		) -> DispatchResult {
			let stash = ensure_signed(origin)?;

			if <Bonded<T>>::contains_key(&stash) {
				return Err(Error::<T>::AlreadyBonded.into())
			}

			let controller = T::Lookup::lookup(controller)?;

			if <Ledger<T>>::contains_key(&controller) {
				return Err(Error::<T>::AlreadyPaired.into())
			}

			// Reject a bond which is considered to be _dust_.
			if value < T::Currency::minimum_balance() {
				return Err(Error::<T>::InsufficientBond.into())
			}

			frame_system::Pallet::<T>::inc_consumers(&stash).map_err(|_| Error::<T>::BadState)?;

			// You're auto-bonded forever, here. We might improve this by only bonding when
			// you actually validate/nominate and remove once you unbond __everything__.
			<Bonded<T>>::insert(&stash, &controller);
			<Payee<T>>::insert(&stash, payee);

			let current_era = CurrentEra::<T>::get().unwrap_or(0);
			let history_depth = T::HistoryDepth::get();
			let last_reward_era = current_era.saturating_sub(history_depth);

			let stash_balance = T::Currency::free_balance(&stash);
			let value = value.min(stash_balance);
			Self::deposit_event(Event::<T>::Bonded { stash: stash.clone(), amount: value });
			let item = StakingLedger {
				stash,
				total: value,
				active: value,
				unlocking: Default::default(),
				claimed_rewards: (last_reward_era..current_era)
					.try_collect()
					// Since last_reward_era is calculated as `current_era -
					// HistoryDepth`, following bound is always expected to be
					// satisfied.
					.defensive_map_err(|_| Error::<T>::BoundNotMet)?,
			};
			Self::update_ledger(&controller, &item);
			Ok(())
		}

		/// Add some extra amount that have appeared in the stash `free_balance` into the balance up
		/// for staking.
		///
		/// The dispatch origin for this call must be _Signed_ by the stash, not the controller.
		///
		/// Use this if there are additional funds in your stash account that you wish to bond.
		/// Unlike [`bond`](Self::bond) or [`unbond`](Self::unbond) this function does not impose
		/// any limitation on the amount that can be added.
		///
		/// Emits `Bonded`.
		///
		/// # <weight>
		/// - Independent of the arguments. Insignificant complexity.
		/// - O(1).
		/// # </weight>
		#[pallet::call_index(1)]
		#[pallet::weight(T::WeightInfo::bond_extra())]
		pub fn bond_extra(
			origin: OriginFor<T>,
			#[pallet::compact] max_additional: BalanceOf<T>,
		) -> DispatchResult {
			let stash = ensure_signed(origin)?;

			let controller = Self::bonded(&stash).ok_or(Error::<T>::NotStash)?;
			let mut ledger = Self::ledger(&controller).ok_or(Error::<T>::NotController)?;

			let stash_balance = T::Currency::free_balance(&stash);
			if let Some(extra) = stash_balance.checked_sub(&ledger.total) {
				let extra = extra.min(max_additional);
				ledger.total += extra;
				ledger.active += extra;
				// Last check: the new active amount of ledger must be more than ED.
				ensure!(
					ledger.active >= T::Currency::minimum_balance(),
					Error::<T>::InsufficientBond
				);

				// NOTE: ledger must be updated prior to calling `Self::weight_of`.
				Self::update_ledger(&controller, &ledger);
				// update this staker in the sorted list, if they exist in it.
				if T::VoterList::contains(&stash) {
					let _ =
						T::VoterList::on_update(&stash, Self::weight_of(&ledger.stash)).defensive();
				}

				Self::deposit_event(Event::<T>::Bonded { stash, amount: extra });
			}
			Ok(())
		}

		/// Schedule a portion of the stash to be unlocked ready for transfer out after the bond
		/// period ends. If this leaves an amount actively bonded less than
		/// T::Currency::minimum_balance(), then it is increased to the full amount.
		///
		/// The dispatch origin for this call must be _Signed_ by the controller, not the stash.
		///
		/// Once the unlock period is done, you can call `withdraw_unbonded` to actually move
		/// the funds out of management ready for transfer.
		///
		/// No more than a limited number of unlocking chunks (see `MaxUnlockingChunks`)
		/// can co-exists at the same time. If there are no unlocking chunks slots available
		/// [`Call::withdraw_unbonded`] is called to remove some of the chunks (if possible).
		///
		/// If a user encounters the `InsufficientBond` error when calling this extrinsic,
		/// they should call `chill` first in order to free up their bonded funds.
		///
		/// Emits `Unbonded`.
		///
		/// See also [`Call::withdraw_unbonded`].
		#[pallet::call_index(2)]
		#[pallet::weight(
            T::WeightInfo::withdraw_unbonded_kill(SPECULATIVE_NUM_SPANS).saturating_add(T::WeightInfo::unbond()))
        ]
		pub fn unbond(
			origin: OriginFor<T>,
			#[pallet::compact] value: BalanceOf<T>,
		) -> DispatchResultWithPostInfo {
			let controller = ensure_signed(origin)?;
			let unlocking = Self::ledger(&controller)
				.map(|l| l.unlocking.len())
				.ok_or(Error::<T>::NotController)?;

			// if there are no unlocking chunks available, try to withdraw chunks older than
			// `BondingDuration` to proceed with the unbonding.
			let maybe_withdraw_weight = {
				if unlocking == T::MaxUnlockingChunks::get() as usize {
<<<<<<< HEAD
					let real_num_slashing_spans = Self::slashing_spans(&controller).iter().count();
=======
					let real_num_slashing_spans =
						Self::slashing_spans(&controller).map_or(0, |s| s.iter().count());
>>>>>>> 18bb7c7c
					Some(Self::do_withdraw_unbonded(&controller, real_num_slashing_spans as u32)?)
				} else {
					None
				}
			};

			// we need to fetch the ledger again because it may have been mutated in the call
			// to `Self::do_withdraw_unbonded` above.
			let mut ledger = Self::ledger(&controller).ok_or(Error::<T>::NotController)?;
			let mut value = value.min(ledger.active);

			ensure!(
				ledger.unlocking.len() < T::MaxUnlockingChunks::get() as usize,
				Error::<T>::NoMoreChunks,
			);

			if !value.is_zero() {
				ledger.active -= value;

				// Avoid there being a dust balance left in the staking system.
				if ledger.active < T::Currency::minimum_balance() {
					value += ledger.active;
					ledger.active = Zero::zero();
				}

				let min_active_bond = if Nominators::<T>::contains_key(&ledger.stash) {
					MinNominatorBond::<T>::get()
				} else if Validators::<T>::contains_key(&ledger.stash) {
					MinValidatorBond::<T>::get()
				} else {
					Zero::zero()
				};

				// Make sure that the user maintains enough active bond for their role.
				// If a user runs into this error, they should chill first.
				ensure!(ledger.active >= min_active_bond, Error::<T>::InsufficientBond);

				// Note: in case there is no current era it is fine to bond one era more.
				let era = Self::current_era().unwrap_or(0) + T::BondingDuration::get();
				if let Some(mut chunk) =
					ledger.unlocking.last_mut().filter(|chunk| chunk.era == era)
				{
					// To keep the chunk count down, we only keep one chunk per era. Since
					// `unlocking` is a FiFo queue, if a chunk exists for `era` we know that it will
					// be the last one.
					chunk.value = chunk.value.defensive_saturating_add(value)
				} else {
					ledger
						.unlocking
						.try_push(UnlockChunk { value, era })
						.map_err(|_| Error::<T>::NoMoreChunks)?;
				};
				// NOTE: ledger must be updated prior to calling `Self::weight_of`.
				Self::update_ledger(&controller, &ledger);

				// update this staker in the sorted list, if they exist in it.
				if T::VoterList::contains(&ledger.stash) {
					let _ = T::VoterList::on_update(&ledger.stash, Self::weight_of(&ledger.stash))
						.defensive();
				}

				Self::deposit_event(Event::<T>::Unbonded { stash: ledger.stash, amount: value });
			}

			let actual_weight = if let Some(withdraw_weight) = maybe_withdraw_weight {
				Some(T::WeightInfo::unbond().saturating_add(withdraw_weight))
			} else {
				Some(T::WeightInfo::unbond())
			};

			Ok(actual_weight.into())
		}

		/// Remove any unlocked chunks from the `unlocking` queue from our management.
		///
		/// This essentially frees up that balance to be used by the stash account to do
		/// whatever it wants.
		///
		/// The dispatch origin for this call must be _Signed_ by the controller.
		///
		/// Emits `Withdrawn`.
		///
		/// See also [`Call::unbond`].
		///
		/// # <weight>
		/// Complexity O(S) where S is the number of slashing spans to remove
		/// NOTE: Weight annotation is the kill scenario, we refund otherwise.
		/// # </weight>
		#[pallet::call_index(3)]
		#[pallet::weight(T::WeightInfo::withdraw_unbonded_kill(*num_slashing_spans))]
		pub fn withdraw_unbonded(
			origin: OriginFor<T>,
			num_slashing_spans: u32,
		) -> DispatchResultWithPostInfo {
			let controller = ensure_signed(origin)?;

			let actual_weight = Self::do_withdraw_unbonded(&controller, num_slashing_spans)?;
			Ok(Some(actual_weight).into())
		}

		/// Declare the desire to validate for the origin controller.
		///
		/// Effects will be felt at the beginning of the next era.
		///
		/// The dispatch origin for this call must be _Signed_ by the controller, not the stash.
		#[pallet::call_index(4)]
		#[pallet::weight(T::WeightInfo::validate())]
		pub fn validate(origin: OriginFor<T>, prefs: ValidatorPrefs) -> DispatchResult {
			let controller = ensure_signed(origin)?;

			let ledger = Self::ledger(&controller).ok_or(Error::<T>::NotController)?;

			ensure!(ledger.active >= MinValidatorBond::<T>::get(), Error::<T>::InsufficientBond);
			let stash = &ledger.stash;

			// ensure their commission is correct.
			ensure!(prefs.commission >= MinCommission::<T>::get(), Error::<T>::CommissionTooLow);

			// Only check limits if they are not already a validator.
			if !Validators::<T>::contains_key(stash) {
				// If this error is reached, we need to adjust the `MinValidatorBond` and start
				// calling `chill_other`. Until then, we explicitly block new validators to protect
				// the runtime.
				if let Some(max_validators) = MaxValidatorsCount::<T>::get() {
					ensure!(
						Validators::<T>::count() < max_validators,
						Error::<T>::TooManyValidators
					);
				}
			}

			Self::do_remove_nominator(stash);
			Self::do_add_validator(stash, prefs.clone());
			Self::deposit_event(Event::<T>::ValidatorPrefsSet { stash: ledger.stash, prefs });

			Ok(())
		}

		/// Declare the desire to nominate `targets` for the origin controller.
		///
		/// Effects will be felt at the beginning of the next era.
		///
		/// The dispatch origin for this call must be _Signed_ by the controller, not the stash.
		///
		/// # <weight>
		/// - The transaction's complexity is proportional to the size of `targets` (N)
		/// which is capped at CompactAssignments::LIMIT (T::MaxNominations).
		/// - Both the reads and writes follow a similar pattern.
		/// # </weight>
		#[pallet::call_index(5)]
		#[pallet::weight(T::WeightInfo::nominate(targets.len() as u32))]
		pub fn nominate(
			origin: OriginFor<T>,
			targets: Vec<AccountIdLookupOf<T>>,
		) -> DispatchResult {
			let controller = ensure_signed(origin)?;

			let ledger = Self::ledger(&controller).ok_or(Error::<T>::NotController)?;
			ensure!(ledger.active >= MinNominatorBond::<T>::get(), Error::<T>::InsufficientBond);
			let stash = &ledger.stash;

			// Only check limits if they are not already a nominator.
			if !Nominators::<T>::contains_key(stash) {
				// If this error is reached, we need to adjust the `MinNominatorBond` and start
				// calling `chill_other`. Until then, we explicitly block new nominators to protect
				// the runtime.
				if let Some(max_nominators) = MaxNominatorsCount::<T>::get() {
					ensure!(
						Nominators::<T>::count() < max_nominators,
						Error::<T>::TooManyNominators
					);
				}
			}

			ensure!(!targets.is_empty(), Error::<T>::EmptyTargets);
			ensure!(targets.len() <= T::MaxNominations::get() as usize, Error::<T>::TooManyTargets);

			let old = Nominators::<T>::get(stash).map_or_else(Vec::new, |x| x.targets.into_inner());

			let targets: BoundedVec<_, _> = targets
				.into_iter()
				.map(|t| T::Lookup::lookup(t).map_err(DispatchError::from))
				.map(|n| {
					n.and_then(|n| {
						if old.contains(&n) || !Validators::<T>::get(&n).blocked {
							Ok(n)
						} else {
							Err(Error::<T>::BadTarget.into())
						}
					})
				})
				.collect::<Result<Vec<_>, _>>()?
				.try_into()
				.map_err(|_| Error::<T>::TooManyNominators)?;

			let nominations = Nominations {
				targets,
				// Initial nominations are considered submitted at era 0. See `Nominations` doc.
				submitted_in: Self::current_era().unwrap_or(0),
				suppressed: false,
			};

			Self::do_remove_validator(stash);
			Self::do_add_nominator(stash, nominations);
			Ok(())
		}

		/// Declare no desire to either validate or nominate.
		///
		/// Effects will be felt at the beginning of the next era.
		///
		/// The dispatch origin for this call must be _Signed_ by the controller, not the stash.
		///
		/// # <weight>
		/// - Independent of the arguments. Insignificant complexity.
		/// - Contains one read.
		/// - Writes are limited to the `origin` account key.
		/// # </weight>
		#[pallet::call_index(6)]
		#[pallet::weight(T::WeightInfo::chill())]
		pub fn chill(origin: OriginFor<T>) -> DispatchResult {
			let controller = ensure_signed(origin)?;
			let ledger = Self::ledger(&controller).ok_or(Error::<T>::NotController)?;
			Self::chill_stash(&ledger.stash);
			Ok(())
		}

		/// (Re-)set the payment target for a controller.
		///
		/// Effects will be felt instantly (as soon as this function is completed successfully).
		///
		/// The dispatch origin for this call must be _Signed_ by the controller, not the stash.
		///
		/// # <weight>
		/// - Independent of the arguments. Insignificant complexity.
		/// - Contains a limited number of reads.
		/// - Writes are limited to the `origin` account key.
		/// ---------
		/// - Weight: O(1)
		/// - DB Weight:
		///     - Read: Ledger
		///     - Write: Payee
		/// # </weight>
		#[pallet::call_index(7)]
		#[pallet::weight(T::WeightInfo::set_payee())]
		pub fn set_payee(
			origin: OriginFor<T>,
			payee: RewardDestination<T::AccountId>,
		) -> DispatchResult {
			let controller = ensure_signed(origin)?;
			let ledger = Self::ledger(&controller).ok_or(Error::<T>::NotController)?;
			let stash = &ledger.stash;
			<Payee<T>>::insert(stash, payee);
			Ok(())
		}

		/// (Re-)set the controller of a stash.
		///
		/// Effects will be felt instantly (as soon as this function is completed successfully).
		///
		/// The dispatch origin for this call must be _Signed_ by the stash, not the controller.
		///
		/// # <weight>
		/// - Independent of the arguments. Insignificant complexity.
		/// - Contains a limited number of reads.
		/// - Writes are limited to the `origin` account key.
		/// ----------
		/// Weight: O(1)
		/// DB Weight:
		/// - Read: Bonded, Ledger New Controller, Ledger Old Controller
		/// - Write: Bonded, Ledger New Controller, Ledger Old Controller
		/// # </weight>
		#[pallet::call_index(8)]
		#[pallet::weight(T::WeightInfo::set_controller())]
		pub fn set_controller(
			origin: OriginFor<T>,
			controller: AccountIdLookupOf<T>,
		) -> DispatchResult {
			let stash = ensure_signed(origin)?;
			let old_controller = Self::bonded(&stash).ok_or(Error::<T>::NotStash)?;
			let controller = T::Lookup::lookup(controller)?;
			if <Ledger<T>>::contains_key(&controller) {
				return Err(Error::<T>::AlreadyPaired.into())
			}
			if controller != old_controller {
				<Bonded<T>>::insert(&stash, &controller);
				if let Some(l) = <Ledger<T>>::take(&old_controller) {
					<Ledger<T>>::insert(&controller, l);
				}
			}
			Ok(())
		}

		/// Sets the ideal number of validators.
		///
		/// The dispatch origin must be Root.
		///
		/// # <weight>
		/// Weight: O(1)
		/// Write: Validator Count
		/// # </weight>
		#[pallet::call_index(9)]
		#[pallet::weight(T::WeightInfo::set_validator_count())]
		pub fn set_validator_count(
			origin: OriginFor<T>,
			#[pallet::compact] new: u32,
		) -> DispatchResult {
			ensure_root(origin)?;
			// ensure new validator count does not exceed maximum winners
			// support by election provider.
			ensure!(
				new <= <T::ElectionProvider as ElectionProviderBase>::MaxWinners::get(),
				Error::<T>::TooManyValidators
			);
			ValidatorCount::<T>::put(new);
			Ok(())
		}

		/// Increments the ideal number of validators upto maximum of
		/// `ElectionProviderBase::MaxWinners`.
		///
		/// The dispatch origin must be Root.
		///
		/// # <weight>
		/// Same as [`Self::set_validator_count`].
		/// # </weight>
		#[pallet::call_index(10)]
		#[pallet::weight(T::WeightInfo::set_validator_count())]
		pub fn increase_validator_count(
			origin: OriginFor<T>,
			#[pallet::compact] additional: u32,
		) -> DispatchResult {
			ensure_root(origin)?;
			let old = ValidatorCount::<T>::get();
			let new = old.checked_add(additional).ok_or(ArithmeticError::Overflow)?;
			ensure!(
				new <= <T::ElectionProvider as ElectionProviderBase>::MaxWinners::get(),
				Error::<T>::TooManyValidators
			);

			ValidatorCount::<T>::put(new);
			Ok(())
		}

		/// Scale up the ideal number of validators by a factor upto maximum of
		/// `ElectionProviderBase::MaxWinners`.
		///
		/// The dispatch origin must be Root.
		///
		/// # <weight>
		/// Same as [`Self::set_validator_count`].
		/// # </weight>
		#[pallet::call_index(11)]
		#[pallet::weight(T::WeightInfo::set_validator_count())]
		pub fn scale_validator_count(origin: OriginFor<T>, factor: Percent) -> DispatchResult {
			ensure_root(origin)?;
			let old = ValidatorCount::<T>::get();
			let new = old.checked_add(factor.mul_floor(old)).ok_or(ArithmeticError::Overflow)?;

			ensure!(
				new <= <T::ElectionProvider as ElectionProviderBase>::MaxWinners::get(),
				Error::<T>::TooManyValidators
			);

			ValidatorCount::<T>::put(new);
			Ok(())
		}

		/// Force there to be no new eras indefinitely.
		///
		/// The dispatch origin must be Root.
		///
		/// # Warning
		///
		/// The election process starts multiple blocks before the end of the era.
		/// Thus the election process may be ongoing when this is called. In this case the
		/// election will continue until the next era is triggered.
		///
		/// # <weight>
		/// - No arguments.
		/// - Weight: O(1)
		/// - Write: ForceEra
		/// # </weight>
		#[pallet::call_index(12)]
		#[pallet::weight(T::WeightInfo::force_no_eras())]
		pub fn force_no_eras(origin: OriginFor<T>) -> DispatchResult {
			ensure_root(origin)?;
			Self::set_force_era(Forcing::ForceNone);
			Ok(())
		}

		/// Force there to be a new era at the end of the next session. After this, it will be
		/// reset to normal (non-forced) behaviour.
		///
		/// The dispatch origin must be Root.
		///
		/// # Warning
		///
		/// The election process starts multiple blocks before the end of the era.
		/// If this is called just before a new era is triggered, the election process may not
		/// have enough blocks to get a result.
		///
		/// # <weight>
		/// - No arguments.
		/// - Weight: O(1)
		/// - Write ForceEra
		/// # </weight>
		#[pallet::call_index(13)]
		#[pallet::weight(T::WeightInfo::force_new_era())]
		pub fn force_new_era(origin: OriginFor<T>) -> DispatchResult {
			ensure_root(origin)?;
			Self::set_force_era(Forcing::ForceNew);
			Ok(())
		}

		/// Set the validators who cannot be slashed (if any).
		///
		/// The dispatch origin must be Root.
		#[pallet::call_index(14)]
		#[pallet::weight(T::WeightInfo::set_invulnerables(invulnerables.len() as u32))]
		pub fn set_invulnerables(
			origin: OriginFor<T>,
			invulnerables: Vec<T::AccountId>,
		) -> DispatchResult {
			ensure_root(origin)?;
			<Invulnerables<T>>::put(invulnerables);
			Ok(())
		}

		/// Force a current staker to become completely unstaked, immediately.
		///
		/// The dispatch origin must be Root.
		#[pallet::call_index(15)]
		#[pallet::weight(T::WeightInfo::force_unstake(*num_slashing_spans))]
		pub fn force_unstake(
			origin: OriginFor<T>,
			stash: T::AccountId,
			num_slashing_spans: u32,
		) -> DispatchResult {
			ensure_root(origin)?;

			// Remove all staking-related information.
			Self::kill_stash(&stash, num_slashing_spans)?;

			// Remove the lock.
			T::Currency::remove_lock(STAKING_ID, &stash);
			Ok(())
		}

		/// Force there to be a new era at the end of sessions indefinitely.
		///
		/// The dispatch origin must be Root.
		///
		/// # Warning
		///
		/// The election process starts multiple blocks before the end of the era.
		/// If this is called just before a new era is triggered, the election process may not
		/// have enough blocks to get a result.
		#[pallet::call_index(16)]
		#[pallet::weight(T::WeightInfo::force_new_era_always())]
		pub fn force_new_era_always(origin: OriginFor<T>) -> DispatchResult {
			ensure_root(origin)?;
			Self::set_force_era(Forcing::ForceAlways);
			Ok(())
		}

		/// Cancel enactment of a deferred slash.
		///
		/// Can be called by the `T::AdminOrigin`.
		///
		/// Parameters: era and indices of the slashes for that era to kill.
		#[pallet::call_index(17)]
		#[pallet::weight(T::WeightInfo::cancel_deferred_slash(slash_indices.len() as u32))]
		pub fn cancel_deferred_slash(
			origin: OriginFor<T>,
			era: EraIndex,
			slash_indices: Vec<u32>,
		) -> DispatchResult {
			T::AdminOrigin::ensure_origin(origin)?;

			ensure!(!slash_indices.is_empty(), Error::<T>::EmptyTargets);
			ensure!(is_sorted_and_unique(&slash_indices), Error::<T>::NotSortedAndUnique);

			let mut unapplied = <Self as Store>::UnappliedSlashes::get(&era);
			let last_item = slash_indices[slash_indices.len() - 1];
			ensure!((last_item as usize) < unapplied.len(), Error::<T>::InvalidSlashIndex);

			for (removed, index) in slash_indices.into_iter().enumerate() {
				let index = (index as usize) - removed;
				unapplied.remove(index);
			}

			<Self as Store>::UnappliedSlashes::insert(&era, &unapplied);
			Ok(())
		}

		/// Pay out all the stakers behind a single validator for a single era.
		///
		/// - `validator_stash` is the stash account of the validator. Their nominators, up to
		///   `T::MaxNominatorRewardedPerValidator`, will also receive their rewards.
		/// - `era` may be any era between `[current_era - history_depth; current_era]`.
		///
		/// The origin of this call must be _Signed_. Any account can call this function, even if
		/// it is not one of the stakers.
		///
		/// # <weight>
		/// - Time complexity: at most O(MaxNominatorRewardedPerValidator).
		/// - Contains a limited number of reads and writes.
		/// -----------
		/// N is the Number of payouts for the validator (including the validator)
		/// Weight:
		/// - Reward Destination Staked: O(N)
		/// - Reward Destination Controller (Creating): O(N)
		///
		///   NOTE: weights are assuming that payouts are made to alive stash account (Staked).
		///   Paying even a dead controller is cheaper weight-wise. We don't do any refunds here.
		/// # </weight>
		#[pallet::call_index(18)]
		#[pallet::weight(T::WeightInfo::payout_stakers_alive_staked(
			T::MaxNominatorRewardedPerValidator::get()
		))]
		pub fn payout_stakers(
			origin: OriginFor<T>,
			validator_stash: T::AccountId,
			era: EraIndex,
		) -> DispatchResultWithPostInfo {
			ensure_signed(origin)?;
			Self::do_payout_stakers(validator_stash, era)
		}

		/// Rebond a portion of the stash scheduled to be unlocked.
		///
		/// The dispatch origin must be signed by the controller.
		///
		/// # <weight>
		/// - Time complexity: O(L), where L is unlocking chunks
		/// - Bounded by `MaxUnlockingChunks`.
		/// - Storage changes: Can't increase storage, only decrease it.
		/// # </weight>
		#[pallet::call_index(19)]
		#[pallet::weight(T::WeightInfo::rebond(T::MaxUnlockingChunks::get() as u32))]
		pub fn rebond(
			origin: OriginFor<T>,
			#[pallet::compact] value: BalanceOf<T>,
		) -> DispatchResultWithPostInfo {
			let controller = ensure_signed(origin)?;
			let ledger = Self::ledger(&controller).ok_or(Error::<T>::NotController)?;
			ensure!(!ledger.unlocking.is_empty(), Error::<T>::NoUnlockChunk);

			let initial_unlocking = ledger.unlocking.len() as u32;
			let (ledger, rebonded_value) = ledger.rebond(value);
			// Last check: the new active amount of ledger must be more than ED.
			ensure!(ledger.active >= T::Currency::minimum_balance(), Error::<T>::InsufficientBond);

			Self::deposit_event(Event::<T>::Bonded {
				stash: ledger.stash.clone(),
				amount: rebonded_value,
			});

			// NOTE: ledger must be updated prior to calling `Self::weight_of`.
			Self::update_ledger(&controller, &ledger);
			if T::VoterList::contains(&ledger.stash) {
				let _ = T::VoterList::on_update(&ledger.stash, Self::weight_of(&ledger.stash))
					.defensive();
			}

			let removed_chunks = 1u32 // for the case where the last iterated chunk is not removed
				.saturating_add(initial_unlocking)
				.saturating_sub(ledger.unlocking.len() as u32);
			Ok(Some(T::WeightInfo::rebond(removed_chunks)).into())
		}

		/// Remove all data structures concerning a staker/stash once it is at a state where it can
		/// be considered `dust` in the staking system. The requirements are:
		///
		/// 1. the `total_balance` of the stash is below existential deposit.
		/// 2. or, the `ledger.total` of the stash is below existential deposit.
		///
		/// The former can happen in cases like a slash; the latter when a fully unbonded account
		/// is still receiving staking rewards in `RewardDestination::Staked`.
		///
		/// It can be called by anyone, as long as `stash` meets the above requirements.
		///
		/// Refunds the transaction fees upon successful execution.
		#[pallet::call_index(20)]
		#[pallet::weight(T::WeightInfo::reap_stash(*num_slashing_spans))]
		pub fn reap_stash(
			origin: OriginFor<T>,
			stash: T::AccountId,
			num_slashing_spans: u32,
		) -> DispatchResultWithPostInfo {
			let _ = ensure_signed(origin)?;

			let ed = T::Currency::minimum_balance();
			let reapable = T::Currency::total_balance(&stash) < ed ||
				Self::ledger(Self::bonded(stash.clone()).ok_or(Error::<T>::NotStash)?)
					.map(|l| l.total)
					.unwrap_or_default() < ed;
			ensure!(reapable, Error::<T>::FundedTarget);

			Self::kill_stash(&stash, num_slashing_spans)?;
			T::Currency::remove_lock(STAKING_ID, &stash);

			Ok(Pays::No.into())
		}

		/// Remove the given nominations from the calling validator.
		///
		/// Effects will be felt at the beginning of the next era.
		///
		/// The dispatch origin for this call must be _Signed_ by the controller, not the stash.
		///
		/// - `who`: A list of nominator stash accounts who are nominating this validator which
		///   should no longer be nominating this validator.
		///
		/// Note: Making this call only makes sense if you first set the validator preferences to
		/// block any further nominations.
		#[pallet::call_index(21)]
		#[pallet::weight(T::WeightInfo::kick(who.len() as u32))]
		pub fn kick(origin: OriginFor<T>, who: Vec<AccountIdLookupOf<T>>) -> DispatchResult {
			let controller = ensure_signed(origin)?;
			let ledger = Self::ledger(&controller).ok_or(Error::<T>::NotController)?;
			let stash = &ledger.stash;

			for nom_stash in who
				.into_iter()
				.map(T::Lookup::lookup)
				.collect::<Result<Vec<T::AccountId>, _>>()?
				.into_iter()
			{
				Nominators::<T>::mutate(&nom_stash, |maybe_nom| {
					if let Some(ref mut nom) = maybe_nom {
						if let Some(pos) = nom.targets.iter().position(|v| v == stash) {
							nom.targets.swap_remove(pos);
							Self::deposit_event(Event::<T>::Kicked {
								nominator: nom_stash.clone(),
								stash: stash.clone(),
							});
						}
					}
				});
			}

			Ok(())
		}

		/// Update the various staking configurations .
		///
		/// * `min_nominator_bond`: The minimum active bond needed to be a nominator.
		/// * `min_validator_bond`: The minimum active bond needed to be a validator.
		/// * `max_nominator_count`: The max number of users who can be a nominator at once. When
		///   set to `None`, no limit is enforced.
		/// * `max_validator_count`: The max number of users who can be a validator at once. When
		///   set to `None`, no limit is enforced.
		/// * `chill_threshold`: The ratio of `max_nominator_count` or `max_validator_count` which
		///   should be filled in order for the `chill_other` transaction to work.
		/// * `min_commission`: The minimum amount of commission that each validators must maintain.
		///   This is checked only upon calling `validate`. Existing validators are not affected.
		///
		/// RuntimeOrigin must be Root to call this function.
		///
		/// NOTE: Existing nominators and validators will not be affected by this update.
		/// to kick people under the new limits, `chill_other` should be called.
		// We assume the worst case for this call is either: all items are set or all items are
		// removed.
		#[pallet::call_index(22)]
		#[pallet::weight(
			T::WeightInfo::set_staking_configs_all_set()
				.max(T::WeightInfo::set_staking_configs_all_remove())
		)]
		pub fn set_staking_configs(
			origin: OriginFor<T>,
			min_nominator_bond: ConfigOp<BalanceOf<T>>,
			min_validator_bond: ConfigOp<BalanceOf<T>>,
			max_nominator_count: ConfigOp<u32>,
			max_validator_count: ConfigOp<u32>,
			chill_threshold: ConfigOp<Percent>,
			min_commission: ConfigOp<Perbill>,
		) -> DispatchResult {
			ensure_root(origin)?;

			macro_rules! config_op_exp {
				($storage:ty, $op:ident) => {
					match $op {
						ConfigOp::Noop => (),
						ConfigOp::Set(v) => <$storage>::put(v),
						ConfigOp::Remove => <$storage>::kill(),
					}
				};
			}

			config_op_exp!(MinNominatorBond<T>, min_nominator_bond);
			config_op_exp!(MinValidatorBond<T>, min_validator_bond);
			config_op_exp!(MaxNominatorsCount<T>, max_nominator_count);
			config_op_exp!(MaxValidatorsCount<T>, max_validator_count);
			config_op_exp!(ChillThreshold<T>, chill_threshold);
			config_op_exp!(MinCommission<T>, min_commission);
			Ok(())
		}
		/// Declare a `controller` to stop participating as either a validator or nominator.
		///
		/// Effects will be felt at the beginning of the next era.
		///
		/// The dispatch origin for this call must be _Signed_, but can be called by anyone.
		///
		/// If the caller is the same as the controller being targeted, then no further checks are
		/// enforced, and this function behaves just like `chill`.
		///
		/// If the caller is different than the controller being targeted, the following conditions
		/// must be met:
		///
		/// * `controller` must belong to a nominator who has become non-decodable,
		///
		/// Or:
		///
		/// * A `ChillThreshold` must be set and checked which defines how close to the max
		///   nominators or validators we must reach before users can start chilling one-another.
		/// * A `MaxNominatorCount` and `MaxValidatorCount` must be set which is used to determine
		///   how close we are to the threshold.
		/// * A `MinNominatorBond` and `MinValidatorBond` must be set and checked, which determines
		///   if this is a person that should be chilled because they have not met the threshold
		///   bond required.
		///
		/// This can be helpful if bond requirements are updated, and we need to remove old users
		/// who do not satisfy these requirements.
		#[pallet::call_index(23)]
		#[pallet::weight(T::WeightInfo::chill_other())]
		pub fn chill_other(origin: OriginFor<T>, controller: T::AccountId) -> DispatchResult {
			// Anyone can call this function.
			let caller = ensure_signed(origin)?;
			let ledger = Self::ledger(&controller).ok_or(Error::<T>::NotController)?;
			let stash = ledger.stash;

			// In order for one user to chill another user, the following conditions must be met:
			//
			// * `controller` belongs to a nominator who has become non-decodable,
			//
			// Or
			//
			// * A `ChillThreshold` is set which defines how close to the max nominators or
			//   validators we must reach before users can start chilling one-another.
			// * A `MaxNominatorCount` and `MaxValidatorCount` which is used to determine how close
			//   we are to the threshold.
			// * A `MinNominatorBond` and `MinValidatorBond` which is the final condition checked to
			//   determine this is a person that should be chilled because they have not met the
			//   threshold bond required.
			//
			// Otherwise, if caller is the same as the controller, this is just like `chill`.

			if Nominators::<T>::contains_key(&stash) && Nominators::<T>::get(&stash).is_none() {
				Self::chill_stash(&stash);
				return Ok(())
			}

			if caller != controller {
				let threshold = ChillThreshold::<T>::get().ok_or(Error::<T>::CannotChillOther)?;
				let min_active_bond = if Nominators::<T>::contains_key(&stash) {
					let max_nominator_count =
						MaxNominatorsCount::<T>::get().ok_or(Error::<T>::CannotChillOther)?;
					let current_nominator_count = Nominators::<T>::count();
					ensure!(
						threshold * max_nominator_count < current_nominator_count,
						Error::<T>::CannotChillOther
					);
					MinNominatorBond::<T>::get()
				} else if Validators::<T>::contains_key(&stash) {
					let max_validator_count =
						MaxValidatorsCount::<T>::get().ok_or(Error::<T>::CannotChillOther)?;
					let current_validator_count = Validators::<T>::count();
					ensure!(
						threshold * max_validator_count < current_validator_count,
						Error::<T>::CannotChillOther
					);
					MinValidatorBond::<T>::get()
				} else {
					Zero::zero()
				};

				ensure!(ledger.active < min_active_bond, Error::<T>::CannotChillOther);
			}

			Self::chill_stash(&stash);
			Ok(())
		}

		/// Force a validator to have at least the minimum commission. This will not affect a
		/// validator who already has a commission greater than or equal to the minimum. Any account
		/// can call this.
		#[pallet::call_index(24)]
		#[pallet::weight(T::WeightInfo::force_apply_min_commission())]
		pub fn force_apply_min_commission(
			origin: OriginFor<T>,
			validator_stash: T::AccountId,
		) -> DispatchResult {
			ensure_signed(origin)?;
			let min_commission = MinCommission::<T>::get();
			Validators::<T>::try_mutate_exists(validator_stash, |maybe_prefs| {
				maybe_prefs
					.as_mut()
					.map(|prefs| {
						(prefs.commission < min_commission)
							.then(|| prefs.commission = min_commission)
					})
					.ok_or(Error::<T>::NotStash)
			})?;
			Ok(())
		}

		/// Sets the minimum amount of commission that each validators must maintain.
		///
		/// This call has lower privilege requirements than `set_staking_config` and can be called
		/// by the `T::AdminOrigin`. Root can always call this.
		#[pallet::call_index(25)]
		#[pallet::weight(T::WeightInfo::set_min_commission())]
		pub fn set_min_commission(origin: OriginFor<T>, new: Perbill) -> DispatchResult {
			T::AdminOrigin::ensure_origin(origin)?;
			MinCommission::<T>::put(new);
			Ok(())
		}
	}
}

/// Check that list is sorted and has no duplicates.
fn is_sorted_and_unique(list: &[u32]) -> bool {
	list.windows(2).all(|w| w[0] < w[1])
}<|MERGE_RESOLUTION|>--- conflicted
+++ resolved
@@ -990,12 +990,8 @@
 			// `BondingDuration` to proceed with the unbonding.
 			let maybe_withdraw_weight = {
 				if unlocking == T::MaxUnlockingChunks::get() as usize {
-<<<<<<< HEAD
-					let real_num_slashing_spans = Self::slashing_spans(&controller).iter().count();
-=======
 					let real_num_slashing_spans =
 						Self::slashing_spans(&controller).map_or(0, |s| s.iter().count());
->>>>>>> 18bb7c7c
 					Some(Self::do_withdraw_unbonded(&controller, real_num_slashing_spans as u32)?)
 				} else {
 					None
