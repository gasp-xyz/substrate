// This file is part of Substrate.

// Copyright (C) 2018-2022 Parity Technologies (UK) Ltd.
// SPDX-License-Identifier: Apache-2.0

// Licensed under the Apache License, Version 2.0 (the "License");
// you may not use this file except in compliance with the License.
// You may obtain a copy of the License at
//
// 	http://www.apache.org/licenses/LICENSE-2.0
//
// Unless required by applicable law or agreed to in writing, software
// distributed under the License is distributed on an "AS IS" BASIS,
// WITHOUT WARRANTIES OR CONDITIONS OF ANY KIND, either express or implied.
// See the License for the specific language governing permissions and
// limitations under the License.

//! Test utilities

use crate::{self as pallet_staking, *};
use frame_election_provider_support::{onchain, SequentialPhragmen, VoteWeight};
use frame_support::{
	assert_ok, ord_parameter_types, parameter_types,
	traits::{
		ConstU32, ConstU64, Currency, EitherOfDiverse, FindAuthor, GenesisBuild, Get, Hooks,
		Imbalance, OnUnbalanced, OneSessionHandler,
	},
	weights::constants::RocksDbWeight,
};
use frame_system::{EnsureRoot, EnsureSignedBy};
use sp_core::H256;
use sp_io;
use sp_runtime::{
	curve::PiecewiseLinear,
	testing::{Header, UintAuthorityId},
	traits::{IdentityLookup, Zero},
};
use sp_staking::offence::{DisableStrategy, OffenceDetails, OnOffenceHandler};

pub const INIT_TIMESTAMP: u64 = 30_000;
pub const BLOCK_TIME: u64 = 1000;

/// The AccountId alias in this test module.
pub(crate) type AccountId = u64;
pub(crate) type AccountIndex = u64;
pub(crate) type BlockNumber = u64;
pub(crate) type Balance = u128;

/// Another session handler struct to test on_disabled.
pub struct OtherSessionHandler;
impl OneSessionHandler<AccountId> for OtherSessionHandler {
	type Key = UintAuthorityId;

	fn on_genesis_session<'a, I: 'a>(_: I)
	where
		I: Iterator<Item = (&'a AccountId, Self::Key)>,
		AccountId: 'a,
	{
	}

	fn on_new_session<'a, I: 'a>(_: bool, _: I, _: I)
	where
		I: Iterator<Item = (&'a AccountId, Self::Key)>,
		AccountId: 'a,
	{
	}

	fn on_disabled(_validator_index: u32) {}
}

impl sp_runtime::BoundToRuntimeAppPublic for OtherSessionHandler {
	type Public = UintAuthorityId;
}

pub fn is_disabled(controller: AccountId) -> bool {
	let stash = Staking::ledger(&controller).unwrap().stash;
	let validator_index = match Session::validators().iter().position(|v| *v == stash) {
		Some(index) => index as u32,
		None => return false,
	};

	Session::disabled_validators().contains(&validator_index)
}

type UncheckedExtrinsic = frame_system::mocking::MockUncheckedExtrinsic<Test>;
type Block = frame_system::mocking::MockBlock<Test>;

frame_support::construct_runtime!(
	pub enum Test where
		Block = Block,
		NodeBlock = Block,
		UncheckedExtrinsic = UncheckedExtrinsic,
	{
		System: frame_system,
		Authorship: pallet_authorship,
		Timestamp: pallet_timestamp,
		Balances: pallet_balances,
		Staking: pallet_staking,
		Session: pallet_session,
		Historical: pallet_session::historical,
		VoterBagsList: pallet_bags_list::<Instance1>,
	}
);

/// Author of block is always 11
pub struct Author11;
impl FindAuthor<AccountId> for Author11 {
	fn find_author<'a, I>(_digests: I) -> Option<AccountId>
	where
		I: 'a + IntoIterator<Item = (frame_support::ConsensusEngineId, &'a [u8])>,
	{
		Some(11)
	}
}

parameter_types! {
<<<<<<< HEAD
	pub BlockWeights: frame_system::limits::BlockWeights =
		frame_system::limits::BlockWeights::simple_max(
			Weight::from_parts(frame_support::weights::constants::WEIGHT_REF_TIME_PER_SECOND * 2, u64::MAX),
		);
=======
>>>>>>> 18bb7c7c
	pub static SessionsPerEra: SessionIndex = 3;
	pub static ExistentialDeposit: Balance = 1;
	pub static SlashDeferDuration: EraIndex = 0;
	pub static Period: BlockNumber = 5;
	pub static Offset: BlockNumber = 0;
}

impl frame_system::Config for Test {
	type BaseCallFilter = frame_support::traits::Everything;
	type BlockWeights = ();
	type BlockLength = ();
	type DbWeight = RocksDbWeight;
	type RuntimeOrigin = RuntimeOrigin;
	type Index = AccountIndex;
	type BlockNumber = BlockNumber;
	type RuntimeCall = RuntimeCall;
	type Hash = H256;
	type Hashing = ::sp_runtime::traits::BlakeTwo256;
	type AccountId = AccountId;
	type Lookup = IdentityLookup<Self::AccountId>;
	type Header = Header;
	type RuntimeEvent = RuntimeEvent;
	type BlockHashCount = frame_support::traits::ConstU64<250>;
	type Version = ();
	type PalletInfo = PalletInfo;
	type AccountData = pallet_balances::AccountData<Balance>;
	type OnNewAccount = ();
	type OnKilledAccount = ();
	type SystemWeightInfo = ();
	type SS58Prefix = ();
	type OnSetCode = ();
	type MaxConsumers = frame_support::traits::ConstU32<16>;
}
impl pallet_balances::Config for Test {
	type MaxLocks = frame_support::traits::ConstU32<1024>;
	type MaxReserves = ();
	type ReserveIdentifier = [u8; 8];
	type Balance = Balance;
	type RuntimeEvent = RuntimeEvent;
	type DustRemoval = ();
	type ExistentialDeposit = ExistentialDeposit;
	type AccountStore = System;
	type WeightInfo = ();
}

sp_runtime::impl_opaque_keys! {
	pub struct SessionKeys {
		pub other: OtherSessionHandler,
	}
}
impl pallet_session::Config for Test {
	type SessionManager = pallet_session::historical::NoteHistoricalRoot<Test, Staking>;
	type Keys = SessionKeys;
	type ShouldEndSession = pallet_session::PeriodicSessions<Period, Offset>;
	type SessionHandler = (OtherSessionHandler,);
	type RuntimeEvent = RuntimeEvent;
	type ValidatorId = AccountId;
	type ValidatorIdOf = crate::StashOf<Test>;
	type NextSessionRotation = pallet_session::PeriodicSessions<Period, Offset>;
	type WeightInfo = ();
}

impl pallet_session::historical::Config for Test {
	type FullIdentification = crate::Exposure<AccountId, Balance>;
	type FullIdentificationOf = crate::ExposureOf<Test>;
}
impl pallet_authorship::Config for Test {
	type FindAuthor = Author11;
	type EventHandler = Pallet<Test>;
}

impl pallet_timestamp::Config for Test {
	type Moment = u64;
	type OnTimestampSet = ();
	type MinimumPeriod = ConstU64<5>;
	type WeightInfo = ();
}

pallet_staking_reward_curve::build! {
	const I_NPOS: PiecewiseLinear<'static> = curve!(
		min_inflation: 0_025_000,
		max_inflation: 0_100_000,
		ideal_stake: 0_500_000,
		falloff: 0_050_000,
		max_piece_count: 40,
		test_precision: 0_005_000,
	);
}
parameter_types! {
	pub const BondingDuration: EraIndex = 3;
	pub const RewardCurve: &'static PiecewiseLinear<'static> = &I_NPOS;
	pub const OffendingValidatorsThreshold: Perbill = Perbill::from_percent(75);
}

parameter_types! {
	pub static RewardRemainderUnbalanced: u128 = 0;
}

pub struct RewardRemainderMock;

impl OnUnbalanced<NegativeImbalanceOf<Test>> for RewardRemainderMock {
	fn on_nonzero_unbalanced(amount: NegativeImbalanceOf<Test>) {
		RewardRemainderUnbalanced::mutate(|v| {
			*v += amount.peek();
		});
		drop(amount);
	}
}

const THRESHOLDS: [sp_npos_elections::VoteWeight; 9] =
	[10, 20, 30, 40, 50, 60, 1_000, 2_000, 10_000];

parameter_types! {
	pub static BagThresholds: &'static [sp_npos_elections::VoteWeight] = &THRESHOLDS;
	pub static MaxNominations: u32 = 16;
	pub static HistoryDepth: u32 = 80;
	pub static MaxUnlockingChunks: u32 = 32;
	pub static RewardOnUnbalanceWasCalled: bool = false;
	pub static LedgerSlashPerEra: (BalanceOf<Test>, BTreeMap<EraIndex, BalanceOf<Test>>) = (Zero::zero(), BTreeMap::new());
	pub static MaxWinners: u32 = 100;
}

type VoterBagsListInstance = pallet_bags_list::Instance1;
impl pallet_bags_list::Config<VoterBagsListInstance> for Test {
	type RuntimeEvent = RuntimeEvent;
	type WeightInfo = ();
	// Staking is the source of truth for voter bags list, since they are not kept up to date.
	type ScoreProvider = Staking;
	type BagThresholds = BagThresholds;
	type Score = VoteWeight;
}

pub struct OnChainSeqPhragmen;
impl onchain::Config for OnChainSeqPhragmen {
	type System = Test;
	type Solver = SequentialPhragmen<AccountId, Perbill>;
	type DataProvider = Staking;
	type WeightInfo = ();
	type MaxWinners = MaxWinners;
	type VotersBound = ConstU32<{ u32::MAX }>;
	type TargetsBound = ConstU32<{ u32::MAX }>;
}

pub struct MockReward {}
impl OnUnbalanced<PositiveImbalanceOf<Test>> for MockReward {
	fn on_unbalanced(_: PositiveImbalanceOf<Test>) {
		RewardOnUnbalanceWasCalled::set(true);
	}
}

pub struct OnStakerSlashMock<T: Config>(core::marker::PhantomData<T>);
impl<T: Config> sp_staking::OnStakerSlash<AccountId, Balance> for OnStakerSlashMock<T> {
	fn on_slash(
		_pool_account: &AccountId,
		slashed_bonded: Balance,
		slashed_chunks: &BTreeMap<EraIndex, Balance>,
	) {
		LedgerSlashPerEra::set((slashed_bonded, slashed_chunks.clone()));
	}
}

impl crate::pallet::pallet::Config for Test {
	type MaxNominations = MaxNominations;
	type Currency = Balances;
	type CurrencyBalance = <Self as pallet_balances::Config>::Balance;
	type UnixTime = Timestamp;
	type CurrencyToVote = frame_support::traits::SaturatingCurrencyToVote;
	type RewardRemainder = RewardRemainderMock;
	type RuntimeEvent = RuntimeEvent;
	type Slash = ();
	type Reward = MockReward;
	type SessionsPerEra = SessionsPerEra;
	type SlashDeferDuration = SlashDeferDuration;
	type AdminOrigin = EnsureOneOrRoot;
	type BondingDuration = BondingDuration;
	type SessionInterface = Self;
	type EraPayout = ConvertCurve<RewardCurve>;
	type NextNewSession = Session;
	type MaxNominatorRewardedPerValidator = ConstU32<64>;
	type OffendingValidatorsThreshold = OffendingValidatorsThreshold;
	type ElectionProvider = onchain::OnChainExecution<OnChainSeqPhragmen>;
	type GenesisElectionProvider = Self::ElectionProvider;
	// NOTE: consider a macro and use `UseNominatorsAndValidatorsMap<Self>` as well.
	type VoterList = VoterBagsList;
	type TargetList = UseValidatorsMap<Self>;
	type MaxUnlockingChunks = MaxUnlockingChunks;
	type HistoryDepth = HistoryDepth;
	type OnStakerSlash = OnStakerSlashMock<Test>;
	type BenchmarkingConfig = TestBenchmarkingConfig;
	type WeightInfo = ();
}

pub(crate) type StakingCall = crate::Call<Test>;
pub(crate) type TestCall = <Test as frame_system::Config>::RuntimeCall;

pub struct ExtBuilder {
	nominate: bool,
	validator_count: u32,
	minimum_validator_count: u32,
	invulnerables: Vec<AccountId>,
	has_stakers: bool,
	initialize_first_session: bool,
	pub min_nominator_bond: Balance,
	min_validator_bond: Balance,
	balance_factor: Balance,
	status: BTreeMap<AccountId, StakerStatus<AccountId>>,
	stakes: BTreeMap<AccountId, Balance>,
	stakers: Vec<(AccountId, AccountId, Balance, StakerStatus<AccountId>)>,
}

impl Default for ExtBuilder {
	fn default() -> Self {
		Self {
			nominate: true,
			validator_count: 2,
			minimum_validator_count: 0,
			balance_factor: 1,
			invulnerables: vec![],
			has_stakers: true,
			initialize_first_session: true,
			min_nominator_bond: ExistentialDeposit::get(),
			min_validator_bond: ExistentialDeposit::get(),
			status: Default::default(),
			stakes: Default::default(),
			stakers: Default::default(),
		}
	}
}

impl ExtBuilder {
	pub fn existential_deposit(self, existential_deposit: Balance) -> Self {
		EXISTENTIAL_DEPOSIT.with(|v| *v.borrow_mut() = existential_deposit);
		self
	}
	pub fn nominate(mut self, nominate: bool) -> Self {
		self.nominate = nominate;
		self
	}
	pub fn validator_count(mut self, count: u32) -> Self {
		self.validator_count = count;
		self
	}
	pub fn minimum_validator_count(mut self, count: u32) -> Self {
		self.minimum_validator_count = count;
		self
	}
	pub fn slash_defer_duration(self, eras: EraIndex) -> Self {
		SLASH_DEFER_DURATION.with(|v| *v.borrow_mut() = eras);
		self
	}
	pub fn invulnerables(mut self, invulnerables: Vec<AccountId>) -> Self {
		self.invulnerables = invulnerables;
		self
	}
	pub fn session_per_era(self, length: SessionIndex) -> Self {
		SESSIONS_PER_ERA.with(|v| *v.borrow_mut() = length);
		self
	}
	pub fn period(self, length: BlockNumber) -> Self {
		PERIOD.with(|v| *v.borrow_mut() = length);
		self
	}
	pub fn has_stakers(mut self, has: bool) -> Self {
		self.has_stakers = has;
		self
	}
	pub fn initialize_first_session(mut self, init: bool) -> Self {
		self.initialize_first_session = init;
		self
	}
	pub fn offset(self, offset: BlockNumber) -> Self {
		OFFSET.with(|v| *v.borrow_mut() = offset);
		self
	}
	pub fn min_nominator_bond(mut self, amount: Balance) -> Self {
		self.min_nominator_bond = amount;
		self
	}
	pub fn min_validator_bond(mut self, amount: Balance) -> Self {
		self.min_validator_bond = amount;
		self
	}
	pub fn set_status(mut self, who: AccountId, status: StakerStatus<AccountId>) -> Self {
		self.status.insert(who, status);
		self
	}
	pub fn set_stake(mut self, who: AccountId, stake: Balance) -> Self {
		self.stakes.insert(who, stake);
		self
	}
	pub fn add_staker(
		mut self,
		stash: AccountId,
		ctrl: AccountId,
		stake: Balance,
		status: StakerStatus<AccountId>,
	) -> Self {
		self.stakers.push((stash, ctrl, stake, status));
		self
	}
	pub fn balance_factor(mut self, factor: Balance) -> Self {
		self.balance_factor = factor;
		self
	}
	fn build(self) -> sp_io::TestExternalities {
		sp_tracing::try_init_simple();
		let mut storage = frame_system::GenesisConfig::default().build_storage::<Test>().unwrap();

		let _ = pallet_balances::GenesisConfig::<Test> {
			balances: vec![
				(1, 10 * self.balance_factor),
				(2, 20 * self.balance_factor),
				(3, 300 * self.balance_factor),
				(4, 400 * self.balance_factor),
				// controllers
				(10, self.balance_factor),
				(20, self.balance_factor),
				(30, self.balance_factor),
				(40, self.balance_factor),
				(50, self.balance_factor),
				// stashes
				(11, self.balance_factor * 1000),
				(21, self.balance_factor * 2000),
				(31, self.balance_factor * 2000),
				(41, self.balance_factor * 2000),
				(51, self.balance_factor * 2000),
				// optional nominator
				(100, self.balance_factor * 2000),
				(101, self.balance_factor * 2000),
				// aux accounts
				(60, self.balance_factor),
				(61, self.balance_factor * 2000),
				(70, self.balance_factor),
				(71, self.balance_factor * 2000),
				(80, self.balance_factor),
				(81, self.balance_factor * 2000),
				// This allows us to have a total_payout different from 0.
				(999, 1_000_000_000_000),
			],
		}
		.assimilate_storage(&mut storage);

		let mut stakers = vec![];
		if self.has_stakers {
			stakers = vec![
				// (stash, ctrl, stake, status)
				// these two will be elected in the default test where we elect 2.
				(11, 10, self.balance_factor * 1000, StakerStatus::<AccountId>::Validator),
				(21, 20, self.balance_factor * 1000, StakerStatus::<AccountId>::Validator),
				// a loser validator
				(31, 30, self.balance_factor * 500, StakerStatus::<AccountId>::Validator),
				// an idle validator
				(41, 40, self.balance_factor * 1000, StakerStatus::<AccountId>::Idle),
			];
			// optionally add a nominator
			if self.nominate {
				stakers.push((
					101,
					100,
					self.balance_factor * 500,
					StakerStatus::<AccountId>::Nominator(vec![11, 21]),
				))
			}
			// replace any of the status if needed.
			self.status.into_iter().for_each(|(stash, status)| {
				let (_, _, _, ref mut prev_status) = stakers
					.iter_mut()
					.find(|s| s.0 == stash)
					.expect("set_status staker should exist; qed");
				*prev_status = status;
			});
			// replaced any of the stakes if needed.
			self.stakes.into_iter().for_each(|(stash, stake)| {
				let (_, _, ref mut prev_stake, _) = stakers
					.iter_mut()
					.find(|s| s.0 == stash)
					.expect("set_stake staker should exits; qed.");
				*prev_stake = stake;
			});
			// extend stakers if needed.
			stakers.extend(self.stakers)
		}

		let _ = pallet_staking::GenesisConfig::<Test> {
			stakers: stakers.clone(),
			validator_count: self.validator_count,
			minimum_validator_count: self.minimum_validator_count,
			invulnerables: self.invulnerables,
			slash_reward_fraction: Perbill::from_percent(10),
			min_nominator_bond: self.min_nominator_bond,
			min_validator_bond: self.min_validator_bond,
			..Default::default()
		}
		.assimilate_storage(&mut storage);

		let _ = pallet_session::GenesisConfig::<Test> {
			keys: if self.has_stakers {
				// set the keys for the first session.
				stakers
					.into_iter()
					.map(|(id, ..)| (id, id, SessionKeys { other: id.into() }))
					.collect()
			} else {
				// set some dummy validators in genesis.
				(0..self.validator_count as u64)
					.map(|id| (id, id, SessionKeys { other: id.into() }))
					.collect()
			},
		}
		.assimilate_storage(&mut storage);

		let mut ext = sp_io::TestExternalities::from(storage);

		if self.initialize_first_session {
			// We consider all test to start after timestamp is initialized This must be ensured by
			// having `timestamp::on_initialize` called before `staking::on_initialize`. Also, if
			// session length is 1, then it is already triggered.
			ext.execute_with(|| {
				System::set_block_number(1);
				Session::on_initialize(1);
				<Staking as Hooks<u64>>::on_initialize(1);
				Timestamp::set_timestamp(INIT_TIMESTAMP);
			});
		}

		ext
	}
	pub fn build_and_execute(self, test: impl FnOnce() -> ()) {
		sp_tracing::try_init_simple();
		let mut ext = self.build();
		ext.execute_with(test);
		ext.execute_with(|| {
			Staking::do_try_state(System::block_number()).unwrap();
		});
	}
}

pub(crate) fn active_era() -> EraIndex {
	Staking::active_era().unwrap().index
}

pub(crate) fn current_era() -> EraIndex {
	Staking::current_era().unwrap()
}

pub(crate) fn bond(stash: AccountId, ctrl: AccountId, val: Balance) {
	let _ = Balances::make_free_balance_be(&stash, val);
	let _ = Balances::make_free_balance_be(&ctrl, val);
	assert_ok!(Staking::bond(
		RuntimeOrigin::signed(stash),
		ctrl,
		val,
		RewardDestination::Controller
	));
}

pub(crate) fn bond_validator(stash: AccountId, ctrl: AccountId, val: Balance) {
	bond(stash, ctrl, val);
	assert_ok!(Staking::validate(RuntimeOrigin::signed(ctrl), ValidatorPrefs::default()));
	assert_ok!(Session::set_keys(
		RuntimeOrigin::signed(ctrl),
		SessionKeys { other: ctrl.into() },
		vec![]
	));
}

pub(crate) fn bond_nominator(
	stash: AccountId,
	ctrl: AccountId,
	val: Balance,
	target: Vec<AccountId>,
) {
	bond(stash, ctrl, val);
	assert_ok!(Staking::nominate(RuntimeOrigin::signed(ctrl), target));
}

/// Progress to the given block, triggering session and era changes as we progress.
///
/// This will finalize the previous block, initialize up to the given block, essentially simulating
/// a block import/propose process where we first initialize the block, then execute some stuff (not
/// in the function), and then finalize the block.
pub(crate) fn run_to_block(n: BlockNumber) {
	Staking::on_finalize(System::block_number());
	for b in (System::block_number() + 1)..=n {
		System::set_block_number(b);
		Session::on_initialize(b);
		<Staking as Hooks<u64>>::on_initialize(b);
		Timestamp::set_timestamp(System::block_number() * BLOCK_TIME + INIT_TIMESTAMP);
		if b != n {
			Staking::on_finalize(System::block_number());
		}
	}
}

/// Progresses from the current block number (whatever that may be) to the `P * session_index + 1`.
pub(crate) fn start_session(session_index: SessionIndex) {
	let end: u64 = if Offset::get().is_zero() {
		(session_index as u64) * Period::get()
	} else {
		Offset::get() + (session_index.saturating_sub(1) as u64) * Period::get()
	};
	run_to_block(end);
	// session must have progressed properly.
	assert_eq!(
		Session::current_index(),
		session_index,
		"current session index = {}, expected = {}",
		Session::current_index(),
		session_index,
	);
}

/// Go one session forward.
pub(crate) fn advance_session() {
	let current_index = Session::current_index();
	start_session(current_index + 1);
}

/// Progress until the given era.
pub(crate) fn start_active_era(era_index: EraIndex) {
	start_session((era_index * <SessionsPerEra as Get<u32>>::get()).into());
	assert_eq!(active_era(), era_index);
	// One way or another, current_era must have changed before the active era, so they must match
	// at this point.
	assert_eq!(current_era(), active_era());
}

pub(crate) fn current_total_payout_for_duration(duration: u64) -> Balance {
	let (payout, _rest) = <Test as Config>::EraPayout::era_payout(
		Staking::eras_total_stake(active_era()),
		Balances::total_issuance(),
		duration,
	);
	assert!(payout > 0);
	payout
}

pub(crate) fn maximum_payout_for_duration(duration: u64) -> Balance {
	let (payout, rest) = <Test as Config>::EraPayout::era_payout(
		Staking::eras_total_stake(active_era()),
		Balances::total_issuance(),
		duration,
	);
	payout + rest
}

/// Time it takes to finish a session.
///
/// Note, if you see `time_per_session() - BLOCK_TIME`, it is fine. This is because we set the
/// timestamp after on_initialize, so the timestamp is always one block old.
pub(crate) fn time_per_session() -> u64 {
	Period::get() * BLOCK_TIME
}

/// Time it takes to finish an era.
///
/// Note, if you see `time_per_era() - BLOCK_TIME`, it is fine. This is because we set the
/// timestamp after on_initialize, so the timestamp is always one block old.
pub(crate) fn time_per_era() -> u64 {
	time_per_session() * SessionsPerEra::get() as u64
}

/// Time that will be calculated for the reward per era.
pub(crate) fn reward_time_per_era() -> u64 {
	time_per_era() - BLOCK_TIME
}

pub(crate) fn reward_all_elected() {
	let rewards = <Test as Config>::SessionInterface::validators().into_iter().map(|v| (v, 1));

	<Pallet<Test>>::reward_by_ids(rewards)
}

pub(crate) fn validator_controllers() -> Vec<AccountId> {
	Session::validators()
		.into_iter()
		.map(|s| Staking::bonded(&s).expect("no controller for validator"))
		.collect()
}

pub(crate) fn on_offence_in_era(
	offenders: &[OffenceDetails<
		AccountId,
		pallet_session::historical::IdentificationTuple<Test>,
	>],
	slash_fraction: &[Perbill],
	era: EraIndex,
	disable_strategy: DisableStrategy,
) {
	let bonded_eras = crate::BondedEras::<Test>::get();
	for &(bonded_era, start_session) in bonded_eras.iter() {
		if bonded_era == era {
			let _ = Staking::on_offence(offenders, slash_fraction, start_session, disable_strategy);
			return
		} else if bonded_era > era {
			break
		}
	}

	if Staking::active_era().unwrap().index == era {
		let _ = Staking::on_offence(
			offenders,
			slash_fraction,
			Staking::eras_start_session_index(era).unwrap(),
			disable_strategy,
		);
	} else {
		panic!("cannot slash in era {}", era);
	}
}

pub(crate) fn on_offence_now(
	offenders: &[OffenceDetails<
		AccountId,
		pallet_session::historical::IdentificationTuple<Test>,
	>],
	slash_fraction: &[Perbill],
) {
	let now = Staking::active_era().unwrap().index;
	on_offence_in_era(offenders, slash_fraction, now, DisableStrategy::WhenSlashed)
}

pub(crate) fn add_slash(who: &AccountId) {
	on_offence_now(
		&[OffenceDetails {
			offender: (*who, Staking::eras_stakers(active_era(), *who)),
			reporters: vec![],
		}],
		&[Perbill::from_percent(10)],
	);
}

/// Make all validator and nominator request their payment
pub(crate) fn make_all_reward_payment(era: EraIndex) {
	let validators_with_reward = ErasRewardPoints::<Test>::get(era)
		.individual
		.keys()
		.cloned()
		.collect::<Vec<_>>();

	// reward validators
	for validator_controller in validators_with_reward.iter().filter_map(Staking::bonded) {
		let ledger = <Ledger<Test>>::get(&validator_controller).unwrap();
		assert_ok!(Staking::payout_stakers(RuntimeOrigin::signed(1337), ledger.stash, era));
	}
}

#[macro_export]
macro_rules! assert_session_era {
	($session:expr, $era:expr) => {
		assert_eq!(
			Session::current_index(),
			$session,
			"wrong session {} != {}",
			Session::current_index(),
			$session,
		);
		assert_eq!(
			Staking::current_era().unwrap(),
			$era,
			"wrong current era {} != {}",
			Staking::current_era().unwrap(),
			$era,
		);
	};
}

pub(crate) fn staking_events() -> Vec<crate::Event<Test>> {
	System::events()
		.into_iter()
		.map(|r| r.event)
		.filter_map(|e| if let RuntimeEvent::Staking(inner) = e { Some(inner) } else { None })
		.collect()
}

parameter_types! {
	static StakingEventsIndex: usize = 0;
}
ord_parameter_types! {
	pub const One: u64 = 1;
}

type EnsureOneOrRoot = EitherOfDiverse<EnsureRoot<AccountId>, EnsureSignedBy<One, AccountId>>;

pub(crate) fn staking_events_since_last_call() -> Vec<crate::Event<Test>> {
	let all: Vec<_> = System::events()
		.into_iter()
		.filter_map(|r| if let RuntimeEvent::Staking(inner) = r.event { Some(inner) } else { None })
		.collect();
	let seen = StakingEventsIndex::get();
	StakingEventsIndex::set(all.len());
	all.into_iter().skip(seen).collect()
}

pub(crate) fn balances(who: &AccountId) -> (Balance, Balance) {
	(Balances::free_balance(who), Balances::reserved_balance(who))
}<|MERGE_RESOLUTION|>--- conflicted
+++ resolved
@@ -114,13 +114,6 @@
 }
 
 parameter_types! {
-<<<<<<< HEAD
-	pub BlockWeights: frame_system::limits::BlockWeights =
-		frame_system::limits::BlockWeights::simple_max(
-			Weight::from_parts(frame_support::weights::constants::WEIGHT_REF_TIME_PER_SECOND * 2, u64::MAX),
-		);
-=======
->>>>>>> 18bb7c7c
 	pub static SessionsPerEra: SessionIndex = 3;
 	pub static ExistentialDeposit: Balance = 1;
 	pub static SlashDeferDuration: EraIndex = 0;
