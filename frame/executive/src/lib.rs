--- conflicted
+++ resolved
@@ -399,13 +399,6 @@
 
 	/// Execute all `OnRuntimeUpgrade` of this runtime, including the pre and post migration checks.
 	///
-<<<<<<< HEAD
-	/// This should only be used for testing.
-	pub fn try_runtime_upgrade() -> Result<frame_support::weights::Weight, &'static str> {
-		<(COnRuntimeUpgrade, AllPalletsWithSystem) as OnRuntimeUpgrade>::pre_upgrade().unwrap();
-		let weight = Self::execute_on_runtime_upgrade();
-		<(COnRuntimeUpgrade, AllPalletsWithSystem) as OnRuntimeUpgrade>::post_upgrade(Vec::<u8>::new()).unwrap();
-=======
 	/// Runs the try-state code both before and after the migration function if `checks` is set to
 	/// `true`. Also, if set to `true`, it runs the `pre_upgrade` and `post_upgrade` hooks.
 	pub fn try_runtime_upgrade(checks: bool) -> Result<Weight, &'static str> {
@@ -430,7 +423,6 @@
 			)?;
 		}
 
->>>>>>> cb4f2491
 		Ok(weight)
 	}
 }
@@ -1233,21 +1225,13 @@
 		block_import_works_inner(
 			new_test_ext_v0(1),
 			array_bytes::hex_n_into_unchecked(
-<<<<<<< HEAD
-				"ddceab450519bbc0aebe68a8017e02db370d4a534faab424e7f111a257c8bbca",
-=======
 				"216e61b2689d1243eb56d89c9084db48e50ebebc4871d758db131432c675d7c0",
->>>>>>> cb4f2491
 			),
 		);
 		block_import_works_inner(
 			new_test_ext(1),
 			array_bytes::hex_n_into_unchecked(
-<<<<<<< HEAD
-				"7723223a19520c37ed5340623d480414d0e287f0189bf8c9f268d80832a2de5e",
-=======
 				"4738b4c0aab02d6ddfa62a2a6831ccc975a9f978f7db8d7ea8e68eba8639530a",
->>>>>>> cb4f2491
 			),
 		);
 	}
@@ -1844,7 +1828,6 @@
 	}
 
 	#[test]
-<<<<<<< HEAD
 	#[should_panic(expected = "cannot build public")]
 	fn ver_block_import_panic_due_to_lack_of_public_key() {
 		new_test_ext(1).execute_with(|| {
@@ -2550,7 +2533,7 @@
 				pub_key_bytes.clone(),
 			);
 		});
-=======
+
 	#[should_panic(expected = "A call was labelled as mandatory, but resulted in an Error.")]
 	fn invalid_inherents_fail_block_execution() {
 		let xt1 =
@@ -2582,6 +2565,5 @@
 				InvalidTransaction::MandatoryValidation.into()
 			);
 		})
->>>>>>> cb4f2491
-	}
-}+	}
+}}