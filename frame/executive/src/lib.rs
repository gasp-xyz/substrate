--- conflicted
+++ resolved
@@ -119,7 +119,6 @@
 #[cfg(doc)]
 use aquamarine::aquamarine;
 
-use crate::traits::AtLeast32BitUnsigned;
 use codec::{Codec, Decode, Encode};
 use frame_support::{
 	dispatch::{DispatchClass, DispatchInfo, GetDispatchInfo, PostDispatchInfo},
@@ -130,11 +129,8 @@
 	},
 	weights::Weight,
 };
-<<<<<<< HEAD
+use frame_system::pallet_prelude::BlockNumberFor;
 use schnorrkel::vrf::{VRFOutput, VRFProof};
-=======
-use frame_system::pallet_prelude::BlockNumberFor;
->>>>>>> 033d4e86
 use sp_runtime::{
 	generic::Digest,
 	traits::{
@@ -247,8 +243,8 @@
 	> ExecuteBlock<Block>
 	for Executive<System, Block, Context, UnsignedValidator, AllPalletsWithSystem, COnRuntimeUpgrade>
 where
-	<System as frame_system::Config>::BlockNumber: AtLeast32BitUnsigned,
-	Block::Extrinsic: IdentifyAccountWithLookup<Context, AccountId = System::AccountId>
+	// <System as frame_system::Config>::BlockNumber: AtLeast32BitUnsigned,
+	Block::Extrinsic: IdentifyAccountWithLookup<Context>
 		+ Checkable<Context>
 		+ Codec
 		+ GetDispatchInfo,
@@ -471,8 +467,8 @@
 		COnRuntimeUpgrade: OnRuntimeUpgrade,
 	> Executive<System, Block, Context, UnsignedValidator, AllPalletsWithSystem, COnRuntimeUpgrade>
 where
-	<System as frame_system::Config>::BlockNumber: AtLeast32BitUnsigned,
-	Block::Extrinsic: IdentifyAccountWithLookup<Context, AccountId = System::AccountId>
+	// <System as frame_system::Config>::BlockNumber: AtLeast32BitUnsigned,
+	Block::Extrinsic: IdentifyAccountWithLookup<Context>
 		+ Checkable<Context>
 		+ Codec
 		+ GetDispatchInfo,
@@ -905,7 +901,7 @@
 	use pallet_transaction_payment::CurrencyAdapter;
 
 	use hex_literal::hex;
-	use sp_ver::calculate_next_seed_from_bytes;
+	use sp_ver::{calculate_next_seed_from_bytes, VrfSignData};
 
 	const TEST_KEY: &[u8] = b":test:key:";
 
@@ -1918,10 +1914,10 @@
 				.insert(AURA, secret_uri, key_pair.public().as_ref())
 				.expect("Inserts unknown key");
 
-			let transcript = VrfTranscript::new(b"shuffling_seed", &[(b"prev_seed", &prev_seed)]);
+			let data: VrfSignData = VrfTranscript::new(b"shuffling_seed", &[(b"prev_seed", &prev_seed)]).into();
 
 			let signature = keystore
-				.sr25519_vrf_sign(AURA, &key_pair.public(), &transcript)
+				.sr25519_vrf_sign(AURA, &key_pair.public(), &data)
 				.unwrap()
 				.unwrap();
 
