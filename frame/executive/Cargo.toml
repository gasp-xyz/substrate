--- conflicted
+++ resolved
@@ -13,10 +13,7 @@
 targets = ["x86_64-unknown-linux-gnu"]
 
 [dependencies]
-<<<<<<< HEAD
 aquamarine = "0.1.12"
-=======
->>>>>>> 3bb3882c
 codec = { package = "parity-scale-codec", version = "3.2.2", default-features = false, features = [
 	"derive",
 ] }
@@ -29,14 +26,11 @@
 sp-runtime = { version = "7.0.0", default-features = false, path = "../../primitives/runtime" }
 sp-std = { version = "5.0.0", default-features = false, path = "../../primitives/std" }
 sp-tracing = { version = "6.0.0", default-features = false, path = "../../primitives/tracing" }
-<<<<<<< HEAD
 
 schnorrkel = { version = "0.9.1", features = ["preaudit_deprecated", "u64_backend"], default-features = false}
 merlin = { version = "2.0", default-features = false }
 extrinsic-shuffler = { version='4.0.0-dev', default-features = false, path = '../../primitives/shuffler'}
 log = { version = "0.4.17", default-features = false }
-=======
->>>>>>> 3bb3882c
 
 [dev-dependencies]
 hex-literal = "0.3.4"
