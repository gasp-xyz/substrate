--- conflicted
+++ resolved
@@ -23,8 +23,7 @@
 sp-tracing = { version = "4.0.0", default-features = false, path = "../../primitives/tracing" }
 sp-std = { version = "4.0.0", default-features = false, path = "../../primitives/std" }
 sp-io = { version = "4.0.0-dev", default-features = false, path = "../../primitives/io" }
-<<<<<<< HEAD
-sp-core = { version = "4.0.0-dev", default-features = false, path = "../../primitives/core" }
+sp-core = { version = "4.1.0-dev", default-features = false, path = "../../primitives/core" }
 extrinsic-shuffler = { version='4.0.0-dev', default-features = false, path = '../../primitives/shuffler'}
 sp-ver = { version = "4.0.0-dev", default-features = false, path = "../../primitives/ver" }
 sp-arithmetic = { version = "4.0.0-dev", default-features = false, path = "../../primitives/arithmetic" }
@@ -34,16 +33,9 @@
     
 
 [dev-dependencies]
-hex-literal = "0.3.3"
+hex-literal = "0.3.4"
 sc-keystore = { version = "4.0.0-dev", path = "../../client/keystore" }
-sp-core = { version = "4.0.0-dev", path = "../../primitives/core" }
-=======
-sp-core = { version = "4.1.0-dev", default-features = false, path = "../../primitives/core" }
-
-[dev-dependencies]
-hex-literal = "0.3.4"
 sp-core = { version = "4.1.0-dev", path = "../../primitives/core" }
->>>>>>> 4aeb95f7
 sp-io = { version = "4.0.0-dev", path = "../../primitives/io" }
 pallet-balances = { version = "4.0.0-dev", path = "../balances" }
 pallet-transaction-payment = { version = "4.0.0-dev", path = "../transaction-payment" }
