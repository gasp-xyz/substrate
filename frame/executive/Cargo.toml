--- conflicted
+++ resolved
@@ -22,30 +22,20 @@
 sp-runtime = { version = "6.0.0", default-features = false, path = "../../primitives/runtime" }
 sp-tracing = { version = "5.0.0", default-features = false, path = "../../primitives/tracing" }
 sp-std = { version = "4.0.0", default-features = false, path = "../../primitives/std" }
-<<<<<<< HEAD
-sp-io = { version = "5.0.0", default-features = false, path = "../../primitives/io" }
-sp-core = { version = "5.0.0", default-features = false, path = "../../primitives/core" }
+sp-io = { version = "6.0.0", default-features = false, path = "../../primitives/io" }
+sp-core = { version = "6.0.0", default-features = false, path = "../../primitives/core" }
 extrinsic-shuffler = { version='4.0.0-dev', default-features = false, path = '../../primitives/shuffler'}
 sp-ver = { version = "4.0.0-dev", default-features = false, path = "../../primitives/ver" }
-sp-arithmetic = { version = "4.0.0-dev", default-features = false, path = "../../primitives/arithmetic" }
-sp-keystore = { version = "0.11.0", default-features = false, path = "../../primitives/keystore", optional=true}
+sp-arithmetic = { version = "5.0.0", default-features = false, path = "../../primitives/arithmetic" }
+sp-keystore = { version = "0.12.0", default-features = false, path = "../../primitives/keystore", optional=true}
 schnorrkel = { version = "0.9.1", features = ["preaudit_deprecated", "u64_backend"], default-features = false}
 merlin = { version = "2.0", default-features = false }
 
 [dev-dependencies]
 hex-literal = "0.3.4"
-sp-core = { version = "5.0.0", path = "../../primitives/core" }
-sp-io = { version = "5.0.0", path = "../../primitives/io" }
-sc-keystore = { version = "4.0.0-dev", path = "../../client/keystore" }
-=======
-sp-io = { version = "6.0.0", default-features = false, path = "../../primitives/io" }
-sp-core = { version = "6.0.0", default-features = false, path = "../../primitives/core" }
-
-[dev-dependencies]
-hex-literal = "0.3.4"
 sp-core = { version = "6.0.0", path = "../../primitives/core" }
 sp-io = { version = "6.0.0", path = "../../primitives/io" }
->>>>>>> fc3fd073
+sc-keystore = { version = "4.0.0-dev", path = "../../client/keystore" }
 pallet-balances = { version = "4.0.0-dev", path = "../balances" }
 pallet-transaction-payment = { version = "4.0.0-dev", path = "../transaction-payment" }
 sp-version = { version = "5.0.0", path = "../../primitives/version" }
