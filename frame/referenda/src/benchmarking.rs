--- conflicted
+++ resolved
@@ -284,12 +284,6 @@
 	}
 
 	refund_submission_deposit {
-<<<<<<< HEAD
-		let (origin, index) = create_referendum::<T, I>();
-		let caller = frame_system::ensure_signed(origin.clone()).unwrap();
-		let balance = T::Currency::free_balance(&caller);
-		assert_ok!(Referenda::<T, I>::cancel(T::CancelOrigin::successful_origin(), index));
-=======
 		let origin =
 			T::SubmitOrigin::try_successful_origin().map_err(|_| BenchmarkError::Weightless)?;
 		let index = create_referendum::<T, I>(origin.clone());
@@ -300,7 +294,6 @@
 				.expect("CancelOrigin has no successful origin required for the benchmark"),
 			index,
 		));
->>>>>>> 18bb7c7c
 		assert_matches!(ReferendumInfoFor::<T, I>::get(index), Some(ReferendumInfo::Cancelled(_, Some(_), _)));
 	}: _<T::RuntimeOrigin>(origin, index)
 	verify {
