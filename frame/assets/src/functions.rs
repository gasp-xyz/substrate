--- conflicted
+++ resolved
@@ -714,7 +714,6 @@
 		for who in &dead_accounts {
 			T::Freezer::died(id, &who);
 		}
-<<<<<<< HEAD
 
 		Self::deposit_event(Event::AccountsDestroyed {
 			asset_id: id,
@@ -740,33 +739,6 @@
 				// Should only destroy accounts while the asset is in a destroying state.
 				ensure!(details.status == AssetStatus::Destroying, Error::<T, I>::IncorrectStatus);
 
-=======
-
-		Self::deposit_event(Event::AccountsDestroyed {
-			asset_id: id,
-			accounts_destroyed: dead_accounts.len() as u32,
-			accounts_remaining: remaining_accounts as u32,
-		});
-		Ok(dead_accounts.len() as u32)
-	}
-
-	/// Destroy approvals associated with a given asset up to the max (T::RemoveItemsLimit).
-	///
-	/// Each call emits the `Event::DestroyedApprovals` event
-	/// Returns the number of destroyed approvals.
-	pub(super) fn do_destroy_approvals(
-		id: T::AssetId,
-		max_items: u32,
-	) -> Result<u32, DispatchError> {
-		let mut removed_approvals = 0;
-		let _ =
-			Asset::<T, I>::try_mutate_exists(id, |maybe_details| -> Result<(), DispatchError> {
-				let mut details = maybe_details.as_mut().ok_or(Error::<T, I>::Unknown)?;
-
-				// Should only destroy accounts while the asset is in a destroying state.
-				ensure!(details.status == AssetStatus::Destroying, Error::<T, I>::IncorrectStatus);
-
->>>>>>> 18bb7c7c
 				for ((owner, _), approval) in Approvals::<T, I>::drain_prefix((id,)) {
 					T::Currency::unreserve(&owner, approval.deposit);
 					removed_approvals = removed_approvals.saturating_add(1);
@@ -780,10 +752,7 @@
 					approvals_destroyed: removed_approvals as u32,
 					approvals_remaining: details.approvals as u32,
 				});
-<<<<<<< HEAD
-=======
 				T::CallbackHandle::destroyed(&id);
->>>>>>> 18bb7c7c
 				Ok(())
 			})?;
 		Ok(removed_approvals)
