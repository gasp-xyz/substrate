--- conflicted
+++ resolved
@@ -21,12 +21,8 @@
 use crate::{mock::*, Error};
 use frame_support::{
 	assert_noop, assert_ok,
-<<<<<<< HEAD
-	traits::{fungibles::InspectEnumerable, Currency},
-=======
 	dispatch::GetDispatchInfo,
 	traits::{fungibles::InspectEnumerable, tokens::Preservation::Protect, Currency},
->>>>>>> 3bb3882c
 };
 use pallet_balances::Error as BalancesError;
 use sp_io::storage;
@@ -38,8 +34,6 @@
 	s
 }
 
-<<<<<<< HEAD
-=======
 #[test]
 fn transfer_should_never_burn() {
 	new_test_ext().execute_with(|| {
@@ -68,7 +62,6 @@
 	});
 }
 
->>>>>>> 3bb3882c
 #[test]
 fn basic_minting_should_work() {
 	new_test_ext().execute_with(|| {
@@ -90,14 +83,11 @@
 		assert_eq!(Assets::balance(0, 2), 100);
 		assert_eq!(asset_ids(), vec![0, 1, 999]);
 		assert_ok!(Assets::mint(RuntimeOrigin::signed(1), 1, 1, 100));
-<<<<<<< HEAD
-=======
 		System::assert_last_event(RuntimeEvent::Assets(crate::Event::Issued {
 			asset_id: 1,
 			owner: 1,
 			amount: 100,
 		}));
->>>>>>> 3bb3882c
 		assert_eq!(Assets::account_balances(1), vec![(0, 100), (999, 100), (1, 100)]);
 	});
 }
@@ -1374,8 +1364,6 @@
 			Error::<Test>::CallbackFailed
 		);
 	});
-<<<<<<< HEAD
-=======
 }
 
 #[test]
@@ -1405,5 +1393,4 @@
 
 	let info = crate::Call::<Test>::finish_destroy { id: 10 }.get_dispatch_info();
 	assert_eq!(<() as crate::WeightInfo>::finish_destroy(), info.weight);
->>>>>>> 3bb3882c
 }