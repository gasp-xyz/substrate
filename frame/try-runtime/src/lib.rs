--- conflicted
+++ resolved
@@ -37,11 +37,7 @@
 		/// If `checks` is `true`, `pre_migrate` and `post_migrate` of each migration and
 		/// `try_state` of all pallets will be executed. Else, no. If checks are executed, the PoV
 		/// tracking is likely inaccurate.
-<<<<<<< HEAD
-		fn on_runtime_upgrade(checks: bool) -> (Weight, Weight);
-=======
 		fn on_runtime_upgrade(checks: UpgradeCheckSelect) -> (Weight, Weight);
->>>>>>> 18bb7c7c
 
 		/// Execute the given block, but optionally disable state-root and signature checks.
 		///
