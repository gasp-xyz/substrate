--- conflicted
+++ resolved
@@ -225,12 +225,8 @@
 
 	/// The amount which has been reported as inactive to Currency.
 	#[pallet::storage]
-<<<<<<< HEAD
-	pub type Inactive<T: Config<I>, I: 'static = ()> = StorageValue<_, BalanceOf<T, I>, ValueQuery>;
-=======
 	pub type Deactivated<T: Config<I>, I: 'static = ()> =
 		StorageValue<_, BalanceOf<T, I>, ValueQuery>;
->>>>>>> 18bb7c7c
 
 	/// Proposal indices that have been approved but not yet awarded.
 	#[pallet::storage]
@@ -328,15 +324,6 @@
 		/// # </weight>
 		fn on_initialize(n: T::BlockNumber) -> Weight {
 			let pot = Self::pot();
-<<<<<<< HEAD
-			let deactivated = Inactive::<T, I>::get();
-			if pot != deactivated {
-				match (pot > deactivated, pot.max(deactivated) - pot.min(deactivated)) {
-					(true, delta) => T::Currency::deactivate(delta),
-					(false, delta) => T::Currency::reactivate(delta),
-				}
-				Inactive::<T, I>::put(&pot);
-=======
 			let deactivated = Deactivated::<T, I>::get();
 			if pot != deactivated {
 				T::Currency::reactivate(deactivated);
@@ -346,7 +333,6 @@
 					reactivated: deactivated,
 					deactivated: pot,
 				});
->>>>>>> 18bb7c7c
 			}
 
 			// Check to see if we should spend some funds!
