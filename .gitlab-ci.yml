# .gitlab-ci.yml
#
# substrate
#
# pipelines can be triggered manually in the web
#
# Currently the file is divided into subfiles. Each stage has a different file which
# can be found here: scripts/ci/gitlab/pipeline/<stage_name>.yml
#
# Instead of YAML anchors "extends" is used.
# Useful links:
#    https://docs.gitlab.com/ee/ci/yaml/index.html#extends
#    https://docs.gitlab.com/ee/ci/yaml/yaml_optimization.html#reference-tags
#
# SAMPLE JOB TEMPLATE - This is not a complete example but is enough to build a
# simple CI job. For full documentation, visit https://docs.gitlab.com/ee/ci/yaml/
#
# my-example-job:
#   stage:                           test # One of the stages listed below this job (required)
#   image:                           paritytech/tools:latest # Any docker image (required)
#   allow_failure:                   true # Allow the pipeline to continue if this job fails (default: false)
#   needs:
#     - job:                         test-linux # Any jobs that are required to run before this job (optional)
#   variables:
#     MY_ENVIRONMENT_VARIABLE:       "some useful value" # Environment variables passed to the job (optional)
#   script:
#     - echo "List of shell commands to run in your job"
#     - echo "You can also just specify a script here, like so:"
#     - ./scripts/ci/gitlab/my_amazing_script.sh

stages:
  - check
  - test
  - build
  - publish
  - zombienet
  - deploy
  - notify

workflow:
  rules:
    - if: $CI_COMMIT_TAG
    - if: $CI_COMMIT_BRANCH

variables:
  GIT_STRATEGY: fetch
  GIT_DEPTH: 100
  CARGO_INCREMENTAL: 0
  DOCKER_OS: "debian:stretch"
  ARCH: "x86_64"
  CI_IMAGE: "paritytech/ci-linux:production"
<<<<<<< HEAD
  BUILDAH_IMAGE: "quay.io/buildah/stable:v1.27"
=======
  BUILDAH_IMAGE: "quay.io/buildah/stable:v1.29"
  BUILDAH_COMMAND: "buildah --storage-driver overlay2"
  RELENG_SCRIPTS_BRANCH: "master"
>>>>>>> 3bb3882c
  RUSTY_CACHIER_SINGLE_BRANCH: master
  RUSTY_CACHIER_DONT_OPERATE_ON_MAIN_BRANCH: "true"
  RUSTY_CACHIER_COMPRESSION_METHOD: zstd
  NEXTEST_FAILURE_OUTPUT: immediate-final
  NEXTEST_SUCCESS_OUTPUT: final
<<<<<<< HEAD
  ZOMBIENET_IMAGE: "docker.io/paritytech/zombienet:v1.3.37"
=======
  ZOMBIENET_IMAGE: "docker.io/paritytech/zombienet:v1.3.43"
>>>>>>> 3bb3882c

.shared-default: &shared-default
  retry:
    max: 2
    when:
      - runner_system_failure
      - unknown_failure
      - api_failure
  cache: {}
<<<<<<< HEAD

.default-pipeline-definitions:
  default:
    <<: *shared-default
    interruptible: true

.crate-publishing-pipeline-definitions:
  default:
    <<: *shared-default
    # The crate-publishing pipeline defaults to `interruptible: false` so that we'll be able to
    # reach and run the publishing jobs despite the "Auto-cancel redundant pipelines" CI setting.
    # The setting is relevant because the crate-publishing pipeline runs on `master`, thus future
    # pipelines on `master` (e.g. created for new commits or other schedules) might unintendedly
    # cancel the publishing jobs or its dependencies before we get to actually publish the crates.
    interruptible: false
=======
  interruptible: true
>>>>>>> 3bb3882c

.collect-artifacts:
  artifacts:
    name: "${CI_JOB_NAME}_${CI_COMMIT_REF_NAME}"
    when: on_success
    expire_in: 7 days
    paths:
      - artifacts/

.collect-artifacts-short:
  artifacts:
    name: "${CI_JOB_NAME}_${CI_COMMIT_REF_NAME}"
    when: on_success
    expire_in: 3 hours
    paths:
      - artifacts/

.prepare-env:
  before_script:
    # TODO: remove unset invocation when we'll be free from 'ENV RUSTC_WRAPPER=sccache' & sccache
    # itself in all images
    - unset RUSTC_WRAPPER
    # $WASM_BUILD_WORKSPACE_HINT enables wasm-builder to find the Cargo.lock from within generated
    # packages
    - export WASM_BUILD_WORKSPACE_HINT="$PWD"
<<<<<<< HEAD
=======
    # ensure that RUSTFLAGS are set correctly
    - echo $RUSTFLAGS
>>>>>>> 3bb3882c

.job-switcher:
  before_script:
    - if echo "$CI_DISABLED_JOBS" | grep -xF "$CI_JOB_NAME"; then echo "The job has been cancelled in CI settings"; exit 0; fi

.kubernetes-env:
  image: "${CI_IMAGE}"
  before_script:
    - !reference [.timestamp, before_script]
    - !reference [.job-switcher, before_script]
    - !reference [.prepare-env, before_script]
  tags:
    - kubernetes-parity-build

.rust-info-script:
  script:
    - rustup show
    - cargo --version
    - rustup +nightly show
    - cargo +nightly --version

.pipeline-stopper-vars:
  script:
    - !reference [.job-switcher, before_script]
    - echo "Collecting env variables for the cancel-pipeline job"
    - echo "FAILED_JOB_URL=${CI_JOB_URL}" > pipeline-stopper.env
    - echo "FAILED_JOB_NAME=${CI_JOB_NAME}" >> pipeline-stopper.env
    - echo "PR_NUM=${CI_COMMIT_REF_NAME}" >> pipeline-stopper.env

.pipeline-stopper-artifacts:
  artifacts:
    reports:
      dotenv: pipeline-stopper.env

.docker-env:
  image: "${CI_IMAGE}"
  before_script:
    - !reference [.timestamp, before_script]
    - !reference [.job-switcher, before_script]
    - !reference [.prepare-env, before_script]
    - !reference [.rust-info-script, script]
    - !reference [.rusty-cachier, before_script]
    - !reference [.pipeline-stopper-vars, script]
  after_script:
    - !reference [.rusty-cachier, after_script]
  tags:
    - linux-docker

# rusty-cachier's hidden job. Parts of this job are used to instrument the pipeline's other real jobs with rusty-cachier
# Description of the commands is available here - https://gitlab.parity.io/parity/infrastructure/ci_cd/rusty-cachier/client#description
.rusty-cachier:
  before_script:
    - curl -s https://gitlab-ci-token:${CI_JOB_TOKEN}@gitlab.parity.io/parity/infrastructure/ci_cd/rusty-cachier/client/-/raw/release/util/install.sh | bash
    - rusty-cachier environment check --gracefully
    - $(rusty-cachier environment inject)
    - rusty-cachier project mtime
  after_script:
    - env RUSTY_CACHIER_SUPRESS_OUTPUT=true rusty-cachier snapshot destroy

.test-refs:
  rules:
    - if: $CI_PIPELINE_SOURCE == "web"
    - if: $CI_PIPELINE_SOURCE == "schedule"
    - if: $CI_COMMIT_REF_NAME == "master"
    - if: $CI_COMMIT_REF_NAME =~ /^[0-9]+$/ # PRs
    - if: $CI_COMMIT_REF_NAME =~ /^v[0-9]+\.[0-9]+.*$/ # i.e. v1.0, v2.1rc1

# handle the specific case where benches could store incorrect bench data because of the downstream staging runs
# exclude cargo-check-benches from such runs
.test-refs-check-benches:
  rules:
<<<<<<< HEAD
    - if: $CI_COMMIT_REF_NAME == "master" && $CI_PIPELINE_SOURCE == "parent_pipeline"  && $CI_IMAGE =~ /staging$/
=======
    - if: $CI_COMMIT_REF_NAME == "master" && $CI_PIPELINE_SOURCE == "pipeline"  && $CI_IMAGE =~ /staging$/
>>>>>>> 3bb3882c
      when: never
    - if: $CI_PIPELINE_SOURCE == "web"
    - if: $CI_PIPELINE_SOURCE == "schedule"
    - if: $CI_COMMIT_REF_NAME == "master"
    - if: $CI_COMMIT_REF_NAME =~ /^[0-9]+$/ # PRs
    - if: $CI_COMMIT_REF_NAME =~ /^v[0-9]+\.[0-9]+.*$/ # i.e. v1.0, v2.1rc1

.test-refs-no-trigger:
  rules:
    - if: $CI_PIPELINE_SOURCE == "pipeline"
      when: never
    - if: $CI_PIPELINE_SOURCE == "web"
    - if: $CI_PIPELINE_SOURCE == "schedule"
    - if: $CI_COMMIT_REF_NAME == "master"
    - if: $CI_COMMIT_REF_NAME =~ /^[0-9]+$/ # PRs
    - if: $CI_COMMIT_REF_NAME =~ /^v[0-9]+\.[0-9]+.*$/ # i.e. v1.0, v2.1rc1
    - if: $CI_COMMIT_REF_NAME =~ /^ci-release-.*$/

.test-refs-no-trigger-prs-only:
  rules:
    - if: $CI_PIPELINE_SOURCE == "pipeline"
      when: never
    - if: $CI_PIPELINE_SOURCE == "web"
    - if: $CI_PIPELINE_SOURCE == "schedule"
    - if: $CI_COMMIT_REF_NAME =~ /^[0-9]+$/ # PRs

.publish-refs:
  rules:
    - if: $CI_PIPELINE_SOURCE == "pipeline"
      when: never
    - if: $CI_PIPELINE_SOURCE == "web"
    - if: $CI_PIPELINE_SOURCE == "schedule"
    - if: $CI_COMMIT_REF_NAME == "master"
    - if: $CI_COMMIT_REF_NAME =~ /^v[0-9]+\.[0-9]+.*$/ # i.e. v1.0, v2.1rc1

.build-refs:
  # publish-refs + PRs
  rules:
    - if: $CI_PIPELINE_SOURCE == "pipeline"
      when: never
    - if: $CI_PIPELINE_SOURCE == "web"
    - if: $CI_PIPELINE_SOURCE == "schedule"
    - if: $CI_COMMIT_REF_NAME == "master"
    - if: $CI_COMMIT_REF_NAME =~ /^v[0-9]+\.[0-9]+.*$/ # i.e. v1.0, v2.1rc1
    - if: $CI_COMMIT_REF_NAME =~ /^[0-9]+$/ # PRs

.zombienet-refs:
  extends: .build-refs
<<<<<<< HEAD
=======

.crates-publishing-variables:
  variables:
    CRATESIO_CRATES_OWNER: parity-crate-owner
    REPO: substrate
    REPO_OWNER: paritytech
>>>>>>> 3bb3882c

.crates-publishing-pipeline:
  extends: .crates-publishing-variables
  rules:
    - if: $CI_PIPELINE_SOURCE == "schedule" && $CI_COMMIT_REF_NAME == "master" && $PIPELINE == "automatic-crate-publishing"

.crates-publishing-template:
  extends:
    - .docker-env
    - .crates-publishing-variables
  # collect artifacts even on failure so that we know how the crates were generated (they'll be
  # generated to the artifacts folder according to SPUB_TMP further down)
  artifacts:
    name: "${CI_JOB_NAME}_${CI_COMMIT_REF_NAME}"
    when: always
    expire_in: 7 days
    paths:
      - artifacts/
  variables:
    SPUB_TMP: artifacts
    # disable timestamping for the crate publishing jobs, they leave stray child processes behind
    # which don't interact well with the timestamping script
    CI_DISABLE_TIMESTAMP: 1

.crates-publishing-variables:
  variables:
    CRATESIO_CRATES_OWNER: parity-crate-owner
    REPO: substrate
    REPO_OWNER: paritytech

.crates-publishing-pipeline:
  extends: .crates-publishing-variables
  rules:
    - if: $CI_PIPELINE_SOURCE == "schedule" && $CI_COMMIT_REF_NAME == "master" && $PIPELINE == "automatic-crate-publishing"

.crates-publishing-template:
  extends:
    - .docker-env
    - .crates-publishing-variables
  # collect artifacts even on failure so that we know how the crates were generated (they'll be
  # generated to the artifacts folder according to SPUB_TMP further down)
  artifacts:
    name: "${CI_JOB_NAME}_${CI_COMMIT_REF_NAME}"
    when: always
    expire_in: 7 days
    paths:
      - artifacts/
  variables:
    SPUB_TMP: artifacts

#### stage:                       .pre

<<<<<<< HEAD
skip-if-draft:
=======
check-crates-publishing-pipeline:
  stage: .pre
  extends:
    - .kubernetes-env
    - .crates-publishing-pipeline
  script:
    - git clone
      --depth 1
      --branch "$RELENG_SCRIPTS_BRANCH"
      https://github.com/paritytech/releng-scripts.git
    - ONLY_CHECK_PIPELINE=true ./releng-scripts/publish-crates

# By default our pipelines are interruptible, but some special pipelines shouldn't be interrupted:
# * multi-project pipelines such as the ones triggered by the scripts repo
# * the scheduled automatic-crate-publishing pipeline
#
# In those cases, we add an uninterruptible .pre job; once that one has started,
# the entire pipeline becomes uninterruptible
uninterruptible-pipeline:
>>>>>>> 3bb3882c
  extends: .kubernetes-env
  variables:
    CI_IMAGE: "paritytech/tools:latest"
  stage: .pre
<<<<<<< HEAD
  rules:
    - if: $CI_COMMIT_REF_NAME =~ /^[0-9]+$/ # PRs
  script:
    - echo "Commit message is ${CI_COMMIT_MESSAGE}"
    - echo "Ref is ${CI_COMMIT_REF_NAME}"
    - echo "pipeline source is ${CI_PIPELINE_SOURCE}"
    - ./scripts/ci/gitlab/skip_if_draft.sh
  allow_failure: true

check-crates-publishing-pipeline:
  stage: .pre
  extends:
    - .kubernetes-env
    - .crates-publishing-pipeline
  script:
    - git clone
      --depth 1
      --branch "$RELENG_SCRIPTS_BRANCH"
      https://github.com/paritytech/releng-scripts.git
    - ONLY_CHECK_PIPELINE=true ./releng-scripts/publish-crates
=======
  interruptible: false
  rules:
    - if: $CI_PIPELINE_SOURCE == "pipeline"
    - if: $CI_PIPELINE_SOURCE == "schedule" && $PIPELINE == "automatic-crate-publishing"
  script: "true"
>>>>>>> 3bb3882c

include:
  # check jobs
  - scripts/ci/gitlab/pipeline/check.yml
  # tests jobs
  - scripts/ci/gitlab/pipeline/test.yml
  # build jobs
  - scripts/ci/gitlab/pipeline/build.yml
  # publish jobs
  - scripts/ci/gitlab/pipeline/publish.yml
  # zombienet jobs
  - scripts/ci/gitlab/pipeline/zombienet.yml
  # The crate-publishing pipeline requires a customized `interruptible` configuration. Unfortunately
  # `interruptible` can't currently be dynamically set based on variables as per:
  # - https://gitlab.com/gitlab-org/gitlab/-/issues/38349
  # - https://gitlab.com/gitlab-org/gitlab/-/issues/194023
  # Thus we work around that limitation by using conditional includes.
  # For crate-publishing pipelines: run it with defaults + `interruptible: false`. The WHOLE
  # pipeline is made uninterruptible to ensure that test jobs also get a chance to run to
  # completion, because the publishing jobs depends on them AS INTENDED: crates should not be
  # published before their source code is checked.
<<<<<<< HEAD
  - local: scripts/ci/gitlab/crate-publishing-pipeline.yml
    rules:
      - if: $PIPELINE == "automatic-crate-publishing"
  # For normal pipelines: run it with defaults + `interruptible: true`
  - local: scripts/ci/gitlab/default-pipeline.yml
    rules:
      - if: $PIPELINE != "automatic-crate-publishing"
  - project: parity/infrastructure/ci_cd/shared
=======
  - project: parity/infrastructure/ci_cd/shared
    ref: v0.2
>>>>>>> 3bb3882c
    file: /common/timestamp.yml

#### stage:                        notify

# This job notifies rusty-cachier about the latest commit with the cache.
# This info is later used for the cache distribution and an overlay creation.
# Note that we don't use any .rusty-cachier references as we assume that a pipeline has reached this stage with working rusty-cachier.
rusty-cachier-notify:
  stage: notify
  extends: .kubernetes-env
  variables:
    CI_IMAGE: paritytech/rusty-cachier-env:latest
    GIT_STRATEGY: none
  dependencies: []
  script:
    - curl -s https://gitlab-ci-token:${CI_JOB_TOKEN}@gitlab.parity.io/parity/infrastructure/ci_cd/rusty-cachier/client/-/raw/release/util/install.sh | bash
    - rusty-cachier cache notify

#### stage:                        .post

# This job cancels the whole pipeline if any of provided jobs fail.
# In a DAG, every jobs chain is executed independently of others. The `fail_fast` principle suggests
# to fail the pipeline as soon as possible to shorten the feedback loop.
.cancel-pipeline-template:
  stage: .post
  rules:
    - if: $CI_COMMIT_REF_NAME =~ /^[0-9]+$/ # PRs
      when: on_failure
  variables:
    PROJECT_ID: "${CI_PROJECT_ID}"
    PROJECT_NAME: "${CI_PROJECT_NAME}"
    PIPELINE_ID: "${CI_PIPELINE_ID}"
    FAILED_JOB_URL: "${FAILED_JOB_URL}"
    FAILED_JOB_NAME: "${FAILED_JOB_NAME}"
    PR_NUM: "${PR_NUM}"
  trigger:
    project: "parity/infrastructure/ci_cd/pipeline-stopper"

remove-cancel-pipeline-message:
  stage: .post
  rules:
    - if: $CI_COMMIT_REF_NAME =~ /^[0-9]+$/ # PRs
  variables:
    PROJECT_ID: "${CI_PROJECT_ID}"
    PROJECT_NAME: "${CI_PROJECT_NAME}"
    PIPELINE_ID: "${CI_PIPELINE_ID}"
    FAILED_JOB_URL: "https://gitlab.com"
    FAILED_JOB_NAME: "nope"
    PR_NUM: "${CI_COMMIT_REF_NAME}"
  trigger:
    project: "parity/infrastructure/ci_cd/pipeline-stopper"
    branch: "as-improve"

# need to copy jobs this way because otherwise gitlab will wait
# for all 3 jobs to finish instead of cancelling if one fails
cancel-pipeline-test-linux-stable1:
  extends: .cancel-pipeline-template
  needs:
    - job: "test-linux-stable 1/3"

cancel-pipeline-test-linux-stable2:
  extends: .cancel-pipeline-template
  needs:
    - job: "test-linux-stable 2/3"

cancel-pipeline-test-linux-stable3:
  extends: .cancel-pipeline-template
  needs:
    - job: "test-linux-stable 3/3"

cancel-pipeline-cargo-check-benches1:
  extends: .cancel-pipeline-template
  needs:
    - job: "cargo-check-benches 1/2"

cancel-pipeline-cargo-check-benches2:
  extends: .cancel-pipeline-template
  needs:
    - job: "cargo-check-benches 2/2"

cancel-pipeline-test-linux-stable-int:
  extends: .cancel-pipeline-template
  needs:
    - job: test-linux-stable-int

cancel-pipeline-cargo-check-each-crate-1:
  extends: .cancel-pipeline-template
  needs:
    - job: "cargo-check-each-crate 1/2"

cancel-pipeline-cargo-check-each-crate-2:
  extends: .cancel-pipeline-template
  needs:
    - job: "cargo-check-each-crate 2/2"

cancel-pipeline-cargo-check-each-crate-macos:
  extends: .cancel-pipeline-template
  needs:
    - job: cargo-check-each-crate-macos

cancel-pipeline-check-tracing:
  extends: .cancel-pipeline-template
  needs:
    - job: check-tracing<|MERGE_RESOLUTION|>--- conflicted
+++ resolved
@@ -49,25 +49,17 @@
   DOCKER_OS: "debian:stretch"
   ARCH: "x86_64"
   CI_IMAGE: "paritytech/ci-linux:production"
-<<<<<<< HEAD
-  BUILDAH_IMAGE: "quay.io/buildah/stable:v1.27"
-=======
   BUILDAH_IMAGE: "quay.io/buildah/stable:v1.29"
   BUILDAH_COMMAND: "buildah --storage-driver overlay2"
   RELENG_SCRIPTS_BRANCH: "master"
->>>>>>> 3bb3882c
   RUSTY_CACHIER_SINGLE_BRANCH: master
   RUSTY_CACHIER_DONT_OPERATE_ON_MAIN_BRANCH: "true"
   RUSTY_CACHIER_COMPRESSION_METHOD: zstd
   NEXTEST_FAILURE_OUTPUT: immediate-final
   NEXTEST_SUCCESS_OUTPUT: final
-<<<<<<< HEAD
-  ZOMBIENET_IMAGE: "docker.io/paritytech/zombienet:v1.3.37"
-=======
   ZOMBIENET_IMAGE: "docker.io/paritytech/zombienet:v1.3.43"
->>>>>>> 3bb3882c
-
-.shared-default: &shared-default
+
+default:
   retry:
     max: 2
     when:
@@ -75,25 +67,7 @@
       - unknown_failure
       - api_failure
   cache: {}
-<<<<<<< HEAD
-
-.default-pipeline-definitions:
-  default:
-    <<: *shared-default
-    interruptible: true
-
-.crate-publishing-pipeline-definitions:
-  default:
-    <<: *shared-default
-    # The crate-publishing pipeline defaults to `interruptible: false` so that we'll be able to
-    # reach and run the publishing jobs despite the "Auto-cancel redundant pipelines" CI setting.
-    # The setting is relevant because the crate-publishing pipeline runs on `master`, thus future
-    # pipelines on `master` (e.g. created for new commits or other schedules) might unintendedly
-    # cancel the publishing jobs or its dependencies before we get to actually publish the crates.
-    interruptible: false
-=======
   interruptible: true
->>>>>>> 3bb3882c
 
 .collect-artifacts:
   artifacts:
@@ -119,11 +93,8 @@
     # $WASM_BUILD_WORKSPACE_HINT enables wasm-builder to find the Cargo.lock from within generated
     # packages
     - export WASM_BUILD_WORKSPACE_HINT="$PWD"
-<<<<<<< HEAD
-=======
     # ensure that RUSTFLAGS are set correctly
     - echo $RUSTFLAGS
->>>>>>> 3bb3882c
 
 .job-switcher:
   before_script:
@@ -195,11 +166,7 @@
 # exclude cargo-check-benches from such runs
 .test-refs-check-benches:
   rules:
-<<<<<<< HEAD
-    - if: $CI_COMMIT_REF_NAME == "master" && $CI_PIPELINE_SOURCE == "parent_pipeline"  && $CI_IMAGE =~ /staging$/
-=======
     - if: $CI_COMMIT_REF_NAME == "master" && $CI_PIPELINE_SOURCE == "pipeline"  && $CI_IMAGE =~ /staging$/
->>>>>>> 3bb3882c
       when: never
     - if: $CI_PIPELINE_SOURCE == "web"
     - if: $CI_PIPELINE_SOURCE == "schedule"
@@ -248,15 +215,12 @@
 
 .zombienet-refs:
   extends: .build-refs
-<<<<<<< HEAD
-=======
 
 .crates-publishing-variables:
   variables:
     CRATESIO_CRATES_OWNER: parity-crate-owner
     REPO: substrate
     REPO_OWNER: paritytech
->>>>>>> 3bb3882c
 
 .crates-publishing-pipeline:
   extends: .crates-publishing-variables
@@ -281,37 +245,8 @@
     # which don't interact well with the timestamping script
     CI_DISABLE_TIMESTAMP: 1
 
-.crates-publishing-variables:
-  variables:
-    CRATESIO_CRATES_OWNER: parity-crate-owner
-    REPO: substrate
-    REPO_OWNER: paritytech
-
-.crates-publishing-pipeline:
-  extends: .crates-publishing-variables
-  rules:
-    - if: $CI_PIPELINE_SOURCE == "schedule" && $CI_COMMIT_REF_NAME == "master" && $PIPELINE == "automatic-crate-publishing"
-
-.crates-publishing-template:
-  extends:
-    - .docker-env
-    - .crates-publishing-variables
-  # collect artifacts even on failure so that we know how the crates were generated (they'll be
-  # generated to the artifacts folder according to SPUB_TMP further down)
-  artifacts:
-    name: "${CI_JOB_NAME}_${CI_COMMIT_REF_NAME}"
-    when: always
-    expire_in: 7 days
-    paths:
-      - artifacts/
-  variables:
-    SPUB_TMP: artifacts
-
 #### stage:                       .pre
 
-<<<<<<< HEAD
-skip-if-draft:
-=======
 check-crates-publishing-pipeline:
   stage: .pre
   extends:
@@ -331,39 +266,15 @@
 # In those cases, we add an uninterruptible .pre job; once that one has started,
 # the entire pipeline becomes uninterruptible
 uninterruptible-pipeline:
->>>>>>> 3bb3882c
   extends: .kubernetes-env
   variables:
     CI_IMAGE: "paritytech/tools:latest"
   stage: .pre
-<<<<<<< HEAD
-  rules:
-    - if: $CI_COMMIT_REF_NAME =~ /^[0-9]+$/ # PRs
-  script:
-    - echo "Commit message is ${CI_COMMIT_MESSAGE}"
-    - echo "Ref is ${CI_COMMIT_REF_NAME}"
-    - echo "pipeline source is ${CI_PIPELINE_SOURCE}"
-    - ./scripts/ci/gitlab/skip_if_draft.sh
-  allow_failure: true
-
-check-crates-publishing-pipeline:
-  stage: .pre
-  extends:
-    - .kubernetes-env
-    - .crates-publishing-pipeline
-  script:
-    - git clone
-      --depth 1
-      --branch "$RELENG_SCRIPTS_BRANCH"
-      https://github.com/paritytech/releng-scripts.git
-    - ONLY_CHECK_PIPELINE=true ./releng-scripts/publish-crates
-=======
   interruptible: false
   rules:
     - if: $CI_PIPELINE_SOURCE == "pipeline"
     - if: $CI_PIPELINE_SOURCE == "schedule" && $PIPELINE == "automatic-crate-publishing"
   script: "true"
->>>>>>> 3bb3882c
 
 include:
   # check jobs
@@ -385,19 +296,8 @@
   # pipeline is made uninterruptible to ensure that test jobs also get a chance to run to
   # completion, because the publishing jobs depends on them AS INTENDED: crates should not be
   # published before their source code is checked.
-<<<<<<< HEAD
-  - local: scripts/ci/gitlab/crate-publishing-pipeline.yml
-    rules:
-      - if: $PIPELINE == "automatic-crate-publishing"
-  # For normal pipelines: run it with defaults + `interruptible: true`
-  - local: scripts/ci/gitlab/default-pipeline.yml
-    rules:
-      - if: $PIPELINE != "automatic-crate-publishing"
-  - project: parity/infrastructure/ci_cd/shared
-=======
   - project: parity/infrastructure/ci_cd/shared
     ref: v0.2
->>>>>>> 3bb3882c
     file: /common/timestamp.yml
 
 #### stage:                        notify
