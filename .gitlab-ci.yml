# .gitlab-ci.yml
#
# substrate
#
# pipelines can be triggered manually in the web
#
# Currently the file is divided into subfiles. Each stage has a different file which
# can be found here: scripts/ci/gitlab/pipeline/<stage_name>.yml
#
# Instead of YAML anchors "extends" is used.
# Useful links:
#    https://docs.gitlab.com/ee/ci/yaml/index.html#extends
#    https://docs.gitlab.com/ee/ci/yaml/yaml_optimization.html#reference-tags
#
# SAMPLE JOB TEMPLATE - This is not a complete example but is enough to build a
# simple CI job. For full documentation, visit https://docs.gitlab.com/ee/ci/yaml/
#
# my-example-job:
#   stage:                           test # One of the stages listed below this job (required)
#   image:                           paritytech/tools:latest # Any docker image (required)
#   allow_failure:                   true # Allow the pipeline to continue if this job fails (default: false)
#   needs:
#     - job:                         test-linux # Any jobs that are required to run before this job (optional)
#   variables:
#     MY_ENVIRONMENT_VARIABLE:       "some useful value" # Environment variables passed to the job (optional)
#   script:
#     - echo "List of shell commands to run in your job"
#     - echo "You can also just specify a script here, like so:"
#     - ./scripts/ci/gitlab/my_amazing_script.sh

stages:
  - check
  - test
  - build
  - publish
  - zombienet
  - deploy
  - notify

workflow:
  rules:
    - if: $CI_COMMIT_TAG
    - if: $CI_COMMIT_BRANCH

variables:
  GIT_STRATEGY:                    fetch
  GIT_DEPTH:                       100
  CARGO_INCREMENTAL:               0
  DOCKER_OS:                       "debian:stretch"
  ARCH:                            "x86_64"
<<<<<<< HEAD
  # staging image with rust 1.65 and nightly-2022-11-16
  CI_IMAGE:                        "paritytech/ci-linux@sha256:786869e731963b3cc0a4aa9deb83367ed9e87a6ae48b6eb029d62b0cab4d87c1"
  BUILDAH_IMAGE:                   "quay.io/buildah/stable:v1.27"
  RUSTY_CACHIER_SINGLE_BRANCH:     master
  RUSTY_CACHIER_DONT_OPERATE_ON_MAIN_BRANCH: "true"
=======
  CI_IMAGE:                        "paritytech/ci-linux:production"
  BUILDAH_IMAGE:                   "quay.io/buildah/stable:v1.27"
  RUSTY_CACHIER_SINGLE_BRANCH:     master
  RUSTY_CACHIER_DONT_OPERATE_ON_MAIN_BRANCH: "true"
  RUSTY_CACHIER_COMPRESSION_METHOD: zstd
  NEXTEST_FAILURE_OUTPUT:          immediate-final
  NEXTEST_SUCCESS_OUTPUT:          final
>>>>>>> 18bb7c7c
  ZOMBIENET_IMAGE:                 "docker.io/paritytech/zombienet:v1.3.22"

.shared-default:                   &shared-default
  retry:
    max: 2
    when:
      - runner_system_failure
      - unknown_failure
      - api_failure
  cache:                           {}

.default-pipeline-definitions:
  default:
    <<:                            *shared-default
    interruptible:                 true

.crate-publishing-pipeline-definitions:
  default:
    <<:                            *shared-default
    # The crate-publishing pipeline defaults to `interruptible: false` so that we'll be able to
    # reach and run the publishing jobs despite the "Auto-cancel redundant pipelines" CI setting.
    # The setting is relevant because the crate-publishing pipeline runs on `master`, thus future
    # pipelines on `master` (e.g. created for new commits or other schedules) might unintendedly
    # cancel the publishing jobs or its dependencies before we get to actually publish the crates.
    interruptible:                 false

.collect-artifacts:
  artifacts:
    name:                          "${CI_JOB_NAME}_${CI_COMMIT_REF_NAME}"
    when:                          on_success
    expire_in:                     7 days
    paths:
      - artifacts/

.collect-artifacts-short:
  artifacts:
    name:                          "${CI_JOB_NAME}_${CI_COMMIT_REF_NAME}"
    when:                          on_success
    expire_in:                     3 hours
    paths:
      - artifacts/

<<<<<<< HEAD
=======
.prepare-env:
  before_script:
    # TODO: remove unset invocation when we'll be free from 'ENV RUSTC_WRAPPER=sccache' & sccache
    # itself in all images
    - unset RUSTC_WRAPPER
    # $WASM_BUILD_WORKSPACE_HINT enables wasm-builder to find the Cargo.lock from within generated
    # packages
    - export WASM_BUILD_WORKSPACE_HINT="$PWD"

>>>>>>> 18bb7c7c
.job-switcher:
  before_script:
    - if echo "$CI_DISABLED_JOBS" | grep -xF "$CI_JOB_NAME"; then echo "The job has been cancelled in CI settings"; exit 0; fi

.kubernetes-env:
  image:                           "${CI_IMAGE}"
  before_script:
    - !reference [.job-switcher, before_script]
<<<<<<< HEAD
=======
    - !reference [.prepare-env, before_script]
>>>>>>> 18bb7c7c
  tags:
    - kubernetes-parity-build

.rust-info-script:
  script:
    - rustup show
    - cargo --version
    - rustup +nightly show
    - cargo +nightly --version

.pipeline-stopper-vars:
  script:
    - !reference [.job-switcher, before_script]
    - echo "Collecting env variables for the cancel-pipeline job"
    - echo "FAILED_JOB_URL=${CI_JOB_URL}" > pipeline-stopper.env
    - echo "FAILED_JOB_NAME=${CI_JOB_NAME}" >> pipeline-stopper.env
    - echo "PR_NUM=${CI_COMMIT_REF_NAME}" >> pipeline-stopper.env

.pipeline-stopper-artifacts:
  artifacts:
    reports:
      dotenv: pipeline-stopper.env

.docker-env:
  image:                           "${CI_IMAGE}"
  before_script:
<<<<<<< HEAD
    # TODO: remove unset invocation when we'll be free from 'ENV RUSTC_WRAPPER=sccache' & sccache itself in all images
    - unset RUSTC_WRAPPER
    - !reference [.job-switcher, before_script]
=======
    - !reference [.job-switcher, before_script]
    - !reference [.prepare-env, before_script]
>>>>>>> 18bb7c7c
    - !reference [.rust-info-script, script]
    - !reference [.rusty-cachier, before_script]
    - !reference [.pipeline-stopper-vars, script]
  after_script:
    - !reference [.rusty-cachier, after_script]
  tags:
    - linux-docker

# rusty-cachier's hidden job. Parts of this job are used to instrument the pipeline's other real jobs with rusty-cachier
# Description of the commands is available here - https://gitlab.parity.io/parity/infrastructure/ci_cd/rusty-cachier/client#description
.rusty-cachier:
  before_script:
    - curl -s https://gitlab-ci-token:${CI_JOB_TOKEN}@gitlab.parity.io/parity/infrastructure/ci_cd/rusty-cachier/client/-/raw/release/util/install.sh | bash
    - rusty-cachier environment check --gracefully
    - $(rusty-cachier environment inject)
    - rusty-cachier project mtime
  after_script:
    - env RUSTY_CACHIER_SUPRESS_OUTPUT=true rusty-cachier snapshot destroy

.test-refs:
  rules:
    - if: $CI_PIPELINE_SOURCE == "web"
    - if: $CI_PIPELINE_SOURCE == "schedule"
    - if: $CI_COMMIT_REF_NAME == "master"
    - if: $CI_COMMIT_REF_NAME =~ /^[0-9]+$/                         # PRs
    - if: $CI_COMMIT_REF_NAME =~ /^v[0-9]+\.[0-9]+.*$/              # i.e. v1.0, v2.1rc1

# handle the specific case where benches could store incorrect bench data because of the downstream staging runs
# exclude cargo-check-benches from such runs
.test-refs-check-benches:
  rules:
    - if: $CI_COMMIT_REF_NAME == "master" && $CI_PIPELINE_SOURCE == "parent_pipeline"  && $CI_IMAGE =~ /staging$/
      when: never
    - if: $CI_PIPELINE_SOURCE == "web"
    - if: $CI_PIPELINE_SOURCE == "schedule"
    - if: $CI_COMMIT_REF_NAME == "master"
    - if: $CI_COMMIT_REF_NAME =~ /^[0-9]+$/                         # PRs
    - if: $CI_COMMIT_REF_NAME =~ /^v[0-9]+\.[0-9]+.*$/              # i.e. v1.0, v2.1rc1

.test-refs-no-trigger:
  rules:
    - if: $CI_PIPELINE_SOURCE == "pipeline"
      when: never
    - if: $CI_PIPELINE_SOURCE == "web"
    - if: $CI_PIPELINE_SOURCE == "schedule"
    - if: $CI_COMMIT_REF_NAME == "master"
    - if: $CI_COMMIT_REF_NAME =~ /^[0-9]+$/                         # PRs
    - if: $CI_COMMIT_REF_NAME =~ /^v[0-9]+\.[0-9]+.*$/              # i.e. v1.0, v2.1rc1
    - if: $CI_COMMIT_REF_NAME =~ /^ci-release-.*$/

.test-refs-no-trigger-prs-only:
  rules:
    - if: $CI_PIPELINE_SOURCE == "pipeline"
      when: never
    - if: $CI_PIPELINE_SOURCE == "web"
    - if: $CI_PIPELINE_SOURCE == "schedule"
    - if: $CI_COMMIT_REF_NAME =~ /^[0-9]+$/                         # PRs

.publish-refs:
  rules:
    - if: $CI_PIPELINE_SOURCE == "pipeline"
      when: never
    - if: $CI_PIPELINE_SOURCE == "web"
    - if: $CI_PIPELINE_SOURCE == "schedule"
    - if: $CI_COMMIT_REF_NAME == "master"
    - if: $CI_COMMIT_REF_NAME =~ /^v[0-9]+\.[0-9]+.*$/              # i.e. v1.0, v2.1rc1

.build-refs:
  # publish-refs + PRs
  rules:
    - if: $CI_PIPELINE_SOURCE == "pipeline"
      when: never
    - if: $CI_PIPELINE_SOURCE == "web"
    - if: $CI_PIPELINE_SOURCE == "schedule"
    - if: $CI_COMMIT_REF_NAME == "master"
    - if: $CI_COMMIT_REF_NAME =~ /^v[0-9]+\.[0-9]+.*$/              # i.e. v1.0, v2.1rc1
    - if: $CI_COMMIT_REF_NAME =~ /^[0-9]+$/                         # PRs

.zombienet-refs:
  extends: .build-refs

.nightly-pipeline:
  rules:
    # this job runs only on nightly pipeline with the mentioned variable, against `master` branch
    - if: $CI_COMMIT_REF_NAME == "master" && $CI_PIPELINE_SOURCE == "schedule" && $PIPELINE == "nightly"

<<<<<<< HEAD
.crates-publishing-template:
  stage:                           test
  extends:                         .docker-env
=======
.crates-publishing-variables:
  variables:
    CRATESIO_CRATES_OWNER:         parity-crate-owner
    REPO:                          substrate
    REPO_OWNER:                    paritytech

.crates-publishing-pipeline:
  extends:                         .crates-publishing-variables
  rules:
    - if: $CI_PIPELINE_SOURCE == "schedule" && $CI_COMMIT_REF_NAME == "master" && $PIPELINE == "automatic-crate-publishing"

.crates-publishing-template:
  extends:
    - .docker-env
    - .crates-publishing-variables
>>>>>>> 18bb7c7c
  # collect artifacts even on failure so that we know how the crates were generated (they'll be
  # generated to the artifacts folder according to SPUB_TMP further down)
  artifacts:
    name:                          "${CI_JOB_NAME}_${CI_COMMIT_REF_NAME}"
    when:                          always
    expire_in:                     7 days
    paths:
      - artifacts/
  variables:
<<<<<<< HEAD
    CRATESIO_API: https://crates.io/api
    CRATESIO_CRATES_OWNER: parity-crate-owner
    GH_API: https://api.github.com
    REPO: substrate
    REPO_OWNER: paritytech
    SPUB_TMP: artifacts
=======
    SPUB_TMP:                      artifacts
>>>>>>> 18bb7c7c

#### stage:                       .pre

skip-if-draft:
  extends:                         .kubernetes-env
  variables:
    CI_IMAGE:                      "paritytech/tools:latest"
  stage:                           .pre
  rules:
    - if: $CI_COMMIT_REF_NAME =~ /^[0-9]+$/                         # PRs
  script:
     - echo "Commit message is ${CI_COMMIT_MESSAGE}"
     - echo "Ref is ${CI_COMMIT_REF_NAME}"
     - echo "pipeline source is ${CI_PIPELINE_SOURCE}"
     - ./scripts/ci/gitlab/skip_if_draft.sh
  allow_failure:                   true
<<<<<<< HEAD
=======

check-crates-publishing-pipeline:
  stage:                           .pre
  extends:
    - .kubernetes-env
    - .crates-publishing-pipeline
  script:
    - git clone
        --depth 1
        --branch "$RELENG_SCRIPTS_BRANCH"
        https://github.com/paritytech/releng-scripts.git
    - ONLY_CHECK_PIPELINE=true ./releng-scripts/publish-crates
>>>>>>> 18bb7c7c

include:
  # check jobs
  - scripts/ci/gitlab/pipeline/check.yml
  # tests jobs
  - scripts/ci/gitlab/pipeline/test.yml
  # build jobs
  - scripts/ci/gitlab/pipeline/build.yml
  # publish jobs
  - scripts/ci/gitlab/pipeline/publish.yml
  # zombienet jobs
  - scripts/ci/gitlab/pipeline/zombienet.yml
<<<<<<< HEAD
=======
  # The crate-publishing pipeline requires a customized `interruptible` configuration. Unfortunately
  # `interruptible` can't currently be dynamically set based on variables as per:
  # - https://gitlab.com/gitlab-org/gitlab/-/issues/38349
  # - https://gitlab.com/gitlab-org/gitlab/-/issues/194023
  # Thus we work around that limitation by using conditional includes.
  # For crate-publishing pipelines: run it with defaults + `interruptible: false`. The WHOLE
  # pipeline is made uninterruptible to ensure that test jobs also get a chance to run to
  # completion, because the publishing jobs depends on them AS INTENDED: crates should not be
  # published before their source code is checked.
  - local: scripts/ci/gitlab/crate-publishing-pipeline.yml
    rules:
      - if: $PIPELINE == "automatic-crate-publishing"
  # For normal pipelines: run it with defaults + `interruptible: true`
  - local: scripts/ci/gitlab/default-pipeline.yml
    rules:
      - if: $PIPELINE != "automatic-crate-publishing"
>>>>>>> 18bb7c7c

#### stage:                        deploy

deploy-prometheus-alerting-rules:
  stage:                           deploy
  needs:
    - job:                         test-prometheus-alerting-rules
      artifacts:                   false
  allow_failure:                   true
  trigger:
    project:  parity/infrastructure/cloud-infra
  variables:
    SUBSTRATE_CI_COMMIT_NAME:       "${CI_COMMIT_REF_NAME}"
    SUBSTRATE_CI_COMMIT_REF:        "${CI_COMMIT_SHORT_SHA}"
    UPSTREAM_TRIGGER_PROJECT:       "${CI_PROJECT_PATH}"
  rules:
    - if: $CI_PIPELINE_SOURCE == "pipeline"
      when: never
    - if: $CI_COMMIT_REF_NAME == "master"
      changes:
        - .gitlab-ci.yml
        - ./scripts/ci/monitoring/**/*

#### stage:                        notify

# This job notifies rusty-cachier about the latest commit with the cache.
# This info is later used for the cache distribution and an overlay creation.
# Note that we don't use any .rusty-cachier references as we assume that a pipeline has reached this stage with working rusty-cachier.
rusty-cachier-notify:
  stage:                           notify
  extends:                         .kubernetes-env
  variables:
    CI_IMAGE:                      paritytech/rusty-cachier-env:latest
    GIT_STRATEGY:                  none
  dependencies:                    []
  script:
    - curl -s https://gitlab-ci-token:${CI_JOB_TOKEN}@gitlab.parity.io/parity/infrastructure/ci_cd/rusty-cachier/client/-/raw/release/util/install.sh | bash
    - rusty-cachier cache notify

#### stage:                        .post

# This job cancels the whole pipeline if any of provided jobs fail.
# In a DAG, every jobs chain is executed independently of others. The `fail_fast` principle suggests
# to fail the pipeline as soon as possible to shorten the feedback loop.
.cancel-pipeline-template:
  stage:                           .post
  rules:
    - if: $CI_COMMIT_REF_NAME =~ /^[0-9]+$/                         # PRs
      when: on_failure
  variables:
    PROJECT_ID:                    "${CI_PROJECT_ID}"
    PROJECT_NAME:                  "${CI_PROJECT_NAME}"
    PIPELINE_ID:                   "${CI_PIPELINE_ID}"
    FAILED_JOB_URL:                "${FAILED_JOB_URL}"
    FAILED_JOB_NAME:               "${FAILED_JOB_NAME}"
    PR_NUM:                        "${PR_NUM}"
  trigger:
    project:                       "parity/infrastructure/ci_cd/pipeline-stopper"

remove-cancel-pipeline-message:
  stage: .post
  rules:
    - if: $CI_COMMIT_REF_NAME =~ /^[0-9]+$/                         # PRs
  variables:
    PROJECT_ID:                    "${CI_PROJECT_ID}"
    PROJECT_NAME:                  "${CI_PROJECT_NAME}"
    PIPELINE_ID:                   "${CI_PIPELINE_ID}"
    FAILED_JOB_URL:                "https://gitlab.com"
    FAILED_JOB_NAME:               "nope"
    PR_NUM:                        "${CI_COMMIT_REF_NAME}"
  trigger:
    project:                       "parity/infrastructure/ci_cd/pipeline-stopper"
    branch:                        "as-improve"

# need to copy jobs this way because otherwise gitlab will wait
# for all 3 jobs to finish instead of cancelling if one fails
cancel-pipeline-test-linux-stable1:
  extends:                         .cancel-pipeline-template
  needs:
    - job:                         "test-linux-stable 1/3"

cancel-pipeline-test-linux-stable2:
  extends:                         .cancel-pipeline-template
  needs:
    - job:                         "test-linux-stable 2/3"

cancel-pipeline-test-linux-stable3:
  extends:                         .cancel-pipeline-template
  needs:
    - job:                         "test-linux-stable 3/3"

cancel-pipeline-cargo-check-benches1:
  extends:                         .cancel-pipeline-template
  needs:
    - job:                         "cargo-check-benches 1/2"

cancel-pipeline-cargo-check-benches2:
  extends:                         .cancel-pipeline-template
  needs:
    - job:                         "cargo-check-benches 2/2"

cancel-pipeline-test-linux-stable-int:
  extends:                         .cancel-pipeline-template
  needs:
    - job:                         test-linux-stable-int

cancel-pipeline-cargo-check-each-crate-1:
  extends:                         .cancel-pipeline-template
  needs:
    - job:                         "cargo-check-each-crate 1/2"

cancel-pipeline-cargo-check-each-crate-2:
  extends:                         .cancel-pipeline-template
  needs:
    - job:                         "cargo-check-each-crate 2/2"

cancel-pipeline-cargo-check-each-crate-macos:
  extends:                         .cancel-pipeline-template
  needs:
    - job:                         cargo-check-each-crate-macos

cancel-pipeline-check-tracing:
  extends:                         .cancel-pipeline-template
  needs:
    - job:                         check-tracing<|MERGE_RESOLUTION|>--- conflicted
+++ resolved
@@ -48,13 +48,6 @@
   CARGO_INCREMENTAL:               0
   DOCKER_OS:                       "debian:stretch"
   ARCH:                            "x86_64"
-<<<<<<< HEAD
-  # staging image with rust 1.65 and nightly-2022-11-16
-  CI_IMAGE:                        "paritytech/ci-linux@sha256:786869e731963b3cc0a4aa9deb83367ed9e87a6ae48b6eb029d62b0cab4d87c1"
-  BUILDAH_IMAGE:                   "quay.io/buildah/stable:v1.27"
-  RUSTY_CACHIER_SINGLE_BRANCH:     master
-  RUSTY_CACHIER_DONT_OPERATE_ON_MAIN_BRANCH: "true"
-=======
   CI_IMAGE:                        "paritytech/ci-linux:production"
   BUILDAH_IMAGE:                   "quay.io/buildah/stable:v1.27"
   RUSTY_CACHIER_SINGLE_BRANCH:     master
@@ -62,7 +55,6 @@
   RUSTY_CACHIER_COMPRESSION_METHOD: zstd
   NEXTEST_FAILURE_OUTPUT:          immediate-final
   NEXTEST_SUCCESS_OUTPUT:          final
->>>>>>> 18bb7c7c
   ZOMBIENET_IMAGE:                 "docker.io/paritytech/zombienet:v1.3.22"
 
 .shared-default:                   &shared-default
@@ -105,8 +97,6 @@
     paths:
       - artifacts/
 
-<<<<<<< HEAD
-=======
 .prepare-env:
   before_script:
     # TODO: remove unset invocation when we'll be free from 'ENV RUSTC_WRAPPER=sccache' & sccache
@@ -116,7 +106,6 @@
     # packages
     - export WASM_BUILD_WORKSPACE_HINT="$PWD"
 
->>>>>>> 18bb7c7c
 .job-switcher:
   before_script:
     - if echo "$CI_DISABLED_JOBS" | grep -xF "$CI_JOB_NAME"; then echo "The job has been cancelled in CI settings"; exit 0; fi
@@ -125,10 +114,7 @@
   image:                           "${CI_IMAGE}"
   before_script:
     - !reference [.job-switcher, before_script]
-<<<<<<< HEAD
-=======
     - !reference [.prepare-env, before_script]
->>>>>>> 18bb7c7c
   tags:
     - kubernetes-parity-build
 
@@ -155,14 +141,8 @@
 .docker-env:
   image:                           "${CI_IMAGE}"
   before_script:
-<<<<<<< HEAD
-    # TODO: remove unset invocation when we'll be free from 'ENV RUSTC_WRAPPER=sccache' & sccache itself in all images
-    - unset RUSTC_WRAPPER
-    - !reference [.job-switcher, before_script]
-=======
     - !reference [.job-switcher, before_script]
     - !reference [.prepare-env, before_script]
->>>>>>> 18bb7c7c
     - !reference [.rust-info-script, script]
     - !reference [.rusty-cachier, before_script]
     - !reference [.pipeline-stopper-vars, script]
@@ -249,11 +229,6 @@
     # this job runs only on nightly pipeline with the mentioned variable, against `master` branch
     - if: $CI_COMMIT_REF_NAME == "master" && $CI_PIPELINE_SOURCE == "schedule" && $PIPELINE == "nightly"
 
-<<<<<<< HEAD
-.crates-publishing-template:
-  stage:                           test
-  extends:                         .docker-env
-=======
 .crates-publishing-variables:
   variables:
     CRATESIO_CRATES_OWNER:         parity-crate-owner
@@ -269,7 +244,6 @@
   extends:
     - .docker-env
     - .crates-publishing-variables
->>>>>>> 18bb7c7c
   # collect artifacts even on failure so that we know how the crates were generated (they'll be
   # generated to the artifacts folder according to SPUB_TMP further down)
   artifacts:
@@ -279,16 +253,7 @@
     paths:
       - artifacts/
   variables:
-<<<<<<< HEAD
-    CRATESIO_API: https://crates.io/api
-    CRATESIO_CRATES_OWNER: parity-crate-owner
-    GH_API: https://api.github.com
-    REPO: substrate
-    REPO_OWNER: paritytech
-    SPUB_TMP: artifacts
-=======
     SPUB_TMP:                      artifacts
->>>>>>> 18bb7c7c
 
 #### stage:                       .pre
 
@@ -305,8 +270,6 @@
      - echo "pipeline source is ${CI_PIPELINE_SOURCE}"
      - ./scripts/ci/gitlab/skip_if_draft.sh
   allow_failure:                   true
-<<<<<<< HEAD
-=======
 
 check-crates-publishing-pipeline:
   stage:                           .pre
@@ -319,7 +282,6 @@
         --branch "$RELENG_SCRIPTS_BRANCH"
         https://github.com/paritytech/releng-scripts.git
     - ONLY_CHECK_PIPELINE=true ./releng-scripts/publish-crates
->>>>>>> 18bb7c7c
 
 include:
   # check jobs
@@ -332,8 +294,6 @@
   - scripts/ci/gitlab/pipeline/publish.yml
   # zombienet jobs
   - scripts/ci/gitlab/pipeline/zombienet.yml
-<<<<<<< HEAD
-=======
   # The crate-publishing pipeline requires a customized `interruptible` configuration. Unfortunately
   # `interruptible` can't currently be dynamically set based on variables as per:
   # - https://gitlab.com/gitlab-org/gitlab/-/issues/38349
@@ -350,7 +310,6 @@
   - local: scripts/ci/gitlab/default-pipeline.yml
     rules:
       - if: $PIPELINE != "automatic-crate-publishing"
->>>>>>> 18bb7c7c
 
 #### stage:                        deploy
 
